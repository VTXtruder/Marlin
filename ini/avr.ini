--- conflicted
+++ resolved
@@ -14,13 +14,8 @@
 #
 [common_avr8]
 platform          = atmelavr@~4.0.1
-<<<<<<< HEAD
-build_flags       = ${common.build_flags} -Wl,--relax
-build_src_flags   = -std=gnu++1z
-=======
 build_flags       = ${common.build_flags} -std=gnu++1z -Wl,--relax
 build_unflags     = -std=gnu++11
->>>>>>> b6911781
 board_build.f_cpu = 16000000L
 build_src_filter  = ${common.default_src_filter} +<src/HAL/AVR>
 
