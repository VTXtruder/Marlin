--- conflicted
+++ resolved
@@ -99,7 +99,6 @@
 extends           = stm32_variant
 board             = marlin_opulo_lumen_rev3
 build_flags       = ${stm32_variant.build_flags}
-<<<<<<< HEAD
   -DARDUINO_BLACK_F407VE
   -DUSBD_USE_CDC_COMPOSITE -DUSE_USB_FS
 extra_scripts     = ${stm32_variant.extra_scripts}
@@ -114,22 +113,6 @@
   -DARDUINO_BLACK_F407VE
   -DUSBD_USE_CDC_COMPOSITE -DUSE_USB_FS
 extra_scripts     = ${stm32_variant.extra_scripts}
-=======
-  -DARDUINO_BLACK_F407VE
-  -DUSBD_USE_CDC_COMPOSITE -DUSE_USB_FS
-extra_scripts     = ${stm32_variant.extra_scripts}
-
-#
-# STM32F407VET6 Opulo Lumen REV4
-#
-[env:Opulo_Lumen_REV4]
-extends           = stm32_variant
-board             = marlin_opulo_lumen_rev4
-build_flags       = ${stm32_variant.build_flags}
-  -DARDUINO_BLACK_F407VE
-  -DUSBD_USE_CDC_COMPOSITE -DUSE_USB_FS
-extra_scripts     = ${stm32_variant.extra_scripts}
->>>>>>> b6911781
 
 #
 # Anet ET4-MB_V1.x/ET4P-MB_V1.x (STM32F407VGT6 ARM Cortex-M4)
@@ -226,7 +209,6 @@
                      -DHAVE_HWSERIAL3
                      -DPIN_SERIAL2_RX=PD_6
                      -DPIN_SERIAL2_TX=PD_5
-<<<<<<< HEAD
 
 #
 # BigTreeTech BTT002 V1.x with 512k of flash (STM32F407VET6 ARM Cortex-M4)
@@ -236,17 +218,6 @@
 board             = marlin_BigTree_BTT002_VET6
 
 #
-=======
-
-#
-# BigTreeTech BTT002 V1.x with 512k of flash (STM32F407VET6 ARM Cortex-M4)
-#
-[env:BIGTREE_BTT002_VET6]
-extends           = env:BIGTREE_BTT002
-board             = marlin_BigTree_BTT002_VET6
-
-#
->>>>>>> b6911781
 # BigTreeTech SKR V2.0 (STM32F407VGT6 ARM Cortex-M4) with USB Flash Drive Support
 #
 [env:BIGTREE_SKR_2]
@@ -255,7 +226,6 @@
 board                       = marlin_STM32F407VGT6_CCM
 board_build.variant         = MARLIN_F4x7Vx
 board_build.offset          = 0x8000
-<<<<<<< HEAD
 board_upload.offset_address = 0x08008000
 build_flags                 = ${stm_flash_drive.build_flags}
                               -DUSE_USBHOST_HS -DUSE_USB_HS_IN_FS
@@ -305,57 +275,6 @@
 board                       = marlin_BigTree_Octopus_v1
 board_build.offset          = 0x8000
 board_upload.offset_address = 0x08008000
-=======
-board_upload.offset_address = 0x08008000
-build_flags                 = ${stm_flash_drive.build_flags}
-                              -DUSE_USBHOST_HS -DUSE_USB_HS_IN_FS
-                              -DUSBD_IRQ_PRIO=5 -DUSBD_IRQ_SUBPRIO=6
-                              -DHSE_VALUE=8000000U -DHAL_SD_MODULE_ENABLED
-                              -DPIN_SERIAL3_RX=PD_9 -DPIN_SERIAL3_TX=PD_8
-upload_protocol             = stlink
-
-#
-# BigTreeTech SKR V2.0 (STM32F407VGT6 ARM Cortex-M4) with USB Media Share Support
-#
-[env:BIGTREE_SKR_2_USB]
-extends           = env:BIGTREE_SKR_2
-build_flags       = ${env:BIGTREE_SKR_2.build_flags} -DUSBD_USE_CDC_MSC
-build_unflags     = ${env:BIGTREE_SKR_2.build_unflags} -DUSBD_USE_CDC
-
-[env:BIGTREE_SKR_2_USB_debug]
-extends           = env:BIGTREE_SKR_2_USB
-build_flags       = ${env:BIGTREE_SKR_2_USB.build_flags} -O0
-build_unflags     = ${env:BIGTREE_SKR_2_USB.build_unflags} -Os -NDEBUG
-
-#
-# Bigtreetech SKR V2.0 F429 (STM32F429VGT6 ARM Cortex-M4) with USB Flash Drive Support
-#
-[env:BIGTREE_SKR_2_F429]
-extends                     = env:BIGTREE_SKR_2
-board                       = marlin_STM32F429VGT6
-
-#
-# BigTreeTech SKR V2.0 F429 (STM32F429VGT6 ARM Cortex-M4) with USB Media Share Support
-#
-[env:BIGTREE_SKR_2_F429_USB]
-extends           = env:BIGTREE_SKR_2_F429
-build_flags       = ${env:BIGTREE_SKR_2_F429.build_flags} -DUSBD_USE_CDC_MSC
-build_unflags     = ${env:BIGTREE_SKR_2_F429.build_unflags} -DUSBD_USE_CDC
-
-[env:BIGTREE_SKR_2_F429_USB_debug]
-extends           = env:BIGTREE_SKR_2_F429_USB
-build_flags       = ${env:BIGTREE_SKR_2_F429_USB.build_flags} -O0
-build_unflags     = ${env:BIGTREE_SKR_2_F429_USB.build_unflags} -Os -NDEBUG
-
-#
-# BigTreeTech Octopus V1.0/1.1 / Octopus Pro V1.0 (STM32F446ZET6 ARM Cortex-M4)
-#
-[env:STM32F446ZE_btt]
-extends                     = stm32_variant
-board                       = marlin_BigTree_Octopus_v1
-board_build.offset          = 0x8000
-board_upload.offset_address = 0x08008000
->>>>>>> b6911781
 debug_tool                  = stlink
 upload_protocol             = stlink
 build_flags                 = ${stm32_variant.build_flags}
@@ -578,10 +497,6 @@
 
 #
 # MKS Robin Nano V3.1 with USB Flash Drive Support
-<<<<<<< HEAD
-# Currently, using a STM32duino fork, until USB Host get merged
-=======
->>>>>>> b6911781
 #
 [env:mks_robin_nano_v3_1_usb_flash_drive]
 extends           = env:mks_robin_nano_v3_usb_flash_drive
@@ -589,10 +504,6 @@
 
 #
 # MKS Robin Nano V3.1 with USB Flash Drive Support and Shared Media
-<<<<<<< HEAD
-# Currently, using a STM32duino fork, until USB Host and USB Device MSC get merged
-=======
->>>>>>> b6911781
 #
 [env:mks_robin_nano_v3_1_usb_flash_drive_msc]
 extends           = env:mks_robin_nano_v3_usb_flash_drive_msc
@@ -617,10 +528,6 @@
 
 #
 # MKS Eagle with USB Flash Drive Support
-<<<<<<< HEAD
-# Currently, using a STM32duino fork, until USB Host get merged
-=======
->>>>>>> b6911781
 #
 [env:mks_eagle_usb_flash_drive]
 extends           = env:mks_eagle
@@ -633,10 +540,6 @@
 
 #
 # MKS Eagle with USB Flash Drive Support and Shared Media
-<<<<<<< HEAD
-# Currently, using a STM32duino fork, until USB Host and USB Device MSC get merged
-=======
->>>>>>> b6911781
 #
 [env:mks_eagle_usb_flash_drive_msc]
 extends           = env:mks_eagle_usb_flash_drive
@@ -668,10 +571,6 @@
 
 #
 # MKS Monster8 V1 / V2 (STM32F407VET6 ARM Cortex-M4) with USB Flash Drive Support
-<<<<<<< HEAD
-# Currently, using a STM32duino fork, until USB Host get merged
-=======
->>>>>>> b6911781
 #
 [env:mks_monster8_usb_flash_drive]
 extends           = env:mks_monster8
@@ -684,10 +583,6 @@
 
 #
 # MKS Monster8 V1 / V2 (STM32F407VET6 ARM Cortex-M4) with USB Flash Drive Support and Shared Media
-<<<<<<< HEAD
-# Currently, using a STM32duino fork, until USB Host and USB Device MSC get merged
-=======
->>>>>>> b6911781
 #
 [env:mks_monster8_usb_flash_drive_msc]
 extends           = env:mks_monster8_usb_flash_drive
@@ -775,28 +670,16 @@
 #
 # Ender-3 S1 STM32F401RC_creality
 #
-<<<<<<< HEAD
-[env:STM32F401RC_creality]
+[STM32F401RC_creality_base]
 extends                     = stm32_variant
 board                       = genericSTM32F401RC
 board_build.variant         = MARLIN_CREALITY_STM32F401RC
-board_build.offset          = 0x10000
-board_upload.offset_address = 0x08010000
-board_build.rename          = firmware-{date}-{time}.bin
-=======
-[STM32F401RC_creality_base]
-extends                     = stm32_variant
-board                       = genericSTM32F401RC
-board_build.variant         = MARLIN_CREALITY_STM32F401RC
->>>>>>> b6911781
 build_flags                 = ${stm32_variant.build_flags} -DMCU_STM32F401RC -DSTM32F4
                               -DSS_TIMER=4 -DTIMER_SERVO=TIM5
                               -DENABLE_HWSERIAL3 -DTRANSFER_CLOCK_DIV=8
 build_unflags               = ${stm32_variant.build_unflags} -DUSBCON -DUSBD_USE_CDC
 monitor_speed               = 115200
 
-<<<<<<< HEAD
-=======
 [env:STM32F401RC_creality]
 extends                     = STM32F401RC_creality_base
 board_build.offset          = 0x10000
@@ -810,7 +693,6 @@
 debug_tool                  = stlink
 upload_protocol             = stlink
 
->>>>>>> b6911781
 [env:STM32F401RC_creality_jlink]
 extends         = env:STM32F401RC_creality
 debug_tool      = jlink
@@ -840,11 +722,7 @@
 upload_protocol = jlink
 
 [env:STM32F401RE_creality_stlink]
-<<<<<<< HEAD
-extends         = env:STM32F401RC_creality
-=======
 extends         = env:STM32F401RE_creality
->>>>>>> b6911781
 debug_tool      = stlink
 upload_protocol = stlink
 
@@ -854,11 +732,7 @@
 [env:STM32F401RC_btt]
 extends                     = stm32_variant
 platform                    = ststm32@~14.1.0
-<<<<<<< HEAD
-platform_packages           = framework-arduinoststm32@https://github.com/stm32duino/Arduino_Core_STM32/archive/main.zip
-=======
 platform_packages           = framework-arduinoststm32@~4.20600.231001
->>>>>>> b6911781
                               toolchain-gccarmnoneeabi@1.100301.220327
 board                       = marlin_STM32F401RC
 board_build.offset          = 0x4000
@@ -912,48 +786,4 @@
 build_flags                 = ${stm32_variant.build_flags}
                               -DSTM32F4xx
 build_unflags               = ${stm32_variant.build_unflags} -fno-rtti
-<<<<<<< HEAD
-                              -DUSBCON -DUSBD_USE_CDC
-
-#
-# Blackpill
-#
-[env:STM32F401CD_blackpill_stlink]
-platform        = ${common_stm32.platform}
-extends         = common_stm32
-board           = blackpill_f401cc
-upload_protocol = stlink
-monitor_speed   = 115200
-
-#
-# I3Dbeez9 (STM32F407ZGT6 ARM Cortex-M4)
-#
-[env:I3DBEEZ9_V1]
-extends            = stm32_variant
-board              = marlin_I3DBEEZ9
-board_build.offset = 0x8000
-build_flags        = ${stm32_variant.build_flags} -DSTM32F407_5ZX
-debug_tool         = stlink
-upload_protocol    = stlink
-
-#
-# Mellow Fly E3 V2 (STM32F407VGT6 ARM Cortex-M4)
-#
-[env:FLY_E3_V2]
-extends                     = stm32_variant
-board                       = marlin_STM32F407VGT6_CCM
-board_build.variant         = MARLIN_F4x7Vx
-board_build.offset          = 0x8000
-board_upload.offset_address = 0x08008000
-build_flags                 = ${stm32_variant.build_flags}
-                              -DHAVE_HWSERIAL1 -DHAVE_HWSERIAL3
-                              -DPIN_SERIAL1_RX=PA_10 -DPIN_SERIAL1_TX=PA_9
-                              -DPIN_SERIAL3_RX=PD_9 -DPIN_SERIAL3_TX=PD_8
-                              -DHAL_SD_MODULE_ENABLED
-                              -DUSE_USBHOST_HS -DUSE_USB_HS_IN_FS
-                              -DUSBD_IRQ_PRIO=5 -DUSBD_IRQ_SUBPRIO=6
-                              -DHSE_VALUE=8000000U
-upload_protocol             = stlink
-=======
-                              -DUSBCON -DUSBD_USE_CDC
->>>>>>> b6911781
+                              -DUSBCON -DUSBD_USE_CDC