--- conflicted
+++ resolved
@@ -13,17 +13,6 @@
 # Espressif ESP32
 #
 [env:esp32]
-<<<<<<< HEAD
-platform         = espressif32@2.1.0
-board            = esp32dev
-build_flags      = ${common.build_flags} -DCORE_DEBUG_LEVEL=0
-build_src_filter = ${common.default_src_filter} +<src/HAL/ESP32>
-lib_ignore       = NativeEthernet
-upload_speed     = 500000
-monitor_speed    = 250000
-monitor_filters  = colorize, time, send_on_enter, log2file, esp32_exception_decoder
-#upload_port     = marlinesp.local
-=======
 platform          = espressif32@2.1.0
 platform_packages = espressif/toolchain-xtensa-esp32s3
 board             = esp32dev
@@ -35,7 +24,6 @@
 monitor_speed     = 250000
 monitor_filters   = colorize, time, send_on_enter, log2file, esp32_exception_decoder
 #upload_port      = marlinesp.local
->>>>>>> b6911781
 #board_build.flash_mode = qio
 
 [env:FYSETC_E4]
@@ -53,14 +41,4 @@
 
 [env:mks_tinybee]
 extends                = env:esp32
-<<<<<<< HEAD
-board_build.partitions = default_8MB.csv
-
-[env:godi_esp32]
-extends                = env:esp32
-board_build.partitions = Marlin/src/HAL/ESP32/esp32.csv
-upload_speed           = 115200
-monitor_speed          = 115200
-=======
-board_build.partitions = default_8MB.csv
->>>>>>> b6911781
+board_build.partitions = default_8MB.csv