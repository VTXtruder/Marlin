--- conflicted
+++ resolved
@@ -13,38 +13,22 @@
 
 [features]
 YHCB2004                               = red-scorp/LiquidCrystal_AIP31068@^1.0.4, red-scorp/SoftSPIB@^1.1.1
-<<<<<<< HEAD
-HAS_TFT_LVGL_UI                        = lvgl=https://github.com/makerbase-mks/LVGL-6.1.1-MKS/archive/master.zip
-=======
 HAS_TFT_LVGL_UI                        = lvgl=https://github.com/makerbase-mks/LVGL-6.1.1-MKS/archive/a3ebe98bc6.zip
->>>>>>> b6911781
                                          build_src_filter=+<src/lcd/extui/mks_ui>
                                          extra_scripts=download_mks_assets.py
 MARLIN_TEST_BUILD                      = build_src_filter=+<src/tests>
 POSTMORTEM_DEBUGGING                   = build_src_filter=+<src/HAL/shared/cpu_exception> +<src/HAL/shared/backtrace>
                                          build_flags=-funwind-tables
-<<<<<<< HEAD
-MKS_WIFI_MODULE                        = QRCode=https://github.com/makerbase-mks/QRCode/archive/master.zip
-=======
 MKS_WIFI_MODULE                        = QRCode=https://github.com/makerbase-mks/QRCode/archive/261c5a696a.zip
->>>>>>> b6911781
 HAS_TRINAMIC_CONFIG                    = TMCStepper@~0.7.3
                                          build_src_filter=+<src/module/stepper/trinamic.cpp> +<src/gcode/feature/trinamic/M122.cpp> +<src/gcode/feature/trinamic/M906.cpp> +<src/gcode/feature/trinamic/M911-M914.cpp> +<src/gcode/feature/trinamic/M919.cpp>
 HAS_T(RINAMIC_CONFIG|MC_SPI)           = build_src_filter=+<src/feature/tmc_util.cpp>
 HAS_STEALTHCHOP                        = build_src_filter=+<src/gcode/feature/trinamic/M569.cpp>
-<<<<<<< HEAD
-SR_LCD_3W_NL                           = SailfishLCD=https://github.com/mikeshub/SailfishLCD/archive/master.zip
-HAS_MOTOR_CURRENT_(I2C|DAC|SPI|PWM)    = build_src_filter=+<src/gcode/feature/digipot>
-HAS_MOTOR_CURRENT_I2C                  = SlowSoftI2CMaster
-                                         build_src_filter=+<src/feature/digipot>
-HAS_TMC26X                             = TMC26XStepper=https://github.com/MarlinFirmware/TMC26XStepper/archive/master.zip
-=======
 SR_LCD_3W_NL                           = SailfishLCD=https://github.com/mikeshub/SailfishLCD/archive/6f53c19a8a.zip
 HAS_MOTOR_CURRENT_(I2C|DAC|SPI|PWM)    = build_src_filter=+<src/gcode/feature/digipot>
 HAS_MOTOR_CURRENT_I2C                  = SlowSoftI2CMaster
                                          build_src_filter=+<src/feature/digipot>
 HAS_TMC26X                             = TMC26XStepper=https://github.com/MarlinFirmware/TMC26XStepper/archive/0.1.2.zip
->>>>>>> b6911781
                                          build_src_filter=+<src/module/stepper/TMC26X.cpp>
 LIB_INTERNAL_MAX31865                  = build_src_filter=+<src/libs/MAX31865.cpp>
 NEOPIXEL_LED                           = adafruit/Adafruit NeoPixel@~1.8.0
@@ -56,11 +40,7 @@
 USES_LIQUIDTWI2                        = LiquidTWI2@1.2.7
 HAS_LCDPRINT                           = build_src_filter=+<src/lcd/lcdprint.cpp>
 HAS_MARLINUI_HD44780                   = build_src_filter=+<src/lcd/HD44780>
-<<<<<<< HEAD
-HAS_MARLINUI_U8GLIB                    = marlinfirmware/U8glib-HAL@~0.5.2
-=======
 HAS_MARLINUI_U8GLIB                    = marlinfirmware/U8glib-HAL@0.5.4
->>>>>>> b6911781
                                          build_src_filter=+<src/lcd/dogm>
 HAS_(FSMC|SPI|LTDC)_TFT                = build_src_filter=+<src/lcd/tft_io>
 HAS_LTDC_TFT                           = build_src_filter=+<src/HAL/STM32/tft/tft_ltdc.cpp>
@@ -69,129 +49,14 @@
 HAS_TFT_XPT2046                        = build_src_filter=+<src/HAL/STM32/tft/xpt2046.cpp> +<src/HAL/STM32F1/tft/xpt2046.cpp> +<src/HAL/LPC1768/tft/xpt2046.cpp>
 TFT_TOUCH_DEVICE_GT911                 = build_src_filter=+<src/HAL/STM32/tft/gt911.cpp>
 I2C_EEPROM                             = build_src_filter=+<src/HAL/shared/eeprom_if_i2c.cpp>
-<<<<<<< HEAD
-SOFT_I2C_EEPROM                        = SlowSoftI2CMaster, SlowSoftWire=https://github.com/felias-fogg/SlowSoftWire/archive/master.zip
-=======
 SOFT_I2C_EEPROM                        = SlowSoftI2CMaster, SlowSoftWire=https://github.com/felias-fogg/SlowSoftWire/archive/f34d777f39.zip
->>>>>>> b6911781
 SPI_EEPROM                             = build_src_filter=+<src/HAL/shared/eeprom_if_spi.cpp>
 HAS_DWIN_E3V2|IS_DWIN_MARLINUI         = build_src_filter=+<src/lcd/e3v2/common>
 DWIN_CREALITY_LCD                      = build_src_filter=+<src/lcd/e3v2/creality>
 DWIN_LCD_PROUI                         = build_src_filter=+<src/lcd/e3v2/proui>
 DWIN_CREALITY_LCD_JYERSUI              = build_src_filter=+<src/lcd/e3v2/jyersui>
 IS_DWIN_MARLINUI                       = build_src_filter=+<src/lcd/e3v2/marlinui>
-<<<<<<< HEAD
-HAS_GRAPHICAL_TFT                      = build_src_filter=+<src/lcd/tft> -<src/lcd/tft/fontdata> -<src/lcd/tft/ui_move_axis_screen_*.cpp>
-HAS_UI_320X.+                          = build_src_filter=+<src/lcd/tft/ui_move_axis_screen_320.cpp>
-HAS_UI_480X.+                          = build_src_filter=+<src/lcd/tft/ui_move_axis_screen_480.cpp>
-HAS_UI_1024X.+                         = build_src_filter=+<src/lcd/tft/ui_move_axis_screen_1024.cpp>
-# Helvetica 14
-TFT_FONT_HELVETICA_14                  = build_src_filter=+<src/lcd/tft/fontdata/Helvetica/Helvetica_14.cpp>
-# Helvetica 19
-TFT_FONT_HELVETICA_19                  = build_src_filter=+<src/lcd/tft/fontdata/Helvetica/Helvetica_19.cpp>
-# Notosans 14
-TFT_FONT_NOTOSANS_14                   = build_src_filter=+<src/lcd/tft/fontdata/NotoSans/Medium_14px/NotoSans_Medium_14.cpp> +<src/lcd/tft/fontdata/NotoSans/Medium_14px/NotoSans_Medium_Symbols_14.cpp>
-TFT_FONT_NOTOSANS_14_LATIN             = build_src_filter=+<src/lcd/tft/fontdata/NotoSans/Medium_14px/NotoSans_Medium_Latin_Extended_A_14.cpp>
-TFT_FONT_NOTOSANS_14_CYRIL             = build_src_filter=+<src/lcd/tft/fontdata/NotoSans/Medium_14px/NotoSans_Medium_Cyrillic_14.cpp>
-TFT_FONT_NOTOSANS_14_GREEK             = build_src_filter=+<src/lcd/tft/fontdata/NotoSans/Medium_14px/NotoSans_Medium_Greek_14.cpp>
-TFT_FONT_NOTOSANS_14_KATA              = build_src_filter=+<src/lcd/tft/fontdata/NotoSans/Medium_14px/NotoSans_Medium_Katakana_14.cpp>
-TFT_FONT_NOTOSANS_14_KO                = build_src_filter=+<src/lcd/tft/fontdata/NotoSans/Medium_14px/NotoSans_Medium_Korean_14.cpp>
-TFT_FONT_NOTOSANS_14_ZH_CN             = build_src_filter=+<src/lcd/tft/fontdata/NotoSans/Medium_14px/NotoSans_Medium_Simplified_Chinese_14.cpp>
-TFT_FONT_NOTOSANS_14_ZH_TW             = build_src_filter=+<src/lcd/tft/fontdata/NotoSans/Medium_14px/NotoSans_Medium_Traditional_Chinese_14.cpp>
-TFT_FONT_NOTOSANS_14_VI                = build_src_filter=+<src/lcd/tft/fontdata/NotoSans/Medium_14px/NotoSans_Medium_Vietnamese_14.cpp>
-# Notosans 16
-TFT_FONT_NOTOSANS_16                   = build_src_filter=+<src/lcd/tft/fontdata/NotoSans/Medium_16px/NotoSans_Medium_16.cpp> +<src/lcd/tft/fontdata/NotoSans/Medium_16px/NotoSans_Medium_Symbols_16.cpp>
-TFT_FONT_NOTOSANS_16_LATIN             = build_src_filter=+<src/lcd/tft/fontdata/NotoSans/Medium_16px/NotoSans_Medium_Latin_Extended_A_16.cpp>
-TFT_FONT_NOTOSANS_16_CYRIL             = build_src_filter=+<src/lcd/tft/fontdata/NotoSans/Medium_16px/NotoSans_Medium_Cyrillic_16.cpp>
-TFT_FONT_NOTOSANS_16_GREEK             = build_src_filter=+<src/lcd/tft/fontdata/NotoSans/Medium_16px/NotoSans_Medium_Greek_16.cpp>
-TFT_FONT_NOTOSANS_16_KATA              = build_src_filter=+<src/lcd/tft/fontdata/NotoSans/Medium_16px/NotoSans_Medium_Katakana_16.cpp>
-TFT_FONT_NOTOSANS_16_KO                = build_src_filter=+<src/lcd/tft/fontdata/NotoSans/Medium_16px/NotoSans_Medium_Korean_16.cpp>
-TFT_FONT_NOTOSANS_16_ZH_CN             = build_src_filter=+<src/lcd/tft/fontdata/NotoSans/Medium_16px/NotoSans_Medium_Simplified_Chinese_16.cpp>
-TFT_FONT_NOTOSANS_16_ZH_TW             = build_src_filter=+<src/lcd/tft/fontdata/NotoSans/Medium_16px/NotoSans_Medium_Traditional_Chinese_16.cpp>
-TFT_FONT_NOTOSANS_16_VI                = build_src_filter=+<src/lcd/tft/fontdata/NotoSans/Medium_16px/NotoSans_Medium_Vietnamese_16.cpp>
-# Notosans 19
-TFT_FONT_NOTOSANS_19                   = build_src_filter=+<src/lcd/tft/fontdata/NotoSans/Medium_19px/NotoSans_Medium_19.cpp> +<src/lcd/tft/fontdata/NotoSans/Medium_19px/NotoSans_Medium_Symbols_19.cpp>
-TFT_FONT_NOTOSANS_19_LATIN             = build_src_filter=+<src/lcd/tft/fontdata/NotoSans/Medium_19px/NotoSans_Medium_Latin_Extended_A_19.cpp>
-TFT_FONT_NOTOSANS_19_CYRIL             = build_src_filter=+<src/lcd/tft/fontdata/NotoSans/Medium_19px/NotoSans_Medium_Cyrillic_19.cpp>
-TFT_FONT_NOTOSANS_19_GREEK             = build_src_filter=+<src/lcd/tft/fontdata/NotoSans/Medium_19px/NotoSans_Medium_Greek_19.cpp>
-TFT_FONT_NOTOSANS_19_KATA              = build_src_filter=+<src/lcd/tft/fontdata/NotoSans/Medium_19px/NotoSans_Medium_Katakana_19.cpp>
-TFT_FONT_NOTOSANS_19_KO                = build_src_filter=+<src/lcd/tft/fontdata/NotoSans/Medium_19px/NotoSans_Medium_Korean_19.cpp>
-TFT_FONT_NOTOSANS_19_ZH_CN             = build_src_filter=+<src/lcd/tft/fontdata/NotoSans/Medium_19px/NotoSans_Medium_Simplified_Chinese_19.cpp>
-TFT_FONT_NOTOSANS_19_ZH_TW             = build_src_filter=+<src/lcd/tft/fontdata/NotoSans/Medium_19px/NotoSans_Medium_Traditional_Chinese_19.cpp>
-TFT_FONT_NOTOSANS_19_VI                = build_src_filter=+<src/lcd/tft/fontdata/NotoSans/Medium_19px/NotoSans_Medium_Vietnamese_19.cpp>
-# Notosans 26
-TFT_FONT_NOTOSANS_26                   = build_src_filter=+<src/lcd/tft/fontdata/NotoSans/Medium_26px/NotoSans_Medium_26.cpp> +<src/lcd/tft/fontdata/NotoSans/Medium_26px/NotoSans_Medium_Symbols_26.cpp>
-TFT_FONT_NOTOSANS_26_LATIN             = build_src_filter=+<src/lcd/tft/fontdata/NotoSans/Medium_26px/NotoSans_Medium_Latin_Extended_A_26.cpp>
-TFT_FONT_NOTOSANS_26_CYRIL             = build_src_filter=+<src/lcd/tft/fontdata/NotoSans/Medium_26px/NotoSans_Medium_Cyrillic_26.cpp>
-TFT_FONT_NOTOSANS_26_GREEK             = build_src_filter=+<src/lcd/tft/fontdata/NotoSans/Medium_26px/NotoSans_Medium_Greek_26.cpp>
-TFT_FONT_NOTOSANS_26_KATA              = build_src_filter=+<src/lcd/tft/fontdata/NotoSans/Medium_26px/NotoSans_Medium_Katakana_26.cpp>
-TFT_FONT_NOTOSANS_26_KO                = build_src_filter=+<src/lcd/tft/fontdata/NotoSans/Medium_26px/NotoSans_Medium_Korean_26.cpp>
-TFT_FONT_NOTOSANS_26_ZH_CN             = build_src_filter=+<src/lcd/tft/fontdata/NotoSans/Medium_26px/NotoSans_Medium_Simplified_Chinese_26.cpp>
-TFT_FONT_NOTOSANS_26_ZH_TW             = build_src_filter=+<src/lcd/tft/fontdata/NotoSans/Medium_26px/NotoSans_Medium_Traditional_Chinese_26.cpp>
-TFT_FONT_NOTOSANS_26_VI                = build_src_filter=+<src/lcd/tft/fontdata/NotoSans/Medium_26px/NotoSans_Medium_Vietnamese_26.cpp>
-# Notosans 27
-TFT_FONT_NOTOSANS_27                   = build_src_filter=+<src/lcd/tft/fontdata/NotoSans/Medium_27px/NotoSans_Medium_27.cpp> +<src/lcd/tft/fontdata/NotoSans/Medium_27px/NotoSans_Medium_Symbols_27.cpp>
-TFT_FONT_NOTOSANS_27_LATIN             = build_src_filter=+<src/lcd/tft/fontdata/NotoSans/Medium_27px/NotoSans_Medium_Latin_Extended_A_27.cpp>
-TFT_FONT_NOTOSANS_27_CYRIL             = build_src_filter=+<src/lcd/tft/fontdata/NotoSans/Medium_27px/NotoSans_Medium_Cyrillic_27.cpp>
-TFT_FONT_NOTOSANS_27_GREEK             = build_src_filter=+<src/lcd/tft/fontdata/NotoSans/Medium_27px/NotoSans_Medium_Greek_27.cpp>
-TFT_FONT_NOTOSANS_27_KATA              = build_src_filter=+<src/lcd/tft/fontdata/NotoSans/Medium_27px/NotoSans_Medium_Katakana_27.cpp>
-TFT_FONT_NOTOSANS_27_KO                = build_src_filter=+<src/lcd/tft/fontdata/NotoSans/Medium_27px/NotoSans_Medium_Korean_27.cpp>
-TFT_FONT_NOTOSANS_27_ZH_CN             = build_src_filter=+<src/lcd/tft/fontdata/NotoSans/Medium_27px/NotoSans_Medium_Simplified_Chinese_27.cpp>
-TFT_FONT_NOTOSANS_27_ZH_TW             = build_src_filter=+<src/lcd/tft/fontdata/NotoSans/Medium_27px/NotoSans_Medium_Traditional_Chinese_27.cpp>
-TFT_FONT_NOTOSANS_27_VI                = build_src_filter=+<src/lcd/tft/fontdata/NotoSans/Medium_27px/NotoSans_Medium_Vietnamese_27.cpp>
-# Notosans 28
-TFT_FONT_NOTOSANS_28                   = build_src_filter=+<src/lcd/tft/fontdata/NotoSans/Medium_28px/NotoSans_Medium_28.cpp> +<src/lcd/tft/fontdata/NotoSans/Medium_28px/NotoSans_Medium_Symbols_28.cpp>
-TFT_FONT_NOTOSANS_28_LATIN             = build_src_filter=+<src/lcd/tft/fontdata/NotoSans/Medium_28px/NotoSans_Medium_Latin_Extended_A_28.cpp>
-TFT_FONT_NOTOSANS_28_CYRIL             = build_src_filter=+<src/lcd/tft/fontdata/NotoSans/Medium_28px/NotoSans_Medium_Cyrillic_28.cpp>
-TFT_FONT_NOTOSANS_28_GREEK             = build_src_filter=+<src/lcd/tft/fontdata/NotoSans/Medium_28px/NotoSans_Medium_Greek_28.cpp>
-TFT_FONT_NOTOSANS_28_KATA              = build_src_filter=+<src/lcd/tft/fontdata/NotoSans/Medium_28px/NotoSans_Medium_Katakana_28.cpp>
-TFT_FONT_NOTOSANS_28_KO                = build_src_filter=+<src/lcd/tft/fontdata/NotoSans/Medium_28px/NotoSans_Medium_Korean_28.cpp>
-TFT_FONT_NOTOSANS_28_ZH_CN             = build_src_filter=+<src/lcd/tft/fontdata/NotoSans/Medium_28px/NotoSans_Medium_Simplified_Chinese_28.cpp>
-TFT_FONT_NOTOSANS_28_ZH_TW             = build_src_filter=+<src/lcd/tft/fontdata/NotoSans/Medium_28px/NotoSans_Medium_Traditional_Chinese_28.cpp>
-TFT_FONT_NOTOSANS_28_VI                = build_src_filter=+<src/lcd/tft/fontdata/NotoSans/Medium_28px/NotoSans_Medium_Vietnamese_28.cpp>
-# Notosans 29
-TFT_FONT_NOTOSANS_29                   = build_src_filter=+<src/lcd/tft/fontdata/NotoSans/Medium_29px/NotoSans_Medium_29.cpp> +<src/lcd/tft/fontdata/NotoSans/Medium_29px/NotoSans_Medium_Symbols_29.cpp>
-TFT_FONT_NOTOSANS_29_LATIN             = build_src_filter=+<src/lcd/tft/fontdata/NotoSans/Medium_29px/NotoSans_Medium_Latin_Extended_A_29.cpp>
-TFT_FONT_NOTOSANS_29_CYRIL             = build_src_filter=+<src/lcd/tft/fontdata/NotoSans/Medium_29px/NotoSans_Medium_Cyrillic_29.cpp>
-TFT_FONT_NOTOSANS_29_GREEK             = build_src_filter=+<src/lcd/tft/fontdata/NotoSans/Medium_29px/NotoSans_Medium_Greek_29.cpp>
-TFT_FONT_NOTOSANS_29_KATA              = build_src_filter=+<src/lcd/tft/fontdata/NotoSans/Medium_29px/NotoSans_Medium_Katakana_29.cpp>
-TFT_FONT_NOTOSANS_29_KO                = build_src_filter=+<src/lcd/tft/fontdata/NotoSans/Medium_29px/NotoSans_Medium_Korean_29.cpp>
-TFT_FONT_NOTOSANS_29_ZH_CN             = build_src_filter=+<src/lcd/tft/fontdata/NotoSans/Medium_29px/NotoSans_Medium_Simplified_Chinese_29.cpp>
-TFT_FONT_NOTOSANS_29_ZH_TW             = build_src_filter=+<src/lcd/tft/fontdata/NotoSans/Medium_29px/NotoSans_Medium_Traditional_Chinese_29.cpp>
-TFT_FONT_NOTOSANS_29_VI                = build_src_filter=+<src/lcd/tft/fontdata/NotoSans/Medium_29px/NotoSans_Medium_Vietnamese_29.cpp>
-# Unifont 10
-TFT_FONT_UNIFONT_10                    = build_src_filter=+<src/lcd/tft/fontdata/Unifont/10px/Unifont_10.cpp> +<src/lcd/tft/fontdata/Unifont/10px/Unifont_Symbols_10.cpp>
-TFT_FONT_UNIFONT_10_LATIN              = build_src_filter=+<src/lcd/tft/fontdata/Unifont/10px/Unifont_Latin_Extended_A_10.cpp>
-TFT_FONT_UNIFONT_10_CYRIL              = build_src_filter=+<src/lcd/tft/fontdata/Unifont/10px/Unifont_Cyrillic_10.cpp>
-TFT_FONT_UNIFONT_10_GREEK              = build_src_filter=+<src/lcd/tft/fontdata/Unifont/10px/Unifont_Greek_10.cpp>
-TFT_FONT_UNIFONT_10_KATA               = build_src_filter=+<src/lcd/tft/fontdata/Unifont/10px/Unifont_Katakana_10.cpp>
-TFT_FONT_UNIFONT_10_KO                 = build_src_filter=+<src/lcd/tft/fontdata/Unifont/10px/Unifont_Korean_10.cpp>
-TFT_FONT_UNIFONT_10_ZH_CN              = build_src_filter=+<src/lcd/tft/fontdata/Unifont/10px/Unifont_Simplified_Chinese_10.cpp>
-TFT_FONT_UNIFONT_10_ZH_TW              = build_src_filter=+<src/lcd/tft/fontdata/Unifont/10px/Unifont_Traditional_Chinese_10.cpp>
-TFT_FONT_UNIFONT_10_VI                 = build_src_filter=+<src/lcd/tft/fontdata/Unifont/10px/Unifont_Vietnamese_10.cpp>
-# Unifont 20
-TFT_FONT_UNIFONT_20                    = build_src_filter=+<src/lcd/tft/fontdata/Unifont/20px/Unifont_20.cpp> +<src/lcd/tft/fontdata/Unifont/20px/Unifont_Symbols_20.cpp>
-TFT_FONT_UNIFONT_20_LATIN              = build_src_filter=+<src/lcd/tft/fontdata/Unifont/20px/Unifont_Latin_Extended_A_20.cpp>
-TFT_FONT_UNIFONT_20_CYRIL              = build_src_filter=+<src/lcd/tft/fontdata/Unifont/20px/Unifont_Cyrillic_20.cpp>
-TFT_FONT_UNIFONT_20_GREEK              = build_src_filter=+<src/lcd/tft/fontdata/Unifont/20px/Unifont_Greek_20.cpp>
-TFT_FONT_UNIFONT_20_KATA               = build_src_filter=+<src/lcd/tft/fontdata/Unifont/20px/Unifont_Katakana_20.cpp>
-TFT_FONT_UNIFONT_20_KO                 = build_src_filter=+<src/lcd/tft/fontdata/Unifont/20px/Unifont_Korean_20.cpp>
-TFT_FONT_UNIFONT_20_ZH_CN              = build_src_filter=+<src/lcd/tft/fontdata/Unifont/20px/Unifont_Simplified_Chinese_20.cpp>
-TFT_FONT_UNIFONT_20_ZH_TW              = build_src_filter=+<src/lcd/tft/fontdata/Unifont/20px/Unifont_Traditional_Chinese_20.cpp>
-TFT_FONT_UNIFONT_20_VI                 = build_src_filter=+<src/lcd/tft/fontdata/Unifont/20px/Unifont_Vietnamese_20.cpp>
-# Unifont 30
-TFT_FONT_UNIFONT_30                    = build_src_filter=+<src/lcd/tft/fontdata/Unifont/30px/Unifont_30.cpp> +<src/lcd/tft/fontdata/Unifont/30px/Unifont_Symbols_30.cpp>
-TFT_FONT_UNIFONT_30_LATIN              = build_src_filter=+<src/lcd/tft/fontdata/Unifont/30px/Unifont_Latin_Extended_A_30.cpp>
-TFT_FONT_UNIFONT_30_CYRIL              = build_src_filter=+<src/lcd/tft/fontdata/Unifont/30px/Unifont_Cyrillic_30.cpp>
-TFT_FONT_UNIFONT_30_GREEK              = build_src_filter=+<src/lcd/tft/fontdata/Unifont/30px/Unifont_Greek_30.cpp>
-TFT_FONT_UNIFONT_30_KATA               = build_src_filter=+<src/lcd/tft/fontdata/Unifont/30px/Unifont_Katakana_30.cpp>
-TFT_FONT_UNIFONT_30_KO                 = build_src_filter=+<src/lcd/tft/fontdata/Unifont/30px/Unifont_Korean_30.cpp>
-TFT_FONT_UNIFONT_30_ZH_CN              = build_src_filter=+<src/lcd/tft/fontdata/Unifont/30px/Unifont_Simplified_Chinese_30.cpp>
-TFT_FONT_UNIFONT_30_ZH_TW              = build_src_filter=+<src/lcd/tft/fontdata/Unifont/30px/Unifont_Traditional_Chinese_30.cpp>
-TFT_FONT_UNIFONT_30_VI                 = build_src_filter=+<src/lcd/tft/fontdata/Unifont/30px/Unifont_Vietnamese_30.cpp>
-=======
 HAS_GRAPHICAL_TFT                      = build_src_filter=+<src/lcd/tft>
->>>>>>> b6911781
 IS_TFTGLCD_PANEL                       = build_src_filter=+<src/lcd/TFTGLCD>
 HAS_TOUCH_BUTTONS                      = build_src_filter=+<src/lcd/touch/touch_buttons.cpp>
 HAS_MARLINUI_MENU                      = build_src_filter=+<src/lcd/menu> -<src/lcd/menu/game>
@@ -213,10 +78,6 @@
 HAS_MENU_MEDIA                         = build_src_filter=+<src/lcd/menu/menu_media.cpp>
 HAS_MENU_MIXER                         = build_src_filter=+<src/lcd/menu/menu_mixer.cpp>
 HAS_MENU_MMU2                          = build_src_filter=+<src/lcd/menu/menu_mmu2.cpp>
-<<<<<<< HEAD
-HAS_MENU_ONE_CLICK_PRINT               = build_src_filter=+<src/lcd/menu/menu_one_click_print.cpp>
-=======
->>>>>>> b6911781
 HAS_MENU_PASSWORD                      = build_src_filter=+<src/lcd/menu/menu_password.cpp>
 HAS_MENU_POWER_MONITOR                 = build_src_filter=+<src/lcd/menu/menu_power_monitor.cpp>
 HAS_MENU_CUTTER                        = build_src_filter=+<src/lcd/menu/menu_spindle_laser.cpp>
@@ -226,27 +87,14 @@
 HAS_MENU_TRAMMING_WIZARD               = build_src_filter=+<src/lcd/menu/menu_tramming_wizard.cpp>
 HAS_MENU_UBL                           = build_src_filter=+<src/lcd/menu/menu_ubl.cpp>
 EXTENSIBLE_UI                          = build_src_filter=+<src/lcd/extui/ui_api.cpp>
-<<<<<<< HEAD
-ANYCUBIC_LCD_(CHIRON|VYPER)            = build_src_filter=+<src/lcd/extui/anycubic>
-ANYCUBIC_LCD_CHIRON                    = build_src_filter=+<src/lcd/extui/anycubic_chiron>
-ANYCUBIC_LCD_VYPER                     = build_src_filter=+<src/lcd/extui/anycubic_vyper>
-ANYCUBIC_LCD_I3MEGA                    = build_src_filter=+<src/lcd/extui/anycubic_i3mega>
-HAS_DGUS_LCD_CLASSIC                   = build_src_filter=+<src/lcd/extui/dgus>
-DGUS_LCD_UI_E3S1PRO                    = build_src_filter=+<src/lcd/extui/dgus_e3s1pro>
-=======
 ANYCUBIC_LCD_CHIRON                    = build_src_filter=+<src/lcd/extui/anycubic_chiron>
 ANYCUBIC_LCD_I3MEGA                    = build_src_filter=+<src/lcd/extui/anycubic_i3mega>
 HAS_DGUS_LCD_CLASSIC                   = build_src_filter=+<src/lcd/extui/dgus>
->>>>>>> b6911781
 DGUS_LCD_UI_RELOADED                   = build_src_filter=+<src/lcd/extui/dgus_reloaded>
 DGUS_LCD_UI_FYSETC                     = build_src_filter=+<src/lcd/extui/dgus/fysetc>
 DGUS_LCD_UI_HIPRECY                    = build_src_filter=+<src/lcd/extui/dgus/hiprecy>
 DGUS_LCD_UI_MKS                        = build_src_filter=+<src/lcd/extui/dgus/mks>
 DGUS_LCD_UI_ORIGIN                     = build_src_filter=+<src/lcd/extui/dgus/origin>
-<<<<<<< HEAD
-DGUS_LCD_UI_IA_CREALITY                = build_src_filter=+<src/lcd/extui/ia_creality>
-=======
->>>>>>> b6911781
 EXTUI_EXAMPLE                          = build_src_filter=+<src/lcd/extui/example>
 TOUCH_UI_FTDI_EVE                      = build_src_filter=+<src/lcd/extui/ftdi_eve_touch_ui>
 MALYAN_LCD                             = build_src_filter=+<src/lcd/extui/malyan>
@@ -285,11 +133,7 @@
 FILAMENT_WIDTH_SENSOR                  = build_src_filter=+<src/feature/filwidth.cpp> +<src/gcode/feature/filwidth>
 FWRETRACT                              = build_src_filter=+<src/feature/fwretract.cpp> +<src/gcode/feature/fwretract>
 HOST_ACTION_COMMANDS                   = build_src_filter=+<src/feature/host_actions.cpp>
-<<<<<<< HEAD
-HOTEND_IDLE_TIMEOUT                    = build_src_filter=+<src/feature/hotend_idle.cpp> +<src/gcode/temp/M86-M87.cpp>
-=======
 HOTEND_IDLE_TIMEOUT                    = build_src_filter=+<src/feature/hotend_idle.cpp>
->>>>>>> b6911781
 JOYSTICK                               = build_src_filter=+<src/feature/joystick.cpp>
 BLINKM                                 = build_src_filter=+<src/feature/leds/blinkm.cpp>
 HAS_COLOR_LEDS                         = build_src_filter=+<src/feature/leds/leds.cpp> +<src/gcode/feature/leds/M150.cpp>
@@ -349,30 +193,18 @@
 HAS_DUPLICATION_MODE                   = build_src_filter=+<src/gcode/control/M605.cpp>
 SPI_FLASH_BACKUP                       = build_src_filter=+<src/gcode/control/M993_M994.cpp>
 PLATFORM_M997_SUPPORT                  = build_src_filter=+<src/gcode/control/M997.cpp>
-<<<<<<< HEAD
-FT_MOTION                              = build_src_filter=+<src/module/ft_motion.cpp> +<src/gcode/feature/ft_motion>
-=======
->>>>>>> b6911781
 LIN_ADVANCE                            = build_src_filter=+<src/gcode/feature/advance>
 PHOTO_GCODE                            = build_src_filter=+<src/gcode/feature/camera>
 CONTROLLER_FAN_EDITABLE                = build_src_filter=+<src/gcode/feature/controllerfan>
 HAS_ZV_SHAPING                         = build_src_filter=+<src/gcode/feature/input_shaping>
 GCODE_MACROS                           = build_src_filter=+<src/gcode/feature/macro>
 GRADIENT_MIX                           = build_src_filter=+<src/gcode/feature/mixing/M166.cpp>
-<<<<<<< HEAD
-OTA_FIRMWARE_UPDATE                    = build_src_filter=+<src/gcode/feature/ota>
-=======
->>>>>>> b6911781
 HAS_SAVED_POSITIONS                    = build_src_filter=+<src/gcode/feature/pause/G60.cpp> +<src/gcode/feature/pause/G61.cpp>
 PARK_HEAD_ON_PAUSE                     = build_src_filter=+<src/gcode/feature/pause/M125.cpp>
 FILAMENT_LOAD_UNLOAD_GCODES            = build_src_filter=+<src/gcode/feature/pause/M701_M702.cpp>
 CNC_WORKSPACE_PLANES                   = build_src_filter=+<src/gcode/geometry/G17-G19.cpp>
 CNC_COORDINATE_SYSTEMS                 = build_src_filter=+<src/gcode/geometry/G53-G59.cpp>
-<<<<<<< HEAD
-HAS_HOME_OFFSET                        = build_src_filter=+<src/gcode/geometry/M206_M428.cpp>
-=======
 HAS_M206_COMMAND                       = build_src_filter=+<src/gcode/geometry/M206_M428.cpp>
->>>>>>> b6911781
 EXPECTED_PRINTER_CHECK                 = build_src_filter=+<src/gcode/host/M16.cpp>
 HOST_KEEPALIVE_FEATURE                 = build_src_filter=+<src/gcode/host/M113.cpp>
 AUTO_REPORT_POSITION                   = build_src_filter=+<src/gcode/host/M154.cpp>
@@ -423,11 +255,7 @@
 MORGAN_SCARA                           = build_src_filter=+<src/gcode/scara>
 HAS_MICROSTEPS                         = build_src_filter=+<src/gcode/control/M350_M351.cpp>
 (ESP3D_)?WIFISUPPORT                   = AsyncTCP, ESP Async WebServer
-<<<<<<< HEAD
-                                         ESP3DLib=https://github.com/luc-github/ESP3DLib/archive/master.zip
-=======
                                          ESP3DLib=https://github.com/luc-github/ESP3DLib/archive/dc0f3d96c6.zip
->>>>>>> b6911781
                                          arduinoWebSockets=links2004/WebSockets@2.3.4
                                          luc-github/ESP32SSDP@1.1.1
                                          lib_ignore=ESPAsyncTCP
