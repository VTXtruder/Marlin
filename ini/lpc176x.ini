--- conflicted
+++ resolved
@@ -15,10 +15,7 @@
 [common_LPC]
 platform          = https://github.com/p3p/pio-nxplpc-arduino-lpc176x/archive/0.1.3.zip
 platform_packages = framework-arduino-lpc176x@^0.2.8
-<<<<<<< HEAD
-=======
                     toolchain-gccarmnoneeabi@1.100301.220327
->>>>>>> b6911781
 board             = nxp_lpc1768
 lib_ldf_mode      = off
 lib_compat_mode   = strict
