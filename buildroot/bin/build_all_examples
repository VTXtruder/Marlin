--- conflicted
+++ resolved
@@ -14,13 +14,9 @@
 # build_all_examples [...] branch [resume-from]
 #
 
-<<<<<<< HEAD
-. mfutil
-=======
 HERE=`dirname $0`
 
 . "$HERE/mfutil"
->>>>>>> b6911781
 
 GITREPO=https://github.com/MarlinFirmware/Configurations.git
 STAT_FILE=./.pio/.buildall
@@ -129,11 +125,7 @@
 for CONF in $CONF_TREE ; do
 
   # Get a config's directory name
-<<<<<<< HEAD
-  DIR=$( echo $CONF | sed "s|$TMP/config/examples/||" )
-=======
   DIR=$( echo $CONF | "$SED" "s|$TMP/config/examples/||" )
->>>>>>> b6911781
 
   # If looking for a config, skip others
   [[ $FIRST_CONF ]] && [[ $FIRST_CONF != $DIR && "$FIRST_CONF/" != $DIR ]] && continue
