--- conflicted
+++ resolved
@@ -8,31 +8,16 @@
 #   use_example_configs release-2.0.9.4:Creality/CR-10/CrealityV1
 #
 # If a configpath has spaces (or quotes) escape them or enquote the path
-<<<<<<< HEAD
-=======
 # If no branch: prefix is given use configs based on the current branch name.
 # e.g., For `latest-2.1.x` name the working branch something like "my_work-2.1.x."
 #       The branch or tag must first exist at MarlinFirmware/Configurations.
 #       The fallback branch is bugfix-2.1.x.
->>>>>>> b6911781
 #
 
 which curl >/dev/null && TOOL='curl -L -s -S -f -o wgot'
 which wget >/dev/null && TOOL='wget -q -O wgot'
 
 CURR=$(git branch 2>/dev/null | grep ^* | sed 's/\* //g')
-<<<<<<< HEAD
-[[ $CURR == "bugfix-2.0.x" ]] && BRANCH=bugfix-2.0.x || BRANCH=bugfix-2.1.x
-
-REPO=$BRANCH
-
-if [[ $# > 0 ]]; then
-  IFS=: read -r PART1 PART2 <<< "$@"
-  [[ -n $PART2 ]] && { UDIR="$PART2" ; REPO="$PART1" ; } \
-                  || { UDIR="$PART1" ; }
-  RDIR="${UDIR// /%20}"
-  echo "Fetching $UDIR configurations from $REPO..."
-=======
 case "$CURR" in
    bugfix-2.*.x ) BRANCH=$CURR ;;
   *-2.1.x|2.1.x ) BRANCH=latest-2.1.x ;;
@@ -48,17 +33,12 @@
                   || { UDIR="$PART1" ; }
   RDIR="${UDIR// /%20}"
   echo "Fetching $UDIR configurations from $BRANCH..."
->>>>>>> b6911781
   EXAMPLES="examples/$RDIR"
 else
   EXAMPLES="default"
 fi
 
-<<<<<<< HEAD
-CONFIGS="https://raw.githubusercontent.com/MarlinFirmware/Configurations/$REPO/config/${EXAMPLES}"
-=======
 CONFIGS="https://raw.githubusercontent.com/MarlinFirmware/Configurations/$BRANCH/config/${EXAMPLES}"
->>>>>>> b6911781
 
 restore_configs
 
