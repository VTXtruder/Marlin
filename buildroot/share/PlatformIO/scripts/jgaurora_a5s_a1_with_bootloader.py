--- conflicted
+++ resolved
@@ -32,8 +32,4 @@
         fw_path.rename(fws_path)
 
     import marlin
-<<<<<<< HEAD
-    marlin.add_post_action(addboot);
-=======
-    marlin.add_post_action(addboot)
->>>>>>> b6911781
+    marlin.add_post_action(addboot)