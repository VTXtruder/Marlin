--- conflicted
+++ resolved
@@ -23,11 +23,7 @@
 
             assert isfile(original_file) and isfile(src_file)
             shutil.copyfile(original_file, backup_file)
-<<<<<<< HEAD
-            shutil.copyfile(src_file, original_file);
-=======
             shutil.copyfile(src_file, original_file)
->>>>>>> b6911781
 
             def _touch(path):
                 with open(path, "w") as fp:
