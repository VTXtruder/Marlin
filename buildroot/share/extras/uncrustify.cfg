#
# Uncrustify Configuration File
<<<<<<< HEAD
# File Created With UncrustifyX 0.4.3 (252)
#
align_assign_span                 = 1
cmt_cpp_to_c                      = false
cmt_indent_multi                  = false
cmt_insert_file_header            = "./header.h"
cmt_reflow_mode                   = 1
cmt_sp_after_star_cont            = 1
cmt_sp_before_star_cont           = 1
cmt_star_cont                     = true
eat_blanks_after_open_brace       = false
eat_blanks_before_close_brace     = false
indent_align_assign               = false
indent_case_brace                 = 0
indent_columns                    = 2
indent_cpp_lambda_body            = false
indent_func_call_param            = true
indent_func_def_param             = true
indent_switch_case                = 2
indent_with_tabs                  = 0
input_tab_size                    = 2
mod_add_long_ifdef_else_comment   = 40
mod_add_long_ifdef_endif_comment  = 40
mod_full_brace_do                 = false
mod_full_brace_for                = false
mod_full_brace_if                 = false
mod_full_brace_if_chain           = 1
mod_full_brace_while              = false
mod_remove_extra_semicolon        = true
newlines                          = lf
nl_after_brace_close              = true
nl_after_brace_open               = true
nl_assign_leave_one_liners        = true
nl_brace_else                     = add
nl_class_leave_one_liners         = true
nl_create_for_one_liner           = true
nl_create_if_one_liner            = false
nl_create_while_one_liner         = true
nl_else_brace                     = remove
nl_end_of_file                    = add
nl_enum_brace                     = remove
nl_enum_leave_one_liners          = true
nl_fdef_brace                     = remove
nl_for_brace                      = remove
nl_func_leave_one_liners          = true
nl_getset_leave_one_liners        = true
nl_if_brace                       = remove
nl_if_leave_one_liners            = true
nl_multi_line_sparen_close        = add
nl_squeeze_ifdef                  = false
nl_struct_brace                   = remove
nl_switch_brace                   = remove
nl_union_brace                    = remove
pp_define_at_level                = true
pp_if_indent_code                 = true
pp_indent                         = add
pp_indent_at_level                = true
pp_indent_count                   = 2
pp_indent_if                      = 0
sp_after_comma                    = add
sp_after_semi                     = add
sp_after_sparen                   = add
sp_arith                          = add
sp_assign                         = add
sp_assign_default                 = remove
sp_before_comma                   = remove
sp_before_sparen                  = add
sp_bool                           = add
sp_brace_else                     = add
sp_cmt_cpp_start                  = add
sp_compare                        = add
sp_cond_colon                     = add
sp_cond_question                  = add
sp_else_brace                     = add
sp_endif_cmt                      = true
sp_fparen_brace                   = add
sp_func_call_paren                = remove
sp_func_proto_paren               = remove
sp_inside_sparen                  = remove
sp_inside_square                  = remove
sp_paren_brace                    = add
sp_paren_paren                    = remove
=======
# Created with Uncrustify 0.77.1_f
#

#
# General options
#

# The type of line endings.
#
# Default: auto
newlines                        = lf       # lf/crlf/cr/auto

# The original size of tabs in the input.
#
# Default: 8
input_tab_size                  = 2        # unsigned number

# The size of tabs in the output (only used if align_with_tabs=true).
#
# Default: 8
output_tab_size                 = 8        # unsigned number

# The ASCII value of the string escape char, usually 92 (\) or (Pawn) 94 (^).
#
# Default: 92
string_escape_char              = 92       # unsigned number

# Alternate string escape char (usually only used for Pawn).
# Only works right before the quote char.
string_escape_char2             = 0        # unsigned number

# Replace tab characters found in string literals with the escape sequence \t
# instead.
string_replace_tab_chars        = false    # true/false

# Allow interpreting '>=' and '>>=' as part of a template in code like
# 'void f(list<list<B>>=val);'. If true, 'assert(x<0 && y>=3)' will be broken.
# Improvements to template detection may make this option obsolete.
tok_split_gte                   = false    # true/false

# Disable formatting of NL_CONT ('\\n') ended lines (e.g. multi-line macros).
disable_processing_nl_cont      = false    # true/false

# Specify the marker used in comments to disable processing of part of the
# file.
#
# Default:  *INDENT-OFF*
disable_processing_cmt          = " *INDENT-OFF*"      # string

# Specify the marker used in comments to (re)enable processing in a file.
#
# Default:  *INDENT-ON*
enable_processing_cmt           = " *INDENT-ON*"     # string

# Enable parsing of digraphs.
enable_digraphs                 = false    # true/false

# Option to allow both disable_processing_cmt and enable_processing_cmt
# strings, if specified, to be interpreted as ECMAScript regular expressions.
# If true, a regex search will be performed within comments according to the
# specified patterns in order to disable/enable processing.
processing_cmt_as_regex         = false    # true/false

# Add or remove the UTF-8 BOM (recommend 'remove').
utf8_bom                        = ignore   # ignore/add/remove/force/not_defined

# If the file contains bytes with values between 128 and 255, but is not
# UTF-8, then output as UTF-8.
utf8_byte                       = false    # true/false

# Force the output encoding to UTF-8.
utf8_force                      = false    # true/false

#
# Spacing options
#

# Add or remove space around non-assignment symbolic operators ('+', '/', '%',
# '<<', and so forth).
sp_arith                        = add      # ignore/add/remove/force/not_defined

# Add or remove space around arithmetic operators '+' and '-'.
#
# Overrides sp_arith.
sp_arith_additive               = ignore   # ignore/add/remove/force/not_defined

# Add or remove space around assignment operator '=', '+=', etc.
sp_assign                       = add      # ignore/add/remove/force/not_defined

# Add or remove space around '=' in C++11 lambda capture specifications.
#
# Overrides sp_assign.
sp_cpp_lambda_assign            = ignore   # ignore/add/remove/force/not_defined

# Add or remove space after the capture specification of a C++11 lambda when
# an argument list is present, as in '[] <here> (int x){ ... }'.
sp_cpp_lambda_square_paren      = ignore   # ignore/add/remove/force/not_defined

# Add or remove space after the capture specification of a C++11 lambda with
# no argument list is present, as in '[] <here> { ... }'.
sp_cpp_lambda_square_brace      = ignore   # ignore/add/remove/force/not_defined

# Add or remove space after the opening parenthesis and before the closing
# parenthesis of a argument list of a C++11 lambda, as in
# '[]( <here> int x <here> ){ ... }'.
sp_cpp_lambda_argument_list     = ignore   # ignore/add/remove/force/not_defined

# Add or remove space after the argument list of a C++11 lambda, as in
# '[](int x) <here> { ... }'.
sp_cpp_lambda_paren_brace       = ignore   # ignore/add/remove/force/not_defined

# Add or remove space between a lambda body and its call operator of an
# immediately invoked lambda, as in '[]( ... ){ ... } <here> ( ... )'.
sp_cpp_lambda_fparen            = ignore   # ignore/add/remove/force/not_defined

# Add or remove space around assignment operator '=' in a prototype.
#
# If set to ignore, use sp_assign.
sp_assign_default               = remove   # ignore/add/remove/force/not_defined

# Add or remove space before assignment operator '=', '+=', etc.
#
# Overrides sp_assign.
sp_before_assign                = ignore   # ignore/add/remove/force/not_defined

# Add or remove space after assignment operator '=', '+=', etc.
#
# Overrides sp_assign.
sp_after_assign                 = ignore   # ignore/add/remove/force/not_defined

# Add or remove space in 'enum {'.
#
# Default: add
sp_enum_brace                   = add      # ignore/add/remove/force/not_defined

# Add or remove space in 'NS_ENUM ('.
sp_enum_paren                   = ignore   # ignore/add/remove/force/not_defined

# Add or remove space around assignment '=' in enum.
sp_enum_assign                  = ignore   # ignore/add/remove/force/not_defined

# Add or remove space before assignment '=' in enum.
#
# Overrides sp_enum_assign.
sp_enum_before_assign           = ignore   # ignore/add/remove/force/not_defined

# Add or remove space after assignment '=' in enum.
#
# Overrides sp_enum_assign.
sp_enum_after_assign            = ignore   # ignore/add/remove/force/not_defined

# Add or remove space around assignment ':' in enum.
sp_enum_colon                   = ignore   # ignore/add/remove/force/not_defined

# Add or remove space around preprocessor '##' concatenation operator.
#
# Default: add
sp_pp_concat                    = add      # ignore/add/remove/force/not_defined

# Add or remove space after preprocessor '#' stringify operator.
# Also affects the '#@' charizing operator.
sp_pp_stringify                 = ignore   # ignore/add/remove/force/not_defined

# Add or remove space before preprocessor '#' stringify operator
# as in '#define x(y) L#y'.
sp_before_pp_stringify          = ignore   # ignore/add/remove/force/not_defined

# Add or remove space around boolean operators '&&' and '||'.
sp_bool                         = add      # ignore/add/remove/force/not_defined

# Add or remove space around compare operator '<', '>', '==', etc.
sp_compare                      = add      # ignore/add/remove/force/not_defined

# Add or remove space inside '(' and ')'.
sp_inside_paren                 = ignore   # ignore/add/remove/force/not_defined

# Add or remove space between nested parentheses, i.e. '((' vs. ') )'.
sp_paren_paren                  = remove   # ignore/add/remove/force/not_defined

# Add or remove space between back-to-back parentheses, i.e. ')(' vs. ') ('.
sp_cparen_oparen                = ignore   # ignore/add/remove/force/not_defined

# Whether to balance spaces inside nested parentheses.
sp_balance_nested_parens        = false    # true/false

# Add or remove space between ')' and '{'.
sp_paren_brace                  = add      # ignore/add/remove/force/not_defined

# Add or remove space between nested braces, i.e. '{{' vs. '{ {'.
sp_brace_brace                  = ignore   # ignore/add/remove/force/not_defined

# Add or remove space before pointer star '*'.
sp_before_ptr_star              = ignore   # ignore/add/remove/force/not_defined

# Add or remove space before pointer star '*' that isn't followed by a
# variable name. If set to ignore, sp_before_ptr_star is used instead.
sp_before_unnamed_ptr_star      = ignore   # ignore/add/remove/force/not_defined

# Add or remove space between a qualifier and a pointer star '*' that isn't
# followed by a variable name, as in '(char const *)'. If set to ignore,
# sp_before_ptr_star is used instead.
sp_qualifier_unnamed_ptr_star   = ignore   # ignore/add/remove/force/not_defined

# Add or remove space between pointer stars '*', as in 'int ***a;'.
sp_between_ptr_star             = ignore   # ignore/add/remove/force/not_defined

# Add or remove space after pointer star '*', if followed by a word.
#
# Overrides sp_type_func.
sp_after_ptr_star               = ignore   # ignore/add/remove/force/not_defined

# Add or remove space after pointer caret '^', if followed by a word.
sp_after_ptr_block_caret        = ignore   # ignore/add/remove/force/not_defined

# Add or remove space after pointer star '*', if followed by a qualifier.
sp_after_ptr_star_qualifier     = ignore   # ignore/add/remove/force/not_defined

# Add or remove space after a pointer star '*', if followed by a function
# prototype or function definition.
#
# Overrides sp_after_ptr_star and sp_type_func.
sp_after_ptr_star_func          = ignore   # ignore/add/remove/force/not_defined

# Add or remove space after a pointer star '*' in the trailing return of a
# function prototype or function definition.
sp_after_ptr_star_trailing      = ignore   # ignore/add/remove/force/not_defined

# Add or remove space between the pointer star '*' and the name of the variable
# in a function pointer definition.
sp_ptr_star_func_var            = ignore   # ignore/add/remove/force/not_defined

# Add or remove space between the pointer star '*' and the name of the type
# in a function pointer type definition.
sp_ptr_star_func_type           = ignore   # ignore/add/remove/force/not_defined

# Add or remove space after a pointer star '*', if followed by an open
# parenthesis, as in 'void* (*)()'.
sp_ptr_star_paren               = ignore   # ignore/add/remove/force/not_defined

# Add or remove space before a pointer star '*', if followed by a function
# prototype or function definition. If set to ignore, sp_before_ptr_star is
# used instead.
sp_before_ptr_star_func         = ignore   # ignore/add/remove/force/not_defined

# Add or remove space between a qualifier and a pointer star '*' followed by
# the name of the function in a function prototype or definition, as in
# 'char const *foo()`. If set to ignore, sp_before_ptr_star is used instead.
sp_qualifier_ptr_star_func      = ignore   # ignore/add/remove/force/not_defined

# Add or remove space before a pointer star '*' in the trailing return of a
# function prototype or function definition.
sp_before_ptr_star_trailing     = ignore   # ignore/add/remove/force/not_defined

# Add or remove space between a qualifier and a pointer star '*' in the
# trailing return of a function prototype or function definition, as in
# 'auto foo() -> char const *'.
sp_qualifier_ptr_star_trailing  = ignore   # ignore/add/remove/force/not_defined

# Add or remove space before a reference sign '&'.
sp_before_byref                 = ignore   # ignore/add/remove/force/not_defined

# Add or remove space before a reference sign '&' that isn't followed by a
# variable name. If set to ignore, sp_before_byref is used instead.
sp_before_unnamed_byref         = ignore   # ignore/add/remove/force/not_defined

# Add or remove space after reference sign '&', if followed by a word.
#
# Overrides sp_type_func.
sp_after_byref                  = ignore   # ignore/add/remove/force/not_defined

# Add or remove space after a reference sign '&', if followed by a function
# prototype or function definition.
#
# Overrides sp_after_byref and sp_type_func.
sp_after_byref_func             = ignore   # ignore/add/remove/force/not_defined

# Add or remove space before a reference sign '&', if followed by a function
# prototype or function definition.
sp_before_byref_func            = ignore   # ignore/add/remove/force/not_defined

# Add or remove space after a reference sign '&', if followed by an open
# parenthesis, as in 'char& (*)()'.
sp_byref_paren                  = ignore   # ignore/add/remove/force/not_defined

# Add or remove space between type and word. In cases where total removal of
# whitespace would be a syntax error, a value of 'remove' is treated the same
# as 'force'.
#
# This also affects some other instances of space following a type that are
# not covered by other options; for example, between the return type and
# parenthesis of a function type template argument, between the type and
# parenthesis of an array parameter, or between 'decltype(...)' and the
# following word.
#
# Default: force
sp_after_type                   = force    # ignore/add/remove/force/not_defined

# Add or remove space between 'decltype(...)' and word,
# brace or function call.
sp_after_decltype               = ignore   # ignore/add/remove/force/not_defined

# (D) Add or remove space before the parenthesis in the D constructs
# 'template Foo(' and 'class Foo('.
sp_before_template_paren        = ignore   # ignore/add/remove/force/not_defined

# Add or remove space between 'template' and '<'.
# If set to ignore, sp_before_angle is used.
sp_template_angle               = ignore   # ignore/add/remove/force/not_defined

# Add or remove space before '<'.
sp_before_angle                 = ignore   # ignore/add/remove/force/not_defined

# Add or remove space inside '<' and '>'.
sp_inside_angle                 = ignore   # ignore/add/remove/force/not_defined

# Add or remove space inside '<>'.
sp_inside_angle_empty           = ignore   # ignore/add/remove/force/not_defined

# Add or remove space between '>' and ':'.
sp_angle_colon                  = ignore   # ignore/add/remove/force/not_defined

# Add or remove space after '>'.
sp_after_angle                  = ignore   # ignore/add/remove/force/not_defined

# Add or remove space between '>' and '(' as found in 'new List<byte>(foo);'.
sp_angle_paren                  = ignore   # ignore/add/remove/force/not_defined

# Add or remove space between '>' and '()' as found in 'new List<byte>();'.
sp_angle_paren_empty            = ignore   # ignore/add/remove/force/not_defined

# Add or remove space between '>' and a word as in 'List<byte> m;' or
# 'template <typename T> static ...'.
sp_angle_word                   = ignore   # ignore/add/remove/force/not_defined

# Add or remove space between '>' and '>' in '>>' (template stuff).
#
# Default: add
sp_angle_shift                  = add      # ignore/add/remove/force/not_defined

# (C++11) Permit removal of the space between '>>' in 'foo<bar<int> >'. Note
# that sp_angle_shift cannot remove the space without this option.
sp_permit_cpp11_shift           = false    # true/false

# Add or remove space before '(' of control statements ('if', 'for', 'switch',
# 'while', etc.).
sp_before_sparen                = add      # ignore/add/remove/force/not_defined

# Add or remove space inside '(' and ')' of control statements other than
# 'for'.
sp_inside_sparen                = remove   # ignore/add/remove/force/not_defined

# Add or remove space after '(' of control statements other than 'for'.
#
# Overrides sp_inside_sparen.
sp_inside_sparen_open           = ignore   # ignore/add/remove/force/not_defined

# Add or remove space before ')' of control statements other than 'for'.
#
# Overrides sp_inside_sparen.
sp_inside_sparen_close          = ignore   # ignore/add/remove/force/not_defined

# Add or remove space inside '(' and ')' of 'for' statements.
sp_inside_for                   = ignore   # ignore/add/remove/force/not_defined

# Add or remove space after '(' of 'for' statements.
#
# Overrides sp_inside_for.
sp_inside_for_open              = ignore   # ignore/add/remove/force/not_defined

# Add or remove space before ')' of 'for' statements.
#
# Overrides sp_inside_for.
sp_inside_for_close             = ignore   # ignore/add/remove/force/not_defined

# Add or remove space between '((' or '))' of control statements.
sp_sparen_paren                 = ignore   # ignore/add/remove/force/not_defined

# Add or remove space after ')' of control statements.
sp_after_sparen                 = add      # ignore/add/remove/force/not_defined

# Add or remove space between ')' and '{' of control statements.
sp_sparen_brace                 = ignore   # ignore/add/remove/force/not_defined

# Add or remove space between 'do' and '{'.
sp_do_brace_open                = force    # ignore/add/remove/force/not_defined

# Add or remove space between '}' and 'while'.
sp_brace_close_while            = force    # ignore/add/remove/force/not_defined

# Add or remove space between 'while' and '('. Overrides sp_before_sparen.
sp_while_paren_open             = force    # ignore/add/remove/force/not_defined

# (D) Add or remove space between 'invariant' and '('.
sp_invariant_paren              = ignore   # ignore/add/remove/force/not_defined

# (D) Add or remove space after the ')' in 'invariant (C) c'.
sp_after_invariant_paren        = ignore   # ignore/add/remove/force/not_defined

# Add or remove space before empty statement ';' on 'if', 'for' and 'while'.
sp_special_semi                 = ignore   # ignore/add/remove/force/not_defined

# Add or remove space before ';'.
#
# Default: remove
sp_before_semi                  = remove   # ignore/add/remove/force/not_defined

# Add or remove space before ';' in non-empty 'for' statements.
sp_before_semi_for              = ignore   # ignore/add/remove/force/not_defined

# Add or remove space before a semicolon of an empty left part of a for
# statement, as in 'for ( <here> ; ; )'.
sp_before_semi_for_empty        = ignore   # ignore/add/remove/force/not_defined

# Add or remove space between the semicolons of an empty middle part of a for
# statement, as in 'for ( ; <here> ; )'.
sp_between_semi_for_empty       = ignore   # ignore/add/remove/force/not_defined

# Add or remove space after ';', except when followed by a comment.
#
# Default: add
sp_after_semi                   = add      # ignore/add/remove/force/not_defined

# Add or remove space after ';' in non-empty 'for' statements.
#
# Default: force
sp_after_semi_for               = force    # ignore/add/remove/force/not_defined

# Add or remove space after the final semicolon of an empty part of a for
# statement, as in 'for ( ; ; <here> )'.
sp_after_semi_for_empty         = ignore   # ignore/add/remove/force/not_defined

# Add or remove space before '[' (except '[]').
sp_before_square                = ignore   # ignore/add/remove/force/not_defined

# Add or remove space before '[' for a variable definition.
#
# Default: remove
sp_before_vardef_square         = remove   # ignore/add/remove/force/not_defined

# Add or remove space before '[' for asm block.
sp_before_square_asm_block      = ignore   # ignore/add/remove/force/not_defined

# Add or remove space before '[]'.
sp_before_squares               = ignore   # ignore/add/remove/force/not_defined

# Add or remove space before C++17 structured bindings.
sp_cpp_before_struct_binding    = ignore   # ignore/add/remove/force/not_defined

# Add or remove space inside a non-empty '[' and ']'.
sp_inside_square                = remove   # ignore/add/remove/force/not_defined

# Add or remove space inside '[]'.
sp_inside_square_empty          = ignore   # ignore/add/remove/force/not_defined

# (OC) Add or remove space inside a non-empty Objective-C boxed array '@[' and
# ']'. If set to ignore, sp_inside_square is used.
sp_inside_square_oc_array       = ignore   # ignore/add/remove/force/not_defined

# Add or remove space after ',', i.e. 'a,b' vs. 'a, b'.
sp_after_comma                  = add      # ignore/add/remove/force/not_defined

# Add or remove space before ',', i.e. 'a,b' vs. 'a ,b'.
#
# Default: remove
sp_before_comma                 = remove   # ignore/add/remove/force/not_defined

# (C#, Vala) Add or remove space between ',' and ']' in multidimensional array type
# like 'int[,,]'.
sp_after_mdatype_commas         = ignore   # ignore/add/remove/force/not_defined

# (C#, Vala) Add or remove space between '[' and ',' in multidimensional array type
# like 'int[,,]'.
sp_before_mdatype_commas        = ignore   # ignore/add/remove/force/not_defined

# (C#, Vala) Add or remove space between ',' in multidimensional array type
# like 'int[,,]'.
sp_between_mdatype_commas       = ignore   # ignore/add/remove/force/not_defined

# Add or remove space between an open parenthesis and comma,
# i.e. '(,' vs. '( ,'.
#
# Default: force
sp_paren_comma                  = force    # ignore/add/remove/force/not_defined

# Add or remove space between a type and ':'.
sp_type_colon                   = ignore   # ignore/add/remove/force/not_defined

# Add or remove space after the variadic '...' when preceded by a
# non-punctuator.
# The value REMOVE will be overridden with FORCE
sp_after_ellipsis               = ignore   # ignore/add/remove/force/not_defined

# Add or remove space before the variadic '...' when preceded by a
# non-punctuator.
# The value REMOVE will be overridden with FORCE
sp_before_ellipsis              = ignore   # ignore/add/remove/force/not_defined

# Add or remove space between a type and '...'.
sp_type_ellipsis                = ignore   # ignore/add/remove/force/not_defined

# Add or remove space between a '*' and '...'.
sp_ptr_type_ellipsis            = ignore   # ignore/add/remove/force/not_defined

# Add or remove space between ')' and '...'.
sp_paren_ellipsis               = ignore   # ignore/add/remove/force/not_defined

# Add or remove space between '&&' and '...'.
sp_byref_ellipsis               = ignore   # ignore/add/remove/force/not_defined

# Add or remove space between ')' and a qualifier such as 'const'.
sp_paren_qualifier              = ignore   # ignore/add/remove/force/not_defined

# Add or remove space between ')' and 'noexcept'.
sp_paren_noexcept               = ignore   # ignore/add/remove/force/not_defined

# Add or remove space after class ':'.
sp_after_class_colon            = add      # ignore/add/remove/force/not_defined

# Add or remove space before class ':'.
sp_before_class_colon           = add      # ignore/add/remove/force/not_defined

# Add or remove space after class constructor ':'.
#
# Default: add
sp_after_constr_colon           = add      # ignore/add/remove/force/not_defined

# Add or remove space before class constructor ':'.
#
# Default: add
sp_before_constr_colon          = add      # ignore/add/remove/force/not_defined

# Add or remove space before case ':'.
#
# Default: remove
sp_before_case_colon            = remove   # ignore/add/remove/force/not_defined

# Add or remove space between 'operator' and operator sign.
sp_after_operator               = ignore   # ignore/add/remove/force/not_defined

# Add or remove space between the operator symbol and the open parenthesis, as
# in 'operator ++('.
sp_after_operator_sym           = ignore   # ignore/add/remove/force/not_defined

# Overrides sp_after_operator_sym when the operator has no arguments, as in
# 'operator *()'.
sp_after_operator_sym_empty     = ignore   # ignore/add/remove/force/not_defined

# Add or remove space after C/D cast, i.e. 'cast(int)a' vs. 'cast(int) a' or
# '(int)a' vs. '(int) a'.
sp_after_cast                   = ignore   # ignore/add/remove/force/not_defined

# Add or remove spaces inside cast parentheses.
sp_inside_paren_cast            = ignore   # ignore/add/remove/force/not_defined

# Add or remove space between the type and open parenthesis in a C++ cast,
# i.e. 'int(exp)' vs. 'int (exp)'.
sp_cpp_cast_paren               = ignore   # ignore/add/remove/force/not_defined

# Add or remove space between 'sizeof' and '('.
sp_sizeof_paren                 = ignore   # ignore/add/remove/force/not_defined

# Add or remove space between 'sizeof' and '...'.
sp_sizeof_ellipsis              = ignore   # ignore/add/remove/force/not_defined

# Add or remove space between 'sizeof...' and '('.
sp_sizeof_ellipsis_paren        = ignore   # ignore/add/remove/force/not_defined

# Add or remove space between '...' and a parameter pack.
sp_ellipsis_parameter_pack      = ignore   # ignore/add/remove/force/not_defined

# Add or remove space between a parameter pack and '...'.
sp_parameter_pack_ellipsis      = ignore   # ignore/add/remove/force/not_defined

# Add or remove space between 'decltype' and '('.
sp_decltype_paren               = ignore   # ignore/add/remove/force/not_defined

# (Pawn) Add or remove space after the tag keyword.
sp_after_tag                    = ignore   # ignore/add/remove/force/not_defined

# Add or remove space inside enum '{' and '}'.
sp_inside_braces_enum           = ignore   # ignore/add/remove/force/not_defined

# Add or remove space inside struct/union '{' and '}'.
sp_inside_braces_struct         = ignore   # ignore/add/remove/force/not_defined

# (OC) Add or remove space inside Objective-C boxed dictionary '{' and '}'
sp_inside_braces_oc_dict        = ignore   # ignore/add/remove/force/not_defined

# Add or remove space after open brace in an unnamed temporary
# direct-list-initialization
# if statement is a brace_init_lst
# works only if sp_brace_brace is set to ignore.
sp_after_type_brace_init_lst_open = ignore   # ignore/add/remove/force/not_defined

# Add or remove space before close brace in an unnamed temporary
# direct-list-initialization
# if statement is a brace_init_lst
# works only if sp_brace_brace is set to ignore.
sp_before_type_brace_init_lst_close = ignore   # ignore/add/remove/force/not_defined

# Add or remove space inside an unnamed temporary direct-list-initialization
# if statement is a brace_init_lst
# works only if sp_brace_brace is set to ignore
# works only if sp_before_type_brace_init_lst_close is set to ignore.
sp_inside_type_brace_init_lst   = ignore   # ignore/add/remove/force/not_defined

# Add or remove space inside '{' and '}'.
sp_inside_braces                = ignore   # ignore/add/remove/force/not_defined

# Add or remove space inside '{}'.
sp_inside_braces_empty          = ignore   # ignore/add/remove/force/not_defined

# Add or remove space around trailing return operator '->'.
sp_trailing_return              = ignore   # ignore/add/remove/force/not_defined

# Add or remove space between return type and function name. A minimum of 1
# is forced except for pointer return types.
sp_type_func                    = ignore   # ignore/add/remove/force/not_defined

# Add or remove space between type and open brace of an unnamed temporary
# direct-list-initialization.
sp_type_brace_init_lst          = ignore   # ignore/add/remove/force/not_defined

# Add or remove space between function name and '(' on function declaration.
sp_func_proto_paren             = remove   # ignore/add/remove/force/not_defined

# Add or remove space between function name and '()' on function declaration
# without parameters.
sp_func_proto_paren_empty       = ignore   # ignore/add/remove/force/not_defined

# Add or remove space between function name and '(' with a typedef specifier.
sp_func_type_paren              = ignore   # ignore/add/remove/force/not_defined

# Add or remove space between alias name and '(' of a non-pointer function type typedef.
sp_func_def_paren               = ignore   # ignore/add/remove/force/not_defined

# Add or remove space between function name and '()' on function definition
# without parameters.
sp_func_def_paren_empty         = ignore   # ignore/add/remove/force/not_defined

# Add or remove space inside empty function '()'.
# Overrides sp_after_angle unless use_sp_after_angle_always is set to true.
sp_inside_fparens               = ignore   # ignore/add/remove/force/not_defined

# Add or remove space inside function '(' and ')'.
sp_inside_fparen                = ignore   # ignore/add/remove/force/not_defined

# Add or remove space inside user functor '(' and ')'.
sp_func_call_user_inside_rparen = ignore   # ignore/add/remove/force/not_defined

# Add or remove space inside empty functor '()'.
# Overrides sp_after_angle unless use_sp_after_angle_always is set to true.
sp_inside_rparens               = ignore   # ignore/add/remove/force/not_defined

# Add or remove space inside functor '(' and ')'.
sp_inside_rparen                = ignore   # ignore/add/remove/force/not_defined

# Add or remove space inside the first parentheses in a function type, as in
# 'void (*x)(...)'.
sp_inside_tparen                = ignore   # ignore/add/remove/force/not_defined

# Add or remove space between the ')' and '(' in a function type, as in
# 'void (*x)(...)'.
sp_after_tparen_close           = ignore   # ignore/add/remove/force/not_defined

# Add or remove space between ']' and '(' when part of a function call.
sp_square_fparen                = ignore   # ignore/add/remove/force/not_defined

# Add or remove space between ')' and '{' of function.
sp_fparen_brace                 = force    # ignore/add/remove/force/not_defined

# Add or remove space between ')' and '{' of a function call in object
# initialization.
#
# Overrides sp_fparen_brace.
sp_fparen_brace_initializer     = ignore   # ignore/add/remove/force/not_defined

# (Java) Add or remove space between ')' and '{{' of double brace initializer.
sp_fparen_dbrace                = ignore   # ignore/add/remove/force/not_defined

# Add or remove space between function name and '(' on function calls.
sp_func_call_paren              = remove   # ignore/add/remove/force/not_defined

# Add or remove space between function name and '()' on function calls without
# parameters. If set to ignore (the default), sp_func_call_paren is used.
sp_func_call_paren_empty        = ignore   # ignore/add/remove/force/not_defined

# Add or remove space between the user function name and '(' on function
# calls. You need to set a keyword to be a user function in the config file,
# like:
#   set func_call_user tr _ i18n
sp_func_call_user_paren         = ignore   # ignore/add/remove/force/not_defined

# Add or remove space inside user function '(' and ')'.
sp_func_call_user_inside_fparen = ignore   # ignore/add/remove/force/not_defined

# Add or remove space between nested parentheses with user functions,
# i.e. '((' vs. '( ('.
sp_func_call_user_paren_paren   = ignore   # ignore/add/remove/force/not_defined

# Add or remove space between a constructor/destructor and the open
# parenthesis.
sp_func_class_paren             = remove    # ignore/add/remove/force/not_defined

# Add or remove space between a constructor without parameters or destructor
# and '()'.
sp_func_class_paren_empty       = remove   # ignore/add/remove/force/not_defined

# Add or remove space after 'return'.
#
# Default: force
sp_return                       = force    # ignore/add/remove/force/not_defined

# Add or remove space between 'return' and '('.
sp_return_paren                 = ignore   # ignore/add/remove/force/not_defined

# Add or remove space between 'return' and '{'.
sp_return_brace                 = ignore   # ignore/add/remove/force/not_defined

# Add or remove space between '__attribute__' and '('.
sp_attribute_paren              = ignore   # ignore/add/remove/force/not_defined

# Add or remove space between 'defined' and '(' in '#if defined (FOO)'.
sp_defined_paren                = ignore   # ignore/add/remove/force/not_defined

# Add or remove space between 'throw' and '(' in 'throw (something)'.
sp_throw_paren                  = ignore   # ignore/add/remove/force/not_defined

# Add or remove space between 'throw' and anything other than '(' as in
# '@throw [...];'.
sp_after_throw                  = ignore   # ignore/add/remove/force/not_defined

# Add or remove space between 'catch' and '(' in 'catch (something) { }'.
# If set to ignore, sp_before_sparen is used.
sp_catch_paren                  = ignore   # ignore/add/remove/force/not_defined

# (OC) Add or remove space between '@catch' and '('
# in '@catch (something) { }'. If set to ignore, sp_catch_paren is used.
sp_oc_catch_paren               = ignore   # ignore/add/remove/force/not_defined

# (OC) Add or remove space before Objective-C protocol list
# as in '@protocol Protocol<here><Protocol_A>' or '@interface MyClass : NSObject<here><MyProtocol>'.
sp_before_oc_proto_list         = ignore   # ignore/add/remove/force/not_defined

# (OC) Add or remove space between class name and '('
# in '@interface className(categoryName)<ProtocolName>:BaseClass'
sp_oc_classname_paren           = ignore   # ignore/add/remove/force/not_defined

# (D) Add or remove space between 'version' and '('
# in 'version (something) { }'. If set to ignore, sp_before_sparen is used.
sp_version_paren                = ignore   # ignore/add/remove/force/not_defined

# (D) Add or remove space between 'scope' and '('
# in 'scope (something) { }'. If set to ignore, sp_before_sparen is used.
sp_scope_paren                  = ignore   # ignore/add/remove/force/not_defined

# Add or remove space between 'super' and '(' in 'super (something)'.
#
# Default: remove
sp_super_paren                  = remove   # ignore/add/remove/force/not_defined

# Add or remove space between 'this' and '(' in 'this (something)'.
#
# Default: remove
sp_this_paren                   = remove   # ignore/add/remove/force/not_defined

# Add or remove space between a macro name and its definition.
sp_macro                        = ignore   # ignore/add/remove/force/not_defined

# Add or remove space between a macro function ')' and its definition.
sp_macro_func                   = ignore   # ignore/add/remove/force/not_defined

# Add or remove space between 'else' and '{' if on the same line.
sp_else_brace                   = add      # ignore/add/remove/force/not_defined

# Add or remove space between '}' and 'else' if on the same line.
sp_brace_else                   = force    # ignore/add/remove/force/not_defined

# Add or remove space between '}' and the name of a typedef on the same line.
sp_brace_typedef                = ignore   # ignore/add/remove/force/not_defined

# Add or remove space before the '{' of a 'catch' statement, if the '{' and
# 'catch' are on the same line, as in 'catch (decl) <here> {'.
sp_catch_brace                  = ignore   # ignore/add/remove/force/not_defined

# (OC) Add or remove space before the '{' of a '@catch' statement, if the '{'
# and '@catch' are on the same line, as in '@catch (decl) <here> {'.
# If set to ignore, sp_catch_brace is used.
sp_oc_catch_brace               = ignore   # ignore/add/remove/force/not_defined

# Add or remove space between '}' and 'catch' if on the same line.
sp_brace_catch                  = ignore   # ignore/add/remove/force/not_defined

# (OC) Add or remove space between '}' and '@catch' if on the same line.
# If set to ignore, sp_brace_catch is used.
sp_oc_brace_catch               = ignore   # ignore/add/remove/force/not_defined

# Add or remove space between 'finally' and '{' if on the same line.
sp_finally_brace                = ignore   # ignore/add/remove/force/not_defined

# Add or remove space between '}' and 'finally' if on the same line.
sp_brace_finally                = ignore   # ignore/add/remove/force/not_defined

# Add or remove space between 'try' and '{' if on the same line.
sp_try_brace                    = ignore   # ignore/add/remove/force/not_defined

# Add or remove space between get/set and '{' if on the same line.
sp_getset_brace                 = ignore   # ignore/add/remove/force/not_defined

# Add or remove space between a variable and '{' for C++ uniform
# initialization.
sp_word_brace_init_lst          = ignore   # ignore/add/remove/force/not_defined

# Add or remove space between a variable and '{' for a namespace.
#
# Default: add
sp_word_brace_ns                = add      # ignore/add/remove/force/not_defined

# Add or remove space before the '::' operator.
sp_before_dc                    = ignore   # ignore/add/remove/force/not_defined

# Add or remove space after the '::' operator.
sp_after_dc                     = ignore   # ignore/add/remove/force/not_defined

# (D) Add or remove around the D named array initializer ':' operator.
sp_d_array_colon                = ignore   # ignore/add/remove/force/not_defined

# Add or remove space after the '!' (not) unary operator.
#
# Default: remove
sp_not                          = remove   # ignore/add/remove/force/not_defined

# Add or remove space between two '!' (not) unary operators.
# If set to ignore, sp_not will be used.
sp_not_not                      = ignore   # ignore/add/remove/force/not_defined

# Add or remove space after the '~' (invert) unary operator.
#
# Default: remove
sp_inv                          = remove   # ignore/add/remove/force/not_defined

# Add or remove space after the '&' (address-of) unary operator. This does not
# affect the spacing after a '&' that is part of a type.
#
# Default: remove
sp_addr                         = remove   # ignore/add/remove/force/not_defined

# Add or remove space around the '.' or '->' operators.
#
# Default: remove
sp_member                       = remove   # ignore/add/remove/force/not_defined

# Add or remove space after the '*' (dereference) unary operator. This does
# not affect the spacing after a '*' that is part of a type.
#
# Default: remove
sp_deref                        = remove   # ignore/add/remove/force/not_defined

# Add or remove space after '+' or '-', as in 'x = -5' or 'y = +7'.
#
# Default: remove
sp_sign                         = remove   # ignore/add/remove/force/not_defined

# Add or remove space between '++' and '--' the word to which it is being
# applied, as in '(--x)' or 'y++;'.
#
# Default: remove
sp_incdec                       = remove   # ignore/add/remove/force/not_defined

# Add or remove space before a backslash-newline at the end of a line.
#
# Default: add
sp_before_nl_cont               = add      # ignore/add/remove/force/not_defined

# (OC) Add or remove space after the scope '+' or '-', as in '-(void) foo;'
# or '+(int) bar;'.
sp_after_oc_scope               = ignore   # ignore/add/remove/force/not_defined

# (OC) Add or remove space after the colon in message specs,
# i.e. '-(int) f:(int) x;' vs. '-(int) f: (int) x;'.
sp_after_oc_colon               = ignore   # ignore/add/remove/force/not_defined

# (OC) Add or remove space before the colon in message specs,
# i.e. '-(int) f: (int) x;' vs. '-(int) f : (int) x;'.
sp_before_oc_colon              = ignore   # ignore/add/remove/force/not_defined

# (OC) Add or remove space after the colon in immutable dictionary expression
# 'NSDictionary *test = @{@"foo" :@"bar"};'.
sp_after_oc_dict_colon          = ignore   # ignore/add/remove/force/not_defined

# (OC) Add or remove space before the colon in immutable dictionary expression
# 'NSDictionary *test = @{@"foo" :@"bar"};'.
sp_before_oc_dict_colon         = ignore   # ignore/add/remove/force/not_defined

# (OC) Add or remove space after the colon in message specs,
# i.e. '[object setValue:1];' vs. '[object setValue: 1];'.
sp_after_send_oc_colon          = ignore   # ignore/add/remove/force/not_defined

# (OC) Add or remove space before the colon in message specs,
# i.e. '[object setValue:1];' vs. '[object setValue :1];'.
sp_before_send_oc_colon         = ignore   # ignore/add/remove/force/not_defined

# (OC) Add or remove space after the (type) in message specs,
# i.e. '-(int)f: (int) x;' vs. '-(int)f: (int)x;'.
sp_after_oc_type                = ignore   # ignore/add/remove/force/not_defined

# (OC) Add or remove space after the first (type) in message specs,
# i.e. '-(int) f:(int)x;' vs. '-(int)f:(int)x;'.
sp_after_oc_return_type         = ignore   # ignore/add/remove/force/not_defined

# (OC) Add or remove space between '@selector' and '(',
# i.e. '@selector(msgName)' vs. '@selector (msgName)'.
# Also applies to '@protocol()' constructs.
sp_after_oc_at_sel              = ignore   # ignore/add/remove/force/not_defined

# (OC) Add or remove space between '@selector(x)' and the following word,
# i.e. '@selector(foo) a:' vs. '@selector(foo)a:'.
sp_after_oc_at_sel_parens       = ignore   # ignore/add/remove/force/not_defined

# (OC) Add or remove space inside '@selector' parentheses,
# i.e. '@selector(foo)' vs. '@selector( foo )'.
# Also applies to '@protocol()' constructs.
sp_inside_oc_at_sel_parens      = ignore   # ignore/add/remove/force/not_defined

# (OC) Add or remove space before a block pointer caret,
# i.e. '^int (int arg){...}' vs. ' ^int (int arg){...}'.
sp_before_oc_block_caret        = ignore   # ignore/add/remove/force/not_defined

# (OC) Add or remove space after a block pointer caret,
# i.e. '^int (int arg){...}' vs. '^ int (int arg){...}'.
sp_after_oc_block_caret         = ignore   # ignore/add/remove/force/not_defined

# (OC) Add or remove space between the receiver and selector in a message,
# as in '[receiver selector ...]'.
sp_after_oc_msg_receiver        = ignore   # ignore/add/remove/force/not_defined

# (OC) Add or remove space after '@property'.
sp_after_oc_property            = ignore   # ignore/add/remove/force/not_defined

# (OC) Add or remove space between '@synchronized' and the open parenthesis,
# i.e. '@synchronized(foo)' vs. '@synchronized (foo)'.
sp_after_oc_synchronized        = ignore   # ignore/add/remove/force/not_defined

# Add or remove space around the ':' in 'b ? t : f'.
sp_cond_colon                   = add      # ignore/add/remove/force/not_defined

# Add or remove space before the ':' in 'b ? t : f'.
#
# Overrides sp_cond_colon.
sp_cond_colon_before            = ignore   # ignore/add/remove/force/not_defined

# Add or remove space after the ':' in 'b ? t : f'.
#
# Overrides sp_cond_colon.
sp_cond_colon_after             = ignore   # ignore/add/remove/force/not_defined

# Add or remove space around the '?' in 'b ? t : f'.
sp_cond_question                = add      # ignore/add/remove/force/not_defined

# Add or remove space before the '?' in 'b ? t : f'.
#
# Overrides sp_cond_question.
sp_cond_question_before         = ignore   # ignore/add/remove/force/not_defined

# Add or remove space after the '?' in 'b ? t : f'.
#
# Overrides sp_cond_question.
sp_cond_question_after          = ignore   # ignore/add/remove/force/not_defined

# In the abbreviated ternary form '(a ?: b)', add or remove space between '?'
# and ':'.
#
# Overrides all other sp_cond_* options.
sp_cond_ternary_short           = ignore   # ignore/add/remove/force/not_defined

# Fix the spacing between 'case' and the label. Only 'ignore' and 'force' make
# sense here.
sp_case_label                   = ignore   # ignore/add/remove/force/not_defined

# (D) Add or remove space around the D '..' operator.
sp_range                        = ignore   # ignore/add/remove/force/not_defined

# Add or remove space after ':' in a Java/C++11 range-based 'for',
# as in 'for (Type var : <here> expr)'.
sp_after_for_colon              = ignore   # ignore/add/remove/force/not_defined

# Add or remove space before ':' in a Java/C++11 range-based 'for',
# as in 'for (Type var <here> : expr)'.
sp_before_for_colon             = ignore   # ignore/add/remove/force/not_defined

# (D) Add or remove space between 'extern' and '(' as in 'extern <here> (C)'.
sp_extern_paren                 = ignore   # ignore/add/remove/force/not_defined

# Add or remove space after the opening of a C++ comment, as in '// <here> A'.
sp_cmt_cpp_start                = add      # ignore/add/remove/force/not_defined

# remove space after the '//' and the pvs command '-V1234',
# only works with sp_cmt_cpp_start set to add or force.
sp_cmt_cpp_pvs                  = false    # true/false

# remove space after the '//' and the command 'lint',
# only works with sp_cmt_cpp_start set to add or force.
sp_cmt_cpp_lint                 = false    # true/false

# Add or remove space in a C++ region marker comment, as in '// <here> BEGIN'.
# A region marker is defined as a comment which is not preceded by other text
# (i.e. the comment is the first non-whitespace on the line), and which starts
# with either 'BEGIN' or 'END'.
#
# Overrides sp_cmt_cpp_start.
sp_cmt_cpp_region               = ignore   # ignore/add/remove/force/not_defined

# If true, space added with sp_cmt_cpp_start will be added after Doxygen
# sequences like '///', '///<', '//!' and '//!<'.
sp_cmt_cpp_doxygen              = true     # true/false

# If true, space added with sp_cmt_cpp_start will be added after Qt translator
# or meta-data comments like '//:', '//=', and '//~'.
sp_cmt_cpp_qttr                 = false    # true/false

# Add or remove space between #else or #endif and a trailing comment.
sp_endif_cmt                    = add      # ignore/add/remove/force/not_defined

# Add or remove space after 'new', 'delete' and 'delete[]'.
sp_after_new                    = ignore   # ignore/add/remove/force/not_defined

# Add or remove space between 'new' and '(' in 'new()'.
sp_between_new_paren            = ignore   # ignore/add/remove/force/not_defined

# Add or remove space between ')' and type in 'new(foo) BAR'.
sp_after_newop_paren            = ignore   # ignore/add/remove/force/not_defined

# Add or remove space inside parentheses of the new operator
# as in 'new(foo) BAR'.
sp_inside_newop_paren           = ignore   # ignore/add/remove/force/not_defined

# Add or remove space after the open parenthesis of the new operator,
# as in 'new(foo) BAR'.
#
# Overrides sp_inside_newop_paren.
sp_inside_newop_paren_open      = ignore   # ignore/add/remove/force/not_defined

# Add or remove space before the close parenthesis of the new operator,
# as in 'new(foo) BAR'.
#
# Overrides sp_inside_newop_paren.
sp_inside_newop_paren_close     = ignore   # ignore/add/remove/force/not_defined

# Add or remove space before a trailing comment.
sp_before_tr_cmt                = ignore   # ignore/add/remove/force/not_defined

# Number of spaces before a trailing comment.
sp_num_before_tr_cmt            = 0        # unsigned number

# Add or remove space before an embedded comment.
#
# Default: force
sp_before_emb_cmt               = force    # ignore/add/remove/force/not_defined

# Number of spaces before an embedded comment.
#
# Default: 1
sp_num_before_emb_cmt           = 1        # unsigned number

# Add or remove space after an embedded comment.
#
# Default: force
sp_after_emb_cmt                = force    # ignore/add/remove/force/not_defined

# Number of spaces after an embedded comment.
#
# Default: 1
sp_num_after_emb_cmt            = 1        # unsigned number

# (Java) Add or remove space between an annotation and the open parenthesis.
sp_annotation_paren             = ignore   # ignore/add/remove/force/not_defined

# If true, vbrace tokens are dropped to the previous token and skipped.
sp_skip_vbrace_tokens           = false    # true/false

# Add or remove space after 'noexcept'.
sp_after_noexcept               = ignore   # ignore/add/remove/force/not_defined

# Add or remove space after '_'.
sp_vala_after_translation       = ignore   # ignore/add/remove/force/not_defined

# If true, a <TAB> is inserted after #define.
force_tab_after_define          = false    # true/false

#
# Indenting options
#

# The number of columns to indent per level. Usually 2, 3, 4, or 8.
#
# Default: 8
indent_columns                  = 2        # unsigned number

# Whether to ignore indent for the first continuation line. Subsequent
# continuation lines will still be indented to match the first.
indent_ignore_first_continue    = false    # true/false

# The continuation indent. If non-zero, this overrides the indent of '(', '['
# and '=' continuation indents. Negative values are OK; negative value is
# absolute and not increased for each '(' or '[' level.
#
# For FreeBSD, this is set to 4.
# Requires indent_ignore_first_continue=false.
indent_continue                 = 0        # number

# The continuation indent, only for class header line(s). If non-zero, this
# overrides the indent of 'class' continuation indents.
# Requires indent_ignore_first_continue=false.
indent_continue_class_head      = 0        # unsigned number

# Whether to indent empty lines (i.e. lines which contain only spaces before
# the newline character).
indent_single_newlines          = false    # true/false

# The continuation indent for func_*_param if they are true. If non-zero, this
# overrides the indent.
indent_param                    = 0        # unsigned number

# How to use tabs when indenting code.
#
# 0: Spaces only
# 1: Indent with tabs to brace level, align with spaces (default)
# 2: Indent and align with tabs, using spaces when not on a tabstop
#
# Default: 1
indent_with_tabs                = 0        # unsigned number

# Whether to indent comments that are not at a brace level with tabs on a
# tabstop. Requires indent_with_tabs=2. If false, will use spaces.
indent_cmt_with_tabs            = false    # true/false

# Whether to indent strings broken by '\' so that they line up.
indent_align_string             = false    # true/false

# The number of spaces to indent multi-line XML strings.
# Requires indent_align_string=true.
indent_xml_string               = 0        # unsigned number

# Spaces to indent '{' from level.
indent_brace                    = 0        # unsigned number

# Whether braces are indented to the body level.
indent_braces                   = false    # true/false

# Whether to disable indenting function braces if indent_braces=true.
indent_braces_no_func           = false    # true/false

# Whether to disable indenting class braces if indent_braces=true.
indent_braces_no_class          = false    # true/false

# Whether to disable indenting struct braces if indent_braces=true.
indent_braces_no_struct         = false    # true/false

# Whether to indent based on the size of the brace parent,
# i.e. 'if' => 3 spaces, 'for' => 4 spaces, etc.
indent_brace_parent             = false    # true/false

# Whether to indent based on the open parenthesis instead of the open brace
# in '({\n'.
indent_paren_open_brace         = false    # true/false

# (C#) Whether to indent the brace of a C# delegate by another level.
indent_cs_delegate_brace        = false    # true/false

# (C#) Whether to indent a C# delegate (to handle delegates with no brace) by
# another level.
indent_cs_delegate_body         = false    # true/false

# Whether to indent the body of a 'namespace'.
indent_namespace                = false    # true/false

# Whether to indent only the first namespace, and not any nested namespaces.
# Requires indent_namespace=true.
indent_namespace_single_indent  = false    # true/false

# The number of spaces to indent a namespace block.
# If set to zero, use the value indent_columns
indent_namespace_level          = 0        # unsigned number

# If the body of the namespace is longer than this number, it won't be
# indented. Requires indent_namespace=true. 0 means no limit.
indent_namespace_limit          = 0        # unsigned number

# Whether to indent only in inner namespaces (nested in other namespaces).
# Requires indent_namespace=true.
indent_namespace_inner_only     = false    # true/false

# Whether the 'extern "C"' body is indented.
indent_extern                   = false    # true/false

# Whether the 'class' body is indented.
indent_class                    = true     # true/false

# Whether to ignore indent for the leading base class colon.
indent_ignore_before_class_colon = false    # true/false

# Additional indent before the leading base class colon.
# Negative values decrease indent down to the first column.
# Requires indent_ignore_before_class_colon=false and a newline break before
# the colon (see pos_class_colon and nl_class_colon)
indent_before_class_colon       = 0        # number

# Whether to indent the stuff after a leading base class colon.
indent_class_colon              = false    # true/false

# Whether to indent based on a class colon instead of the stuff after the
# colon. Requires indent_class_colon=true.
indent_class_on_colon           = false    # true/false

# Whether to ignore indent for a leading class initializer colon.
indent_ignore_before_constr_colon = false    # true/false

# Whether to indent the stuff after a leading class initializer colon.
indent_constr_colon             = false    # true/false

# Virtual indent from the ':' for leading member initializers.
#
# Default: 2
indent_ctor_init_leading        = 2        # unsigned number

# Virtual indent from the ':' for following member initializers.
#
# Default: 2
indent_ctor_init_following      = 2        # unsigned number

# Additional indent for constructor initializer list.
# Negative values decrease indent down to the first column.
indent_ctor_init                = 0        # number

# Whether to indent 'if' following 'else' as a new block under the 'else'.
# If false, 'else\nif' is treated as 'else if' for indenting purposes.
indent_else_if                  = false    # true/false

# Amount to indent variable declarations after a open brace.
#
#  <0: Relative
# >=0: Absolute
indent_var_def_blk              = 0        # number

# Whether to indent continued variable declarations instead of aligning.
indent_var_def_cont             = false    # true/false

# How to indent continued shift expressions ('<<' and '>>').
# Set align_left_shift=false when using this.
#  0: Align shift operators instead of indenting them (default)
#  1: Indent by one level
# -1: Preserve original indentation
indent_shift                    = 0        # number

# Whether to force indentation of function definitions to start in column 1.
indent_func_def_force_col1      = false    # true/false

# Whether to indent continued function call parameters one indent level,
# rather than aligning parameters under the open parenthesis.
indent_func_call_param          = true     # true/false

# Whether to indent continued function definition parameters one indent level,
# rather than aligning parameters under the open parenthesis.
indent_func_def_param           = true     # true/false

# for function definitions, only if indent_func_def_param is false
# Allows to align params when appropriate and indent them when not
# behave as if it was true if paren position is more than this value
# if paren position is more than the option value
indent_func_def_param_paren_pos_threshold = 0        # unsigned number

# Whether to indent continued function call prototype one indent level,
# rather than aligning parameters under the open parenthesis.
indent_func_proto_param         = false    # true/false

# Whether to indent continued function call declaration one indent level,
# rather than aligning parameters under the open parenthesis.
indent_func_class_param         = false    # true/false

# Whether to indent continued class variable constructors one indent level,
# rather than aligning parameters under the open parenthesis.
indent_func_ctor_var_param      = false    # true/false

# Whether to indent continued template parameter list one indent level,
# rather than aligning parameters under the open parenthesis.
indent_template_param           = false    # true/false

# Double the indent for indent_func_xxx_param options.
# Use both values of the options indent_columns and indent_param.
indent_func_param_double        = false    # true/false

# Indentation column for standalone 'const' qualifier on a function
# prototype.
indent_func_const               = 0        # unsigned number

# Indentation column for standalone 'throw' qualifier on a function
# prototype.
indent_func_throw               = 0        # unsigned number

# How to indent within a macro followed by a brace on the same line
# This allows reducing the indent in macros that have (for example)
# `do { ... } while (0)` blocks bracketing them.
#
# true:  add an indent for the brace on the same line as the macro
# false: do not add an indent for the brace on the same line as the macro
#
# Default: true
indent_macro_brace              = true     # true/false

# The number of spaces to indent a continued '->' or '.'.
# Usually set to 0, 1, or indent_columns.
indent_member                   = 0        # unsigned number

# Whether lines broken at '.' or '->' should be indented by a single indent.
# The indent_member option will not be effective if this is set to true.
indent_member_single            = false    # true/false

# Spaces to indent single line ('//') comments on lines before code.
indent_single_line_comments_before = 0        # unsigned number

# Spaces to indent single line ('//') comments on lines after code.
indent_single_line_comments_after = 0        # unsigned number

# When opening a paren for a control statement (if, for, while, etc), increase
# the indent level by this value. Negative values decrease the indent level.
indent_sparen_extra             = 0        # number

# Whether to indent trailing single line ('//') comments relative to the code
# instead of trying to keep the same absolute column.
indent_relative_single_line_comments = false    # true/false

# Spaces to indent 'case' from 'switch'. Usually 0 or indent_columns.
# It might be wise to choose the same value for the option indent_case_brace.
indent_switch_case              = 2        # unsigned number

# Spaces to indent the body of a 'switch' before any 'case'.
# Usually the same as indent_columns or indent_switch_case.
indent_switch_body              = 0        # unsigned number

# Whether to ignore indent for '{' following 'case'.
indent_ignore_case_brace        = false    # true/false

# Spaces to indent '{' from 'case'. By default, the brace will appear under
# the 'c' in case. Usually set to 0 or indent_columns. Negative values are OK.
# It might be wise to choose the same value for the option indent_switch_case.
indent_case_brace               = 0        # number

# indent 'break' with 'case' from 'switch'.
indent_switch_break_with_case   = false    # true/false

# Whether to indent preprocessor statements inside of switch statements.
#
# Default: true
indent_switch_pp                = true     # true/false

# Spaces to shift the 'case' line, without affecting any other lines.
# Usually 0.
indent_case_shift               = 0        # unsigned number

# Whether to align comments before 'case' with the 'case'.
#
# Default: true
indent_case_comment             = true     # true/false

# Whether to indent comments not found in first column.
#
# Default: true
indent_comment                  = true     # true/false

# Whether to indent comments found in first column.
indent_col1_comment             = true     # true/false

# Whether to indent multi string literal in first column.
indent_col1_multi_string_literal = false    # true/false

# Align comments on adjacent lines that are this many columns apart or less.
#
# Default: 3
indent_comment_align_thresh     = 3        # unsigned number

# Whether to ignore indent for goto labels.
indent_ignore_label             = false    # true/false

# How to indent goto labels. Requires indent_ignore_label=false.
#
#  >0: Absolute column where 1 is the leftmost column
# <=0: Subtract from brace indent
#
# Default: 1
indent_label                    = 1        # number

# How to indent access specifiers that are followed by a
# colon.
#
#  >0: Absolute column where 1 is the leftmost column
# <=0: Subtract from brace indent
#
# Default: 1
indent_access_spec              = 1        # number

# Whether to indent the code after an access specifier by one level.
# If true, this option forces 'indent_access_spec=0'.
indent_access_spec_body         = false    # true/false

# If an open parenthesis is followed by a newline, whether to indent the next
# line so that it lines up after the open parenthesis (not recommended).
indent_paren_nl                 = false    # true/false

# How to indent a close parenthesis after a newline.
#
#  0: Indent to body level (default)
#  1: Align under the open parenthesis
#  2: Indent to the brace level
# -1: Preserve original indentation
indent_paren_close              = 0        # number

# Whether to indent the open parenthesis of a function definition,
# if the parenthesis is on its own line.
indent_paren_after_func_def     = false    # true/false

# Whether to indent the open parenthesis of a function declaration,
# if the parenthesis is on its own line.
indent_paren_after_func_decl    = false    # true/false

# Whether to indent the open parenthesis of a function call,
# if the parenthesis is on its own line.
indent_paren_after_func_call    = false    # true/false

# How to indent a comma when inside braces.
#  0: Indent by one level (default)
#  1: Align under the open brace
# -1: Preserve original indentation
indent_comma_brace              = 0        # number

# How to indent a comma when inside parentheses.
#  0: Indent by one level (default)
#  1: Align under the open parenthesis
# -1: Preserve original indentation
indent_comma_paren              = 0        # number

# How to indent a Boolean operator when inside parentheses.
#  0: Indent by one level (default)
#  1: Align under the open parenthesis
# -1: Preserve original indentation
indent_bool_paren               = 0        # number

# Whether to ignore the indentation of a Boolean operator when outside
# parentheses.
indent_ignore_bool              = false    # true/false

# Whether to ignore the indentation of an arithmetic operator.
indent_ignore_arith             = false    # true/false

# Whether to indent a semicolon when inside a for parenthesis.
# If true, aligns under the open for parenthesis.
indent_semicolon_for_paren      = false    # true/false

# Whether to ignore the indentation of a semicolon outside of a 'for'
# statement.
indent_ignore_semicolon         = false    # true/false

# Whether to align the first expression to following ones
# if indent_bool_paren=1.
indent_first_bool_expr          = false    # true/false

# Whether to align the first expression to following ones
# if indent_semicolon_for_paren=true.
indent_first_for_expr           = false    # true/false

# If an open square is followed by a newline, whether to indent the next line
# so that it lines up after the open square (not recommended).
indent_square_nl                = false    # true/false

# (ESQL/C) Whether to preserve the relative indent of 'EXEC SQL' bodies.
indent_preserve_sql             = false    # true/false

# Whether to ignore the indentation of an assignment operator.
indent_ignore_assign            = false    # true/false

# Whether to align continued statements at the '='. If false or if the '=' is
# followed by a newline, the next line is indent one tab.
#
# Default: true
indent_align_assign             = false    # true/false

# If true, the indentation of the chunks after a '=' sequence will be set at
# LHS token indentation column before '='.
indent_off_after_assign         = false    # true/false

# Whether to align continued statements at the '('. If false or the '(' is
# followed by a newline, the next line indent is one tab.
#
# Default: true
indent_align_paren              = true     # true/false

# (OC) Whether to indent Objective-C code inside message selectors.
indent_oc_inside_msg_sel        = false    # true/false

# (OC) Whether to indent Objective-C blocks at brace level instead of usual
# rules.
indent_oc_block                 = false    # true/false

# (OC) Indent for Objective-C blocks in a message relative to the parameter
# name.
#
# =0: Use indent_oc_block rules
# >0: Use specified number of spaces to indent
indent_oc_block_msg             = 0        # unsigned number

# (OC) Minimum indent for subsequent parameters
indent_oc_msg_colon             = 0        # unsigned number

# (OC) Whether to prioritize aligning with initial colon (and stripping spaces
# from lines, if necessary).
#
# Default: true
indent_oc_msg_prioritize_first_colon = true     # true/false

# (OC) Whether to indent blocks the way that Xcode does by default
# (from the keyword if the parameter is on its own line; otherwise, from the
# previous indentation level). Requires indent_oc_block_msg=true.
indent_oc_block_msg_xcode_style = false    # true/false

# (OC) Whether to indent blocks from where the brace is, relative to a
# message keyword. Requires indent_oc_block_msg=true.
indent_oc_block_msg_from_keyword = false    # true/false

# (OC) Whether to indent blocks from where the brace is, relative to a message
# colon. Requires indent_oc_block_msg=true.
indent_oc_block_msg_from_colon  = false    # true/false

# (OC) Whether to indent blocks from where the block caret is.
# Requires indent_oc_block_msg=true.
indent_oc_block_msg_from_caret  = false    # true/false

# (OC) Whether to indent blocks from where the brace caret is.
# Requires indent_oc_block_msg=true.
indent_oc_block_msg_from_brace  = false    # true/false

# When indenting after virtual brace open and newline add further spaces to
# reach this minimum indent.
indent_min_vbrace_open          = 0        # unsigned number

# Whether to add further spaces after regular indent to reach next tabstop
# when indenting after virtual brace open and newline.
indent_vbrace_open_on_tabstop   = false    # true/false

# How to indent after a brace followed by another token (not a newline).
# true:  indent all contained lines to match the token
# false: indent all contained lines to match the brace
#
# Default: true
indent_token_after_brace        = true     # true/false

# Whether to indent the body of a C++11 lambda.
indent_cpp_lambda_body          = false    # true/false

# How to indent compound literals that are being returned.
# true: add both the indent from return & the compound literal open brace
#       (i.e. 2 indent levels)
# false: only indent 1 level, don't add the indent for the open brace, only
#        add the indent for the return.
#
# Default: true
indent_compound_literal_return  = true     # true/false

# (C#) Whether to indent a 'using' block if no braces are used.
#
# Default: true
indent_using_block              = true     # true/false

# How to indent the continuation of ternary operator.
#
# 0: Off (default)
# 1: When the `if_false` is a continuation, indent it under the `if_true` branch
# 2: When the `:` is a continuation, indent it under `?`
indent_ternary_operator         = 0        # unsigned number

# Whether to indent the statements inside ternary operator.
indent_inside_ternary_operator  = false    # true/false

# If true, the indentation of the chunks after a `return` sequence will be set at return indentation column.
indent_off_after_return         = false    # true/false

# If true, the indentation of the chunks after a `return new` sequence will be set at return indentation column.
indent_off_after_return_new     = false    # true/false

# If true, the tokens after return are indented with regular single indentation. By default (false) the indentation is after the return token.
indent_single_after_return      = false    # true/false

# Whether to ignore indent and alignment for 'asm' blocks (i.e. assume they
# have their own indentation).
indent_ignore_asm_block         = false    # true/false

# Don't indent the close parenthesis of a function definition,
# if the parenthesis is on its own line.
donot_indent_func_def_close_paren = false    # true/false

#
# Newline adding and removing options
#

# Whether to collapse empty blocks between '{' and '}' except for functions.
# Use nl_collapse_empty_body_functions to specify how empty function braces
# should be formatted.
nl_collapse_empty_body          = false    # true/false

# Whether to collapse empty blocks between '{' and '}' for functions only.
# If true, overrides nl_inside_empty_func.
nl_collapse_empty_body_functions = false    # true/false

# Don't split one-line braced assignments, as in 'foo_t f = { 1, 2 };'.
nl_assign_leave_one_liners      = true     # true/false

# Don't split one-line braced statements inside a 'class xx { }' body.
nl_class_leave_one_liners       = true     # true/false

# Don't split one-line enums, as in 'enum foo { BAR = 15 };'
nl_enum_leave_one_liners        = true     # true/false

# Don't split one-line get or set functions.
nl_getset_leave_one_liners      = true     # true/false

# (C#) Don't split one-line property get or set functions.
nl_cs_property_leave_one_liners = false    # true/false

# Don't split one-line function definitions, as in 'int foo() { return 0; }'.
# might modify nl_func_type_name
nl_func_leave_one_liners        = true     # true/false

# Don't split one-line C++11 lambdas, as in '[]() { return 0; }'.
nl_cpp_lambda_leave_one_liners  = false    # true/false

# Don't split one-line if/else statements, as in 'if(...) b++;'.
nl_if_leave_one_liners          = true     # true/false

# Don't split one-line while statements, as in 'while(...) b++;'.
nl_while_leave_one_liners       = false    # true/false

# Don't split one-line do statements, as in 'do { b++; } while(...);'.
nl_do_leave_one_liners          = true     # true/false

# Don't split one-line for statements, as in 'for(...) b++;'.
nl_for_leave_one_liners         = false    # true/false

# (OC) Don't split one-line Objective-C messages.
nl_oc_msg_leave_one_liner       = false    # true/false

# (OC) Add or remove newline between method declaration and '{'.
nl_oc_mdef_brace                = ignore   # ignore/add/remove/force/not_defined

# (OC) Add or remove newline between Objective-C block signature and '{'.
nl_oc_block_brace               = ignore   # ignore/add/remove/force/not_defined

# (OC) Add or remove blank line before '@interface' statement.
nl_oc_before_interface          = ignore   # ignore/add/remove/force/not_defined

# (OC) Add or remove blank line before '@implementation' statement.
nl_oc_before_implementation     = ignore   # ignore/add/remove/force/not_defined

# (OC) Add or remove blank line before '@end' statement.
nl_oc_before_end                = ignore   # ignore/add/remove/force/not_defined

# (OC) Add or remove newline between '@interface' and '{'.
nl_oc_interface_brace           = ignore   # ignore/add/remove/force/not_defined

# (OC) Add or remove newline between '@implementation' and '{'.
nl_oc_implementation_brace      = ignore   # ignore/add/remove/force/not_defined

# Add or remove newlines at the start of the file.
nl_start_of_file                = ignore   # ignore/add/remove/force/not_defined

# The minimum number of newlines at the start of the file (only used if
# nl_start_of_file is 'add' or 'force').
nl_start_of_file_min            = 0        # unsigned number

# Add or remove newline at the end of the file.
nl_end_of_file                  = add      # ignore/add/remove/force/not_defined

# The minimum number of newlines at the end of the file (only used if
# nl_end_of_file is 'add' or 'force').
nl_end_of_file_min              = 0        # unsigned number

# Add or remove newline between '=' and '{'.
nl_assign_brace                 = remove   # ignore/add/remove/force/not_defined

# (D) Add or remove newline between '=' and '['.
nl_assign_square                = remove   # ignore/add/remove/force/not_defined

# Add or remove newline between '[]' and '{'.
nl_tsquare_brace                = ignore   # ignore/add/remove/force/not_defined

# (D) Add or remove newline after '= ['. Will also affect the newline before
# the ']'.
nl_after_square_assign          = ignore   # ignore/add/remove/force/not_defined

# Add or remove newline between a function call's ')' and '{', as in
# 'list_for_each(item, &list) { }'.
nl_fcall_brace                  = ignore   # ignore/add/remove/force/not_defined

# Add or remove newline between 'enum' and '{'.
nl_enum_brace                   = remove   # ignore/add/remove/force/not_defined

# Add or remove newline between 'enum' and 'class'.
nl_enum_class                   = ignore   # ignore/add/remove/force/not_defined

# Add or remove newline between 'enum class' and the identifier.
nl_enum_class_identifier        = ignore   # ignore/add/remove/force/not_defined

# Add or remove newline between 'enum class' type and ':'.
nl_enum_identifier_colon        = ignore   # ignore/add/remove/force/not_defined

# Add or remove newline between 'enum class identifier :' and type.
nl_enum_colon_type              = ignore   # ignore/add/remove/force/not_defined

# Add or remove newline between 'struct and '{'.
nl_struct_brace                 = remove   # ignore/add/remove/force/not_defined

# Add or remove newline between 'union' and '{'.
nl_union_brace                  = remove   # ignore/add/remove/force/not_defined

# Add or remove newline between 'if' and '{'.
nl_if_brace                     = remove   # ignore/add/remove/force/not_defined

# Add or remove newline between '}' and 'else'.
nl_brace_else                   = add      # ignore/add/remove/force/not_defined

# Add or remove newline between 'else if' and '{'. If set to ignore,
# nl_if_brace is used instead.
nl_elseif_brace                 = ignore   # ignore/add/remove/force/not_defined

# Add or remove newline between 'else' and '{'.
nl_else_brace                   = remove   # ignore/add/remove/force/not_defined

# Add or remove newline between 'else' and 'if'.
nl_else_if                      = ignore   # ignore/add/remove/force/not_defined

# Add or remove newline before '{' opening brace
nl_before_opening_brace_func_class_def = remove   # ignore/add/remove/force/not_defined

# Add or remove newline before 'if'/'else if' closing parenthesis.
nl_before_if_closing_paren      = ignore   # ignore/add/remove/force/not_defined

# Add or remove newline between '}' and 'finally'.
nl_brace_finally                = ignore   # ignore/add/remove/force/not_defined

# Add or remove newline between 'finally' and '{'.
nl_finally_brace                = ignore   # ignore/add/remove/force/not_defined

# Add or remove newline between 'try' and '{'.
nl_try_brace                    = ignore   # ignore/add/remove/force/not_defined

# Add or remove newline between get/set and '{'.
nl_getset_brace                 = ignore   # ignore/add/remove/force/not_defined

# Add or remove newline between 'for' and '{'.
nl_for_brace                    = remove   # ignore/add/remove/force/not_defined

# Add or remove newline before the '{' of a 'catch' statement, as in
# 'catch (decl) <here> {'.
nl_catch_brace                  = ignore   # ignore/add/remove/force/not_defined

# (OC) Add or remove newline before the '{' of a '@catch' statement, as in
# '@catch (decl) <here> {'. If set to ignore, nl_catch_brace is used.
nl_oc_catch_brace               = ignore   # ignore/add/remove/force/not_defined

# Add or remove newline between '}' and 'catch'.
nl_brace_catch                  = ignore   # ignore/add/remove/force/not_defined

# (OC) Add or remove newline between '}' and '@catch'. If set to ignore,
# nl_brace_catch is used.
nl_oc_brace_catch               = ignore   # ignore/add/remove/force/not_defined

# Add or remove newline between '}' and ']'.
nl_brace_square                 = ignore   # ignore/add/remove/force/not_defined

# Add or remove newline between '}' and ')' in a function invocation.
nl_brace_fparen                 = ignore   # ignore/add/remove/force/not_defined

# Add or remove newline between 'while' and '{'.
nl_while_brace                  = remove   # ignore/add/remove/force/not_defined

# (D) Add or remove newline between 'scope (x)' and '{'.
nl_scope_brace                  = ignore   # ignore/add/remove/force/not_defined

# (D) Add or remove newline between 'unittest' and '{'.
nl_unittest_brace               = ignore   # ignore/add/remove/force/not_defined

# (D) Add or remove newline between 'version (x)' and '{'.
nl_version_brace                = ignore   # ignore/add/remove/force/not_defined

# (C#) Add or remove newline between 'using' and '{'.
nl_using_brace                  = ignore   # ignore/add/remove/force/not_defined

# Add or remove newline between two open or close braces. Due to general
# newline/brace handling, REMOVE may not work.
nl_brace_brace                  = ignore   # ignore/add/remove/force/not_defined

# Add or remove newline between 'do' and '{'.
nl_do_brace                     = remove   # ignore/add/remove/force/not_defined

# Add or remove newline between '}' and 'while' of 'do' statement.
nl_brace_while                  = ignore   # ignore/add/remove/force/not_defined

# Add or remove newline between 'switch' and '{'.
nl_switch_brace                 = remove   # ignore/add/remove/force/not_defined

# Add or remove newline between 'synchronized' and '{'.
nl_synchronized_brace           = ignore   # ignore/add/remove/force/not_defined

# Add a newline between ')' and '{' if the ')' is on a different line than the
# if/for/etc.
#
# Overrides nl_for_brace, nl_if_brace, nl_switch_brace, nl_while_switch and
# nl_catch_brace.
nl_multi_line_cond              = false    # true/false

# Add a newline after '(' if an if/for/while/switch condition spans multiple
# lines
nl_multi_line_sparen_open       = ignore   # ignore/add/remove/force/not_defined

# Add a newline before ')' if an if/for/while/switch condition spans multiple
# lines. Overrides nl_before_if_closing_paren if both are specified.
nl_multi_line_sparen_close      = add      # ignore/add/remove/force/not_defined

# Force a newline in a define after the macro name for multi-line defines.
nl_multi_line_define            = false    # true/false

# Whether to add a newline before 'case', and a blank line before a 'case'
# statement that follows a ';' or '}'.
nl_before_case                  = false    # true/false

# Whether to add a newline after a 'case' statement.
nl_after_case                   = false    # true/false

# Add or remove newline between a case ':' and '{'.
#
# Overrides nl_after_case.
nl_case_colon_brace             = remove   # ignore/add/remove/force/not_defined

# Add or remove newline between ')' and 'throw'.
nl_before_throw                 = ignore   # ignore/add/remove/force/not_defined

# Add or remove newline between 'namespace' and '{'.
nl_namespace_brace              = ignore   # ignore/add/remove/force/not_defined

# Add or remove newline after 'template<...>' of a template class.
nl_template_class               = ignore   # ignore/add/remove/force/not_defined

# Add or remove newline after 'template<...>' of a template class declaration.
#
# Overrides nl_template_class.
nl_template_class_decl          = ignore   # ignore/add/remove/force/not_defined

# Add or remove newline after 'template<>' of a specialized class declaration.
#
# Overrides nl_template_class_decl.
nl_template_class_decl_special  = ignore   # ignore/add/remove/force/not_defined

# Add or remove newline after 'template<...>' of a template class definition.
#
# Overrides nl_template_class.
nl_template_class_def           = ignore   # ignore/add/remove/force/not_defined

# Add or remove newline after 'template<>' of a specialized class definition.
#
# Overrides nl_template_class_def.
nl_template_class_def_special   = ignore   # ignore/add/remove/force/not_defined

# Add or remove newline after 'template<...>' of a template function.
nl_template_func                = ignore   # ignore/add/remove/force/not_defined

# Add or remove newline after 'template<...>' of a template function
# declaration.
#
# Overrides nl_template_func.
nl_template_func_decl           = ignore   # ignore/add/remove/force/not_defined

# Add or remove newline after 'template<>' of a specialized function
# declaration.
#
# Overrides nl_template_func_decl.
nl_template_func_decl_special   = ignore   # ignore/add/remove/force/not_defined

# Add or remove newline after 'template<...>' of a template function
# definition.
#
# Overrides nl_template_func.
nl_template_func_def            = ignore   # ignore/add/remove/force/not_defined

# Add or remove newline after 'template<>' of a specialized function
# definition.
#
# Overrides nl_template_func_def.
nl_template_func_def_special    = ignore   # ignore/add/remove/force/not_defined

# Add or remove newline after 'template<...>' of a template variable.
nl_template_var                 = ignore   # ignore/add/remove/force/not_defined

# Add or remove newline between 'template<...>' and 'using' of a templated
# type alias.
nl_template_using               = ignore   # ignore/add/remove/force/not_defined

# Add or remove newline between 'class' and '{'.
nl_class_brace                  = remove   # ignore/add/remove/force/not_defined

# Add or remove newline before or after (depending on pos_class_comma,
# may not be IGNORE) each',' in the base class list.
nl_class_init_args              = ignore   # ignore/add/remove/force/not_defined

# Add or remove newline after each ',' in the constructor member
# initialization. Related to nl_constr_colon, pos_constr_colon and
# pos_constr_comma.
nl_constr_init_args             = ignore   # ignore/add/remove/force/not_defined

# Add or remove newline before first element, after comma, and after last
# element, in 'enum'.
nl_enum_own_lines               = ignore   # ignore/add/remove/force/not_defined

# Add or remove newline between return type and function name in a function
# definition.
# might be modified by nl_func_leave_one_liners
nl_func_type_name               = ignore   # ignore/add/remove/force/not_defined

# Add or remove newline between return type and function name inside a class
# definition. If set to ignore, nl_func_type_name or nl_func_proto_type_name
# is used instead.
nl_func_type_name_class         = ignore   # ignore/add/remove/force/not_defined

# Add or remove newline between class specification and '::'
# in 'void A::f() { }'. Only appears in separate member implementation (does
# not appear with in-line implementation).
nl_func_class_scope             = ignore   # ignore/add/remove/force/not_defined

# Add or remove newline between function scope and name, as in
# 'void A :: <here> f() { }'.
nl_func_scope_name              = ignore   # ignore/add/remove/force/not_defined

# Add or remove newline between return type and function name in a prototype.
nl_func_proto_type_name         = ignore   # ignore/add/remove/force/not_defined

# Add or remove newline between a function name and the opening '(' in the
# declaration.
nl_func_paren                   = ignore   # ignore/add/remove/force/not_defined

# Overrides nl_func_paren for functions with no parameters.
nl_func_paren_empty             = ignore   # ignore/add/remove/force/not_defined

# Add or remove newline between a function name and the opening '(' in the
# definition.
nl_func_def_paren               = ignore   # ignore/add/remove/force/not_defined

# Overrides nl_func_def_paren for functions with no parameters.
nl_func_def_paren_empty         = ignore   # ignore/add/remove/force/not_defined

# Add or remove newline between a function name and the opening '(' in the
# call.
nl_func_call_paren              = ignore   # ignore/add/remove/force/not_defined

# Overrides nl_func_call_paren for functions with no parameters.
nl_func_call_paren_empty        = ignore   # ignore/add/remove/force/not_defined

# Add or remove newline after '(' in a function declaration.
nl_func_decl_start              = ignore   # ignore/add/remove/force/not_defined

# Add or remove newline after '(' in a function definition.
nl_func_def_start               = ignore   # ignore/add/remove/force/not_defined

# Overrides nl_func_decl_start when there is only one parameter.
nl_func_decl_start_single       = ignore   # ignore/add/remove/force/not_defined

# Overrides nl_func_def_start when there is only one parameter.
nl_func_def_start_single        = ignore   # ignore/add/remove/force/not_defined

# Whether to add a newline after '(' in a function declaration if '(' and ')'
# are in different lines. If false, nl_func_decl_start is used instead.
nl_func_decl_start_multi_line   = false    # true/false

# Whether to add a newline after '(' in a function definition if '(' and ')'
# are in different lines. If false, nl_func_def_start is used instead.
nl_func_def_start_multi_line    = false    # true/false

# Add or remove newline after each ',' in a function declaration.
nl_func_decl_args               = ignore   # ignore/add/remove/force/not_defined

# Add or remove newline after each ',' in a function definition.
nl_func_def_args                = ignore   # ignore/add/remove/force/not_defined

# Add or remove newline after each ',' in a function call.
nl_func_call_args               = ignore   # ignore/add/remove/force/not_defined

# Whether to add a newline after each ',' in a function declaration if '('
# and ')' are in different lines. If false, nl_func_decl_args is used instead.
nl_func_decl_args_multi_line    = false    # true/false

# Whether to add a newline after each ',' in a function definition if '('
# and ')' are in different lines. If false, nl_func_def_args is used instead.
nl_func_def_args_multi_line     = false    # true/false

# Add or remove newline before the ')' in a function declaration.
nl_func_decl_end                = ignore   # ignore/add/remove/force/not_defined

# Add or remove newline before the ')' in a function definition.
nl_func_def_end                 = ignore   # ignore/add/remove/force/not_defined

# Overrides nl_func_decl_end when there is only one parameter.
nl_func_decl_end_single         = ignore   # ignore/add/remove/force/not_defined

# Overrides nl_func_def_end when there is only one parameter.
nl_func_def_end_single          = ignore   # ignore/add/remove/force/not_defined

# Whether to add a newline before ')' in a function declaration if '(' and ')'
# are in different lines. If false, nl_func_decl_end is used instead.
nl_func_decl_end_multi_line     = false    # true/false

# Whether to add a newline before ')' in a function definition if '(' and ')'
# are in different lines. If false, nl_func_def_end is used instead.
nl_func_def_end_multi_line      = false    # true/false

# Add or remove newline between '()' in a function declaration.
nl_func_decl_empty              = ignore   # ignore/add/remove/force/not_defined

# Add or remove newline between '()' in a function definition.
nl_func_def_empty               = ignore   # ignore/add/remove/force/not_defined

# Add or remove newline between '()' in a function call.
nl_func_call_empty              = ignore   # ignore/add/remove/force/not_defined

# Whether to add a newline after '(' in a function call,
# has preference over nl_func_call_start_multi_line.
nl_func_call_start              = ignore   # ignore/add/remove/force/not_defined

# Whether to add a newline before ')' in a function call.
nl_func_call_end                = ignore   # ignore/add/remove/force/not_defined

# Whether to add a newline after '(' in a function call if '(' and ')' are in
# different lines.
nl_func_call_start_multi_line   = false    # true/false

# Whether to add a newline after each ',' in a function call if '(' and ')'
# are in different lines.
nl_func_call_args_multi_line    = false    # true/false

# Whether to add a newline before ')' in a function call if '(' and ')' are in
# different lines.
nl_func_call_end_multi_line     = false    # true/false

# Whether to respect nl_func_call_XXX option in case of closure args.
nl_func_call_args_multi_line_ignore_closures = false    # true/false

# Whether to add a newline after '<' of a template parameter list.
nl_template_start               = false    # true/false

# Whether to add a newline after each ',' in a template parameter list.
nl_template_args                = false    # true/false

# Whether to add a newline before '>' of a template parameter list.
nl_template_end                 = false    # true/false

# (OC) Whether to put each Objective-C message parameter on a separate line.
# See nl_oc_msg_leave_one_liner.
nl_oc_msg_args                  = false    # true/false

# (OC) Minimum number of Objective-C message parameters before applying nl_oc_msg_args.
nl_oc_msg_args_min_params       = 0        # unsigned number

# (OC) Max code width of Objective-C message before applying nl_oc_msg_args.
nl_oc_msg_args_max_code_width   = 0        # unsigned number

# Add or remove newline between function signature and '{'.
nl_fdef_brace                   = remove   # ignore/add/remove/force/not_defined

# Add or remove newline between function signature and '{',
# if signature ends with ')'. Overrides nl_fdef_brace.
nl_fdef_brace_cond              = ignore   # ignore/add/remove/force/not_defined

# Add or remove newline between C++11 lambda signature and '{'.
nl_cpp_ldef_brace               = ignore   # ignore/add/remove/force/not_defined

# Add or remove newline between 'return' and the return expression.
nl_return_expr                  = ignore   # ignore/add/remove/force/not_defined

# Add or remove newline between 'throw' and the throw expression.
nl_throw_expr                   = ignore   # ignore/add/remove/force/not_defined

# Whether to add a newline after semicolons, except in 'for' statements.
nl_after_semicolon              = false    # true/false

# (Java) Add or remove newline between the ')' and '{{' of the double brace
# initializer.
nl_paren_dbrace_open            = ignore   # ignore/add/remove/force/not_defined

# Whether to add a newline after the type in an unnamed temporary
# direct-list-initialization, better:
# before a direct-list-initialization.
nl_type_brace_init_lst          = ignore   # ignore/add/remove/force/not_defined

# Whether to add a newline after the open brace in an unnamed temporary
# direct-list-initialization.
nl_type_brace_init_lst_open     = ignore   # ignore/add/remove/force/not_defined

# Whether to add a newline before the close brace in an unnamed temporary
# direct-list-initialization.
nl_type_brace_init_lst_close    = ignore   # ignore/add/remove/force/not_defined

# Whether to add a newline before '{'.
nl_before_brace_open            = false    # true/false

# Whether to add a newline after '{'.
nl_after_brace_open             = true     # true/false

# Whether to add a newline between the open brace and a trailing single-line
# comment. Requires nl_after_brace_open=true.
nl_after_brace_open_cmt         = false    # true/false

# Whether to add a newline after a virtual brace open with a non-empty body.
# These occur in un-braced if/while/do/for statement bodies.
nl_after_vbrace_open            = false    # true/false

# Whether to add a newline after a virtual brace open with an empty body.
# These occur in un-braced if/while/do/for statement bodies.
nl_after_vbrace_open_empty      = false    # true/false

# Whether to add a newline after '}'. Does not apply if followed by a
# necessary ';'.
nl_after_brace_close            = true     # true/false

# Whether to add a newline after a virtual brace close,
# as in 'if (foo) a++; <here> return;'.
nl_after_vbrace_close           = false    # true/false

# Add or remove newline between the close brace and identifier,
# as in 'struct { int a; } <here> b;'. Affects enumerations, unions and
# structures. If set to ignore, uses nl_after_brace_close.
nl_brace_struct_var             = ignore   # ignore/add/remove/force/not_defined

# Whether to alter newlines in '#define' macros.
nl_define_macro                 = false    # true/false

# Whether to alter newlines between consecutive parenthesis closes. The number
# of closing parentheses in a line will depend on respective open parenthesis
# lines.
nl_squeeze_paren_close          = false    # true/false

# Whether to remove blanks after '#ifxx' and '#elxx', or before '#elxx' and
# '#endif'. Does not affect top-level #ifdefs.
nl_squeeze_ifdef                = false    # true/false

# Makes the nl_squeeze_ifdef option affect the top-level #ifdefs as well.
nl_squeeze_ifdef_top_level      = false    # true/false

# Add or remove blank line before 'if'.
nl_before_if                    = ignore   # ignore/add/remove/force/not_defined

# Add or remove blank line after 'if' statement. Add/Force work only if the
# next token is not a closing brace.
nl_after_if                     = ignore   # ignore/add/remove/force/not_defined

# Add or remove blank line before 'for'.
nl_before_for                   = ignore   # ignore/add/remove/force/not_defined

# Add or remove blank line after 'for' statement.
nl_after_for                    = ignore   # ignore/add/remove/force/not_defined

# Add or remove blank line before 'while'.
nl_before_while                 = ignore   # ignore/add/remove/force/not_defined

# Add or remove blank line after 'while' statement.
nl_after_while                  = ignore   # ignore/add/remove/force/not_defined

# Add or remove blank line before 'switch'.
nl_before_switch                = ignore   # ignore/add/remove/force/not_defined

# Add or remove blank line after 'switch' statement.
nl_after_switch                 = ignore   # ignore/add/remove/force/not_defined

# Add or remove blank line before 'synchronized'.
nl_before_synchronized          = ignore   # ignore/add/remove/force/not_defined

# Add or remove blank line after 'synchronized' statement.
nl_after_synchronized           = ignore   # ignore/add/remove/force/not_defined

# Add or remove blank line before 'do'.
nl_before_do                    = ignore   # ignore/add/remove/force/not_defined

# Add or remove blank line after 'do/while' statement.
nl_after_do                     = ignore   # ignore/add/remove/force/not_defined

# Ignore nl_before_{if,for,switch,do,synchronized} if the control
# statement is immediately after a case statement.
# if nl_before_{if,for,switch,do} is set to remove, this option
# does nothing.
nl_before_ignore_after_case     = false    # true/false

# Whether to put a blank line before 'return' statements, unless after an open
# brace.
nl_before_return                = false    # true/false

# Whether to put a blank line after 'return' statements, unless followed by a
# close brace.
nl_after_return                 = false    # true/false

# Whether to put a blank line before a member '.' or '->' operators.
nl_before_member                = ignore   # ignore/add/remove/force/not_defined

# (Java) Whether to put a blank line after a member '.' or '->' operators.
nl_after_member                 = ignore   # ignore/add/remove/force/not_defined

# Whether to double-space commented-entries in 'struct'/'union'/'enum'.
nl_ds_struct_enum_cmt           = false    # true/false

# Whether to force a newline before '}' of a 'struct'/'union'/'enum'.
# (Lower priority than eat_blanks_before_close_brace.)
nl_ds_struct_enum_close_brace   = false    # true/false

# Add or remove newline before or after (depending on pos_class_colon) a class
# colon, as in 'class Foo <here> : <or here> public Bar'.
nl_class_colon                  = ignore   # ignore/add/remove/force/not_defined

# Add or remove newline around a class constructor colon. The exact position
# depends on nl_constr_init_args, pos_constr_colon and pos_constr_comma.
nl_constr_colon                 = ignore   # ignore/add/remove/force/not_defined

# Whether to collapse a two-line namespace, like 'namespace foo\n{ decl; }'
# into a single line. If true, prevents other brace newline rules from turning
# such code into four lines. If true, it also preserves one-liner namespaces.
nl_namespace_two_to_one_liner   = false    # true/false

# Whether to remove a newline in simple unbraced if statements, turning them
# into one-liners, as in 'if(b)\n i++;' => 'if(b) i++;'.
nl_create_if_one_liner          = false    # true/false

# Whether to remove a newline in simple unbraced for statements, turning them
# into one-liners, as in 'for (...)\n stmt;' => 'for (...) stmt;'.
nl_create_for_one_liner         = true     # true/false

# Whether to remove a newline in simple unbraced while statements, turning
# them into one-liners, as in 'while (expr)\n stmt;' => 'while (expr) stmt;'.
nl_create_while_one_liner       = true     # true/false

# Whether to collapse a function definition whose body (not counting braces)
# is only one line so that the entire definition (prototype, braces, body) is
# a single line.
nl_create_func_def_one_liner    = false    # true/false

# Whether to split one-line simple list definitions into three lines by
# adding newlines, as in 'int a[12] = { <here> 0 <here> };'.
nl_create_list_one_liner        = false    # true/false

# Whether to split one-line simple unbraced if statements into two lines by
# adding a newline, as in 'if(b) <here> i++;'.
nl_split_if_one_liner           = false    # true/false

# Whether to split one-line simple unbraced for statements into two lines by
# adding a newline, as in 'for (...) <here> stmt;'.
nl_split_for_one_liner          = false    # true/false

# Whether to split one-line simple unbraced while statements into two lines by
# adding a newline, as in 'while (expr) <here> stmt;'.
nl_split_while_one_liner        = false    # true/false

# Don't add a newline before a cpp-comment in a parameter list of a function
# call.
donot_add_nl_before_cpp_comment = false    # true/false

#
# Blank line options
#

# The maximum number of consecutive newlines (3 = 2 blank lines).
nl_max                          = 0        # unsigned number

# The maximum number of consecutive newlines in a function.
nl_max_blank_in_func            = 0        # unsigned number

# The number of newlines inside an empty function body.
# This option overrides eat_blanks_after_open_brace and
# eat_blanks_before_close_brace, but is ignored when
# nl_collapse_empty_body_functions=true
nl_inside_empty_func            = 0        # unsigned number

# The number of newlines before a function prototype.
nl_before_func_body_proto       = 0        # unsigned number

# The number of newlines before a multi-line function definition. Where
# applicable, this option is overridden with eat_blanks_after_open_brace=true
nl_before_func_body_def         = 0        # unsigned number

# The number of newlines before a class constructor/destructor prototype.
nl_before_func_class_proto      = 0        # unsigned number

# The number of newlines before a class constructor/destructor definition.
nl_before_func_class_def        = 0        # unsigned number

# The number of newlines after a function prototype.
nl_after_func_proto             = 0        # unsigned number

# The number of newlines after a function prototype, if not followed by
# another function prototype.
nl_after_func_proto_group       = 0        # unsigned number

# The number of newlines after a class constructor/destructor prototype.
nl_after_func_class_proto       = 0        # unsigned number

# The number of newlines after a class constructor/destructor prototype,
# if not followed by another constructor/destructor prototype.
nl_after_func_class_proto_group = 0        # unsigned number

# Whether one-line method definitions inside a class body should be treated
# as if they were prototypes for the purposes of adding newlines.
#
# Requires nl_class_leave_one_liners=true. Overrides nl_before_func_body_def
# and nl_before_func_class_def for one-liners.
nl_class_leave_one_liner_groups = false    # true/false

# The number of newlines after '}' of a multi-line function body.
nl_after_func_body              = 0        # unsigned number

# The number of newlines after '}' of a multi-line function body in a class
# declaration. Also affects class constructors/destructors.
#
# Overrides nl_after_func_body.
nl_after_func_body_class        = 0        # unsigned number

# The number of newlines after '}' of a single line function body. Also
# affects class constructors/destructors.
#
# Overrides nl_after_func_body and nl_after_func_body_class.
nl_after_func_body_one_liner    = 0        # unsigned number

# The number of newlines before a block of typedefs. If nl_after_access_spec
# is non-zero, that option takes precedence.
#
# 0: No change (default).
nl_typedef_blk_start            = 0        # unsigned number

# The number of newlines after a block of typedefs.
#
# 0: No change (default).
nl_typedef_blk_end              = 0        # unsigned number

# The maximum number of consecutive newlines within a block of typedefs.
#
# 0: No change (default).
nl_typedef_blk_in               = 0        # unsigned number

# The minimum number of blank lines after a block of variable definitions
# at the top of a function body. If any preprocessor directives appear
# between the opening brace of the function and the variable block, then
# it is considered as not at the top of the function.Newlines are added
# before trailing preprocessor directives, if any exist.
#
# 0: No change (default).
nl_var_def_blk_end_func_top     = 0        # unsigned number

# The minimum number of empty newlines before a block of variable definitions
# not at the top of a function body. If nl_after_access_spec is non-zero,
# that option takes precedence. Newlines are not added at the top of the
# file or just after an opening brace. Newlines are added above any
# preprocessor directives before the block.
#
# 0: No change (default).
nl_var_def_blk_start            = 0        # unsigned number

# The minimum number of empty newlines after a block of variable definitions
# not at the top of a function body. Newlines are not added if the block
# is at the bottom of the file or just before a preprocessor directive.
#
# 0: No change (default).
nl_var_def_blk_end              = 0        # unsigned number

# The maximum number of consecutive newlines within a block of variable
# definitions.
#
# 0: No change (default).
nl_var_def_blk_in               = 0        # unsigned number

# The minimum number of newlines before a multi-line comment.
# Doesn't apply if after a brace open or another multi-line comment.
nl_before_block_comment         = 0        # unsigned number

# The minimum number of newlines before a single-line C comment.
# Doesn't apply if after a brace open or other single-line C comments.
nl_before_c_comment             = 0        # unsigned number

# The minimum number of newlines before a CPP comment.
# Doesn't apply if after a brace open or other CPP comments.
nl_before_cpp_comment           = 0        # unsigned number

# Whether to force a newline after a multi-line comment.
nl_after_multiline_comment      = false    # true/false

# Whether to force a newline after a label's colon.
nl_after_label_colon            = false    # true/false

# The number of newlines before a struct definition.
nl_before_struct                = 0        # unsigned number

# The number of newlines after '}' or ';' of a struct/enum/union definition.
nl_after_struct                 = 0        # unsigned number

# The number of newlines before a class definition.
nl_before_class                 = 0        # unsigned number

# The number of newlines after '}' or ';' of a class definition.
nl_after_class                  = 2        # unsigned number

# The number of newlines before a namespace.
nl_before_namespace             = 0        # unsigned number

# The number of newlines after '{' of a namespace. This also adds newlines
# before the matching '}'.
#
# 0: Apply eat_blanks_after_open_brace or eat_blanks_before_close_brace if
#     applicable, otherwise no change.
#
# Overrides eat_blanks_after_open_brace and eat_blanks_before_close_brace.
nl_inside_namespace             = 0        # unsigned number

# The number of newlines after '}' of a namespace.
nl_after_namespace              = 0        # unsigned number

# The number of newlines before an access specifier label. This also includes
# the Qt-specific 'signals:' and 'slots:'. Will not change the newline count
# if after a brace open.
#
# 0: No change (default).
nl_before_access_spec           = 0        # unsigned number

# The number of newlines after an access specifier label. This also includes
# the Qt-specific 'signals:' and 'slots:'. Will not change the newline count
# if after a brace open.
#
# 0: No change (default).
#
# Overrides nl_typedef_blk_start and nl_var_def_blk_start.
nl_after_access_spec            = 0        # unsigned number

# The number of newlines between a function definition and the function
# comment, as in '// comment\n <here> void foo() {...}'.
#
# 0: No change (default).
nl_comment_func_def             = 0        # unsigned number

# The number of newlines after a try-catch-finally block that isn't followed
# by a brace close.
#
# 0: No change (default).
nl_after_try_catch_finally      = 0        # unsigned number

# (C#) The number of newlines before and after a property, indexer or event
# declaration.
#
# 0: No change (default).
nl_around_cs_property           = 0        # unsigned number

# (C#) The number of newlines between the get/set/add/remove handlers.
#
# 0: No change (default).
nl_between_get_set              = 0        # unsigned number

# (C#) Add or remove newline between property and the '{'.
nl_property_brace               = ignore   # ignore/add/remove/force/not_defined

# Whether to remove blank lines after '{'.
eat_blanks_after_open_brace     = false    # true/false

# Whether to remove blank lines before '}'.
eat_blanks_before_close_brace   = false    # true/false

# How aggressively to remove extra newlines not in preprocessor.
#
# 0: No change (default)
# 1: Remove most newlines not handled by other config
# 2: Remove all newlines and reformat completely by config
nl_remove_extra_newlines        = 0        # unsigned number

# (Java) Add or remove newline after an annotation statement. Only affects
# annotations that are after a newline.
nl_after_annotation             = ignore   # ignore/add/remove/force/not_defined

# (Java) Add or remove newline between two annotations.
nl_between_annotation           = ignore   # ignore/add/remove/force/not_defined

# The number of newlines before a whole-file #ifdef.
#
# 0: No change (default).
nl_before_whole_file_ifdef      = 0        # unsigned number

# The number of newlines after a whole-file #ifdef.
#
# 0: No change (default).
nl_after_whole_file_ifdef       = 0        # unsigned number

# The number of newlines before a whole-file #endif.
#
# 0: No change (default).
nl_before_whole_file_endif      = 0        # unsigned number

# The number of newlines after a whole-file #endif.
#
# 0: No change (default).
nl_after_whole_file_endif       = 0        # unsigned number

#
# Positioning options
#

# The position of arithmetic operators in wrapped expressions.
pos_arith                       = ignore   # ignore/break/force/lead/trail/join/lead_break/lead_force/trail_break/trail_force

# The position of assignment in wrapped expressions. Do not affect '='
# followed by '{'.
pos_assign                      = ignore   # ignore/break/force/lead/trail/join/lead_break/lead_force/trail_break/trail_force

# The position of Boolean operators in wrapped expressions.
pos_bool                        = ignore   # ignore/break/force/lead/trail/join/lead_break/lead_force/trail_break/trail_force

# The position of comparison operators in wrapped expressions.
pos_compare                     = ignore   # ignore/break/force/lead/trail/join/lead_break/lead_force/trail_break/trail_force

# The position of conditional operators, as in the '?' and ':' of
# 'expr ? stmt : stmt', in wrapped expressions.
pos_conditional                 = ignore   # ignore/break/force/lead/trail/join/lead_break/lead_force/trail_break/trail_force

# The position of the comma in wrapped expressions.
pos_comma                       = ignore   # ignore/break/force/lead/trail/join/lead_break/lead_force/trail_break/trail_force

# The position of the comma in enum entries.
pos_enum_comma                  = ignore   # ignore/break/force/lead/trail/join/lead_break/lead_force/trail_break/trail_force

# The position of the comma in the base class list if there is more than one
# line. Affects nl_class_init_args.
pos_class_comma                 = ignore   # ignore/break/force/lead/trail/join/lead_break/lead_force/trail_break/trail_force

# The position of the comma in the constructor initialization list.
# Related to nl_constr_colon, nl_constr_init_args and pos_constr_colon.
pos_constr_comma                = ignore   # ignore/break/force/lead/trail/join/lead_break/lead_force/trail_break/trail_force

# The position of trailing/leading class colon, between class and base class
# list. Affects nl_class_colon.
pos_class_colon                 = ignore   # ignore/break/force/lead/trail/join/lead_break/lead_force/trail_break/trail_force

# The position of colons between constructor and member initialization.
# Related to nl_constr_colon, nl_constr_init_args and pos_constr_comma.
pos_constr_colon                = ignore   # ignore/break/force/lead/trail/join/lead_break/lead_force/trail_break/trail_force

# The position of shift operators in wrapped expressions.
pos_shift                       = ignore   # ignore/break/force/lead/trail/join/lead_break/lead_force/trail_break/trail_force

#
# Line splitting options
#

# Try to limit code width to N columns.
code_width                      = 0        # unsigned number

# Whether to fully split long 'for' statements at semi-colons.
ls_for_split_full               = false    # true/false

# Whether to fully split long function prototypes/calls at commas.
# The option ls_code_width has priority over the option ls_func_split_full.
ls_func_split_full              = false    # true/false

# Whether to split lines as close to code_width as possible and ignore some
# groupings.
# The option ls_code_width has priority over the option ls_func_split_full.
ls_code_width                   = false    # true/false

#
# Code alignment options (not left column spaces/tabs)
#

# Whether to keep non-indenting tabs.
align_keep_tabs                 = false    # true/false

# Whether to use tabs for aligning.
align_with_tabs                 = false    # true/false

# Whether to bump out to the next tab when aligning.
align_on_tabstop                = false    # true/false

# Whether to right-align numbers.
align_number_right              = false    # true/false

# Whether to keep whitespace not required for alignment.
align_keep_extra_space          = false    # true/false

# Whether to align variable definitions in prototypes and functions.
align_func_params               = false    # true/false

# The span for aligning parameter definitions in function on parameter name.
#
# 0: Don't align (default).
align_func_params_span          = 0        # unsigned number

# The threshold for aligning function parameter definitions.
# Use a negative number for absolute thresholds.
#
# 0: No limit (default).
align_func_params_thresh        = 0        # number

# The gap for aligning function parameter definitions.
align_func_params_gap           = 0        # unsigned number

# The span for aligning constructor value.
#
# 0: Don't align (default).
align_constr_value_span         = 0        # unsigned number

# The threshold for aligning constructor value.
# Use a negative number for absolute thresholds.
#
# 0: No limit (default).
align_constr_value_thresh       = 0        # number

# The gap for aligning constructor value.
align_constr_value_gap          = 0        # unsigned number

# Whether to align parameters in single-line functions that have the same
# name. The function names must already be aligned with each other.
align_same_func_call_params     = false    # true/false

# The span for aligning function-call parameters for single line functions.
#
# 0: Don't align (default).
align_same_func_call_params_span = 0        # unsigned number

# The threshold for aligning function-call parameters for single line
# functions.
# Use a negative number for absolute thresholds.
#
# 0: No limit (default).
align_same_func_call_params_thresh = 0        # number

# The span for aligning variable definitions.
#
# 0: Don't align (default).
align_var_def_span              = 0        # unsigned number

# How to consider (or treat) the '*' in the alignment of variable definitions.
#
# 0: Part of the type     'void *   foo;' (default)
# 1: Part of the variable 'void     *foo;'
# 2: Dangling             'void    *foo;'
# Dangling: the '*' will not be taken into account when aligning.
align_var_def_star_style        = 1        # unsigned number

# How to consider (or treat) the '&' in the alignment of variable definitions.
#
# 0: Part of the type     'long &   foo;' (default)
# 1: Part of the variable 'long     &foo;'
# 2: Dangling             'long    &foo;'
# Dangling: the '&' will not be taken into account when aligning.
align_var_def_amp_style         = 0        # unsigned number

# The threshold for aligning variable definitions.
# Use a negative number for absolute thresholds.
#
# 0: No limit (default).
align_var_def_thresh            = 0        # number

# The gap for aligning variable definitions.
align_var_def_gap               = 0        # unsigned number

# Whether to align the colon in struct bit fields.
align_var_def_colon             = false    # true/false

# The gap for aligning the colon in struct bit fields.
align_var_def_colon_gap         = 0        # unsigned number

# Whether to align any attribute after the variable name.
align_var_def_attribute         = false    # true/false

# Whether to align inline struct/enum/union variable definitions.
align_var_def_inline            = false    # true/false

# The span for aligning on '=' in assignments.
#
# 0: Don't align (default).
align_assign_span               = 0        # unsigned number

# The span for aligning on '=' in function prototype modifier.
#
# 0: Don't align (default).
align_assign_func_proto_span    = 0        # unsigned number

# The threshold for aligning on '=' in assignments.
# Use a negative number for absolute thresholds.
#
# 0: No limit (default).
align_assign_thresh             = 0        # number

# Whether to align on the left most assignment when multiple
# definitions are found on the same line.
# Depends on 'align_assign_span' and 'align_assign_thresh' settings.
align_assign_on_multi_var_defs  = false    # true/false

# The span for aligning on '{' in braced init list.
#
# 0: Don't align (default).
align_braced_init_list_span     = 0        # unsigned number

# The threshold for aligning on '{' in braced init list.
# Use a negative number for absolute thresholds.
#
# 0: No limit (default).
align_braced_init_list_thresh   = 0        # number

# How to apply align_assign_span to function declaration "assignments", i.e.
# 'virtual void foo() = 0' or '~foo() = {default|delete}'.
#
# 0: Align with other assignments (default)
# 1: Align with each other, ignoring regular assignments
# 2: Don't align
align_assign_decl_func          = 0        # unsigned number

# The span for aligning on '=' in enums.
#
# 0: Don't align (default).
align_enum_equ_span             = 0        # unsigned number

# The threshold for aligning on '=' in enums.
# Use a negative number for absolute thresholds.
#
# 0: no limit (default).
align_enum_equ_thresh           = 0        # number

# The span for aligning class member definitions.
#
# 0: Don't align (default).
align_var_class_span            = 0        # unsigned number

# The threshold for aligning class member definitions.
# Use a negative number for absolute thresholds.
#
# 0: No limit (default).
align_var_class_thresh          = 0        # number

# The gap for aligning class member definitions.
align_var_class_gap             = 0        # unsigned number

# The span for aligning struct/union member definitions.
#
# 0: Don't align (default).
align_var_struct_span           = 0        # unsigned number

# The threshold for aligning struct/union member definitions.
# Use a negative number for absolute thresholds.
#
# 0: No limit (default).
align_var_struct_thresh         = 0        # number

# The gap for aligning struct/union member definitions.
align_var_struct_gap            = 0        # unsigned number

# The span for aligning struct initializer values.
#
# 0: Don't align (default).
align_struct_init_span          = 0        # unsigned number

# The span for aligning single-line typedefs.
#
# 0: Don't align (default).
align_typedef_span              = 0        # unsigned number

# The minimum space between the type and the synonym of a typedef.
align_typedef_gap               = 0        # unsigned number

# How to align typedef'd functions with other typedefs.
#
# 0: Don't mix them at all (default)
# 1: Align the open parenthesis with the types
# 2: Align the function type name with the other type names
align_typedef_func              = 0        # unsigned number

# How to consider (or treat) the '*' in the alignment of typedefs.
#
# 0: Part of the typedef type, 'typedef int * pint;' (default)
# 1: Part of type name:        'typedef int   *pint;'
# 2: Dangling:                 'typedef int  *pint;'
# Dangling: the '*' will not be taken into account when aligning.
align_typedef_star_style        = 1        # unsigned number

# How to consider (or treat) the '&' in the alignment of typedefs.
#
# 0: Part of the typedef type, 'typedef int & intref;' (default)
# 1: Part of type name:        'typedef int   &intref;'
# 2: Dangling:                 'typedef int  &intref;'
# Dangling: the '&' will not be taken into account when aligning.
align_typedef_amp_style         = 0        # unsigned number

# The span for aligning comments that end lines.
#
# 0: Don't align (default).
align_right_cmt_span            = 0        # unsigned number

# Minimum number of columns between preceding text and a trailing comment in
# order for the comment to qualify for being aligned. Must be non-zero to have
# an effect.
align_right_cmt_gap             = 0        # unsigned number

# If aligning comments, whether to mix with comments after '}' and #endif with
# less than three spaces before the comment.
align_right_cmt_mix             = false    # true/false

# Whether to only align trailing comments that are at the same brace level.
align_right_cmt_same_level      = false    # true/false

# Minimum column at which to align trailing comments. Comments which are
# aligned beyond this column, but which can be aligned in a lesser column,
# may be "pulled in".
#
# 0: Ignore (default).
align_right_cmt_at_col          = 0        # unsigned number

# The span for aligning function prototypes.
#
# 0: Don't align (default).
align_func_proto_span           = 0        # unsigned number

# How to consider (or treat) the '*' in the alignment of function prototypes.
#
# 0: Part of the type     'void *   foo();' (default)
# 1: Part of the function 'void     *foo();'
# 2: Dangling             'void    *foo();'
# Dangling: the '*' will not be taken into account when aligning.
align_func_proto_star_style     = 0        # unsigned number

# How to consider (or treat) the '&' in the alignment of function prototypes.
#
# 0: Part of the type     'long &   foo();' (default)
# 1: Part of the function 'long     &foo();'
# 2: Dangling             'long    &foo();'
# Dangling: the '&' will not be taken into account when aligning.
align_func_proto_amp_style      = 0        # unsigned number

# The threshold for aligning function prototypes.
# Use a negative number for absolute thresholds.
#
# 0: No limit (default).
align_func_proto_thresh         = 0        # number

# Minimum gap between the return type and the function name.
align_func_proto_gap            = 0        # unsigned number

# Whether to align function prototypes on the 'operator' keyword instead of
# what follows.
align_on_operator               = false    # true/false

# Whether to mix aligning prototype and variable declarations. If true,
# align_var_def_XXX options are used instead of align_func_proto_XXX options.
align_mix_var_proto             = false    # true/false

# Whether to align single-line functions with function prototypes.
# Uses align_func_proto_span.
align_single_line_func          = false    # true/false

# Whether to align the open brace of single-line functions.
# Requires align_single_line_func=true. Uses align_func_proto_span.
align_single_line_brace         = false    # true/false

# Gap for align_single_line_brace.
align_single_line_brace_gap     = 0        # unsigned number

# (OC) The span for aligning Objective-C message specifications.
#
# 0: Don't align (default).
align_oc_msg_spec_span          = 0        # unsigned number

# Whether and how to align backslashes that split a macro onto multiple lines.
# This will not work right if the macro contains a multi-line comment.
#
# 0: Do nothing (default)
# 1: Align the backslashes in the column at the end of the longest line
# 2: Align with the backslash that is farthest to the left, or, if that
#    backslash is farther left than the end of the longest line, at the end of
#    the longest line
# 3: Align with the backslash that is farthest to the right
align_nl_cont                   = 0        # unsigned number

# Whether to align macro functions and variables together.
align_pp_define_together        = true     # true/false

# The span for aligning on '#define' bodies.
#
# =0: Don't align (default)
# >0: Number of lines (including comments) between blocks
align_pp_define_span            = 0        # unsigned number

# The minimum space between label and value of a preprocessor define.
align_pp_define_gap             = 0        # unsigned number

# Whether to align lines that start with '<<' with previous '<<'.
#
# Default: true
align_left_shift                = true     # true/false

# Whether to align comma-separated statements following '<<' (as used to
# initialize Eigen matrices).
align_eigen_comma_init          = false    # true/false

# Whether to align text after 'asm volatile ()' colons.
align_asm_colon                 = false    # true/false

# (OC) Span for aligning parameters in an Objective-C message call
# on the ':'.
#
# 0: Don't align.
align_oc_msg_colon_span         = 0        # unsigned number

# (OC) Whether to always align with the first parameter, even if it is too
# short.
align_oc_msg_colon_first        = false    # true/false

# (OC) Whether to align parameters in an Objective-C '+' or '-' declaration
# on the ':'.
align_oc_decl_colon             = false    # true/false

# (OC) Whether to not align parameters in an Objectve-C message call if first
# colon is not on next line of the message call (the same way Xcode does
# alignment)
align_oc_msg_colon_xcode_like   = false    # true/false

#
# Comment modification options
#

# Try to wrap comments at N columns.
cmt_width                       = 0        # unsigned number

# How to reflow comments.
#
# 0: No reflowing (apart from the line wrapping due to cmt_width) (default)
# 1: No touching at all
# 2: Full reflow (enable cmt_indent_multi for indent with line wrapping due to cmt_width)
cmt_reflow_mode                 = 1        # unsigned number

# Path to a file that contains regular expressions describing patterns for
# which the end of one line and the beginning of the next will be folded into
# the same sentence or paragraph during full comment reflow. The regular
# expressions are described using ECMAScript syntax. The syntax for this
# specification is as follows, where "..." indicates the custom regular
# expression and "n" indicates the nth end_of_prev_line_regex and
# beg_of_next_line_regex regular expression pair:
#
# end_of_prev_line_regex[1] = "...$"
# beg_of_next_line_regex[1] = "^..."
# end_of_prev_line_regex[2] = "...$"
# beg_of_next_line_regex[2] = "^..."
#             .
#             .
#             .
# end_of_prev_line_regex[n] = "...$"
# beg_of_next_line_regex[n] = "^..."
#
# Note that use of this option overrides the default reflow fold regular
# expressions, which are internally defined as follows:
#
# end_of_prev_line_regex[1] = "[\w,\]\)]$"
# beg_of_next_line_regex[1] = "^[\w,\[\(]"
# end_of_prev_line_regex[2] = "\.$"
# beg_of_next_line_regex[2] = "^[A-Z]"
cmt_reflow_fold_regex_file      = ""         # string

# Whether to indent wrapped lines to the start of the encompassing paragraph
# during full comment reflow (cmt_reflow_mode = 2). Overrides the value
# specified by cmt_sp_after_star_cont.
#
# Note that cmt_align_doxygen_javadoc_tags overrides this option for
# paragraphs associated with javadoc tags
cmt_reflow_indent_to_paragraph_start = false    # true/false

# Whether to convert all tabs to spaces in comments. If false, tabs in
# comments are left alone, unless used for indenting.
cmt_convert_tab_to_spaces       = true     # true/false

# Whether to apply changes to multi-line comments, including cmt_width,
# keyword substitution and leading chars.
#
# Default: true
cmt_indent_multi                = false    # true/false

# Whether to align doxygen javadoc-style tags ('@param', '@return', etc.)
# and corresponding fields such that groups of consecutive block tags,
# parameter names, and descriptions align with one another. Overrides that
# which is specified by the cmt_sp_after_star_cont. If cmt_width > 0, it may
# be necessary to enable cmt_indent_multi and set cmt_reflow_mode = 2
# in order to achieve the desired alignment for line-wrapping.
cmt_align_doxygen_javadoc_tags  = false    # true/false

# The number of spaces to insert after the star and before doxygen
# javadoc-style tags (@param, @return, etc). Requires enabling
# cmt_align_doxygen_javadoc_tags. Overrides that which is specified by the
# cmt_sp_after_star_cont.
#
# Default: 1
cmt_sp_before_doxygen_javadoc_tags = 1        # unsigned number

# Whether to change trailing, single-line c-comments into cpp-comments.
cmt_trailing_single_line_c_to_cpp = true   # true/false

# Whether to group c-comments that look like they are in a block.
cmt_c_group                     = false    # true/false

# Whether to put an empty '/*' on the first line of the combined c-comment.
cmt_c_nl_start                  = true     # true/false

# Whether to add a newline before the closing '*/' of the combined c-comment.
cmt_c_nl_end                    = false    # true/false

# Whether to change cpp-comments into c-comments.
cmt_cpp_to_c                    = false    # true/false

# Whether to group cpp-comments that look like they are in a block. Only
# meaningful if cmt_cpp_to_c=true.
cmt_cpp_group                   = false    # true/false

# Whether to put an empty '/*' on the first line of the combined cpp-comment
# when converting to a c-comment.
#
# Requires cmt_cpp_to_c=true and cmt_cpp_group=true.
cmt_cpp_nl_start                = false    # true/false

# Whether to add a newline before the closing '*/' of the combined cpp-comment
# when converting to a c-comment.
#
# Requires cmt_cpp_to_c=true and cmt_cpp_group=true.
cmt_cpp_nl_end                  = false    # true/false

# Whether to put a star on subsequent comment lines.
cmt_star_cont                   = true     # true/false

# The number of spaces to insert at the start of subsequent comment lines.
cmt_sp_before_star_cont         = 1        # unsigned number

# The number of spaces to insert after the star on subsequent comment lines.
cmt_sp_after_star_cont          = 1        # unsigned number

# For multi-line comments with a '*' lead, remove leading spaces if the first
# and last lines of the comment are the same length.
#
# Default: true
cmt_multi_check_last            = true     # true/false

# For multi-line comments with a '*' lead, remove leading spaces if the first
# and last lines of the comment are the same length AND if the length is
# bigger as the first_len minimum.
#
# Default: 4
cmt_multi_first_len_minimum     = 4        # unsigned number

# Path to a file that contains text to insert at the beginning of a file if
# the file doesn't start with a C/C++ comment. If the inserted text contains
# '$(filename)', that will be replaced with the current file's name.
cmt_insert_file_header          = "./buildroot/share/extras/file_header.h" # string

# Path to a file that contains text to insert at the end of a file if the
# file doesn't end with a C/C++ comment. If the inserted text contains
# '$(filename)', that will be replaced with the current file's name.
cmt_insert_file_footer          = ""         # string

# Path to a file that contains text to insert before a function definition if
# the function isn't preceded by a C/C++ comment. If the inserted text
# contains '$(function)', '$(javaparam)' or '$(fclass)', these will be
# replaced with, respectively, the name of the function, the javadoc '@param'
# and '@return' stuff, or the name of the class to which the member function
# belongs.
cmt_insert_func_header          = ""         # string

# Path to a file that contains text to insert before a class if the class
# isn't preceded by a C/C++ comment. If the inserted text contains '$(class)',
# that will be replaced with the class name.
cmt_insert_class_header         = ""         # string

# Path to a file that contains text to insert before an Objective-C message
# specification, if the method isn't preceded by a C/C++ comment. If the
# inserted text contains '$(message)' or '$(javaparam)', these will be
# replaced with, respectively, the name of the function, or the javadoc
# '@param' and '@return' stuff.
cmt_insert_oc_msg_header        = ""         # string

# Whether a comment should be inserted if a preprocessor is encountered when
# stepping backwards from a function name.
#
# Applies to cmt_insert_oc_msg_header, cmt_insert_func_header and
# cmt_insert_class_header.
cmt_insert_before_preproc       = false    # true/false

# Whether a comment should be inserted if a function is declared inline to a
# class definition.
#
# Applies to cmt_insert_func_header.
#
# Default: true
cmt_insert_before_inlines       = true     # true/false

# Whether a comment should be inserted if the function is a class constructor
# or destructor.
#
# Applies to cmt_insert_func_header.
cmt_insert_before_ctor_dtor     = false    # true/false

#
# Code modifying options (non-whitespace)
#

# Add or remove braces on a single-line 'do' statement.
mod_full_brace_do               = ignore   # ignore/add/remove/force/not_defined

# Add or remove braces on a single-line 'for' statement.
mod_full_brace_for              = ignore   # ignore/add/remove/force/not_defined

# (Pawn) Add or remove braces on a single-line function definition.
mod_full_brace_function         = ignore   # ignore/add/remove/force/not_defined

# Add or remove braces on a single-line 'if' statement. Braces will not be
# removed if the braced statement contains an 'else'.
mod_full_brace_if               = ignore   # ignore/add/remove/force/not_defined

# Whether to enforce that all blocks of an 'if'/'else if'/'else' chain either
# have, or do not have, braces. Overrides mod_full_brace_if.
#
# 0: Don't override mod_full_brace_if
# 1: Add braces to all blocks if any block needs braces and remove braces if
#    they can be removed from all blocks
# 2: Add braces to all blocks if any block already has braces, regardless of
#    whether it needs them
# 3: Add braces to all blocks if any block needs braces and remove braces if
#    they can be removed from all blocks, except if all blocks have braces
#    despite none needing them
mod_full_brace_if_chain         = 1        # unsigned number

# Whether to add braces to all blocks of an 'if'/'else if'/'else' chain.
# If true, mod_full_brace_if_chain will only remove braces from an 'if' that
# does not have an 'else if' or 'else'.
mod_full_brace_if_chain_only    = false    # true/false

# Add or remove braces on single-line 'while' statement.
mod_full_brace_while            = ignore   # ignore/add/remove/force/not_defined

# Add or remove braces on single-line 'using ()' statement.
mod_full_brace_using            = ignore   # ignore/add/remove/force/not_defined

# Don't remove braces around statements that span N newlines
mod_full_brace_nl               = 0        # unsigned number

# Whether to prevent removal of braces from 'if'/'for'/'while'/etc. blocks
# which span multiple lines.
#
# Affects:
#   mod_full_brace_for
#   mod_full_brace_if
#   mod_full_brace_if_chain
#   mod_full_brace_if_chain_only
#   mod_full_brace_while
#   mod_full_brace_using
#
# Does not affect:
#   mod_full_brace_do
#   mod_full_brace_function
mod_full_brace_nl_block_rem_mlcond = false    # true/false

# Add or remove unnecessary parentheses on 'return' statement.
mod_paren_on_return             = ignore   # ignore/add/remove/force/not_defined

# Add or remove unnecessary parentheses on 'throw' statement.
mod_paren_on_throw              = ignore   # ignore/add/remove/force/not_defined

# (Pawn) Whether to change optional semicolons to real semicolons.
mod_pawn_semicolon              = false    # true/false

# Whether to fully parenthesize Boolean expressions in 'while' and 'if'
# statement, as in 'if (a && b > c)' => 'if (a && (b > c))'.
mod_full_paren_if_bool          = false    # true/false

# Whether to fully parenthesize Boolean expressions after '='
# statement, as in 'x = a && b > c;' => 'x = (a && (b > c));'.
mod_full_paren_assign_bool      = false    # true/false

# Whether to fully parenthesize Boolean expressions after '='
# statement, as in 'return  a && b > c;' => 'return (a && (b > c));'.
mod_full_paren_return_bool      = false    # true/false

# Whether to remove superfluous semicolons.
mod_remove_extra_semicolon      = true     # true/false

# Whether to remove duplicate include.
mod_remove_duplicate_include    = false    # true/false

# the following options (mod_XX_closebrace_comment) use different comment,
# depending of the setting of the next option.
# false: Use the c comment (default)
# true : Use the cpp comment
mod_add_force_c_closebrace_comment = false    # true/false

# If a function body exceeds the specified number of newlines and doesn't have
# a comment after the close brace, a comment will be added.
mod_add_long_function_closebrace_comment = 0        # unsigned number

# If a namespace body exceeds the specified number of newlines and doesn't
# have a comment after the close brace, a comment will be added.
mod_add_long_namespace_closebrace_comment = 0        # unsigned number

# If a class body exceeds the specified number of newlines and doesn't have a
# comment after the close brace, a comment will be added.
mod_add_long_class_closebrace_comment = 0        # unsigned number

# If a switch body exceeds the specified number of newlines and doesn't have a
# comment after the close brace, a comment will be added.
mod_add_long_switch_closebrace_comment = 0        # unsigned number

# If an #ifdef body exceeds the specified number of newlines and doesn't have
# a comment after the #endif, a comment will be added.
mod_add_long_ifdef_endif_comment = 20       # unsigned number

# If an #ifdef or #else body exceeds the specified number of newlines and
# doesn't have a comment after the #else, a comment will be added.
mod_add_long_ifdef_else_comment = 20       # unsigned number

# Whether to take care of the case by the mod_sort_xx options.
mod_sort_case_sensitive         = false    # true/false

# Whether to sort consecutive single-line 'import' statements.
mod_sort_import                 = false    # true/false

# (C#) Whether to sort consecutive single-line 'using' statements.
mod_sort_using                  = false    # true/false

# Whether to sort consecutive single-line '#include' statements (C/C++) and
# '#import' statements (Objective-C). Be aware that this has the potential to
# break your code if your includes/imports have ordering dependencies.
mod_sort_include                = false    # true/false

# Whether to prioritize '#include' and '#import' statements that contain
# filename without extension when sorting is enabled.
mod_sort_incl_import_prioritize_filename = false    # true/false

# Whether to prioritize '#include' and '#import' statements that does not
# contain extensions when sorting is enabled.
mod_sort_incl_import_prioritize_extensionless = false    # true/false

# Whether to prioritize '#include' and '#import' statements that contain
# angle over quotes when sorting is enabled.
mod_sort_incl_import_prioritize_angle_over_quotes = false    # true/false

# Whether to ignore file extension in '#include' and '#import' statements
# for sorting comparison.
mod_sort_incl_import_ignore_extension = false    # true/false

# Whether to group '#include' and '#import' statements when sorting is enabled.
mod_sort_incl_import_grouping_enabled = false    # true/false

# Whether to move a 'break' that appears after a fully braced 'case' before
# the close brace, as in 'case X: { ... } break;' => 'case X: { ... break; }'.
mod_move_case_break             = false    # true/false

# Whether to move a 'return' that appears after a fully braced 'case' before
# the close brace, as in 'case X: { ... } return;' => 'case X: { ... return; }'.
mod_move_case_return            = false    # true/false

# Add or remove braces around a fully braced case statement. Will only remove
# braces if there are no variable declarations in the block.
mod_case_brace                  = ignore   # ignore/add/remove/force/not_defined

# Whether to remove a void 'return;' that appears as the last statement in a
# function.
mod_remove_empty_return         = false    # true/false

# Add or remove the comma after the last value of an enumeration.
mod_enum_last_comma             = ignore   # ignore/add/remove/force/not_defined

# Syntax to use for infinite loops.
#
# 0: Leave syntax alone (default)
# 1: Rewrite as `for(;;)`
# 2: Rewrite as `while(true)`
# 3: Rewrite as `do`...`while(true);`
# 4: Rewrite as `while(1)`
# 5: Rewrite as `do`...`while(1);`
#
# Infinite loops that do not already match one of these syntaxes are ignored.
# Other options that affect loop formatting will be applied after transforming
# the syntax.
mod_infinite_loop               = 0        # unsigned number

# Add or remove the 'int' keyword in 'int short'.
mod_int_short                   = ignore   # ignore/add/remove/force/not_defined

# Add or remove the 'int' keyword in 'short int'.
mod_short_int                   = ignore   # ignore/add/remove/force/not_defined

# Add or remove the 'int' keyword in 'int long'.
mod_int_long                    = ignore   # ignore/add/remove/force/not_defined

# Add or remove the 'int' keyword in 'long int'.
mod_long_int                    = ignore   # ignore/add/remove/force/not_defined

# Add or remove the 'int' keyword in 'int signed'.
mod_int_signed                  = ignore   # ignore/add/remove/force/not_defined

# Add or remove the 'int' keyword in 'signed int'.
mod_signed_int                  = ignore   # ignore/add/remove/force/not_defined

# Add or remove the 'int' keyword in 'int unsigned'.
mod_int_unsigned                = ignore   # ignore/add/remove/force/not_defined

# Add or remove the 'int' keyword in 'unsigned int'.
mod_unsigned_int                = ignore   # ignore/add/remove/force/not_defined

# If there is a situation where mod_int_* and mod_*_int would result in
# multiple int keywords, whether to keep the rightmost int (the default) or the
# leftmost int.
mod_int_prefer_int_on_left      = false    # true/false

# (OC) Whether to organize the properties. If true, properties will be
# rearranged according to the mod_sort_oc_property_*_weight factors.
mod_sort_oc_properties          = false    # true/false

# (OC) Weight of a class property modifier.
mod_sort_oc_property_class_weight = 0        # number

# (OC) Weight of 'atomic' and 'nonatomic'.
mod_sort_oc_property_thread_safe_weight = 0        # number

# (OC) Weight of 'readwrite' when organizing properties.
mod_sort_oc_property_readwrite_weight = 0        # number

# (OC) Weight of a reference type specifier ('retain', 'copy', 'assign',
# 'weak', 'strong') when organizing properties.
mod_sort_oc_property_reference_weight = 0        # number

# (OC) Weight of getter type ('getter=') when organizing properties.
mod_sort_oc_property_getter_weight = 0        # number

# (OC) Weight of setter type ('setter=') when organizing properties.
mod_sort_oc_property_setter_weight = 0        # number

# (OC) Weight of nullability type ('nullable', 'nonnull', 'null_unspecified',
# 'null_resettable') when organizing properties.
mod_sort_oc_property_nullability_weight = 0        # number

#
# Preprocessor options
#

# How to use tabs when indenting preprocessor code.
#
# -1: Use 'indent_with_tabs' setting (default)
#  0: Spaces only
#  1: Indent with tabs to brace level, align with spaces
#  2: Indent and align with tabs, using spaces when not on a tabstop
#
# Default: -1
pp_indent_with_tabs             = -1       # number

# Add or remove indentation of preprocessor directives inside #if blocks
# at brace level 0 (file-level).
pp_indent                       = add      # ignore/add/remove/force/not_defined

# Whether to indent #if/#else/#endif at the brace level. If false, these are
# indented from column 1.
pp_indent_at_level              = true     # true/false

# Whether to indent #if/#else/#endif at the parenthesis level if the brace
# level is 0. If false, these are indented from column 1.
pp_indent_at_level0             = false    # true/false

# Specifies the number of columns to indent preprocessors per level
# at brace level 0 (file-level). If pp_indent_at_level=false, also specifies
# the number of columns to indent preprocessors per level
# at brace level > 0 (function-level).
#
# Default: 1
pp_indent_count                 = 2        # unsigned number

# Add or remove space after # based on pp level of #if blocks.
pp_space_after                  = ignore   # ignore/add/remove/force/not_defined

# Sets the number of spaces per level added with pp_space_after.
pp_space_count                  = 0        # unsigned number

# The indent for '#region' and '#endregion' in C# and '#pragma region' in
# C/C++. Negative values decrease indent down to the first column.
pp_indent_region                = 0        # number

# Whether to indent the code between #region and #endregion.
pp_region_indent_code           = false    # true/false

# If pp_indent_at_level=true, sets the indent for #if, #else and #endif when
# not at file-level. Negative values decrease indent down to the first column.
#
# =0: Indent preprocessors using output_tab_size
# >0: Column at which all preprocessors will be indented
pp_indent_if                    = 0        # number

# Whether to indent the code between #if, #else and #endif.
pp_if_indent_code               = true     # true/false

# Whether to indent the body of an #if that encompasses all the code in the file.
pp_indent_in_guard              = false    # true/false

# Whether to indent '#define' at the brace level. If false, these are
# indented from column 1.
pp_define_at_level              = true     # true/false

# Whether to indent '#include' at the brace level.
pp_include_at_level             = false    # true/false

# Whether to ignore the '#define' body while formatting.
pp_ignore_define_body           = false    # true/false

# An offset value that controls the indentation of the body of a multiline #define.
# 'body' refers to all the lines of a multiline #define except the first line.
# Requires 'pp_ignore_define_body = false'.
#
#  <0: Absolute column: the body indentation starts off at the specified column
#      (ex. -3 ==> the body is indented starting from column 3)
# >=0: Relative to the column of the '#' of '#define'
#      (ex.  3 ==> the body is indented starting 3 columns at the right of '#')
#
# Default: 8
pp_multiline_define_body_indent = 8        # number

# Whether to indent case statements between #if, #else, and #endif.
# Only applies to the indent of the preprocessor that the case statements
# directly inside of.
#
# Default: true
pp_indent_case                  = true     # true/false

# Whether to indent whole function definitions between #if, #else, and #endif.
# Only applies to the indent of the preprocessor that the function definition
# is directly inside of.
#
# Default: true
pp_indent_func_def              = true     # true/false

# Whether to indent extern C blocks between #if, #else, and #endif.
# Only applies to the indent of the preprocessor that the extern block is
# directly inside of.
#
# Default: true
pp_indent_extern                = true     # true/false

# How to indent braces directly inside #if, #else, and #endif.
# Requires pp_if_indent_code=true and only applies to the indent of the
# preprocessor that the braces are directly inside of.
#  0: No extra indent
#  1: Indent by one level
# -1: Preserve original indentation
#
# Default: 1
pp_indent_brace                 = 1        # number

# Whether to print warning messages for unbalanced #if and #else blocks.
# This will print a message in the following cases:
# - if an #ifdef block ends on a different indent level than
#   where it started from. Example:
#
#    #ifdef TEST
#      int i;
#      {
#        int j;
#    #endif
#
# - an #elif/#else block ends on a different indent level than
#   the corresponding #ifdef block. Example:
#
#    #ifdef TEST
#        int i;
#    #else
#        }
#      int j;
#    #endif
pp_warn_unbalanced_if           = false    # true/false

#
# Sort includes options
#

# The regex for include category with priority 0.
include_category_0              = ""         # string

# The regex for include category with priority 1.
include_category_1              = ""         # string

# The regex for include category with priority 2.
include_category_2              = ""         # string

#
# Use or Do not Use options
#

# true:  indent_func_call_param will be used (default)
# false: indent_func_call_param will NOT be used
#
# Default: true
use_indent_func_call_param      = true     # true/false

# The value of the indentation for a continuation line is calculated
# differently if the statement is:
# - a declaration: your case with QString fileName ...
# - an assignment: your case with pSettings = new QSettings( ...
#
# At the second case the indentation value might be used twice:
# - at the assignment
# - at the function call (if present)
#
# To prevent the double use of the indentation value, use this option with the
# value 'true'.
#
# true:  indent_continue will be used only once
# false: indent_continue will be used every time (default)
#
# Requires indent_ignore_first_continue=false.
use_indent_continue_only_once   = false    # true/false

# The indentation can be:
# - after the assignment, at the '[' character
# - at the beginning of the lambda body
#
# true:  indentation will be at the beginning of the lambda body
# false: indentation will be after the assignment (default)
indent_cpp_lambda_only_once     = false    # true/false

# Whether sp_after_angle takes precedence over sp_inside_fparen. This was the
# historic behavior, but is probably not the desired behavior, so this is off
# by default.
use_sp_after_angle_always       = false    # true/false

# Whether to apply special formatting for Qt SIGNAL/SLOT macros. Essentially,
# this tries to format these so that they match Qt's normalized form (i.e. the
# result of QMetaObject::normalizedSignature), which can slightly improve the
# performance of the QObject::connect call, rather than how they would
# otherwise be formatted.
#
# See options_for_QT.cpp for details.
#
# Default: true
use_options_overriding_for_qt_macros = true     # true/false

# If true: the form feed character is removed from the list of whitespace
# characters. See https://en.cppreference.com/w/cpp/string/byte/isspace.
use_form_feed_no_more_as_whitespace_character = false    # true/false

#
# Warn levels - 1: error, 2: warning (default), 3: note
#

# (C#) Warning is given if doing tab-to-\t replacement and we have found one
# in a C# verbatim string literal.
#
# Default: 2
warn_level_tabs_found_in_verbatim_string_literals = 2        # unsigned number

# Limit the number of loops.
# Used by uncrustify.cpp to exit from infinite loop.
# 0: no limit.
debug_max_number_of_loops       = 0        # number

# Set the number of the line to protocol;
# Used in the function prot_the_line if the 2. parameter is zero.
# 0: nothing protocol.
debug_line_number_to_protocol   = 0        # number

# Set the number of second(s) before terminating formatting the current file,
# 0: no timeout.
# only for linux
debug_timeout                   = 0        # number

# Set the number of characters to be printed if the text is too long,
# 0: do not truncate.
debug_truncate                  = 0        # unsigned number

# sort (or not) the tracking info.
#
# Default: true
debug_sort_the_tracks           = true     # true/false

# decode (or not) the flags as a new line.
# only if the -p option is set.
debug_decode_the_flags          = false    # true/false

# insert the number of the line at the beginning of each line
set_numbering_for_html_output   = false    # true/false

# Meaning of the settings:
#   Ignore - do not do any changes
#   Add    - makes sure there is 1 or more space/brace/newline/etc
#   Force  - makes sure there is exactly 1 space/brace/newline/etc,
#            behaves like Add in some contexts
#   Remove - removes space/brace/newline/etc
#
#
# - Token(s) can be treated as specific type(s) with the 'set' option:
#     `set tokenType tokenString [tokenString...]`
#
#     Example:
#       `set BOOL __AND__ __OR__`
#
#     tokenTypes are defined in src/token_enum.h, use them without the
#     'CT_' prefix: 'CT_BOOL' => 'BOOL'
#
#
# - Token(s) can be treated as type(s) with the 'type' option.
#     `type tokenString [tokenString...]`
#
#     Example:
#       `type int c_uint_8 Rectangle`
#
#     This can also be achieved with `set TYPE int c_uint_8 Rectangle`
#
#
# To embed whitespace in tokenStrings use the '\' escape character, or quote
# the tokenStrings. These quotes are supported: "'`
#
#
# - Support for the auto detection of languages through the file ending can be
#   added using the 'file_ext' command.
#     `file_ext langType langString [langString..]`
#
#     Example:
#       `file_ext CPP .ch .cxx .cpp.in`
#
#     langTypes are defined in uncrusify_types.h in the lang_flag_e enum, use
#     them without the 'LANG_' prefix: 'LANG_CPP' => 'CPP'
#
#
# - Custom macro-based indentation can be set up using 'macro-open',
#   'macro-else' and 'macro-close'.
#     `(macro-open | macro-else | macro-close) tokenString`
#
#     Example:
#       `macro-open  BEGIN_TEMPLATE_MESSAGE_MAP`
#       `macro-open  BEGIN_MESSAGE_MAP`
#       `macro-close END_MESSAGE_MAP`
#
#
# option(s) with 'not default' value: 0
#
>>>>>>> b6911781
<|MERGE_RESOLUTION|>--- conflicted
+++ resolved
@@ -1,89 +1,5 @@
 #
 # Uncrustify Configuration File
-<<<<<<< HEAD
-# File Created With UncrustifyX 0.4.3 (252)
-#
-align_assign_span                 = 1
-cmt_cpp_to_c                      = false
-cmt_indent_multi                  = false
-cmt_insert_file_header            = "./header.h"
-cmt_reflow_mode                   = 1
-cmt_sp_after_star_cont            = 1
-cmt_sp_before_star_cont           = 1
-cmt_star_cont                     = true
-eat_blanks_after_open_brace       = false
-eat_blanks_before_close_brace     = false
-indent_align_assign               = false
-indent_case_brace                 = 0
-indent_columns                    = 2
-indent_cpp_lambda_body            = false
-indent_func_call_param            = true
-indent_func_def_param             = true
-indent_switch_case                = 2
-indent_with_tabs                  = 0
-input_tab_size                    = 2
-mod_add_long_ifdef_else_comment   = 40
-mod_add_long_ifdef_endif_comment  = 40
-mod_full_brace_do                 = false
-mod_full_brace_for                = false
-mod_full_brace_if                 = false
-mod_full_brace_if_chain           = 1
-mod_full_brace_while              = false
-mod_remove_extra_semicolon        = true
-newlines                          = lf
-nl_after_brace_close              = true
-nl_after_brace_open               = true
-nl_assign_leave_one_liners        = true
-nl_brace_else                     = add
-nl_class_leave_one_liners         = true
-nl_create_for_one_liner           = true
-nl_create_if_one_liner            = false
-nl_create_while_one_liner         = true
-nl_else_brace                     = remove
-nl_end_of_file                    = add
-nl_enum_brace                     = remove
-nl_enum_leave_one_liners          = true
-nl_fdef_brace                     = remove
-nl_for_brace                      = remove
-nl_func_leave_one_liners          = true
-nl_getset_leave_one_liners        = true
-nl_if_brace                       = remove
-nl_if_leave_one_liners            = true
-nl_multi_line_sparen_close        = add
-nl_squeeze_ifdef                  = false
-nl_struct_brace                   = remove
-nl_switch_brace                   = remove
-nl_union_brace                    = remove
-pp_define_at_level                = true
-pp_if_indent_code                 = true
-pp_indent                         = add
-pp_indent_at_level                = true
-pp_indent_count                   = 2
-pp_indent_if                      = 0
-sp_after_comma                    = add
-sp_after_semi                     = add
-sp_after_sparen                   = add
-sp_arith                          = add
-sp_assign                         = add
-sp_assign_default                 = remove
-sp_before_comma                   = remove
-sp_before_sparen                  = add
-sp_bool                           = add
-sp_brace_else                     = add
-sp_cmt_cpp_start                  = add
-sp_compare                        = add
-sp_cond_colon                     = add
-sp_cond_question                  = add
-sp_else_brace                     = add
-sp_endif_cmt                      = true
-sp_fparen_brace                   = add
-sp_func_call_paren                = remove
-sp_func_proto_paren               = remove
-sp_inside_sparen                  = remove
-sp_inside_square                  = remove
-sp_paren_brace                    = add
-sp_paren_paren                    = remove
-=======
 # Created with Uncrustify 0.77.1_f
 #
 
@@ -3724,5 +3640,4 @@
 #
 #
 # option(s) with 'not default' value: 0
-#
->>>>>>> b6911781
+#