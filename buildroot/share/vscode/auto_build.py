--- conflicted
+++ resolved
@@ -499,11 +499,7 @@
   possible_envs = None
   for i, line in enumerate(pins_h):
     if 0 < line.find("Unknown MOTHERBOARD value set in Configuration.h"):
-<<<<<<< HEAD
-      invalid_board();
-=======
       invalid_board()
->>>>>>> b6911781
     if list_start_found == False and 0 < line.find('1280'):
       list_start_found = True
     elif list_start_found == False:  # skip lines until find start of CPU list
