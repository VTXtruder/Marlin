#!/usr/bin/env bash
#
# Build tests for STM32F103RE BigTreeTech (SKR E3 DIP v1.0)
#

# exit on first failure
set -e

#
# Build with the default configurations
#
restore_configs
opt_set MOTHERBOARD BOARD_BTT_SKR_E3_DIP SERIAL_PORT 1 SERIAL_PORT_2 -1
opt_enable SDSUPPORT EMERGENCY_PARSER
exec_test $1 $2 "BigTreeTech SKR E3 DIP v1.0 - Basic Configuration" "$3"

restore_configs
opt_set MOTHERBOARD BOARD_BTT_SKR_CR6 SERIAL_PORT -1 SERIAL_PORT_2 2 TEMP_SENSOR_BED 1
<<<<<<< HEAD
opt_enable CR10_STOCKDISPLAY FAN_SOFT_PWM \
=======
opt_enable CR10_STOCKDISPLAY SDSUPPORT EMERGENCY_PARSER FAN_SOFT_PWM \
>>>>>>> b6911781
           NOZZLE_AS_PROBE Z_MIN_PROBE_USES_Z_MIN_ENDSTOP_PIN Z_SAFE_HOMING \
           PROBE_ACTIVATION_SWITCH PROBE_TARE PROBE_TARE_ONLY_WHILE_INACTIVE \
           PROBING_HEATERS_OFF PREHEAT_BEFORE_PROBING
opt_disable NOZZLE_TO_PROBE_OFFSET
exec_test $1 $2 "BigTreeTech SKR CR6 PROBE_ACTIVATION_SWITCH, Probe Tare" "$3"

# clean up
restore_configs<|MERGE_RESOLUTION|>--- conflicted
+++ resolved
@@ -16,11 +16,7 @@
 
 restore_configs
 opt_set MOTHERBOARD BOARD_BTT_SKR_CR6 SERIAL_PORT -1 SERIAL_PORT_2 2 TEMP_SENSOR_BED 1
-<<<<<<< HEAD
-opt_enable CR10_STOCKDISPLAY FAN_SOFT_PWM \
-=======
 opt_enable CR10_STOCKDISPLAY SDSUPPORT EMERGENCY_PARSER FAN_SOFT_PWM \
->>>>>>> b6911781
            NOZZLE_AS_PROBE Z_MIN_PROBE_USES_Z_MIN_ENDSTOP_PIN Z_SAFE_HOMING \
            PROBE_ACTIVATION_SWITCH PROBE_TARE PROBE_TARE_ONLY_WHILE_INACTIVE \
            PROBING_HEATERS_OFF PREHEAT_BEFORE_PROBING
