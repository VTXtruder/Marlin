#!/usr/bin/env bash
#
# Build tests for AVR ATmega2560
#

# exit on first failure
set -e

#
# Build with the default configurations
#
#restore_configs
#exec_test $1 $2 "Default Configuration" "$3"

#
# Build with no source filers
#
restore_configs
ci_src_filter -n
exec_test $1 $2 "Default Configuration | no source filtering" "$3"
ci_src_filter -y

#
# Test a probeless build of AUTO_BED_LEVELING_UBL, with lots of extruders
#
use_example_configs AnimationExample
opt_set MOTHERBOARD BOARD_AZTEEG_X3_PRO LCD_LANGUAGE fr SAVED_POSITIONS 4 DEFAULT_EJERK 10 \
        EXTRUDERS 5 TEMP_SENSOR_1 1 TEMP_SENSOR_2 5 TEMP_SENSOR_3 20 TEMP_SENSOR_4 1000 TEMP_SENSOR_BED 1
opt_enable AUTO_BED_LEVELING_UBL AVOID_OBSTACLES RESTORE_LEVELING_AFTER_G28 DEBUG_LEVELING_FEATURE G26_MESH_VALIDATION ENABLE_LEVELING_FADE_HEIGHT SKEW_CORRECTION \
           REPRAP_DISCOUNT_FULL_GRAPHIC_SMART_CONTROLLER LIGHTWEIGHT_UI STATUS_MESSAGE_SCROLLING SHOW_CUSTOM_BOOTSCREEN BOOT_MARLIN_LOGO_SMALL \
           SDSUPPORT SDCARD_SORT_ALPHA USB_FLASH_DRIVE_SUPPORT AUTO_REPORT_SD_STATUS SCROLL_LONG_FILENAMES MEDIA_MENU_AT_TOP \
           EEPROM_SETTINGS EEPROM_CHITCHAT GCODE_MACROS CUSTOM_MENU_MAIN FREEZE_FEATURE CANCEL_OBJECTS SOUND_MENU_ITEM \
           EMERGENCY_PARSER MULTI_NOZZLE_DUPLICATION CLASSIC_JERK LIN_ADVANCE ADVANCE_K_EXTRA QUICK_HOME \
           SET_PROGRESS_MANUALLY SET_PROGRESS_PERCENT PRINT_PROGRESS_SHOW_DECIMALS SHOW_REMAINING_TIME \
           ENCODER_NOISE_FILTER BABYSTEPPING BABYSTEP_XY NANODLP_Z_SYNC I2C_POSITION_ENCODERS M114_DETAIL
<<<<<<< HEAD
=======
opt_disable ENCODER_RATE_MULTIPLIER
>>>>>>> b6911781
exec_test $1 $2 "Azteeg X3 Pro | EXTRUDERS 5 | RRDFGSC | UBL | LIN_ADVANCE ..." "$3"

#
# Add a Sled Z Probe, use UBL Cartesian moves, use Japanese language
#
use_example_configs AnimationExample
opt_set MOTHERBOARD BOARD_AZTEEG_X3_PRO LCD_LANGUAGE jp_kana DEFAULT_EJERK 10 \
        EXTRUDERS 5 TEMP_SENSOR_1 1 TEMP_SENSOR_2 5 TEMP_SENSOR_3 20 TEMP_SENSOR_4 1000 TEMP_SENSOR_BED 1
opt_enable REPRAP_DISCOUNT_FULL_GRAPHIC_SMART_CONTROLLER LIGHTWEIGHT_UI SHOW_CUSTOM_BOOTSCREEN BOOT_MARLIN_LOGO_SMALL \
           SET_PROGRESS_MANUALLY SET_PROGRESS_PERCENT PRINT_PROGRESS_SHOW_DECIMALS SHOW_REMAINING_TIME STATUS_MESSAGE_SCROLLING SCROLL_LONG_FILENAMES \
           SDSUPPORT LONG_FILENAME_WRITE_SUPPORT SDCARD_SORT_ALPHA NO_SD_AUTOSTART USB_FLASH_DRIVE_SUPPORT CANCEL_OBJECTS \
<<<<<<< HEAD
           Z_PROBE_SLED AUTO_BED_LEVELING_UBL UBL_HILBERT_CURVE UBL_TILT_ON_MESH_POINTS UBL_TILT_ON_MESH_POINTS_3POINT \
           RESTORE_LEVELING_AFTER_G28 DEBUG_LEVELING_FEATURE G26_MESH_VALIDATION ENABLE_LEVELING_FADE_HEIGHT \
=======
           Z_PROBE_SLED AUTO_BED_LEVELING_UBL UBL_HILBERT_CURVE RESTORE_LEVELING_AFTER_G28 DEBUG_LEVELING_FEATURE G26_MESH_VALIDATION ENABLE_LEVELING_FADE_HEIGHT \
>>>>>>> b6911781
           EEPROM_SETTINGS EEPROM_CHITCHAT GCODE_MACROS CUSTOM_MENU_MAIN \
           MULTI_NOZZLE_DUPLICATION CLASSIC_JERK LIN_ADVANCE QUICK_HOME \
           NANODLP_Z_SYNC I2C_POSITION_ENCODERS M114_DETAIL \
           SKEW_CORRECTION SKEW_CORRECTION_FOR_Z SKEW_CORRECTION_GCODE \
           BABYSTEPPING BABYSTEP_XY BABYSTEP_ZPROBE_OFFSET DOUBLECLICK_FOR_Z_BABYSTEPPING BABYSTEP_HOTEND_Z_OFFSET BABYSTEP_DISPLAY_TOTAL
opt_disable SEGMENT_LEVELED_MOVES
exec_test $1 $2 "Azteeg X3 Pro | EXTRUDERS 5 | RRDFGSC | UBL | LIN_ADVANCE | Sled Probe | Skew | JP-Kana | Babystep offsets ..." "$3"

#
# 5 runout sensors with distinct states
#
restore_configs
opt_set MOTHERBOARD BOARD_AZTEEG_X3_PRO NUM_SERVOS 1 \
<<<<<<< HEAD
        EXTRUDERS 5 TEMP_SENSOR_1 1 TEMP_SENSOR_2 1 TEMP_SENSOR_3 1 TEMP_SENSOR_4 1 \
        NUM_RUNOUT_SENSORS 5 FIL_RUNOUT2_PIN 44 FIL_RUNOUT3_PIN 45 FIL_RUNOUT4_PIN 46 FIL_RUNOUT5_PIN 47 \
        FIL_RUNOUT3_STATE HIGH FILAMENT_RUNOUT_SCRIPT '"M600 T%c"'
opt_enable VIKI2 BOOT_MARLIN_LOGO_ANIMATED SDSUPPORT AUTO_REPORT_SD_STATUS \
           Z_PROBE_SERVO_NR Z_SERVO_ANGLES Z_SERVO_MEASURE_ANGLE DEACTIVATE_SERVOS_AFTER_MOVE Z_SERVO_DEACTIVATE_AFTER_STOW \
           AUTO_BED_LEVELING_3POINT DEBUG_LEVELING_FEATURE PROBE_PT_1 PROBE_PT_2 PROBE_PT_3 \
=======
        EXTRUDERS 4 TEMP_SENSOR_1 1 TEMP_SENSOR_2 1 TEMP_SENSOR_3 1 TEMP_SENSOR_4 1 FAN_KICKSTART_TIME 500 \
        NUM_RUNOUT_SENSORS 4 FIL_RUNOUT2_PIN 44 FIL_RUNOUT3_PIN 45 FIL_RUNOUT4_PIN 46 FIL_RUNOUT5_PIN 47 \
        FIL_RUNOUT3_STATE HIGH FILAMENT_RUNOUT_SCRIPT '"M600 T%c"'
opt_enable VIKI2 BOOT_MARLIN_LOGO_ANIMATED SDSUPPORT AUTO_REPORT_SD_STATUS \
           Z_PROBE_SERVO_NR Z_SERVO_ANGLES DEACTIVATE_SERVOS_AFTER_MOVE AUTO_BED_LEVELING_3POINT DEBUG_LEVELING_FEATURE \
>>>>>>> b6911781
           EEPROM_SETTINGS EEPROM_CHITCHAT M114_DETAIL AUTO_REPORT_POSITION \
           NO_VOLUMETRICS EXTENDED_CAPABILITIES_REPORT AUTO_REPORT_TEMPERATURES AUTOTEMP G38_PROBE_TARGET JOYSTICK \
           DIRECT_STEPPING DETECT_BROKEN_ENDSTOP \
           FILAMENT_RUNOUT_SENSOR NOZZLE_PARK_FEATURE ADVANCED_PAUSE_FEATURE Z_SAFE_HOMING FIL_RUNOUT3_PULLUP
<<<<<<< HEAD
exec_test $1 $2 "Z Servo Probe | Multiple runout sensors (x5)" "$3"
=======
exec_test $1 $2 "Azteeg X3 Pro | EXTRUDERS 4 | VIKI2 | Servo Probe | Multiple runout sensors (x4)" "$3"
>>>>>>> b6911781

#
# Extruder Only. No XYZ axes at all.
#
restore_configs
opt_set DEFAULT_AXIS_STEPS_PER_UNIT '{ 4000 }' \
        DEFAULT_MAX_FEEDRATE '{ 5 }' \
        DEFAULT_MAX_ACCELERATION '{ 100 }' \
        MANUAL_FEEDRATE '{ 4*60 }' \
        AXIS_RELATIVE_MODES '{ false }' \
        HOMING_BUMP_MM '{}' HOMING_BUMP_DIVISOR '{}' HOMING_FEEDRATE_MM_M '{}'
opt_enable REPRAP_DISCOUNT_FULL_GRAPHIC_SMART_CONTROLLER
opt_disable X_DRIVER_TYPE Y_DRIVER_TYPE Z_DRIVER_TYPE
exec_test $1 $2 "E Axis Only | DOGM MarlinUI" "$3"

#
# Mixing Extruder with 5 steppers, Russian
#
restore_configs
opt_set MOTHERBOARD BOARD_AZTEEG_X3_PRO MIXING_STEPPERS 5 LCD_LANGUAGE ru \
        NUM_RUNOUT_SENSORS E_STEPPERS TEMP_SENSOR_BED 0 REDUNDANT_PART_COOLING_FAN 1 \
        FIL_RUNOUT2_PIN 16 FIL_RUNOUT3_PIN 17 FIL_RUNOUT4_PIN 4 FIL_RUNOUT5_PIN 5
opt_enable MIXING_EXTRUDER GRADIENT_MIX GRADIENT_VTOOL CR10_STOCKDISPLAY \
           USE_CONTROLLER_FAN CONTROLLER_FAN_EDITABLE CONTROLLER_FAN_IGNORE_Z \
           FILAMENT_RUNOUT_SENSOR ADVANCED_PAUSE_FEATURE NOZZLE_PARK_FEATURE INPUT_SHAPING_X INPUT_SHAPING_Y
opt_disable DISABLE_OTHER_EXTRUDERS
<<<<<<< HEAD
exec_test $1 $2 "Azteeg X3 | Mixing Extruder (x5) | Gradient Mix | Input Shaping | Greek" "$3"
=======
exec_test $1 $2 "Azteeg X3 | Mixing Extruder (x5) | Gradient Mix | Input Shaping | Russian" "$3"
>>>>>>> b6911781

#
# Test SPEAKER with BOARD_BQ_ZUM_MEGA_3D and BQ_LCD_SMART_CONTROLLER
#
#restore_configs
#opt_set MOTHERBOARD BOARD_BQ_ZUM_MEGA_3D \
#        LCD_FEEDBACK_FREQUENCY_DURATION_MS 10 LCD_FEEDBACK_FREQUENCY_HZ 100
#opt_enable BQ_LCD_SMART_CONTROLLER SPEAKER

#
# Enable COREXY
#
#restore_configs
#opt_enable COREXY
#exec_test $1 $2 "Stuff" "$3"

######## Other Standard LCD/Panels ##############
#
# ULTRA_LCD
#
#restore_configs
#opt_enable ULTRA_LCD
#exec_test $1 $2 "Stuff" "$3"
#
# DOGLCD
#
#restore_configs
#opt_enable DOGLCD
#exec_test $1 $2 "Stuff" "$3"
#
# MAKRPANEL
# Needs to use Melzi and Sanguino hardware
#
#restore_configs
#opt_enable MAKRPANEL
#exec_test $1 $2 "Stuff" "$3"
#
# REPRAP_DISCOUNT_SMART_CONTROLLER, SDSUPPORT, BABYSTEPPING, RIGIDBOARD_V2, and DAC_MOTOR_CURRENT_DEFAULT
#
#restore_configs
#opt_set MOTHERBOARD BOARD_RIGIDBOARD_V2
#opt_enable REPRAP_DISCOUNT_SMART_CONTROLLER SDSUPPORT BABYSTEPPING DAC_MOTOR_CURRENT_DEFAULT
#exec_test $1 $2 "Stuff" "$3"
#
# G3D_PANEL with SDCARD_SORT_ALPHA and STATUS_MESSAGE_SCROLLING
#
#restore_configs
#opt_enable G3D_PANEL SDSUPPORT SDCARD_SORT_ALPHA STATUS_MESSAGE_SCROLLING SCROLL_LONG_FILENAMES
#opt_set SDSORT_GCODE true SDSORT_USES_RAM true SDSORT_USES_STACK true SDSORT_CACHE_NAMES true
#exec_test $1 $2 "Stuff" "$3"
#
# REPRAPWORLD_KEYPAD
#
# Can't find configuration details to get it to compile
#restore_configs
#opt_enable ULTRA_LCD REPRAPWORLD_KEYPAD REPRAPWORLD_KEYPAD_MOVE_STEP
#exec_test $1 $2 "Stuff" "$3"
#
# RA_CONTROL_PANEL
#
#restore_configs
#opt_enable RA_CONTROL_PANEL PINS_DEBUGGING
#exec_test $1 $2 "Stuff" "$3"

######## I2C LCD/PANELS ##############
#
# !!!ATTENTION!!!
# Most I2C configurations are failing at the moment because they require
# a different Liquid Crystal library "LiquidTWI2".
#
# LCD_SAINSMART_I2C_1602
#
#restore_configs
#opt_enable LCD_SAINSMART_I2C_1602
#exec_test $1 $2 "Stuff" "$3"
#
# LCD_I2C_PANELOLU2
#
#restore_configs
#opt_enable LCD_I2C_PANELOLU2
#exec_test $1 $2 "Stuff" "$3"
#
# LCD_I2C_VIKI
#
#restore_configs
#opt_enable LCD_I2C_VIKI
#exec_test $1 $2 "Stuff" "$3"
#
# LCM1602
#
#restore_configs
#opt_enable LCM1602
#exec_test $1 $2 "Stuff" "$3"

#
# Test Laser features with 12864 LCD
#
# restore_configs
# opt_set MOTHERBOARD BOARD_RAMPS_14_EFB EXTRUDERS 0 LCD_LANGUAGE en TEMP_SENSOR_COOLER 1 TEMP_SENSOR_1 0 SERIAL_PORT_2 2 \
#         DEFAULT_AXIS_STEPS_PER_UNIT '{ 80, 80, 400 }' \
#         DEFAULT_MAX_FEEDRATE '{ 300, 300, 5 }' \
#         DEFAULT_MAX_ACCELERATION '{ 3000, 3000, 100 }' \
#         MANUAL_FEEDRATE '{ 50*60, 50*60, 4*60 }' \
#         AXIS_RELATIVE_MODES '{ false, false, false }'
# opt_enable REPRAP_DISCOUNT_FULL_GRAPHIC_SMART_CONTROLLER SDSUPPORT EEPROM_SETTINGS EEPROM_BOOT_SILENT EEPROM_AUTO_INIT MEATPACK_ON_SERIAL_PORT_1 \
#            LASER_FEATURE LASER_SAFETY_TIMEOUT_MS LASER_COOLANT_FLOW_METER AIR_EVACUATION AIR_EVACUATION_PIN AIR_ASSIST AIR_ASSIST_PIN LASER_SYNCHRONOUS_M106_M107
# exec_test $1 $2 "MEGA2560 RAMPS | Laser Options | 12864 | Meatpack | Fan Sync | SERIAL_PORT_2 " "$3"

#
# Test Laser features with 44780 LCD
#
# restore_configs
# opt_set MOTHERBOARD BOARD_RAMPS_14_EFB EXTRUDERS 0 LCD_LANGUAGE en TEMP_SENSOR_COOLER 1 TEMP_SENSOR_1 0 \
#         DEFAULT_AXIS_STEPS_PER_UNIT '{ 80, 80, 400 }' \
#         DEFAULT_MAX_FEEDRATE '{ 300, 300, 5 }' \
#         DEFAULT_MAX_ACCELERATION '{ 3000, 3000, 100 }' \
#         MANUAL_FEEDRATE '{ 50*60, 50*60, 4*60 }' \
#         AXIS_RELATIVE_MODES '{ false, false, false }'
# opt_enable REPRAP_DISCOUNT_SMART_CONTROLLER SDSUPPORT EEPROM_SETTINGS EEPROM_BOOT_SILENT EEPROM_AUTO_INIT PRINTCOUNTER I2C_AMMETER \
#            LASER_FEATURE LASER_SAFETY_TIMEOUT_MS LASER_COOLANT_FLOW_METER AIR_EVACUATION AIR_EVACUATION_PIN AIR_ASSIST AIR_ASSIST_PIN
# exec_test $1 $2 "MEGA2560 RAMPS | Laser Feature | Air Evacuation | Air Assist | Cooler | Laser Safety Timeout | Flowmeter | 44780 LCD " "$3"
<<<<<<< HEAD

#
# Test redundant temperature sensors + MAX TC + Backlight Timeout
#
# restore_configs
# opt_set MOTHERBOARD BOARD_RAMPS_14_EFB EXTRUDERS 1 \
#         TEMP_SENSOR_0 -2 TEMP_SENSOR_REDUNDANT -2 \
#         TEMP_SENSOR_REDUNDANT_SOURCE E1 TEMP_SENSOR_REDUNDANT_TARGET E0 \
#         TEMP_0_CS_PIN 11 TEMP_1_CS_PIN 12 \
#         LCD_BACKLIGHT_TIMEOUT_MINS 2
# opt_enable MPCTEMP MINIPANEL
# opt_disable PIDTEMP
# exec_test $1 $2 "MEGA2560 RAMPS | Redundant temperature sensor | 2x MAX6675 | BL Timeout" "$3"

#
=======

#
# Test redundant temperature sensors + MAX TC + Backlight Timeout
#
# restore_configs
# opt_set MOTHERBOARD BOARD_RAMPS_14_EFB EXTRUDERS 1 \
#         TEMP_SENSOR_0 -2 TEMP_SENSOR_REDUNDANT -2 \
#         TEMP_SENSOR_REDUNDANT_SOURCE E1 TEMP_SENSOR_REDUNDANT_TARGET E0 \
#         TEMP_0_CS_PIN 11 TEMP_1_CS_PIN 12 \
#         LCD_BACKLIGHT_TIMEOUT_MINS 2
# opt_enable MPCTEMP MINIPANEL
# opt_disable PIDTEMP
# exec_test $1 $2 "MEGA2560 RAMPS | Redundant temperature sensor | 2x MAX6675 | BL Timeout" "$3"

#
>>>>>>> b6911781
# Polargraph Config
#
# use_example_configs Polargraph
# exec_test $1 $2 "RUMBA | POLARGRAPH | RRD LCD" "$3"

#
# Language files test with REPRAP_DISCOUNT_FULL_GRAPHIC_SMART_CONTROLLER
#
#restore_configs
#opt_enable REPRAP_DISCOUNT_FULL_GRAPHIC_SMART_CONTROLLER SDSUPPORT
#for lang in an bg ca cz da de el el_CY en es eu fi fr gl hr hu it jp_kana nl pl pt pt_br ro ru sk sv tr uk vi zh_CN zh_TW test; do opt_set LCD_LANGUAGE $lang; echo "compile with language $lang ..."; exec_test $1 $2 "Stuff" "$3"; done
#
#restore_configs
#opt_enable REPRAP_DISCOUNT_SMART_CONTROLLER SDSUPPORT
#for lang in an bg ca cz da de el el_CY en es eu fi fr gl hr hu it jp_kana nl pl pt pt_br ro ru sk sv tr uk vi zh_CN zh_TW test; do opt_set LCD_LANGUAGE $lang; echo "compile with language $lang ..."; exec_test $1 $2 "Stuff" "$3"; done

######## Example Configurations ##############
#
# Test a basic DUAL_X_CARRIAGE configuration
#
# use_example_configs Formbot/T_Rex_3
# exec_test $1 $2 "Formbot/T_Rex_3 example configuration." "$3"

#
# BQ Hephestos 2
#restore_configs
#use_example_configs BQ/Hephestos_2
#exec_test $1 $2 "Stuff" "$3"

#
# Makibox Config  need to check board type for Teensy++ 2.0
#
#use_example_configs makibox
#exec_test $1 $2 "Stuff" "$3"

#
# tvrrug Config need to check board type for sanguino atmega644p
#
#use_example_configs tvrrug/Round2
#exec_test $1 $2 "Stuff" "$3"

#
# Test progress display rotation
#
restore_configs
opt_set MOTHERBOARD BOARD_RAMPS_14_EFB
opt_enable REPRAP_DISCOUNT_FULL_GRAPHIC_SMART_CONTROLLER \
           SET_PROGRESS_MANUALLY SET_PROGRESS_PERCENT SET_REMAINING_TIME SET_INTERACTION_TIME M73_REPORT \
           SHOW_PROGRESS_PERCENT SHOW_ELAPSED_TIME SHOW_REMAINING_TIME SHOW_INTERACTION_TIME PRINT_PROGRESS_SHOW_DECIMALS
exec_test $1 $2 "MEGA2560 RAMPS | 128x64 | progress rotation" "$3"
opt_enable LIGHTWEIGHT_UI
exec_test $1 $2 "MEGA2560 RAMPS | 128x64 LIGHTWEIGHT_UI | progress rotation" "$3"
opt_disable REPRAP_DISCOUNT_FULL_GRAPHIC_SMART_CONTROLLER
opt_enable REPRAP_DISCOUNT_SMART_CONTROLLER
exec_test $1 $2 "MEGA2560 RAMPS | HD44780 | progress rotation" "$3"

# clean up
restore_configs<|MERGE_RESOLUTION|>--- conflicted
+++ resolved
@@ -33,10 +33,7 @@
            EMERGENCY_PARSER MULTI_NOZZLE_DUPLICATION CLASSIC_JERK LIN_ADVANCE ADVANCE_K_EXTRA QUICK_HOME \
            SET_PROGRESS_MANUALLY SET_PROGRESS_PERCENT PRINT_PROGRESS_SHOW_DECIMALS SHOW_REMAINING_TIME \
            ENCODER_NOISE_FILTER BABYSTEPPING BABYSTEP_XY NANODLP_Z_SYNC I2C_POSITION_ENCODERS M114_DETAIL
-<<<<<<< HEAD
-=======
 opt_disable ENCODER_RATE_MULTIPLIER
->>>>>>> b6911781
 exec_test $1 $2 "Azteeg X3 Pro | EXTRUDERS 5 | RRDFGSC | UBL | LIN_ADVANCE ..." "$3"
 
 #
@@ -48,12 +45,7 @@
 opt_enable REPRAP_DISCOUNT_FULL_GRAPHIC_SMART_CONTROLLER LIGHTWEIGHT_UI SHOW_CUSTOM_BOOTSCREEN BOOT_MARLIN_LOGO_SMALL \
            SET_PROGRESS_MANUALLY SET_PROGRESS_PERCENT PRINT_PROGRESS_SHOW_DECIMALS SHOW_REMAINING_TIME STATUS_MESSAGE_SCROLLING SCROLL_LONG_FILENAMES \
            SDSUPPORT LONG_FILENAME_WRITE_SUPPORT SDCARD_SORT_ALPHA NO_SD_AUTOSTART USB_FLASH_DRIVE_SUPPORT CANCEL_OBJECTS \
-<<<<<<< HEAD
-           Z_PROBE_SLED AUTO_BED_LEVELING_UBL UBL_HILBERT_CURVE UBL_TILT_ON_MESH_POINTS UBL_TILT_ON_MESH_POINTS_3POINT \
-           RESTORE_LEVELING_AFTER_G28 DEBUG_LEVELING_FEATURE G26_MESH_VALIDATION ENABLE_LEVELING_FADE_HEIGHT \
-=======
            Z_PROBE_SLED AUTO_BED_LEVELING_UBL UBL_HILBERT_CURVE RESTORE_LEVELING_AFTER_G28 DEBUG_LEVELING_FEATURE G26_MESH_VALIDATION ENABLE_LEVELING_FADE_HEIGHT \
->>>>>>> b6911781
            EEPROM_SETTINGS EEPROM_CHITCHAT GCODE_MACROS CUSTOM_MENU_MAIN \
            MULTI_NOZZLE_DUPLICATION CLASSIC_JERK LIN_ADVANCE QUICK_HOME \
            NANODLP_Z_SYNC I2C_POSITION_ENCODERS M114_DETAIL \
@@ -67,29 +59,16 @@
 #
 restore_configs
 opt_set MOTHERBOARD BOARD_AZTEEG_X3_PRO NUM_SERVOS 1 \
-<<<<<<< HEAD
-        EXTRUDERS 5 TEMP_SENSOR_1 1 TEMP_SENSOR_2 1 TEMP_SENSOR_3 1 TEMP_SENSOR_4 1 \
-        NUM_RUNOUT_SENSORS 5 FIL_RUNOUT2_PIN 44 FIL_RUNOUT3_PIN 45 FIL_RUNOUT4_PIN 46 FIL_RUNOUT5_PIN 47 \
-        FIL_RUNOUT3_STATE HIGH FILAMENT_RUNOUT_SCRIPT '"M600 T%c"'
-opt_enable VIKI2 BOOT_MARLIN_LOGO_ANIMATED SDSUPPORT AUTO_REPORT_SD_STATUS \
-           Z_PROBE_SERVO_NR Z_SERVO_ANGLES Z_SERVO_MEASURE_ANGLE DEACTIVATE_SERVOS_AFTER_MOVE Z_SERVO_DEACTIVATE_AFTER_STOW \
-           AUTO_BED_LEVELING_3POINT DEBUG_LEVELING_FEATURE PROBE_PT_1 PROBE_PT_2 PROBE_PT_3 \
-=======
         EXTRUDERS 4 TEMP_SENSOR_1 1 TEMP_SENSOR_2 1 TEMP_SENSOR_3 1 TEMP_SENSOR_4 1 FAN_KICKSTART_TIME 500 \
         NUM_RUNOUT_SENSORS 4 FIL_RUNOUT2_PIN 44 FIL_RUNOUT3_PIN 45 FIL_RUNOUT4_PIN 46 FIL_RUNOUT5_PIN 47 \
         FIL_RUNOUT3_STATE HIGH FILAMENT_RUNOUT_SCRIPT '"M600 T%c"'
 opt_enable VIKI2 BOOT_MARLIN_LOGO_ANIMATED SDSUPPORT AUTO_REPORT_SD_STATUS \
            Z_PROBE_SERVO_NR Z_SERVO_ANGLES DEACTIVATE_SERVOS_AFTER_MOVE AUTO_BED_LEVELING_3POINT DEBUG_LEVELING_FEATURE \
->>>>>>> b6911781
            EEPROM_SETTINGS EEPROM_CHITCHAT M114_DETAIL AUTO_REPORT_POSITION \
            NO_VOLUMETRICS EXTENDED_CAPABILITIES_REPORT AUTO_REPORT_TEMPERATURES AUTOTEMP G38_PROBE_TARGET JOYSTICK \
            DIRECT_STEPPING DETECT_BROKEN_ENDSTOP \
            FILAMENT_RUNOUT_SENSOR NOZZLE_PARK_FEATURE ADVANCED_PAUSE_FEATURE Z_SAFE_HOMING FIL_RUNOUT3_PULLUP
-<<<<<<< HEAD
-exec_test $1 $2 "Z Servo Probe | Multiple runout sensors (x5)" "$3"
-=======
 exec_test $1 $2 "Azteeg X3 Pro | EXTRUDERS 4 | VIKI2 | Servo Probe | Multiple runout sensors (x4)" "$3"
->>>>>>> b6911781
 
 #
 # Extruder Only. No XYZ axes at all.
@@ -116,11 +95,7 @@
            USE_CONTROLLER_FAN CONTROLLER_FAN_EDITABLE CONTROLLER_FAN_IGNORE_Z \
            FILAMENT_RUNOUT_SENSOR ADVANCED_PAUSE_FEATURE NOZZLE_PARK_FEATURE INPUT_SHAPING_X INPUT_SHAPING_Y
 opt_disable DISABLE_OTHER_EXTRUDERS
-<<<<<<< HEAD
-exec_test $1 $2 "Azteeg X3 | Mixing Extruder (x5) | Gradient Mix | Input Shaping | Greek" "$3"
-=======
 exec_test $1 $2 "Azteeg X3 | Mixing Extruder (x5) | Gradient Mix | Input Shaping | Russian" "$3"
->>>>>>> b6911781
 
 #
 # Test SPEAKER with BOARD_BQ_ZUM_MEGA_3D and BQ_LCD_SMART_CONTROLLER
@@ -242,7 +217,6 @@
 # opt_enable REPRAP_DISCOUNT_SMART_CONTROLLER SDSUPPORT EEPROM_SETTINGS EEPROM_BOOT_SILENT EEPROM_AUTO_INIT PRINTCOUNTER I2C_AMMETER \
 #            LASER_FEATURE LASER_SAFETY_TIMEOUT_MS LASER_COOLANT_FLOW_METER AIR_EVACUATION AIR_EVACUATION_PIN AIR_ASSIST AIR_ASSIST_PIN
 # exec_test $1 $2 "MEGA2560 RAMPS | Laser Feature | Air Evacuation | Air Assist | Cooler | Laser Safety Timeout | Flowmeter | 44780 LCD " "$3"
-<<<<<<< HEAD
 
 #
 # Test redundant temperature sensors + MAX TC + Backlight Timeout
@@ -258,23 +232,6 @@
 # exec_test $1 $2 "MEGA2560 RAMPS | Redundant temperature sensor | 2x MAX6675 | BL Timeout" "$3"
 
 #
-=======
-
-#
-# Test redundant temperature sensors + MAX TC + Backlight Timeout
-#
-# restore_configs
-# opt_set MOTHERBOARD BOARD_RAMPS_14_EFB EXTRUDERS 1 \
-#         TEMP_SENSOR_0 -2 TEMP_SENSOR_REDUNDANT -2 \
-#         TEMP_SENSOR_REDUNDANT_SOURCE E1 TEMP_SENSOR_REDUNDANT_TARGET E0 \
-#         TEMP_0_CS_PIN 11 TEMP_1_CS_PIN 12 \
-#         LCD_BACKLIGHT_TIMEOUT_MINS 2
-# opt_enable MPCTEMP MINIPANEL
-# opt_disable PIDTEMP
-# exec_test $1 $2 "MEGA2560 RAMPS | Redundant temperature sensor | 2x MAX6675 | BL Timeout" "$3"
-
-#
->>>>>>> b6911781
 # Polargraph Config
 #
 # use_example_configs Polargraph
