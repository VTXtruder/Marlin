--- conflicted
+++ resolved
@@ -15,10 +15,7 @@
 #
 restore_configs
 opt_set MOTHERBOARD BOARD_TEENSY31_32 X_HOME_DIR 0 Y_HOME_DIR 0 Z_HOME_DIR 0
-<<<<<<< HEAD
-=======
 opt_disable USE_XMIN_PLUG USE_YMIN_PLUG USE_ZMIN_PLUG
->>>>>>> b6911781
 exec_test $1 $2 "Teensy3.1 with Zero Endstops" "$3"
 
 #
