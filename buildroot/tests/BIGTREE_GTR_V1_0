#!/usr/bin/env bash
#
# Build tests for BigTreeTech GTR 1.0
#

# exit on first failure
set -e

restore_configs
opt_set MOTHERBOARD BOARD_BTT_GTR_V1_0 SERIAL_PORT -1 \
        EXTRUDERS 8 TEMP_SENSOR_1 1 TEMP_SENSOR_2 1 TEMP_SENSOR_3 1 TEMP_SENSOR_4 1 TEMP_SENSOR_5 1 TEMP_SENSOR_6 1 TEMP_SENSOR_7 1
# Not necessary to enable auto-fan for all extruders to hit problematic code paths
opt_set E0_AUTO_FAN_PIN PC10 E1_AUTO_FAN_PIN PC11 E2_AUTO_FAN_PIN PC12 NEOPIXEL_PIN PF13 \
        X_DRIVER_TYPE TMC2208 Y_DRIVER_TYPE TMC2130 \
        NUM_RUNOUT_SENSORS 8 FIL_RUNOUT_PIN 3 FIL_RUNOUT2_PIN 4 FIL_RUNOUT3_PIN 5 FIL_RUNOUT4_PIN 6 FIL_RUNOUT5_PIN 7 \
        FIL_RUNOUT6_PIN 8 FIL_RUNOUT7_PIN 9 FIL_RUNOUT8_PIN 10 FIL_RUNOUT4_STATE HIGH FIL_RUNOUT8_STATE HIGH \
        FILAMENT_RUNOUT_SCRIPT '"M600 T%c"'
opt_enable REPRAP_DISCOUNT_FULL_GRAPHIC_SMART_CONTROLLER BLTOUCH NEOPIXEL_LED Z_SAFE_HOMING NOZZLE_PARK_FEATURE ADVANCED_PAUSE_FEATURE \
           FILAMENT_RUNOUT_SENSOR FIL_RUNOUT4_PULLUP FIL_RUNOUT8_PULLUP FILAMENT_CHANGE_RESUME_ON_INSERT PAUSE_REHEAT_FAST_RESUME \
           LCD_BED_TRAMMING BED_TRAMMING_USE_PROBE
exec_test $1 $2 "BigTreeTech GTR | 8 Extruders | Auto-Fan | Mixed TMC Drivers | Runout Sensors w/ distinct states" "$3"

restore_configs
opt_set MOTHERBOARD BOARD_BTT_GTR_V1_0 SERIAL_PORT -1 \
        EXTRUDERS 5 TEMP_SENSOR_1 1 TEMP_SENSOR_2 1 TEMP_SENSOR_3 1 TEMP_SENSOR_4 1 \
        Z_DRIVER_TYPE A4988 Z2_DRIVER_TYPE A4988 Z3_DRIVER_TYPE A4988 Z4_DRIVER_TYPE A4988 \
        DEFAULT_Kp_LIST '{ 22.2, 20.0, 21.0, 19.0, 18.0 }' DEFAULT_Ki_LIST '{ 1.08 }' DEFAULT_Kd_LIST '{ 114.0, 112.0, 110.0, 108.0 }'
opt_enable TOOLCHANGE_FILAMENT_SWAP TOOLCHANGE_MIGRATION_FEATURE TOOLCHANGE_FS_SLOW_FIRST_PRIME TOOLCHANGE_FS_PRIME_FIRST_USED \
<<<<<<< HEAD
           PID_PARAMS_PER_HOTEND Z_MULTI_ENDSTOPS TC_GCODE_USE_GLOBAL_X TC_GCODE_USE_GLOBAL_Y
=======
           REPRAP_DISCOUNT_SMART_CONTROLLER PID_PARAMS_PER_HOTEND Z_MULTI_ENDSTOPS
>>>>>>> b6911781
exec_test $1 $2 "BigTreeTech GTR | 6 Extruders | Quad Z + Endstops" "$3"

restore_configs
opt_set MOTHERBOARD BOARD_BTT_GTR_V1_0 SERIAL_PORT -1 \
        EXTRUDERS 3 TEMP_SENSOR_1 1 TEMP_SENSOR_2 1 \
<<<<<<< HEAD
=======
        SERVO1_PIN PE9 SERVO2_PIN PE11 \
>>>>>>> b6911781
        SERVO_DELAY '{ 300, 300, 300 }' \
        SWITCHING_TOOLHEAD_X_POS '{ 215, 0 ,0 }' \
        MPC_HEATER_POWER '{ 40.0f, 40.0f, 40.0f }' \
        MPC_BLOCK_HEAT_CAPACITY '{ 16.7f, 16.7f, 16.7f }' \
        MPC_SENSOR_RESPONSIVENESS '{ 0.22f, 0.22f, 0.22f }' \
        MPC_AMBIENT_XFER_COEFF '{ 0.068f, 0.068f, 0.068f }' \
        MPC_AMBIENT_XFER_COEFF_FAN255 '{ 0.097f, 0.097f, 0.097f }' \
        FILAMENT_HEAT_CAPACITY_PERMM '{ 5.6e-3f, 3.6e-3f, 5.6e-3f }'
<<<<<<< HEAD
opt_enable SWITCHING_TOOLHEAD TOOL_SENSOR MPCTEMP MPC_EDIT_MENU MPC_AUTOTUNE MPC_AUTOTUNE_MENU
=======
opt_enable REPRAP_DISCOUNT_FULL_GRAPHIC_SMART_CONTROLLER SWITCHING_TOOLHEAD TOOL_SENSOR MPCTEMP MPC_EDIT_MENU MPC_AUTOTUNE_MENU
>>>>>>> b6911781
opt_disable PIDTEMP
exec_test $1 $2 "BigTreeTech GTR | MPC | Switching Toolhead | Tool Sensors" "$3"

# clean up
restore_configs<|MERGE_RESOLUTION|>--- conflicted
+++ resolved
@@ -26,20 +26,13 @@
         Z_DRIVER_TYPE A4988 Z2_DRIVER_TYPE A4988 Z3_DRIVER_TYPE A4988 Z4_DRIVER_TYPE A4988 \
         DEFAULT_Kp_LIST '{ 22.2, 20.0, 21.0, 19.0, 18.0 }' DEFAULT_Ki_LIST '{ 1.08 }' DEFAULT_Kd_LIST '{ 114.0, 112.0, 110.0, 108.0 }'
 opt_enable TOOLCHANGE_FILAMENT_SWAP TOOLCHANGE_MIGRATION_FEATURE TOOLCHANGE_FS_SLOW_FIRST_PRIME TOOLCHANGE_FS_PRIME_FIRST_USED \
-<<<<<<< HEAD
-           PID_PARAMS_PER_HOTEND Z_MULTI_ENDSTOPS TC_GCODE_USE_GLOBAL_X TC_GCODE_USE_GLOBAL_Y
-=======
            REPRAP_DISCOUNT_SMART_CONTROLLER PID_PARAMS_PER_HOTEND Z_MULTI_ENDSTOPS
->>>>>>> b6911781
 exec_test $1 $2 "BigTreeTech GTR | 6 Extruders | Quad Z + Endstops" "$3"
 
 restore_configs
 opt_set MOTHERBOARD BOARD_BTT_GTR_V1_0 SERIAL_PORT -1 \
         EXTRUDERS 3 TEMP_SENSOR_1 1 TEMP_SENSOR_2 1 \
-<<<<<<< HEAD
-=======
         SERVO1_PIN PE9 SERVO2_PIN PE11 \
->>>>>>> b6911781
         SERVO_DELAY '{ 300, 300, 300 }' \
         SWITCHING_TOOLHEAD_X_POS '{ 215, 0 ,0 }' \
         MPC_HEATER_POWER '{ 40.0f, 40.0f, 40.0f }' \
@@ -48,11 +41,7 @@
         MPC_AMBIENT_XFER_COEFF '{ 0.068f, 0.068f, 0.068f }' \
         MPC_AMBIENT_XFER_COEFF_FAN255 '{ 0.097f, 0.097f, 0.097f }' \
         FILAMENT_HEAT_CAPACITY_PERMM '{ 5.6e-3f, 3.6e-3f, 5.6e-3f }'
-<<<<<<< HEAD
-opt_enable SWITCHING_TOOLHEAD TOOL_SENSOR MPCTEMP MPC_EDIT_MENU MPC_AUTOTUNE MPC_AUTOTUNE_MENU
-=======
 opt_enable REPRAP_DISCOUNT_FULL_GRAPHIC_SMART_CONTROLLER SWITCHING_TOOLHEAD TOOL_SENSOR MPCTEMP MPC_EDIT_MENU MPC_AUTOTUNE_MENU
->>>>>>> b6911781
 opt_disable PIDTEMP
 exec_test $1 $2 "BigTreeTech GTR | MPC | Switching Toolhead | Tool Sensors" "$3"
 
