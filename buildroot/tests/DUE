--- conflicted
+++ resolved
@@ -37,11 +37,7 @@
 #
 restore_configs
 opt_set MOTHERBOARD BOARD_RADDS Z_DRIVER_TYPE A4988 Z2_DRIVER_TYPE A4988 Z3_DRIVER_TYPE A4988
-<<<<<<< HEAD
-opt_enable ENDSTOPPULLUPS BLTOUCH AUTO_BED_LEVELING_BILINEAR \
-=======
 opt_enable USE_XMAX_PLUG USE_YMAX_PLUG ENDSTOPPULLUPS BLTOUCH AUTO_BED_LEVELING_BILINEAR \
->>>>>>> b6911781
            Z_STEPPER_AUTO_ALIGN Z_STEPPER_ALIGN_STEPPER_XY Z_SAFE_HOMING
 pins_set ramps/RAMPS X_MAX_PIN -1
 pins_set ramps/RAMPS Y_MAX_PIN -1
