--- conflicted
+++ resolved
@@ -9,11 +9,6 @@
 trim_trailing_whitespace = false
 
 [{*.c,*.cpp,*.h,*.ino,*.py,Makefile}]
-<<<<<<< HEAD
-trim_trailing_whitespace = true
-insert_final_newline = true
-=======
->>>>>>> b6911781
 end_of_line = lf
 
 [{*.c,*.cpp,*.h,*.ino}]
@@ -25,13 +20,10 @@
 indent_style = tab
 indent_size = 2
 
-<<<<<<< HEAD
-=======
 [*.md]
 # Two spaces at the end of the line means newline in Markdown
 trim_trailing_whitespace = false
 
->>>>>>> b6911781
 [{*.py}]
 indent_style = space
 indent_size = 4
