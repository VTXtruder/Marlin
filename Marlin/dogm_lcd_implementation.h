/**
 * dogm_lcd_implementation.h
 *
 * Graphics LCD implementation for 128x64 pixel LCDs by STB for ErikZalm/Marlin
 * Demonstrator: http://www.reprap.org/wiki/STB_Electronics
 * License: http://opensource.org/licenses/BSD-3-Clause
 *
 * With the use of:
 * u8glib by Oliver Kraus
 * http://code.google.com/p/u8glib/
 * License: http://opensource.org/licenses/BSD-3-Clause
 */

#ifndef DOGM_LCD_IMPLEMENTATION_H
#define DOGM_LCD_IMPLEMENTATION_H

#define MARLIN_VERSION "1.0.2"

/**
* Implementation of the LCD display routines for a DOGM128 graphic display. These are common LCD 128x64 pixel graphic displays.
**/

#ifdef ULTIPANEL
#define BLEN_A 0
#define BLEN_B 1
#define BLEN_C 2
#define EN_A (1<<BLEN_A)
#define EN_B (1<<BLEN_B)
#define EN_C (1<<BLEN_C)
#define encrot0 0
#define encrot1 2
#define encrot2 3
#define encrot3 1
#define LCD_CLICKED (buttons&EN_C)
#endif

#include <U8glib.h>
#include "DOGMbitmaps.h"
#include "dogm_font_data_marlin.h"
#include "ultralcd.h"
#include "ultralcd_st7920_u8glib_rrd.h"

/* Russian language not supported yet, needs custom font

#ifdef LANGUAGE_RU
#include "LiquidCrystalRus.h"
#define LCD_CLASS LiquidCrystalRus
#else
#include <LiquidCrystal.h>
#define LCD_CLASS LiquidCrystal
#endif
*/

// DOGM parameters (size in pixels)
#define DOG_CHAR_WIDTH         6
#define DOG_CHAR_HEIGHT        12
#define DOG_CHAR_WIDTH_LARGE   9
#define DOG_CHAR_HEIGHT_LARGE  18

#define START_ROW              0

/* Custom characters defined in font font_6x10_marlin.c */
#define LCD_STR_DEGREE      "\xB0"
#define LCD_STR_REFRESH     "\xF8"
#define LCD_STR_FOLDER      "\xF9"
#define LCD_STR_ARROW_RIGHT "\xFA"
#define LCD_STR_UPLEVEL     "\xFB"
#define LCD_STR_CLOCK       "\xFC"
#define LCD_STR_FEEDRATE    "\xFD"
#define LCD_STR_BEDTEMP     "\xFE"
#define LCD_STR_THERMOMETER "\xFF"

#define FONT_STATUSMENU u8g_font_6x9

int lcd_contrast;

// LCD selection
#ifdef U8GLIB_ST7920
//U8GLIB_ST7920_128X64_RRD u8g(0,0,0);
U8GLIB_ST7920_128X64_RRD u8g(0);
#elif defined(MAKRPANEL)
// The MaKrPanel display, ST7565 controller as well
U8GLIB_NHD_C12864 u8g(DOGLCD_CS, DOGLCD_A0);
#else
// for regular DOGM128 display with HW-SPI
U8GLIB_DOGM128 u8g(DOGLCD_CS, DOGLCD_A0);  // HW-SPI Com: CS, A0
#endif

<<<<<<< HEAD
static void lcd_implementation_init()
{
  #ifdef LCD_PIN_BL // Enable LCD backlight
    pinMode(LCD_PIN_BL, OUTPUT);
	  digitalWrite(LCD_PIN_BL, HIGH);
  #endif

  u8g.setContrast(lcd_contrast);	
	// FIXME: remove this workaround
  // Uncomment this if you have the first generation (V1.10) of STBs board
	// pinMode(17, OUTPUT);	// Enable LCD backlight
	// digitalWrite(17, HIGH);
  
#ifdef LCD_SCREEN_ROT_90
	u8g.setRot90();   // Rotate screen by 90°
#elif defined(LCD_SCREEN_ROT_180)
	u8g.setRot180();	// Rotate screen by 180°
#elif defined(LCD_SCREEN_ROT_270)
	u8g.setRot270();	// Rotate screen by 270°
#endif
	
  // FIXME: whats the purpose of the box? Maybe clear screen?
	u8g.firstPage();
  do {
		u8g.setFont(u8g_font_6x10_marlin);
		u8g.setColorIndex(1);
		u8g.drawBox (0, 0, u8g.getWidth(), u8g.getHeight());
		u8g.setColorIndex(1);
	} while(u8g.nextPage());

  // Show splashscreen
  int off = (u8g.getWidth() - START_BMPWIDTH) / 2;
  int txtX = (u8g.getWidth() - sizeof(STRING_SPLASH) - 1) / 2;
  int txtY = u8g.getHeight() - 10;
	u8g.firstPage();
	do {
    #ifdef START_BMPHIGH
		  u8g.drawBitmapP(off, off, START_BMPBYTEWIDTH, START_BMPHEIGHT, start_bmp);
    #else
      u8g.setScale2x2();
		  u8g.drawBitmapP(off, off, START_BMPBYTEWIDTH, START_BMPHEIGHT, start_bmp);
      u8g.undoScale();
    #endif
			
    u8g.setFont(u8g_font_5x8);
		u8g.drawStr(txtX, txtY, STRING_SPLASH);
	} while(u8g.nextPage());
}
=======
static void lcd_implementation_init() {
  #ifdef LCD_PIN_BL
    pinMode(LCD_PIN_BL, OUTPUT);  // Enable LCD backlight
    digitalWrite(LCD_PIN_BL, HIGH);
  #endif

  u8g.setContrast(lcd_contrast);

  /*
    // Uncomment this if you have the first generation (V1.10) of STBs board

    pinMode(17, OUTPUT);  // Enable LCD backlight
    digitalWrite(17, HIGH);

  //*/

  u8g.firstPage();
  do {
    u8g.setFont(u8g_font_6x10_marlin);
    u8g.setColorIndex(1);
    u8g.drawBox (0, 0, u8g.getWidth(), u8g.getHeight());
    u8g.setColorIndex(1);
  } while( u8g.nextPage() );
>>>>>>> d7439436

  #if defined(LCD_SCREEN_ROT_90)
    u8g.setRot90();  // Rotate screen by  90°
  #elif defined(LCD_SCREEN_ROT_180)
    u8g.setRot180(); // Rotate screen by 180°
  #elif defined(LCD_SCREEN_ROT_270)
    u8g.setRot270(); // Rotate screen by 270°
  #endif

  u8g.firstPage();
  do {
    // RepRap init bmp
    u8g.drawBitmapP(7,7,START_BMPBYTEWIDTH,START_BMPHEIGHT,start_bmp);
    // Welcome message
    u8g.setFont(u8g_font_5x8);
    u8g.drawStr(7, 51, "V" MARLIN_VERSION " - marlin.reprap.org");
  } while( u8g.nextPage() );
}

static void lcd_implementation_clear() { } // Automatically cleared by Picture Loop

/* Arduino < 1.0.0 is missing a function to print PROGMEM strings, so we need to implement our own */
static void lcd_printPGM(const char* str) {
  char c;
  while ((c = pgm_read_byte(str++))) u8g.print(c);
}

static void _draw_heater_status(int x, int heater) {
  bool isBed = heater < 0;
  int y = 17 + (isBed ? 1 : 0);
  u8g.setFont(FONT_STATUSMENU);
  u8g.setPrintPos(x,6);
  u8g.print(itostr3(int((heater >= 0 ? degTargetHotend(heater) : degTargetBed()) + 0.5)));
  lcd_printPGM(PSTR(LCD_STR_DEGREE " "));
  u8g.setPrintPos(x,27);
  u8g.print(itostr3(int(heater >= 0 ? degHotend(heater) : degBed()) + 0.5));
  lcd_printPGM(PSTR(LCD_STR_DEGREE " "));
  if (!isHeatingHotend(0)) {
    u8g.drawBox(x+7,y,2,2);
  }
  else {
    u8g.setColorIndex(0); // white on black
    u8g.drawBox(x+7,y,2,2);
    u8g.setColorIndex(1); // black on white
  }
}

static void lcd_implementation_status_screen() {

  static unsigned char fan_rot = 0;
 
  u8g.setColorIndex(1); // black on white

  // Symbols menu graphics, animated fan
  u8g.drawBitmapP(9,1,STATUS_SCREENBYTEWIDTH,STATUS_SCREENHEIGHT, (blink % 2) && fanSpeed ? status_screen0_bmp : status_screen1_bmp);
 
  #ifdef SDSUPPORT
    // SD Card Symbol
    u8g.drawBox(42,42,8,7);
    u8g.drawBox(50,44,2,5);
    u8g.drawFrame(42,49,10,4);
    u8g.drawPixel(50,43);

    // Progress bar frame
    u8g.drawFrame(54,49,73,4);

    // SD Card Progress bar and clock
    u8g.setFont(FONT_STATUSMENU);
 
    if (IS_SD_PRINTING) {
      // Progress bar solid part
      u8g.drawBox(55, 50, (unsigned int)(71.f * card.percentDone() / 100.f), 2);
    }

    u8g.setPrintPos(80,47);
    if (starttime != 0) {
      uint16_t time = millis()/60000 - starttime/60000;
      u8g.print(itostr2(time/60));
      u8g.print(':');
      u8g.print(itostr2(time%60));
    }
    else {
      lcd_printPGM(PSTR("--:--"));
    }
  #endif
 
  // Extruders
  _draw_heater_status(6, 0);
  #if EXTRUDERS > 1
    _draw_heater_status(31, 1);
    #if EXTRUDERS > 2
      _draw_heater_status(55, 2);
    #endif
  #endif

  // Heatbed
  _draw_heater_status(81, -1);
 
  // Fan
  u8g.setFont(FONT_STATUSMENU);
  u8g.setPrintPos(104,27);
  #if defined(FAN_PIN) && FAN_PIN > -1
    u8g.print(itostr3(int((fanSpeed*100)/256 + 1)));
    u8g.print("%");
  #else
    u8g.print("---");
  #endif

  // X, Y, Z-Coordinates
  u8g.setFont(FONT_STATUSMENU);
  u8g.drawBox(0,29,128,10);
  u8g.setColorIndex(0); // white on black
  u8g.setPrintPos(2,37);
  u8g.print("X");
  u8g.drawPixel(8,33);
  u8g.drawPixel(8,35);
  u8g.setPrintPos(10,37);
  u8g.print(ftostr31ns(current_position[X_AXIS]));
  u8g.setPrintPos(43,37);
  lcd_printPGM(PSTR("Y"));
  u8g.drawPixel(49,33);
  u8g.drawPixel(49,35);
  u8g.setPrintPos(51,37);
  u8g.print(ftostr31ns(current_position[Y_AXIS]));
  u8g.setPrintPos(83,37);
  u8g.print("Z");
  u8g.drawPixel(89,33);
  u8g.drawPixel(89,35);
  u8g.setPrintPos(91,37);
  u8g.print(ftostr31(current_position[Z_AXIS]));
  u8g.setColorIndex(1); // black on white
 
  // Feedrate
  u8g.setFont(u8g_font_6x10_marlin);
  u8g.setPrintPos(3,49);
  u8g.print(LCD_STR_FEEDRATE[0]);
  u8g.setFont(FONT_STATUSMENU);
  u8g.setPrintPos(12,48);
  u8g.print(itostr3(feedmultiply));
  u8g.print('%');

  // Status line
  u8g.setFont(FONT_STATUSMENU);
  u8g.setPrintPos(0,61);
  #ifndef FILAMENT_LCD_DISPLAY
    u8g.print(lcd_status_message);
  #else
    if (millis() < message_millis + 5000) {  //Display both Status message line and Filament display on the last line
      u8g.print(lcd_status_message);
    }
    else {
      lcd_printPGM(PSTR("dia:"));
      u8g.print(ftostr12ns(filament_width_meas));
      lcd_printPGM(PSTR(" factor:"));
      u8g.print(itostr3(extrudemultiply));
      u8g.print('%');
    }
  #endif
}

static void lcd_implementation_drawmenu_generic(uint8_t row, const char* pstr, char pre_char, char post_char) {
  char c;
  
  uint8_t n = LCD_WIDTH - 1 - 2;
  
  if ((pre_char == '>') || (pre_char == LCD_STR_UPLEVEL[0] )) {
    u8g.setColorIndex(1);  // black on white
    u8g.drawBox (0, row*DOG_CHAR_HEIGHT + 3, 128, DOG_CHAR_HEIGHT);
    u8g.setColorIndex(0);  // following text must be white on black
  }
  else {
    u8g.setColorIndex(1); // unmarked text is black on white
  }
  
  u8g.setPrintPos(0 * DOG_CHAR_WIDTH, (row + 1) * DOG_CHAR_HEIGHT);
  u8g.print(pre_char == '>' ? ' ' : pre_char);  // Row selector is obsolete

  while((c = pgm_read_byte(pstr))) {
    u8g.print(c);
    pstr++;
    n--;
  }
  while(n--) u8g.print(' ');
  
  u8g.print(post_char);
  u8g.print(' ');
  u8g.setColorIndex(1);  // restore settings to black on white
}

static void _drawmenu_setting_edit_generic(uint8_t row, const char* pstr, char pre_char, const char* data, bool pgm) {
  char c;
  uint8_t n = LCD_WIDTH - 1 - 2 - (pgm ? strlen_P(data) : strlen(data));

  u8g.setPrintPos(0 * DOG_CHAR_WIDTH, (row + 1) * DOG_CHAR_HEIGHT);
  u8g.print(pre_char);

  while( (c = pgm_read_byte(pstr)) != '\0' ) {
    u8g.print(c);
    pstr++;
    n--;
  }

  u8g.print(':');

  while(n--) u8g.print(' ');

  if (pgm) { lcd_printPGM(data); } else { u8g.print(data); }
}

#define lcd_implementation_drawmenu_setting_edit_generic(row, pstr, pre_char, data) _drawmenu_setting_edit_generic(row, pstr, pre_char, data, false)
#define lcd_implementation_drawmenu_setting_edit_generic_P(row, pstr, pre_char, data) _drawmenu_setting_edit_generic(row, pstr, pre_char, data, true)

#define lcd_implementation_drawmenu_setting_edit_int3_selected(row, pstr, pstr2, data, minValue, maxValue) lcd_implementation_drawmenu_setting_edit_generic(row, pstr, '>', itostr3(*(data)))
#define lcd_implementation_drawmenu_setting_edit_int3(row, pstr, pstr2, data, minValue, maxValue) lcd_implementation_drawmenu_setting_edit_generic(row, pstr, ' ', itostr3(*(data)))
#define lcd_implementation_drawmenu_setting_edit_float3_selected(row, pstr, pstr2, data, minValue, maxValue) lcd_implementation_drawmenu_setting_edit_generic(row, pstr, '>', ftostr3(*(data)))
#define lcd_implementation_drawmenu_setting_edit_float3(row, pstr, pstr2, data, minValue, maxValue) lcd_implementation_drawmenu_setting_edit_generic(row, pstr, ' ', ftostr3(*(data)))
#define lcd_implementation_drawmenu_setting_edit_float32_selected(row, pstr, pstr2, data, minValue, maxValue) lcd_implementation_drawmenu_setting_edit_generic(row, pstr, '>', ftostr32(*(data)))
#define lcd_implementation_drawmenu_setting_edit_float32(row, pstr, pstr2, data, minValue, maxValue) lcd_implementation_drawmenu_setting_edit_generic(row, pstr, ' ', ftostr32(*(data)))
#define lcd_implementation_drawmenu_setting_edit_float43_selected(row, pstr, pstr2, data, minValue, maxValue) lcd_implementation_drawmenu_setting_edit_generic(row, pstr, '>', ftostr43(*(data)))
#define lcd_implementation_drawmenu_setting_edit_float43(row, pstr, pstr2, data, minValue, maxValue) lcd_implementation_drawmenu_setting_edit_generic(row, pstr, ' ', ftostr43(*(data)))
#define lcd_implementation_drawmenu_setting_edit_float5_selected(row, pstr, pstr2, data, minValue, maxValue) lcd_implementation_drawmenu_setting_edit_generic(row, pstr, '>', ftostr5(*(data)))
#define lcd_implementation_drawmenu_setting_edit_float5(row, pstr, pstr2, data, minValue, maxValue) lcd_implementation_drawmenu_setting_edit_generic(row, pstr, ' ', ftostr5(*(data)))
#define lcd_implementation_drawmenu_setting_edit_float52_selected(row, pstr, pstr2, data, minValue, maxValue) lcd_implementation_drawmenu_setting_edit_generic(row, pstr, '>', ftostr52(*(data)))
#define lcd_implementation_drawmenu_setting_edit_float52(row, pstr, pstr2, data, minValue, maxValue) lcd_implementation_drawmenu_setting_edit_generic(row, pstr, ' ', ftostr52(*(data)))
#define lcd_implementation_drawmenu_setting_edit_float51_selected(row, pstr, pstr2, data, minValue, maxValue) lcd_implementation_drawmenu_setting_edit_generic(row, pstr, '>', ftostr51(*(data)))
#define lcd_implementation_drawmenu_setting_edit_float51(row, pstr, pstr2, data, minValue, maxValue) lcd_implementation_drawmenu_setting_edit_generic(row, pstr, ' ', ftostr51(*(data)))
#define lcd_implementation_drawmenu_setting_edit_long5_selected(row, pstr, pstr2, data, minValue, maxValue) lcd_implementation_drawmenu_setting_edit_generic(row, pstr, '>', ftostr5(*(data)))
#define lcd_implementation_drawmenu_setting_edit_long5(row, pstr, pstr2, data, minValue, maxValue) lcd_implementation_drawmenu_setting_edit_generic(row, pstr, ' ', ftostr5(*(data)))
#define lcd_implementation_drawmenu_setting_edit_bool_selected(row, pstr, pstr2, data) lcd_implementation_drawmenu_setting_edit_generic_P(row, pstr, '>', (*(data))?PSTR(MSG_ON):PSTR(MSG_OFF))
#define lcd_implementation_drawmenu_setting_edit_bool(row, pstr, pstr2, data) lcd_implementation_drawmenu_setting_edit_generic_P(row, pstr, ' ', (*(data))?PSTR(MSG_ON):PSTR(MSG_OFF))

//Add version for callback functions
#define lcd_implementation_drawmenu_setting_edit_callback_int3_selected(row, pstr, pstr2, data, minValue, maxValue, callback) lcd_implementation_drawmenu_setting_edit_generic(row, pstr, '>', itostr3(*(data)))
#define lcd_implementation_drawmenu_setting_edit_callback_int3(row, pstr, pstr2, data, minValue, maxValue, callback) lcd_implementation_drawmenu_setting_edit_generic(row, pstr, ' ', itostr3(*(data)))
#define lcd_implementation_drawmenu_setting_edit_callback_float3_selected(row, pstr, pstr2, data, minValue, maxValue, callback) lcd_implementation_drawmenu_setting_edit_generic(row, pstr, '>', ftostr3(*(data)))
#define lcd_implementation_drawmenu_setting_edit_callback_float3(row, pstr, pstr2, data, minValue, maxValue, callback) lcd_implementation_drawmenu_setting_edit_generic(row, pstr, ' ', ftostr3(*(data)))
#define lcd_implementation_drawmenu_setting_edit_callback_float32_selected(row, pstr, pstr2, data, minValue, maxValue, callback) lcd_implementation_drawmenu_setting_edit_generic(row, pstr, '>', ftostr32(*(data)))
#define lcd_implementation_drawmenu_setting_edit_callback_float32(row, pstr, pstr2, data, minValue, maxValue, callback) lcd_implementation_drawmenu_setting_edit_generic(row, pstr, ' ', ftostr32(*(data)))
#define lcd_implementation_drawmenu_setting_edit_callback_float43_selected(row, pstr, pstr2, data, minValue, maxValue, callback) lcd_implementation_drawmenu_setting_edit_generic(row, pstr, '>', ftostr43(*(data)))
#define lcd_implementation_drawmenu_setting_edit_callback_float43(row, pstr, pstr2, data, minValue, maxValue, callback) lcd_implementation_drawmenu_setting_edit_generic(row, pstr, ' ', ftostr43(*(data)))
#define lcd_implementation_drawmenu_setting_edit_callback_float5_selected(row, pstr, pstr2, data, minValue, maxValue, callback) lcd_implementation_drawmenu_setting_edit_generic(row, pstr, '>', ftostr5(*(data)))
#define lcd_implementation_drawmenu_setting_edit_callback_float5(row, pstr, pstr2, data, minValue, maxValue, callback) lcd_implementation_drawmenu_setting_edit_generic(row, pstr, ' ', ftostr5(*(data)))
#define lcd_implementation_drawmenu_setting_edit_callback_float52_selected(row, pstr, pstr2, data, minValue, maxValue, callback) lcd_implementation_drawmenu_setting_edit_generic(row, pstr, '>', ftostr52(*(data)))
#define lcd_implementation_drawmenu_setting_edit_callback_float52(row, pstr, pstr2, data, minValue, maxValue, callback) lcd_implementation_drawmenu_setting_edit_generic(row, pstr, ' ', ftostr52(*(data)))
#define lcd_implementation_drawmenu_setting_edit_callback_float51_selected(row, pstr, pstr2, data, minValue, maxValue, callback) lcd_implementation_drawmenu_setting_edit_generic(row, pstr, '>', ftostr51(*(data)))
#define lcd_implementation_drawmenu_setting_edit_callback_float51(row, pstr, pstr2, data, minValue, maxValue, callback) lcd_implementation_drawmenu_setting_edit_generic(row, pstr, ' ', ftostr51(*(data)))
#define lcd_implementation_drawmenu_setting_edit_callback_long5_selected(row, pstr, pstr2, data, minValue, maxValue, callback) lcd_implementation_drawmenu_setting_edit_generic(row, pstr, '>', ftostr5(*(data)))
#define lcd_implementation_drawmenu_setting_edit_callback_long5(row, pstr, pstr2, data, minValue, maxValue, callback) lcd_implementation_drawmenu_setting_edit_generic(row, pstr, ' ', ftostr5(*(data)))
#define lcd_implementation_drawmenu_setting_edit_callback_bool_selected(row, pstr, pstr2, data, callback) lcd_implementation_drawmenu_setting_edit_generic_P(row, pstr, '>', (*(data))?PSTR(MSG_ON):PSTR(MSG_OFF))
#define lcd_implementation_drawmenu_setting_edit_callback_bool(row, pstr, pstr2, data, callback) lcd_implementation_drawmenu_setting_edit_generic_P(row, pstr, ' ', (*(data))?PSTR(MSG_ON):PSTR(MSG_OFF))

void lcd_implementation_drawedit(const char* pstr, char* value) {
  u8g.setPrintPos(0 * DOG_CHAR_WIDTH_LARGE, (u8g.getHeight() - 1 - DOG_CHAR_HEIGHT_LARGE) - (1 * DOG_CHAR_HEIGHT_LARGE) - START_ROW );
  u8g.setFont(u8g_font_9x18);
  lcd_printPGM(pstr);
  u8g.print(':');
  u8g.setPrintPos((14 - strlen(value)) * DOG_CHAR_WIDTH_LARGE, (u8g.getHeight() - 1 - DOG_CHAR_HEIGHT_LARGE) - (1 * DOG_CHAR_HEIGHT_LARGE) - START_ROW );
  u8g.print(value);
}

static void _drawmenu_sd(uint8_t row, const char* pstr, const char* filename, char * const longFilename, bool isDir, bool isSelected) {
  char c;
  uint8_t n = LCD_WIDTH - 1;

  if (longFilename[0] != '\0') {
    filename = longFilename;
    longFilename[n] = '\0';
  }

  if (isSelected) {
    u8g.setColorIndex(1); // black on white
    u8g.drawBox (0, row*DOG_CHAR_HEIGHT + 3, 128, DOG_CHAR_HEIGHT);
    u8g.setColorIndex(0); // following text must be white on black
  }

  u8g.setPrintPos(0 * DOG_CHAR_WIDTH, (row + 1) * DOG_CHAR_HEIGHT);
  u8g.print(' '); // Indent by 1 char

  if (isDir) u8g.print(LCD_STR_FOLDER[0]);

  while((c = *filename) != '\0') {
    u8g.print(c);
    filename++;
    n--;
  }
  while(n--) u8g.print(' ');

  if (isSelected) u8g.setColorIndex(1); // black on white
}

#define lcd_implementation_drawmenu_sdfile_selected(row, pstr, filename, longFilename) _drawmenu_sd(row, pstr, filename, longFilename, false, true)
#define lcd_implementation_drawmenu_sdfile(row, pstr, filename, longFilename) _drawmenu_sd(row, pstr, filename, longFilename, false, false)
#define lcd_implementation_drawmenu_sddirectory_selected(row, pstr, filename, longFilename) _drawmenu_sd(row, pstr, filename, longFilename, true, true)
#define lcd_implementation_drawmenu_sddirectory(row, pstr, filename, longFilename) _drawmenu_sd(row, pstr, filename, longFilename, true, false)

#define lcd_implementation_drawmenu_back_selected(row, pstr, data) lcd_implementation_drawmenu_generic(row, pstr, LCD_STR_UPLEVEL[0], LCD_STR_UPLEVEL[0])
#define lcd_implementation_drawmenu_back(row, pstr, data) lcd_implementation_drawmenu_generic(row, pstr, ' ', LCD_STR_UPLEVEL[0])
#define lcd_implementation_drawmenu_submenu_selected(row, pstr, data) lcd_implementation_drawmenu_generic(row, pstr, '>', LCD_STR_ARROW_RIGHT[0])
#define lcd_implementation_drawmenu_submenu(row, pstr, data) lcd_implementation_drawmenu_generic(row, pstr, ' ', LCD_STR_ARROW_RIGHT[0])
#define lcd_implementation_drawmenu_gcode_selected(row, pstr, gcode) lcd_implementation_drawmenu_generic(row, pstr, '>', ' ')
#define lcd_implementation_drawmenu_gcode(row, pstr, gcode) lcd_implementation_drawmenu_generic(row, pstr, ' ', ' ')
#define lcd_implementation_drawmenu_function_selected(row, pstr, data) lcd_implementation_drawmenu_generic(row, pstr, '>', ' ')
#define lcd_implementation_drawmenu_function(row, pstr, data) lcd_implementation_drawmenu_generic(row, pstr, ' ', ' ')

static void lcd_implementation_quick_feedback() {
  #if BEEPER > -1
    SET_OUTPUT(BEEPER);
    for(int8_t i=0; i<10; i++) {
      WRITE(BEEPER,HIGH);
      delay(3);
      WRITE(BEEPER,LOW);
      delay(3);
    }
  #endif
}

#endif //__DOGM_LCD_IMPLEMENTATION_H<|MERGE_RESOLUTION|>--- conflicted
+++ resolved
@@ -86,7 +86,6 @@
 U8GLIB_DOGM128 u8g(DOGLCD_CS, DOGLCD_A0);  // HW-SPI Com: CS, A0
 #endif
 
-<<<<<<< HEAD
 static void lcd_implementation_init()
 {
   #ifdef LCD_PIN_BL // Enable LCD backlight
@@ -134,49 +133,6 @@
     u8g.setFont(u8g_font_5x8);
 		u8g.drawStr(txtX, txtY, STRING_SPLASH);
 	} while(u8g.nextPage());
-}
-=======
-static void lcd_implementation_init() {
-  #ifdef LCD_PIN_BL
-    pinMode(LCD_PIN_BL, OUTPUT);  // Enable LCD backlight
-    digitalWrite(LCD_PIN_BL, HIGH);
-  #endif
-
-  u8g.setContrast(lcd_contrast);
-
-  /*
-    // Uncomment this if you have the first generation (V1.10) of STBs board
-
-    pinMode(17, OUTPUT);  // Enable LCD backlight
-    digitalWrite(17, HIGH);
-
-  //*/
-
-  u8g.firstPage();
-  do {
-    u8g.setFont(u8g_font_6x10_marlin);
-    u8g.setColorIndex(1);
-    u8g.drawBox (0, 0, u8g.getWidth(), u8g.getHeight());
-    u8g.setColorIndex(1);
-  } while( u8g.nextPage() );
->>>>>>> d7439436
-
-  #if defined(LCD_SCREEN_ROT_90)
-    u8g.setRot90();  // Rotate screen by  90°
-  #elif defined(LCD_SCREEN_ROT_180)
-    u8g.setRot180(); // Rotate screen by 180°
-  #elif defined(LCD_SCREEN_ROT_270)
-    u8g.setRot270(); // Rotate screen by 270°
-  #endif
-
-  u8g.firstPage();
-  do {
-    // RepRap init bmp
-    u8g.drawBitmapP(7,7,START_BMPBYTEWIDTH,START_BMPHEIGHT,start_bmp);
-    // Welcome message
-    u8g.setFont(u8g_font_5x8);
-    u8g.drawStr(7, 51, "V" MARLIN_VERSION " - marlin.reprap.org");
-  } while( u8g.nextPage() );
 }
 
 static void lcd_implementation_clear() { } // Automatically cleared by Picture Loop
