/**
 * Marlin 3D Printer Firmware
 * Copyright (c) 2020 MarlinFirmware [https://github.com/MarlinFirmware/Marlin]
 *
 * Based on Sprinter and grbl.
 * Copyright (c) 2011 Camiel Gubbels / Erik van der Zalm
 *
 * This program is free software: you can redistribute it and/or modify
 * it under the terms of the GNU General Public License as published by
 * the Free Software Foundation, either version 3 of the License, or
 * (at your option) any later version.
 *
 * This program is distributed in the hope that it will be useful,
 * but WITHOUT ANY WARRANTY; without even the implied warranty of
 * MERCHANTABILITY or FITNESS FOR A PARTICULAR PURPOSE.  See the
 * GNU General Public License for more details.
 *
 * You should have received a copy of the GNU General Public License
 * along with this program.  If not, see <https://www.gnu.org/licenses/>.
 *
 */
#pragma once

#include "env_validate.h"

#define BOARD_INFO_NAME "BTT SKR Mini V1.1"

//#define DISABLE_DEBUG
#define DISABLE_JTAG

// Ignore temp readings during development.
//#define BOGUS_TEMPERATURE_GRACE_PERIOD    2000

#if ANY(NO_EEPROM_SELECTED, FLASH_EEPROM_EMULATION)
  #define FLASH_EEPROM_EMULATION
  #define EEPROM_PAGE_SIZE     (0x800U)           // 2K
  #define EEPROM_START_ADDRESS (0x8000000UL + (STM32_FLASH_SIZE) * 1024UL - (EEPROM_PAGE_SIZE) * 2UL)
  #define MARLIN_EEPROM_SIZE    EEPROM_PAGE_SIZE  // 2K
#endif

//
// Limit Switches
//
#define X_MIN_PIN                           PC2
#define X_MAX_PIN                           PA2
#define Y_MIN_PIN                           PC1
#define Y_MAX_PIN                           PA1
#define Z_MIN_PIN                           PC0
#define Z_MAX_PIN                           PC3

//
// Steppers
//

#define X_STEP_PIN                          PC6
#define X_DIR_PIN                           PC7
#define X_ENABLE_PIN                        PB15

#define Y_STEP_PIN                          PB13
#define Y_DIR_PIN                           PB14
#define Y_ENABLE_PIN                        PB12

#define Z_STEP_PIN                          PB10
#define Z_DIR_PIN                           PB11
#define Z_ENABLE_PIN                        PB2

#define E0_STEP_PIN                         PC5
#define E0_DIR_PIN                          PB0
#define E0_ENABLE_PIN                       PC4

// Shared with EXP2
#ifndef TMC_SPI_SCK
  #define TMC_SPI_SCK                       PB3
#endif
#ifndef TMC_SPI_MISO
  #define TMC_SPI_MISO                      PB4
#endif
#ifndef TMC_SPI_MOSI
  #define TMC_SPI_MOSI                      PB5
#endif

#if HAS_TMC_UART                                  // Shared with EXP1
  #define X_SERIAL_TX_PIN                   PC10
  #define X_SERIAL_RX_PIN        X_SERIAL_TX_PIN

  #define Y_SERIAL_TX_PIN                   PC11
  #define Y_SERIAL_RX_PIN        Y_SERIAL_TX_PIN

  #define Z_SERIAL_TX_PIN                   PC12
  #define Z_SERIAL_RX_PIN        Z_SERIAL_TX_PIN

  #define E0_SERIAL_TX_PIN                  PC14
  #define E0_SERIAL_RX_PIN      E0_SERIAL_TX_PIN

  // Reduce baud rate to improve software serial reliability
  #ifndef TMC_BAUD_RATE
    #define TMC_BAUD_RATE                  19200
  #endif

#endif // HAS_TMC_UART

//
// Heaters / Fans
//
#define HEATER_0_PIN                        PA8
#define FAN0_PIN                            PC8
#define HEATER_BED_PIN                      PC9

//
// Temperature Sensors
//
#define TEMP_BED_PIN                        PB1   // Analog Input
#define TEMP_0_PIN                          PA0   // Analog Input

/**                ------                                    ------
 *  (BEEPER) PC10 | 1  2 | PC11 (BTN_ENC)        (MISO) PB4 | 1  2 | PB3   (SCK)
 *  (LCD_EN) PB6  | 3  4 | PC12  (LCD_RS)     (BTN_EN1) PD2 | 3  4 | PA15  (SD_SS)
 *  (LCD_D4) PC13   5  6 | PB7   (LCD_D5)     (BTN_EN2) PB8   5  6 | PB5   (MOSI)
 *  (LCD_D6) PC15 | 7  8 | PC14  (LCD_D7)   (SD_DETECT) PB9 | 7  8 | RESET
 *            GND | 9 10 | 5V                           GND | 9 10 | --
 *                 ------                                    ------
 *                  EXP1                                      EXP2
 */
#define EXP1_01_PIN                         PC10
#define EXP1_02_PIN                         PC11
#define EXP1_03_PIN                         PB6
#define EXP1_04_PIN                         PC12
#define EXP1_05_PIN                         PC13
#define EXP1_06_PIN                         PB7
#define EXP1_07_PIN                         PC15
#define EXP1_08_PIN                         PC14

#define EXP2_01_PIN                         PB4
#define EXP2_02_PIN                         PB3
#define EXP2_03_PIN                         PD2
#define EXP2_04_PIN                         PA15
#define EXP2_05_PIN                         PB8
#define EXP2_06_PIN                         PB5
#define EXP2_07_PIN                         PB9
#define EXP2_08_PIN                         -1    // RESET

//
// LCD / Controller
//
#if ANY(TFT_COLOR_UI, TFT_CLASSIC_UI)
  #define BEEPER_PIN                 EXP1_01_PIN
  #define BTN_ENC                    EXP1_02_PIN
  #define BTN_EN1                    EXP2_03_PIN
  #define BTN_EN2                    EXP2_05_PIN

<<<<<<< HEAD
=======
#if ANY(TFT_COLOR_UI, TFT_CLASSIC_UI)
  #define BEEPER_PIN                 EXP1_01_PIN
  #define BTN_ENC                    EXP1_02_PIN
  #define BTN_EN1                    EXP2_03_PIN
  #define BTN_EN2                    EXP2_05_PIN

>>>>>>> b6911781
  #define TFT_CS_PIN                 EXP1_07_PIN
  #define TFT_SCK_PIN                EXP2_02_PIN
  #define TFT_MISO_PIN               EXP2_01_PIN
  #define TFT_MOSI_PIN               EXP2_06_PIN
  #define TFT_DC_PIN                 EXP1_08_PIN
  #define TFT_A0_PIN                  TFT_DC_PIN

  #define TFT_RESET_PIN              EXP1_04_PIN

  #define LCD_BACKLIGHT_PIN          EXP1_03_PIN
  #define TFT_BACKLIGHT_PIN    LCD_BACKLIGHT_PIN

  #define TOUCH_BUTTONS_HW_SPI
  #define TOUCH_BUTTONS_HW_SPI_DEVICE          3
<<<<<<< HEAD

  #define TOUCH_CS_PIN               EXP1_05_PIN  // SPI3_NSS
  #define TOUCH_SCK_PIN              EXP2_02_PIN  // SPI3_SCK
  #define TOUCH_MISO_PIN             EXP2_01_PIN  // SPI3_MISO
  #define TOUCH_MOSI_PIN             EXP2_06_PIN  // SPI3_MOSI

=======

  #define TOUCH_CS_PIN               EXP1_05_PIN  // SPI3_NSS
  #define TOUCH_SCK_PIN              EXP2_02_PIN  // SPI3_SCK
  #define TOUCH_MISO_PIN             EXP2_01_PIN  // SPI3_MISO
  #define TOUCH_MOSI_PIN             EXP2_06_PIN  // SPI3_MOSI

>>>>>>> b6911781
  #define LCD_READ_ID                       0xD3
  #define LCD_USE_DMA_SPI

  #define TFT_BUFFER_WORDS                  9600

#elif HAS_WIRED_LCD
  #define BEEPER_PIN                 EXP1_01_PIN
  #define BTN_ENC                    EXP1_02_PIN

  #if ENABLED(CR10_STOCKDISPLAY)
    #define LCD_PINS_RS              EXP1_07_PIN

    #define BTN_EN1                  EXP1_03_PIN
    #define BTN_EN2                  EXP1_05_PIN

    #define LCD_PINS_EN              EXP1_08_PIN
    #define LCD_PINS_D4              EXP1_06_PIN

  #elif IS_TFTGLCD_PANEL

    #undef BEEPER_PIN
    #undef BTN_ENC

    #if ENABLED(TFTGLCD_PANEL_SPI)
      #define TFTGLCD_CS             EXP2_03_PIN
    #endif

    #define SD_DETECT_PIN            EXP2_07_PIN

  #else

    #define LCD_PINS_RS              EXP1_04_PIN

    #define BTN_EN1                  EXP2_03_PIN
    #define BTN_EN2                  EXP2_05_PIN

    #define LCD_PINS_EN              EXP1_03_PIN

    #if ENABLED(FYSETC_MINI_12864)

      #define LCD_BACKLIGHT_PIN             -1
      #define LCD_RESET_PIN          EXP1_05_PIN
      #define DOGLCD_A0              EXP1_04_PIN
      #define DOGLCD_CS              EXP1_03_PIN
      #define DOGLCD_SCK             EXP2_02_PIN
      #define DOGLCD_MOSI            EXP2_06_PIN

      #define FORCE_SOFT_SPI                      // SPI MODE3

      #define LED_PIN                EXP1_06_PIN  // red pwm
      //#define LED_PIN              EXP1_07_PIN  // green
      //#define LED_PIN              EXP1_08_PIN  // blue

      //#if ANY(FYSETC_MINI_12864_1_2, FYSETC_MINI_12864_2_0)
      //  #ifndef RGB_LED_R_PIN
      //    #define RGB_LED_R_PIN    EXP1_06_PIN
      //  #endif
      //  #ifndef RGB_LED_G_PIN
      //    #define RGB_LED_G_PIN    EXP1_07_PIN
      //  #endif
      //  #ifndef RGB_LED_B_PIN
      //    #define RGB_LED_B_PIN    EXP1_08_PIN
      //  #endif
      //#elif ENABLED(FYSETC_MINI_12864_2_1)
      //  #define NEOPIXEL_PIN       EXP1_06_PIN
      //#endif

    #else // !FYSETC_MINI_12864

      #define LCD_PINS_D4            EXP1_05_PIN
      #if IS_ULTIPANEL
        #define LCD_PINS_D5          EXP1_06_PIN
        #define LCD_PINS_D6          EXP1_07_PIN
        #define LCD_PINS_D7          EXP1_08_PIN

        #if ENABLED(REPRAP_DISCOUNT_FULL_GRAPHIC_SMART_CONTROLLER)
          #define BTN_ENC_EN         LCD_PINS_D7  // Detect the presence of the encoder
        #endif

      #endif

    #endif // !FYSETC_MINI_12864

    // Alter timing for graphical display
    #if IS_U8GLIB_ST7920
      #define BOARD_ST7920_DELAY_1           125
      #define BOARD_ST7920_DELAY_2           125
      #define BOARD_ST7920_DELAY_3           125
    #endif

  #endif

#endif // HAS_WIRED_LCD

//
// SD Card
//

// By default the onboard SD is enabled.
// Change SDCARD_CONNECTION from 'ONBOARD' to 'LCD' for an external (LCD module) SD
#ifndef SDCARD_CONNECTION
  #define SDCARD_CONNECTION              ONBOARD
#endif

#if SD_CONNECTION_IS(LCD)
  #define SPI_DEVICE                           3  // Maple
  #define SD_DETECT_PIN              EXP2_07_PIN
  #define SD_SCK_PIN                 EXP2_02_PIN
  #define SD_MISO_PIN                EXP2_01_PIN
  #define SD_MOSI_PIN                EXP2_06_PIN
  #define SD_SS_PIN                  EXP2_04_PIN
#elif SD_CONNECTION_IS(ONBOARD)
  #define SD_DETECT_PIN                     PA3
  #define SD_SCK_PIN                        PA5
  #define SD_MISO_PIN                       PA6
  #define SD_MOSI_PIN                       PA7
  #define SD_SS_PIN                         PA4
#endif

#define ONBOARD_SPI_DEVICE                     1  // SPI1
#define ONBOARD_SD_CS_PIN                   PA4   // Chip select for "System" SD card
#define SDSS                           SD_SS_PIN<|MERGE_RESOLUTION|>--- conflicted
+++ resolved
@@ -142,21 +142,13 @@
 //
 // LCD / Controller
 //
+
 #if ANY(TFT_COLOR_UI, TFT_CLASSIC_UI)
   #define BEEPER_PIN                 EXP1_01_PIN
   #define BTN_ENC                    EXP1_02_PIN
   #define BTN_EN1                    EXP2_03_PIN
   #define BTN_EN2                    EXP2_05_PIN
 
-<<<<<<< HEAD
-=======
-#if ANY(TFT_COLOR_UI, TFT_CLASSIC_UI)
-  #define BEEPER_PIN                 EXP1_01_PIN
-  #define BTN_ENC                    EXP1_02_PIN
-  #define BTN_EN1                    EXP2_03_PIN
-  #define BTN_EN2                    EXP2_05_PIN
-
->>>>>>> b6911781
   #define TFT_CS_PIN                 EXP1_07_PIN
   #define TFT_SCK_PIN                EXP2_02_PIN
   #define TFT_MISO_PIN               EXP2_01_PIN
@@ -171,21 +163,12 @@
 
   #define TOUCH_BUTTONS_HW_SPI
   #define TOUCH_BUTTONS_HW_SPI_DEVICE          3
-<<<<<<< HEAD
 
   #define TOUCH_CS_PIN               EXP1_05_PIN  // SPI3_NSS
   #define TOUCH_SCK_PIN              EXP2_02_PIN  // SPI3_SCK
   #define TOUCH_MISO_PIN             EXP2_01_PIN  // SPI3_MISO
   #define TOUCH_MOSI_PIN             EXP2_06_PIN  // SPI3_MOSI
 
-=======
-
-  #define TOUCH_CS_PIN               EXP1_05_PIN  // SPI3_NSS
-  #define TOUCH_SCK_PIN              EXP2_02_PIN  // SPI3_SCK
-  #define TOUCH_MISO_PIN             EXP2_01_PIN  // SPI3_MISO
-  #define TOUCH_MOSI_PIN             EXP2_06_PIN  // SPI3_MOSI
-
->>>>>>> b6911781
   #define LCD_READ_ID                       0xD3
   #define LCD_USE_DMA_SPI
 
