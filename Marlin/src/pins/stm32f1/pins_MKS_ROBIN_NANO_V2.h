/**
 * Marlin 3D Printer Firmware
 * Copyright (c) 2020 MarlinFirmware [https://github.com/MarlinFirmware/Marlin]
 *
 * Based on Sprinter and grbl.
 * Copyright (c) 2011 Camiel Gubbels / Erik van der Zalm
 *
 * This program is free software: you can redistribute it and/or modify
 * it under the terms of the GNU General Public License as published by
 * the Free Software Foundation, either version 3 of the License, or
 * (at your option) any later version.
 *
 * This program is distributed in the hope that it will be useful,
 * but WITHOUT ANY WARRANTY; without even the implied warranty of
 * MERCHANTABILITY or FITNESS FOR A PARTICULAR PURPOSE.  See the
 * GNU General Public License for more details.
 *
 * You should have received a copy of the GNU General Public License
 * along with this program.  If not, see <https://www.gnu.org/licenses/>.
 *
 */
#pragma once

/**
 * MKS Robin nano (STM32F130VET6) board pin assignments
 */

#if NOT_TARGET(__STM32F1__, STM32F1)
  #error "Oops! Select an STM32F1 board in 'Tools > Board.'"
#elif HOTENDS > 2 || E_STEPPERS > 2
  #error "MKS Robin nano supports up to 2 hotends / E-steppers. Comment out this line to continue."
#elif HAS_FSMC_TFT
  #error "MKS Robin nano v2 doesn't support FSMC-based TFT displays."
#endif

#define BOARD_INFO_NAME "MKS Robin nano V2.0"

#define BOARD_NO_NATIVE_USB

// Avoid conflict with TIMER_SERVO when using the STM32 HAL
#define TEMP_TIMER 5

//
// Release PB4 (Y_ENABLE_PIN) from JTAG NRST role
//
#define DISABLE_DEBUG

//
// EEPROM
//
//#define FLASH_EEPROM_EMULATION
//#define SDCARD_EEPROM_EMULATION

#if EITHER(NO_EEPROM_SELECTED, I2C_EEPROM)
  #define I2C_EEPROM                              // EEPROM on I2C-0
  #define MARLIN_EEPROM_SIZE              0x1000  // 4KB
#endif

//
// Note: MKS Robin board is using SPI2 interface.
//
#define SPI_DEVICE                             2

//
// Servos
//
#define SERVO0_PIN                          PA8   // Enable BLTOUCH

//
// Limit Switches
//
#define X_DIAG_PIN                          PA15
#define Y_DIAG_PIN                          PA12
#define Z_DIAG_PIN                          PA11
#define E0_DIAG_PIN                         PC4
#define E1_DIAG_PIN                         PE7

#define X_STOP_PIN                          PA15
#define Y_STOP_PIN                          PA12
#define Z_MIN_PIN                           PA11
#define Z_MAX_PIN                           PC4

//
// Steppers
//
#define X_ENABLE_PIN                        PE4
#define X_STEP_PIN                          PE3
#define X_DIR_PIN                           PE2
#ifndef X_CS_PIN
  #define X_CS_PIN                          PD5
#endif

#define Y_ENABLE_PIN                        PE1
#define Y_STEP_PIN                          PE0
#define Y_DIR_PIN                           PB9
#ifndef Y_CS_PIN
  #define Y_CS_PIN                          PD7
#endif

#define Z_ENABLE_PIN                        PB8
#define Z_STEP_PIN                          PB5
#define Z_DIR_PIN                           PB4
#ifndef Z_CS_PIN
  #define Z_CS_PIN                          PD4
#endif

#define E0_ENABLE_PIN                       PB3
#define E0_STEP_PIN                         PD6
#define E0_DIR_PIN                          PD3
#ifndef E0_CS_PIN
  #define E0_CS_PIN                         PD9
#endif

#define E1_ENABLE_PIN                       PA3
#define E1_STEP_PIN                         PD15
#define E1_DIR_PIN                          PA1
#ifndef E1_CS_PIN
  #define E1_CS_PIN                         PD8
#endif

//
// Software SPI pins for TMC2130 stepper drivers
//
#if ENABLED(TMC_USE_SW_SPI)
  #ifndef TMC_SW_MOSI
    #define TMC_SW_MOSI                     PD14
  #endif
  #ifndef TMC_SW_MISO
    #define TMC_SW_MISO                     PD1
  #endif
  #ifndef TMC_SW_SCK
    #define TMC_SW_SCK                      PD0
  #endif
#endif

#if HAS_TMC_UART
  /**
   * TMC2208/TMC2209 stepper drivers
   *
   * Hardware serial communication ports.
   * If undefined software serial is used according to the pins below
   */
  //#define X_HARDWARE_SERIAL  MSerial1
  //#define Y_HARDWARE_SERIAL  MSerial1
  //#define Z_HARDWARE_SERIAL  MSerial1
  //#define E0_HARDWARE_SERIAL MSerial1
  //#define E1_HARDWARE_SERIAL MSerial1

  //
  // Software serial
  //

  #define X_SERIAL_TX_PIN                   PD5
  #define X_SERIAL_RX_PIN                   PD5

  #define Y_SERIAL_TX_PIN                   PD7
  #define Y_SERIAL_RX_PIN                   PD7

  #define Z_SERIAL_TX_PIN                   PD4
  #define Z_SERIAL_RX_PIN                   PD4

  #define E0_SERIAL_TX_PIN                  PD9
  #define E0_SERIAL_RX_PIN                  PD9

  #define E1_SERIAL_TX_PIN                  PD8
  #define E1_SERIAL_RX_PIN                  PD8

  // Reduce baud rate to improve software serial reliability
  #define TMC_BAUD_RATE                    19200
#endif // HAS_TMC_UART

//
// Temperature Sensors
//
#define TEMP_0_PIN                          PC1   // TH1
#define TEMP_1_PIN                          PC2   // TH2
#define TEMP_BED_PIN                        PC0   // TB1

//
// Heaters / Fans
//
#define HEATER_0_PIN                        PC3   // HEATER1
#define HEATER_1_PIN                        PB0   // HEATER2
#define HEATER_BED_PIN                      PA0   // HOT BED

#define FAN_PIN                             PB1   // FAN

//
// Thermocouples
//
//#define MAX6675_SS_PIN                    PE5   // TC1 - CS1
//#define MAX6675_SS_PIN                    PE6   // TC2 - CS2

//
// Misc. Functions
//
#if HAS_TFT_LVGL_UI
  //#define MKSPWC
  #ifdef MKSPWC
    #define SUICIDE_PIN                     PB2   // Enable MKSPWC SUICIDE PIN
    #define SUICIDE_PIN_INVERTING          false  // Enable MKSPWC PIN STATE
    #define KILL_PIN                        PA2   // Enable MKSPWC DET PIN
    #define KILL_PIN_STATE                  true  // Enable MKSPWC PIN STATE
  #endif

  #define MT_DET_1_PIN                      PA4   // LVGL UI FILAMENT RUNOUT1 PIN
  #define MT_DET_2_PIN                      PE6   // LVGL UI FILAMENT RUNOUT2 PIN
  #define MT_DET_PIN_INVERTING             false  // LVGL UI filament RUNOUT PIN STATE

  #define WIFI_IO0_PIN                      PC13  // MKS ESP WIFI IO0 PIN
  #define WIFI_IO1_PIN                      PC7   // MKS ESP WIFI IO1 PIN
  #define WIFI_RESET_PIN                    PE9   // MKS ESP WIFI RESET PIN

  #if ENABLED(MKS_TEST)
    #define MKS_TEST_POWER_LOSS_PIN         PA2   // PW_DET
    #define MKS_TEST_PS_ON_PIN              PB2   // PW_OFF
  #endif
#else
  //#define POWER_LOSS_PIN                  PA2   // PW_DET
  //#define PS_ON_PIN                       PB2   // PW_OFF
  #define FIL_RUNOUT_PIN                    PA4
  #define FIL_RUNOUT2_PIN                   PE6
#endif

//#define LED_PIN                           PB2

//
// SD Card
//
#ifndef SDCARD_CONNECTION
  #define SDCARD_CONNECTION              ONBOARD
#endif

#define SDIO_SUPPORT
#define SDIO_CLOCK                       4500000  // 4.5 MHz
#define SD_DETECT_PIN                       PD12
#define ONBOARD_SD_CS_PIN                   PC11

//
// LCD / Controller
//

/**
 * Note: MKS Robin TFT screens use various TFT controllers.
 * If the screen stays white, disable 'LCD_RESET_PIN'
 * to let the bootloader init the screen.
 */

#if HAS_SPI_TFT

  // Shared SPI TFT

  #define LCD_BACKLIGHT_PIN                 PD13

  #define TOUCH_CS_PIN                      PE14  // SPI1_NSS
  #define TOUCH_SCK_PIN                     PA5   // SPI1_SCK
  #define TOUCH_MISO_PIN                    PA6   // SPI1_MISO
  #define TOUCH_MOSI_PIN                    PA7   // SPI1_MOSI

  #define BTN_EN1                           PE8
  #define BTN_EN2                           PE11
  #define BTN_ENC                           PE13

  #define TFT_CS_PIN                        PD11
  #define TFT_SCK_PIN                       PA5
  #define TFT_MISO_PIN                      PA6
  #define TFT_MOSI_PIN                      PA7
  #define TFT_DC_PIN                        PD10
  #define TFT_RST_PIN                       PC6
  #define TFT_A0_PIN                  TFT_DC_PIN

  #define TFT_RESET_PIN                     PC6
  #define TFT_BACKLIGHT_PIN                 PD13

  #define TOUCH_BUTTONS_HW_SPI
  #define TOUCH_BUTTONS_HW_SPI_DEVICE          1

  #define LCD_USE_DMA_SPI

#endif

#if ENABLED(TFT_CLASSIC_UI)
  // Emulated DOGM SPI
<<<<<<< HEAD
  #ifndef GRAPHICAL_TFT_UPSCALE
    #define GRAPHICAL_TFT_UPSCALE              3
  #endif
  #ifndef TFT_PIXEL_OFFSET_Y
    #define TFT_PIXEL_OFFSET_Y                32
  #endif

  #define BTN_ENC                           PE13
  #define BTN_EN1                           PE8
  #define BTN_EN2                           PE11

  #define LCD_PINS_ENABLE                   PD13
  #define LCD_PINS_RS                       PC6

#elif ENABLED(TFT_COLOR_UI)
  #define TFT_BUFFER_SIZE                  14400
#endif

// XPT2046 Touch Screen calibration
#if EITHER(TFT_LVGL_UI, TFT_COLOR_UI)
  #ifndef XPT2046_X_CALIBRATION
    #define XPT2046_X_CALIBRATION         -17253
  #endif
  #ifndef XPT2046_Y_CALIBRATION
    #define XPT2046_Y_CALIBRATION          11579
  #endif
  #ifndef XPT2046_X_OFFSET
    #define XPT2046_X_OFFSET                 514
  #endif
  #ifndef XPT2046_Y_OFFSET
    #define XPT2046_Y_OFFSET                 -24
  #endif
#elif ENABLED(TFT_CLASSIC_UI)
  #ifndef XPT2046_X_CALIBRATION
    #define XPT2046_X_CALIBRATION         -11386
  #endif
  #ifndef XPT2046_Y_CALIBRATION
    #define XPT2046_Y_CALIBRATION           8684
  #endif
  #ifndef XPT2046_X_OFFSET
    #define XPT2046_X_OFFSET                 339
  #endif
  #ifndef XPT2046_Y_OFFSET
    #define XPT2046_Y_OFFSET                 -18
  #endif
=======
  #define LCD_PINS_ENABLE                   PD13
  #define LCD_PINS_RS                       PC6
  #define BTN_ENC                           PE13
  #define BTN_EN1                           PE8
  #define BTN_EN2                           PE11
#elif ENABLED(TFT_COLOR_UI)
  #define TFT_BUFFER_SIZE                  14400
>>>>>>> 082fce5e
#endif

#if HAS_WIRED_LCD && !HAS_SPI_TFT

  // NON TFT Displays

  #if ENABLED(MKS_MINI_12864)

    // MKS MINI12864 and MKS LCD12864B
    // If using MKS LCD12864A (Need to remove RPK2 resistor)

    #define LCD_BACKLIGHT_PIN               -1
    #define LCD_RESET_PIN                   -1
    #define DOGLCD_A0                       PD11
    #define DOGLCD_CS                       PE15
    #define DOGLCD_SCK                      PA5
    #define DOGLCD_MOSI                     PA7

  #elif IS_TFTGLCD_PANEL

    #if ENABLED(TFTGLCD_PANEL_SPI)
      #define PIN_SPI_SCK                   PA5
      #define PIN_TFT_MISO                  PA6
      #define PIN_TFT_MOSI                  PA7
      #define TFTGLCD_CS                    PE8
    #endif

    #ifndef BEEPER_PIN
      #define BEEPER_PIN                    -1
    #endif

  #else                                           // !MKS_MINI_12864

    #define LCD_PINS_D4                     PE14
    #if IS_ULTIPANEL
      #define LCD_PINS_D5                   PE15
      #define LCD_PINS_D6                   PD11
      #define LCD_PINS_D7                   PD10

      #if ENABLED(REPRAP_DISCOUNT_FULL_GRAPHIC_SMART_CONTROLLER)
        #define BTN_ENC_EN           LCD_PINS_D7  // Detect the presence of the encoder
      #endif

    #endif

    #ifndef BOARD_ST7920_DELAY_1
      #define BOARD_ST7920_DELAY_1 DELAY_NS(125)
    #endif
    #ifndef BOARD_ST7920_DELAY_2
      #define BOARD_ST7920_DELAY_2 DELAY_NS(125)
    #endif
    #ifndef BOARD_ST7920_DELAY_3
      #define BOARD_ST7920_DELAY_3 DELAY_NS(125)
    #endif

  #endif // !MKS_MINI_12864

#endif // HAS_WIRED_LCD && !HAS_SPI_TFT

#define HAS_SPI_FLASH                          1
#if HAS_SPI_FLASH
  #define SPI_FLASH_SIZE               0x1000000  // 16MB
  #define W25QXX_CS_PIN                     PB12
  #define W25QXX_MOSI_PIN                   PB15
  #define W25QXX_MISO_PIN                   PB14
  #define W25QXX_SCK_PIN                    PB13
#endif

#ifndef BEEPER_PIN
  #define BEEPER_PIN                        PC5
#endif

#if ENABLED(SPEAKER) && BEEPER_PIN == PC5
  #error "MKS Robin nano default BEEPER_PIN is not a SPEAKER."
#endif<|MERGE_RESOLUTION|>--- conflicted
+++ resolved
@@ -281,53 +281,6 @@
 
 #if ENABLED(TFT_CLASSIC_UI)
   // Emulated DOGM SPI
-<<<<<<< HEAD
-  #ifndef GRAPHICAL_TFT_UPSCALE
-    #define GRAPHICAL_TFT_UPSCALE              3
-  #endif
-  #ifndef TFT_PIXEL_OFFSET_Y
-    #define TFT_PIXEL_OFFSET_Y                32
-  #endif
-
-  #define BTN_ENC                           PE13
-  #define BTN_EN1                           PE8
-  #define BTN_EN2                           PE11
-
-  #define LCD_PINS_ENABLE                   PD13
-  #define LCD_PINS_RS                       PC6
-
-#elif ENABLED(TFT_COLOR_UI)
-  #define TFT_BUFFER_SIZE                  14400
-#endif
-
-// XPT2046 Touch Screen calibration
-#if EITHER(TFT_LVGL_UI, TFT_COLOR_UI)
-  #ifndef XPT2046_X_CALIBRATION
-    #define XPT2046_X_CALIBRATION         -17253
-  #endif
-  #ifndef XPT2046_Y_CALIBRATION
-    #define XPT2046_Y_CALIBRATION          11579
-  #endif
-  #ifndef XPT2046_X_OFFSET
-    #define XPT2046_X_OFFSET                 514
-  #endif
-  #ifndef XPT2046_Y_OFFSET
-    #define XPT2046_Y_OFFSET                 -24
-  #endif
-#elif ENABLED(TFT_CLASSIC_UI)
-  #ifndef XPT2046_X_CALIBRATION
-    #define XPT2046_X_CALIBRATION         -11386
-  #endif
-  #ifndef XPT2046_Y_CALIBRATION
-    #define XPT2046_Y_CALIBRATION           8684
-  #endif
-  #ifndef XPT2046_X_OFFSET
-    #define XPT2046_X_OFFSET                 339
-  #endif
-  #ifndef XPT2046_Y_OFFSET
-    #define XPT2046_Y_OFFSET                 -18
-  #endif
-=======
   #define LCD_PINS_ENABLE                   PD13
   #define LCD_PINS_RS                       PC6
   #define BTN_ENC                           PE13
@@ -335,7 +288,6 @@
   #define BTN_EN2                           PE11
 #elif ENABLED(TFT_COLOR_UI)
   #define TFT_BUFFER_SIZE                  14400
->>>>>>> 082fce5e
 #endif
 
 #if HAS_WIRED_LCD && !HAS_SPI_TFT
