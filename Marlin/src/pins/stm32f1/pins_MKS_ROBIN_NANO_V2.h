--- conflicted
+++ resolved
@@ -248,14 +248,6 @@
   #define ONBOARD_SD_CS_PIN                 PC11
 #elif SD_CONNECTION_IS(LCD)
   #define ENABLE_SPI1
-<<<<<<< HEAD
-  #define SDSS                              PE10
-  #define SD_SCK_PIN                        PA5
-  #define SD_MISO_PIN                       PA6
-  #define SD_MOSI_PIN                       PA7
-  #define SD_DETECT_PIN                     PE12
-#endif
-=======
   #define SDSS                       EXP2_04_PIN
   #define SD_SCK_PIN                 EXP2_02_PIN
   #define SD_MISO_PIN                EXP2_01_PIN
@@ -290,7 +282,6 @@
 #define EXP2_06_PIN                         PA7
 #define EXP2_07_PIN                         PE12
 #define EXP2_08_PIN                         -1    // RESET
->>>>>>> b6911781
 
 //
 // LCD / Controller
@@ -328,16 +319,6 @@
   #define BTN_EN2                    EXP2_05_PIN
   #define BTN_ENC                    EXP1_02_PIN
 
-<<<<<<< HEAD
-  #define TFT_CS_PIN                        PD11
-  #define TFT_SCK_PIN                       PA5
-  #define TFT_MISO_PIN                      PA6
-  #define TFT_MOSI_PIN                      PA7
-  #define TFT_DC_PIN                        PD10
-  #define TFT_A0_PIN                  TFT_DC_PIN
-
-  #define TFT_RESET_PIN                     PC6
-=======
   #define TFT_CS_PIN                 EXP1_07_PIN
   #define TFT_SCK_PIN                EXP2_02_PIN
   #define TFT_MISO_PIN               EXP2_01_PIN
@@ -346,7 +327,6 @@
   #define TFT_A0_PIN                  TFT_DC_PIN
 
   #define TFT_RESET_PIN              EXP1_04_PIN
->>>>>>> b6911781
   #define TFT_BACKLIGHT_PIN    LCD_BACKLIGHT_PIN
 
   #define TOUCH_BUTTONS_HW_SPI
@@ -356,27 +336,6 @@
 
 #elif HAS_WIRED_LCD
 
-<<<<<<< HEAD
-#if ENABLED(TFT_CLASSIC_UI)
-  // Emulated DOGM SPI
-  #define LCD_PINS_EN                       PD13
-  #define LCD_PINS_RS                       PC6
-  #define BTN_ENC                           PE13
-  #define BTN_EN1                           PE8
-  #define BTN_EN2                           PE11
-#elif ENABLED(TFT_COLOR_UI)
-  #define TFT_BUFFER_WORDS                 14400
-#endif
-
-#if HAS_WIRED_LCD && !HAS_SPI_TFT
-  #define BEEPER_PIN                        PC5
-  #define BTN_ENC                           PE13
-  #define LCD_PINS_EN                       PD13
-  #define LCD_PINS_RS                       PC6
-  #define BTN_EN1                           PE8
-  #define BTN_EN2                           PE11
-  #define LCD_BACKLIGHT_PIN                 -1
-=======
   #define BEEPER_PIN                 EXP1_01_PIN
 
   #define BTN_ENC                    EXP1_02_PIN
@@ -385,7 +344,6 @@
 
   #define LCD_PINS_EN                EXP1_03_PIN
   #define LCD_PINS_RS                EXP1_04_PIN
->>>>>>> b6911781
 
   #if ENABLED(MKS_MINI_12864)
 
@@ -413,16 +371,6 @@
     #endif
 
   #elif ENABLED(FYSETC_MINI_12864_2_1)
-<<<<<<< HEAD
-    #define LCD_PINS_DC                     PC6
-    #define DOGLCD_CS                       PD13
-    #define DOGLCD_A0                  DOGLCD_A0
-    #define LCD_BACKLIGHT_PIN               -1
-    #define LCD_RESET_PIN                   PE14
-    #define NEOPIXEL_PIN                    PE15
-    #define DOGLCD_MOSI                     PA7
-    #define DOGLCD_SCK                      PA5
-=======
     #define LCD_PINS_DC              EXP1_04_PIN
     #define DOGLCD_CS                EXP1_03_PIN
     #define DOGLCD_A0                  DOGLCD_A0
@@ -431,17 +379,12 @@
     #define NEOPIXEL_PIN             EXP1_06_PIN
     #define DOGLCD_MOSI              EXP2_06_PIN
     #define DOGLCD_SCK               EXP2_02_PIN
->>>>>>> b6911781
     #if SD_CONNECTION_IS(ONBOARD)
       #define FORCE_SOFT_SPI
     #endif
     //#define LCD_SCREEN_ROTATE              180  // 0, 90, 180, 270
 
-<<<<<<< HEAD
-  #else                                           // !MKS_MINI_12864
-=======
   #else // !FYSETC_MINI_12864_2_1
->>>>>>> b6911781
 
     #define LCD_PINS_D4              EXP1_05_PIN
     #if IS_ULTIPANEL
