/**
 * Marlin 3D Printer Firmware
 * Copyright (c) 2020 MarlinFirmware [https://github.com/MarlinFirmware/Marlin]
 *
 * Based on Sprinter and grbl.
 * Copyright (c) 2011 Camiel Gubbels / Erik van der Zalm
 *
 * This program is free software: you can redistribute it and/or modify
 * it under the terms of the GNU General Public License as published by
 * the Free Software Foundation, either version 3 of the License, or
 * (at your option) any later version.
 *
 * This program is distributed in the hope that it will be useful,
 * but WITHOUT ANY WARRANTY; without even the implied warranty of
 * MERCHANTABILITY or FITNESS FOR A PARTICULAR PURPOSE.  See the
 * GNU General Public License for more details.
 *
 * You should have received a copy of the GNU General Public License
 * along with this program.  If not, see <https://www.gnu.org/licenses/>.
 *
 */
#pragma once

/**
 * MKS Robin mini (STM32F130VET6) board pin assignments
 */

#include "env_validate.h"

#if HOTENDS > 1 || E_STEPPERS > 1
  #error "MKS Robin mini only supports one hotend / E-stepper. Comment out this line to continue."
#endif

#define BOARD_INFO_NAME "MKS Robin Mini"

#define BOARD_NO_NATIVE_USB

//
// Release PB4 (Y_ENABLE_PIN) from JTAG NRST role
//
#define DISABLE_DEBUG

//
// EEPROM
//
#if EITHER(NO_EEPROM_SELECTED, FLASH_EEPROM_EMULATION)
  #define FLASH_EEPROM_EMULATION
  #define EEPROM_PAGE_SIZE              (0x800U)  // 2KB
  #define EEPROM_START_ADDRESS      (0x8000000UL + (STM32_FLASH_SIZE) * 1024UL - (EEPROM_PAGE_SIZE) * 2UL)
  #define MARLIN_EEPROM_SIZE    EEPROM_PAGE_SIZE  // 2KB
#endif

#define SPI_DEVICE                             2

//
// Servos
//
#ifndef SERVO0_PIN
  #define SERVO0_PIN                        PA8   // Enable BLTOUCH support on IO0 (WIFI connector)
#endif

//
// Limit Switches
//
#define X_STOP_PIN                          PA15
#define Y_STOP_PIN                          PA12
#define Z_MIN_PIN                           PA11
#define Z_MAX_PIN                           PC4

#ifndef FIL_RUNOUT_PIN
  #define FIL_RUNOUT_PIN                    PA4   // MT_DET
#endif

//
// Steppers
//
#define X_ENABLE_PIN                        PE4
#define X_STEP_PIN                          PE3
#define X_DIR_PIN                           PE2

#define Y_ENABLE_PIN                        PE1
#define Y_STEP_PIN                          PE0
#define Y_DIR_PIN                           PB9

#define Z_ENABLE_PIN                        PB8
#define Z_STEP_PIN                          PB5
#define Z_DIR_PIN                           PB4

#define E0_ENABLE_PIN                       PB3
#define E0_STEP_PIN                         PD6
#define E0_DIR_PIN                          PD3

// Motor current PWM pins
#define MOTOR_CURRENT_PWM_XY_PIN            PA6
#define MOTOR_CURRENT_PWM_Z_PIN             PA7
#define MOTOR_CURRENT_PWM_E_PIN             PB0
#define MOTOR_CURRENT_PWM_RANGE             1500  // (255 * (1000mA / 65535)) * 257 = 1000 is equal 1.6v Vref in turn equal 1Amp
#ifndef DEFAULT_PWM_MOTOR_CURRENT
  #define DEFAULT_PWM_MOTOR_CURRENT { 800, 800, 800 }
#endif

//
// Temperature Sensors
//
#define TEMP_0_PIN                          PC1   // TH1
#define TEMP_BED_PIN                        PC0   // TB1

//
// Heaters / Fans
//
#define HEATER_0_PIN                        PC3
#define HEATER_BED_PIN                      PA0

#define FAN_PIN                             PB1   // FAN

//
// Misc. Functions
//
#define POWER_LOSS_PIN                      PA2   // PW_DET
#define PS_ON_PIN                           PA3   // PW_OFF

#define MT_DET_1_PIN                        PA4
#define MT_DET_PIN_INVERTING               false

#define WIFI_IO0_PIN                        PC13

//
// SD Card
//
#ifndef SDCARD_CONNECTION
  #define SDCARD_CONNECTION              ONBOARD
#endif

#define SDIO_SUPPORT
#define SDIO_CLOCK                       4500000  // 4.5 MHz
#define SD_DETECT_PIN                       PD12
#define ONBOARD_SPI_DEVICE                     1  // SPI1
#define ONBOARD_SD_CS_PIN                   PC11

//
// LCD / Controller
//
#define BEEPER_PIN                          PC5

/**
 * Note: MKS Robin TFT screens use various TFT controllers.
 * If the screen stays white, disable 'LCD_RESET_PIN'
 * to let the bootloader init the screen.
 */
<<<<<<< HEAD
#if ENABLED(TOUCH_SCREEN)
  #ifndef XPT2046_X_CALIBRATION
    #define XPT2046_X_CALIBRATION          12033
  #endif
  #ifndef XPT2046_Y_CALIBRATION
    #define XPT2046_Y_CALIBRATION          -9047
  #endif
  #ifndef XPT2046_X_OFFSET
    #define XPT2046_X_OFFSET                 -30
  #endif
  #ifndef XPT2046_Y_OFFSET
    #define XPT2046_Y_OFFSET                 254
  #endif
#endif

#if ENABLED(FSMC_GRAPHICAL_TFT)

=======
#if EITHER(HAS_FSMC_GRAPHICAL_TFT, TFT_320x240)
>>>>>>> 082fce5e
  #define FSMC_CS_PIN                       PD7   // NE4
  #define FSMC_RS_PIN                       PD11  // A0

  #define LCD_USE_DMA_FSMC                        // Use DMA transfers to send data to the TFT
  #define FSMC_DMA_DEV                      DMA2
  #define FSMC_DMA_CHANNEL               DMA_CH5

  #define LCD_RESET_PIN                     PC6   // FSMC_RST
  #define LCD_BACKLIGHT_PIN                 PD13
#endif

#if BOTH(NEED_TOUCH_PINS, HAS_FSMC_GRAPHICAL_TFT) || ENABLED(TFT_320x240)
  #define TOUCH_CS_PIN                      PC2   // SPI2_NSS
  #define TOUCH_SCK_PIN                     PB13  // SPI2_SCK
  #define TOUCH_MISO_PIN                    PB14  // SPI2_MISO
  #define TOUCH_MOSI_PIN                    PB15  // SPI2_MOSI
#endif

#if ENABLED(TFT_320x240)                          // TFT32/28
  #define TFT_DRIVER                     ILI9341
  #define TFT_BUFFER_SIZE                  14400
  #define ILI9341_COLOR_RGB
  // YV for normal screen mounting
  #define ILI9341_ORIENTATION  ILI9341_MADCTL_MY | ILI9341_MADCTL_MV
  // XV for 180° rotated screen mounting
  //#define ILI9341_ORIENTATION  ILI9341_MADCTL_MX | ILI9341_MADCTL_MV
#endif

#if ENABLED(TOUCH_SCREEN)
  #ifndef TOUCH_CALIBRATION_X
    #define TOUCH_CALIBRATION_X            12033
  #endif
  #ifndef TOUCH_CALIBRATION_Y
    #define TOUCH_CALIBRATION_Y            -9047
  #endif
  #ifndef TOUCH_OFFSET_X
    #define TOUCH_OFFSET_X                   -30
  #endif
  #ifndef TOUCH_OFFSET_Y
    #define TOUCH_OFFSET_Y                   254
  #endif
#endif

#define HAS_SPI_FLASH                          1
#if HAS_SPI_FLASH
  #define SPI_FLASH_SIZE               0x1000000  // 16MB
  #define W25QXX_CS_PIN                     PB12  // Flash chip-select
  #define W25QXX_MOSI_PIN                   PB15
  #define W25QXX_MISO_PIN                   PB14
  #define W25QXX_SCK_PIN                    PB13
#endif<|MERGE_RESOLUTION|>--- conflicted
+++ resolved
@@ -147,27 +147,7 @@
  * If the screen stays white, disable 'LCD_RESET_PIN'
  * to let the bootloader init the screen.
  */
-<<<<<<< HEAD
-#if ENABLED(TOUCH_SCREEN)
-  #ifndef XPT2046_X_CALIBRATION
-    #define XPT2046_X_CALIBRATION          12033
-  #endif
-  #ifndef XPT2046_Y_CALIBRATION
-    #define XPT2046_Y_CALIBRATION          -9047
-  #endif
-  #ifndef XPT2046_X_OFFSET
-    #define XPT2046_X_OFFSET                 -30
-  #endif
-  #ifndef XPT2046_Y_OFFSET
-    #define XPT2046_Y_OFFSET                 254
-  #endif
-#endif
-
-#if ENABLED(FSMC_GRAPHICAL_TFT)
-
-=======
 #if EITHER(HAS_FSMC_GRAPHICAL_TFT, TFT_320x240)
->>>>>>> 082fce5e
   #define FSMC_CS_PIN                       PD7   // NE4
   #define FSMC_RS_PIN                       PD11  // A0
 
