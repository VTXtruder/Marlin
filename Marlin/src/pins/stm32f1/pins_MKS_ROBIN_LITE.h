/**
 * Marlin 3D Printer Firmware
 * Copyright (c) 2020 MarlinFirmware [https://github.com/MarlinFirmware/Marlin]
 *
 * Based on Sprinter and grbl.
 * Copyright (c) 2011 Camiel Gubbels / Erik van der Zalm
 *
 * This program is free software: you can redistribute it and/or modify
 * it under the terms of the GNU General Public License as published by
 * the Free Software Foundation, either version 3 of the License, or
 * (at your option) any later version.
 *
 * This program is distributed in the hope that it will be useful,
 * but WITHOUT ANY WARRANTY; without even the implied warranty of
 * MERCHANTABILITY or FITNESS FOR A PARTICULAR PURPOSE.  See the
 * GNU General Public License for more details.
 *
 * You should have received a copy of the GNU General Public License
 * along with this program.  If not, see <https://www.gnu.org/licenses/>.
 *
 */
#pragma once

#include "env_validate.h"

#if HAS_MULTI_HOTEND || E_STEPPERS > 1
  #error "MKS Robin Lite only supports 1 hotend / E stepper."
#endif

#ifndef BOARD_INFO_NAME
  #define BOARD_INFO_NAME "MKS Robin Lite"
#endif
#define BOARD_WEBSITE_URL "github.com/makerbase-mks"

#define BOARD_NO_NATIVE_USB

//#define DISABLE_DEBUG
#define DISABLE_JTAG

//
// Limit Switches
//
#define X_STOP_PIN                          PC13
#define Y_STOP_PIN                          PC0
#define Z_MIN_PIN                           PC12
#define Z_MAX_PIN                           PB9

//
// Steppers
//
#define X_STEP_PIN                          PC6
#define X_DIR_PIN                           PB12
#define X_ENABLE_PIN                        PB10

#define Y_STEP_PIN                          PB11
#define Y_DIR_PIN                           PB2
#define Y_ENABLE_PIN                        PB10

#define Z_STEP_PIN                          PB1
#define Z_DIR_PIN                           PC5
#define Z_ENABLE_PIN                        PB10

#define E0_STEP_PIN                         PC4
#define E0_DIR_PIN                          PA5
#define E0_ENABLE_PIN                       PA4

//
// Heaters / Fans
//
#define HEATER_0_PIN                        PC9
#define FAN0_PIN                            PA8
#define HEATER_BED_PIN                      PC8

//
// Temperature Sensors
//
#define TEMP_BED_PIN                        PA1
#define TEMP_0_PIN                          PA0

#define FIL_RUNOUT_PIN                      PB8   // MT_DET

/**                ------
<<<<<<< HEAD
 *   (BEEPER) PD2 | 1  2 | PB3  (BTN_ENC)
 *  (BTN_EN1) PB5 | 3  4 | PA11 (RESET?)
 *  (BTN_EN2) PB4   5  6 | PC1  (LCD_D4)
=======
 *   (BEEPER) PD2 | 1  2 | PB3  (ENC)
 *      (EN1) PB5 | 3  4 | PA11 (RESET?)
 *      (EN2) PB4   5  6 | PC1  (LCD_D4)
>>>>>>> b6911781
 *   (LCD_RS) PC3 | 7  8 | PC2  (LCD_EN)
 *            GND | 9 10 | 5V
 *                 ------
 *               "E3" EXP1
 */
#define EXP3_01_PIN                         PD2
#define EXP3_02_PIN                         PB3
#define EXP3_03_PIN                         PB5
#define EXP3_04_PIN                         PA11  // RESET?
#define EXP3_05_PIN                         PB4
#define EXP3_06_PIN                         PC1
#define EXP3_07_PIN                         PC3
#define EXP3_08_PIN                         PC2
#define EXP3_09_PIN                         -1    // GND
#define EXP3_10_PIN                         -1    // 5V

//
// LCD Pins
//
#if HAS_WIRED_LCD
  #define BEEPER_PIN                 EXP3_01_PIN
  #define BTN_ENC                    EXP3_02_PIN
  #define LCD_PINS_RS                EXP3_07_PIN

  #define BTN_EN1                    EXP3_03_PIN
  #define BTN_EN2                    EXP3_05_PIN

  #define LCD_PINS_EN                EXP3_08_PIN

  #if ENABLED(MKS_MINI_12864)

    #define LCD_BACKLIGHT_PIN               -1
    #define LCD_RESET_PIN                   -1
    #define DOGLCD_A0                EXP3_06_PIN
    #define DOGLCD_CS                EXP3_08_PIN
    #define DOGLCD_SCK                      PB13
    #define DOGLCD_MOSI                     PB15

  #else // !MKS_MINI_12864

    #define LCD_PINS_D4              EXP3_06_PIN
    #if IS_ULTIPANEL
      #define LCD_PINS_D5                   -1
      #define LCD_PINS_D6                   -1
      #define LCD_PINS_D7                   -1
    #endif

  #endif // !MKS_MINI_12864

  // Alter timing for graphical display
  #if IS_U8GLIB_ST7920
    #define BOARD_ST7920_DELAY_1             125
    #define BOARD_ST7920_DELAY_2             125
    #define BOARD_ST7920_DELAY_3             125
  #endif

#endif // HAS_WIRED_LCD

// Motor current PWM pins
#define MOTOR_CURRENT_PWM_XY_PIN            PB0
#define MOTOR_CURRENT_PWM_Z_PIN             PA7
#define MOTOR_CURRENT_PWM_E_PIN             PA6
#define MOTOR_CURRENT_PWM_RANGE (65535/10/3.3) // (255 * (1000mA / 65535)) * 257 = 1000 is equal 1.6v Vref in turn equal 1Amp
#define DEFAULT_PWM_MOTOR_CURRENT { 1000, 1000, 1000 } // 1.05Amp per driver, here is XY, Z and E. This values determined empirically.

//
// SD Card
//
#define SD_DETECT_PIN                       PC10

//
// SPI
//
#define SPI_DEVICE                             2  // Maple
#define SD_SCK_PIN                          PB13
#define SD_MISO_PIN                         PB14
#define SD_MOSI_PIN                         PB15
#define SD_SS_PIN                           PA15

// EXP1 replace LCD with keys for EasyThreeD ET4000+ Mainboard
#if ENABLED(EASYTHREED_UI)
  #define BTN_HOME                   EXP3_07_PIN  // INPUT_PULLUP (unused)
  #define BTN_FEED                   EXP3_02_PIN  // Run E Forward
  #define BTN_RETRACT                EXP3_03_PIN  // Run E Backward
  #define BTN_PRINT                  EXP3_04_PIN  // Start File Print
  #define BTN_HOME_GND               EXP3_08_PIN  // OUTPUT (LOW)
  #define BTN_FEED_GND               EXP3_05_PIN  // OUTPUT (LOW)
  #define BTN_RETRACT_GND            EXP3_06_PIN  // OUTPUT (LOW)
  #define EASYTHREED_LED_PIN         EXP3_01_PIN  // Indicator LED
#endif<|MERGE_RESOLUTION|>--- conflicted
+++ resolved
@@ -80,15 +80,9 @@
 #define FIL_RUNOUT_PIN                      PB8   // MT_DET
 
 /**                ------
-<<<<<<< HEAD
- *   (BEEPER) PD2 | 1  2 | PB3  (BTN_ENC)
- *  (BTN_EN1) PB5 | 3  4 | PA11 (RESET?)
- *  (BTN_EN2) PB4   5  6 | PC1  (LCD_D4)
-=======
  *   (BEEPER) PD2 | 1  2 | PB3  (ENC)
  *      (EN1) PB5 | 3  4 | PA11 (RESET?)
  *      (EN2) PB4   5  6 | PC1  (LCD_D4)
->>>>>>> b6911781
  *   (LCD_RS) PC3 | 7  8 | PC2  (LCD_EN)
  *            GND | 9 10 | 5V
  *                 ------
