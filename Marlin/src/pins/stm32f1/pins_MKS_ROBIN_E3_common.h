/**
 * Marlin 3D Printer Firmware
 * Copyright (c) 2020 MarlinFirmware [https://github.com/MarlinFirmware/Marlin]
 *
 * Based on Sprinter and grbl.
 * Copyright (c) 2011 Camiel Gubbels / Erik van der Zalm
 *
 * This program is free software: you can redistribute it and/or modify
 * it under the terms of the GNU General Public License as published by
 * the Free Software Foundation, either version 3 of the License, or
 * (at your option) any later version.
 *
 * This program is distributed in the hope that it will be useful,
 * but WITHOUT ANY WARRANTY; without even the implied warranty of
 * MERCHANTABILITY or FITNESS FOR A PARTICULAR PURPOSE.  See the
 * GNU General Public License for more details.
 *
 * You should have received a copy of the GNU General Public License
 * along with this program.  If not, see <https://www.gnu.org/licenses/>.
 *
 */
#pragma once

/**
 * MKS Robin E3 & E3D (STM32F103RCT6) common board pin assignments
 */

#include "env_validate.h"

#define BOARD_WEBSITE_URL "github.com/makerbase-mks"

#define BOARD_NO_NATIVE_USB
#define USES_DIAG_JUMPERS

//#define DISABLE_DEBUG
#define DISABLE_JTAG

//
// EEPROM
//
#if ANY(NO_EEPROM_SELECTED, FLASH_EEPROM_EMULATION)
  #define FLASH_EEPROM_EMULATION
  #define EEPROM_PAGE_SIZE     (0x800U)           // 2K
  #define EEPROM_START_ADDRESS (0x8000000UL + (STM32_FLASH_SIZE) * 1024UL - (EEPROM_PAGE_SIZE) * 2UL)
  #define MARLIN_EEPROM_SIZE    EEPROM_PAGE_SIZE  // 2K
#endif

//
// Servos
//
#define SERVO0_PIN                          PA3

//
// Limit Switches
//
#define X_STOP_PIN                          PA12
#define Y_STOP_PIN                          PA11
#define Z_STOP_PIN                          PC6

//
// Z Probe
//
#ifndef Z_MIN_PROBE_PIN
  #define Z_MIN_PROBE_PIN                   PB1
#endif

//
// Steppers
//
#define X_STEP_PIN                          PC0
#define X_DIR_PIN                           PB2
#define X_ENABLE_PIN                        PC13

#define Y_STEP_PIN                          PC2
#define Y_DIR_PIN                           PB9
#define Y_ENABLE_PIN                        PB12

#ifndef Z_STEP_PIN
  #define Z_STEP_PIN                        PB7
#endif
#ifndef Z_DIR_PIN
  #define Z_DIR_PIN                         PB6
#endif
#define Z_ENABLE_PIN                        PB8

#define E0_STEP_PIN                         PB4
#define E0_DIR_PIN                          PB3
#define E0_ENABLE_PIN                       PB5

#if HAS_TMC_UART
  /**
   * TMC2208/TMC2209 stepper drivers
   *
   * Hardware serial communication ports.
   * If undefined software serial is used according to the pins below
   */
  //#define X_HARDWARE_SERIAL  MSerial1
  //#define Y_HARDWARE_SERIAL  MSerial1
  //#define Z_HARDWARE_SERIAL  MSerial1
  //#define E0_HARDWARE_SERIAL MSerial1

  #define X_SERIAL_TX_PIN                   PC7
  #define X_SERIAL_RX_PIN                   PC7

  #define Y_SERIAL_TX_PIN                   PD2
  #define Y_SERIAL_RX_PIN                   PD2

  #define Z_SERIAL_TX_PIN                   PC12
  #define Z_SERIAL_RX_PIN                   PC12

  #define E0_SERIAL_TX_PIN                  PC11
  #define E0_SERIAL_RX_PIN                  PC11

  // Reduce baud rate to improve software serial reliability
  #ifndef TMC_BAUD_RATE
    #define TMC_BAUD_RATE                  19200
  #endif

#endif // HAS_TMC_UART

//
// Heaters 0,1 / Fans / Bed
//
#define HEATER_0_PIN                        PC9
#define FAN0_PIN                            PA8
#define HEATER_BED_PIN                      PC8

//
// Temperature Sensors
//
#define TEMP_BED_PIN                        PA1   // TB
#define TEMP_0_PIN                          PA0   // TH1

#define FIL_RUNOUT_PIN                      PB10  // MT_DET

//
// Power Supply Control
//
#if ENABLED(MKS_PWC)
  #define PS_ON_PIN                         PA14  // PW_OFF
  #define KILL_PIN                          PB10  // PW_DET
  #define KILL_PIN_STATE                    HIGH
#endif

/**
 *                ------                                    ------                                  ------
 *  (BEEPER) PC1 | 1  2 | PC3 (BTN_ENC)        (MISO) PB14 | 1  2 | PB13 (SD_SCK)    (BEEPER) PC1  | 1  2 | PC3 (BTN_ENC)
 *  (LCD_EN) PA4 | 3  4 | PA5 (LCD_RS)      (BTN_EN1) PB11 | 3  4 | PA15 (SD_SS)    (BTN_EN1) PB11 | 3  4 | RESET
 *  (LCD_D4) PA6   5  6 | PA7 (LCD_D5)      (BTN_EN2)  PB0   5  6 | PB15 (SD_MOSI)  (BTN_EN2) PB0    5  6 | PA6  (LCD_D4)
 *  (LCD_D6) PC4 | 7  8 | PC5 (LCD_D7)    (SD_DETECT) PC10 | 7  8 | RESET            (LCD_RS) PA5  | 7  8 | PA4  (LCD_EN)
 *           GND | 9 10 | 5V                           GND | 9 10 | --                         GND | 9 10 | 5V
 *                ------                                    ------                                  ------
 *                 EXP1                                      EXP2                                "Ender-3 EXP1"
 */
#define EXP1_01_PIN                         PC1
#define EXP1_02_PIN                         PC3
#define EXP1_03_PIN                         PA4
#define EXP1_04_PIN                         PA5
#define EXP1_05_PIN                         PA6
#define EXP1_06_PIN                         PA7
#define EXP1_07_PIN                         PC4
#define EXP1_08_PIN                         PC5

#define EXP2_01_PIN                         PB14
#define EXP2_02_PIN                         PB13
#define EXP2_03_PIN                         PB11
#define EXP2_04_PIN                         PA15
#define EXP2_05_PIN                         PB0
#define EXP2_06_PIN                         PB15
#define EXP2_07_PIN                         PC10
#define EXP2_08_PIN                         -1    // RESET

// "Ender-3 EXP1"
#define EXP3_01_PIN                         PC1
#define EXP3_02_PIN                         PC3
#define EXP3_03_PIN                         PB11
#define EXP3_04_PIN                         -1    // RESET
#define EXP3_05_PIN                         PB0
#define EXP3_06_PIN                         PA6
#define EXP3_07_PIN                         PA5
#define EXP3_08_PIN                         PA4

#if HAS_WIRED_LCD

  #define BEEPER_PIN                 EXP1_01_PIN
  #define BTN_ENC                    EXP1_02_PIN
  #define LCD_PINS_EN                EXP1_03_PIN
  #define LCD_PINS_RS                EXP1_04_PIN
  #define BTN_EN1                    EXP2_03_PIN
  #define BTN_EN2                    EXP2_05_PIN

  // MKS MINI12864 and MKS LCD12864B; If using MKS LCD12864A (Need to remove RPK2 resistor)
  #if ENABLED(MKS_MINI_12864)

    #define LCD_BACKLIGHT_PIN               -1
    #define LCD_RESET_PIN                   -1
    #define DOGLCD_A0                EXP1_07_PIN
    #define DOGLCD_CS                EXP1_06_PIN
    #define DOGLCD_SCK               EXP2_02_PIN
    #define DOGLCD_MOSI              EXP2_06_PIN

  #elif ENABLED(FYSETC_MINI_12864_2_1)
<<<<<<< HEAD

    #define LCD_PINS_DC              EXP1_04_PIN
    #define DOGLCD_CS                EXP1_03_PIN
    #define DOGLCD_A0                LCD_PINS_DC
    #define LCD_BACKLIGHT_PIN               -1
    #define LCD_RESET_PIN            EXP1_05_PIN
    #define NEOPIXEL_PIN             EXP1_06_PIN
    #define DOGLCD_MOSI              EXP2_06_PIN
    #define DOGLCD_SCK               EXP2_02_PIN
    #define FORCE_SOFT_SPI
    #define SOFTWARE_SPI
    //#define LCD_SCREEN_ROTATE              180  // 0, 90, 180, 270
=======
>>>>>>> b6911781

    #define LCD_PINS_DC              EXP1_04_PIN
    #define DOGLCD_CS                EXP1_03_PIN
    #define DOGLCD_A0                LCD_PINS_DC
    #define LCD_BACKLIGHT_PIN               -1
    #define LCD_RESET_PIN            EXP1_05_PIN
    #define NEOPIXEL_PIN             EXP1_06_PIN
    #define DOGLCD_MOSI              EXP2_06_PIN
    #define DOGLCD_SCK               EXP2_02_PIN
    #define FORCE_SOFT_SPI
    #define SOFTWARE_SPI
    //#define LCD_SCREEN_ROTATE              180  // 0, 90, 180, 270

  #else // !FYSETC_MINI_12864_2_1

    #define LCD_PINS_D4              EXP1_05_PIN
    #if IS_ULTIPANEL
      #define LCD_PINS_D5            EXP1_06_PIN
      #define LCD_PINS_D6            EXP1_07_PIN
      #define LCD_PINS_D7            EXP1_08_PIN

      #if !defined(BTN_ENC_EN) && ENABLED(REPRAP_DISCOUNT_FULL_GRAPHIC_SMART_CONTROLLER)
        #define BTN_ENC_EN           LCD_PINS_D7  // Detect the presence of the encoder
      #endif

    #endif

  #endif // !FYSETC_MINI_12864_2_1

#endif // HAS_WIRED_LCD

// Alter timing for graphical display
#if IS_U8GLIB_ST7920
  #ifndef BOARD_ST7920_DELAY_1
    #define BOARD_ST7920_DELAY_1             125
  #endif
  #ifndef BOARD_ST7920_DELAY_2
    #define BOARD_ST7920_DELAY_2             125
  #endif
  #ifndef BOARD_ST7920_DELAY_3
    #define BOARD_ST7920_DELAY_3             125
  #endif
#endif

// LED driving pin
#ifndef NEOPIXEL_PIN
  #define NEOPIXEL_PIN                      PA2
#endif

//
// SD Card
//
#define SDCARD_CONNECTION                ONBOARD
#define SPI_DEVICE                             2  // Maple
#define ONBOARD_SPI_DEVICE                     2
#define SDSS                           SD_SS_PIN
#define ONBOARD_SD_CS_PIN              SD_SS_PIN
<<<<<<< HEAD
#define SD_DETECT_PIN                       PC10  // EXP2_07_PIN
=======
#define SD_DETECT_PIN                EXP2_07_PIN
>>>>>>> b6911781
#define NO_SD_HOST_DRIVE

// TODO: This is the only way to set SPI for SD on STM32 (for now)
#define ENABLE_SPI2
#define SD_SCK_PIN                   EXP2_02_PIN
#define SD_MISO_PIN                  EXP2_01_PIN
#define SD_MOSI_PIN                  EXP2_06_PIN
#define SD_SS_PIN                    EXP2_04_PIN<|MERGE_RESOLUTION|>--- conflicted
+++ resolved
@@ -200,7 +200,6 @@
     #define DOGLCD_MOSI              EXP2_06_PIN
 
   #elif ENABLED(FYSETC_MINI_12864_2_1)
-<<<<<<< HEAD
 
     #define LCD_PINS_DC              EXP1_04_PIN
     #define DOGLCD_CS                EXP1_03_PIN
@@ -213,20 +212,6 @@
     #define FORCE_SOFT_SPI
     #define SOFTWARE_SPI
     //#define LCD_SCREEN_ROTATE              180  // 0, 90, 180, 270
-=======
->>>>>>> b6911781
-
-    #define LCD_PINS_DC              EXP1_04_PIN
-    #define DOGLCD_CS                EXP1_03_PIN
-    #define DOGLCD_A0                LCD_PINS_DC
-    #define LCD_BACKLIGHT_PIN               -1
-    #define LCD_RESET_PIN            EXP1_05_PIN
-    #define NEOPIXEL_PIN             EXP1_06_PIN
-    #define DOGLCD_MOSI              EXP2_06_PIN
-    #define DOGLCD_SCK               EXP2_02_PIN
-    #define FORCE_SOFT_SPI
-    #define SOFTWARE_SPI
-    //#define LCD_SCREEN_ROTATE              180  // 0, 90, 180, 270
 
   #else // !FYSETC_MINI_12864_2_1
 
@@ -272,11 +257,7 @@
 #define ONBOARD_SPI_DEVICE                     2
 #define SDSS                           SD_SS_PIN
 #define ONBOARD_SD_CS_PIN              SD_SS_PIN
-<<<<<<< HEAD
-#define SD_DETECT_PIN                       PC10  // EXP2_07_PIN
-=======
 #define SD_DETECT_PIN                EXP2_07_PIN
->>>>>>> b6911781
 #define NO_SD_HOST_DRIVE
 
 // TODO: This is the only way to set SPI for SD on STM32 (for now)
