--- conflicted
+++ resolved
@@ -301,11 +301,8 @@
   #define TFT_BACKLIGHT_PIN                 PD13
 
   #define LCD_USE_DMA_FSMC                        // Use DMA transfers to send data to the TFT
-<<<<<<< HEAD
-=======
   #define FSMC_DMA_DEV                      DMA2
   #define FSMC_DMA_CHANNEL               DMA_CH5
->>>>>>> b6911781
 
   #define FSMC_CS_PIN                       PD7   // NE4
   #define FSMC_RS_PIN                       PD11  // A0
