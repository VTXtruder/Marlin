--- conflicted
+++ resolved
@@ -89,9 +89,5 @@
 //
 #define LED_PIN                             PC13
 #define SDSS                                PA3
-<<<<<<< HEAD
 #define TFTGLCD_CS                          PA4
-=======
-#define TFTGLCD_CS                          PA4
-#define SD_DETECT_PIN                       PC14
->>>>>>> 082fce5e
+#define SD_DETECT_PIN                       PC14