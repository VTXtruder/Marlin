/**
 * Marlin 3D Printer Firmware
 * Copyright (c) 2020 MarlinFirmware [https://github.com/MarlinFirmware/Marlin]
 *
 * Based on Sprinter and grbl.
 * Copyright (c) 2011 Camiel Gubbels / Erik van der Zalm
 *
 * This program is free software: you can redistribute it and/or modify
 * it under the terms of the GNU General Public License as published by
 * the Free Software Foundation, either version 3 of the License, or
 * (at your option) any later version.
 *
 * This program is distributed in the hope that it will be useful,
 * but WITHOUT ANY WARRANTY; without even the implied warranty of
 * MERCHANTABILITY or FITNESS FOR A PARTICULAR PURPOSE.  See the
 * GNU General Public License for more details.
 *
 * You should have received a copy of the GNU General Public License
 * along with this program.  If not, see <https://www.gnu.org/licenses/>.
 *
 */
#pragma once

#include "env_validate.h"

#define BOARD_INFO_NAME   "FLY_MINI"
#define BOARD_WEBSITE_URL "github.com/FLYmaker/FLY-MINI"
#define DISABLE_JTAG

//
// Flash EEPROM Emulation
//
#if ANY(NO_EEPROM_SELECTED, FLASH_EEPROM_EMULATION)
  #define FLASH_EEPROM_EMULATION
  #define EEPROM_PAGE_SIZE     0x800 // 2K
  #define EEPROM_START_ADDRESS (0x8000000 + 256 * 1024 - 2 * EEPROM_PAGE_SIZE) // 256K firmware space
  #define MARLIN_EEPROM_SIZE   EEPROM_PAGE_SIZE
#endif

//
// Servos
//
#define SERVO0_PIN                          PA8

//
// Limit Switches
//
#define X_MIN_PIN                           PC12
#define X_MAX_PIN                           PC11
#define Y_MIN_PIN                           PC10
#define Y_MAX_PIN                           PA15
#define Z_MIN_PIN                           PA14
#define Z_MAX_PIN                           PA13

//
// Steppers
//
#define X_STEP_PIN                          PB1
#define X_DIR_PIN                           PB2
#define X_ENABLE_PIN                        PB10
#ifndef X_CS_PIN
  #define X_CS_PIN                          PB0
#endif

#define Y_STEP_PIN                          PA2
#define Y_DIR_PIN                           PC4
#define Y_ENABLE_PIN                        PC5
#ifndef Y_CS_PIN
  #define Y_CS_PIN                          PA7
#endif

#define Z_STEP_PIN                          PA3
#define Z_DIR_PIN                           PA5
#define Z_ENABLE_PIN                        PA6
#ifndef Z_CS_PIN
  #define Z_CS_PIN                          PA4
#endif

#define E0_STEP_PIN                         PA1
#define E0_DIR_PIN                          PC3
#define E0_ENABLE_PIN                       PA0
#ifndef E0_CS_PIN
  #define E0_CS_PIN                         PC2
#endif

#ifndef TMC_SPI_MOSI
  #define TMC_SPI_MOSI               EXP2_06_PIN
#endif
#ifndef TMC_SPI_MISO
  #define TMC_SPI_MISO               EXP2_01_PIN
#endif
#ifndef TMC_SPI_SCK
  #define TMC_SPI_SCK                EXP2_02_PIN
#endif

#if HAS_TMC_UART
  #define X_SERIAL_TX_PIN                   PB0
  #define X_SERIAL_RX_PIN        X_SERIAL_TX_PIN
  #define Y_SERIAL_TX_PIN                   PA7
  #define Y_SERIAL_RX_PIN        Y_SERIAL_TX_PIN
  #define Z_SERIAL_TX_PIN                   PA4
  #define Z_SERIAL_RX_PIN        Z_SERIAL_TX_PIN
  #define E0_SERIAL_TX_PIN                  PC2
  #define E0_SERIAL_RX_PIN      E0_SERIAL_TX_PIN
#endif

//
// Heaters / Fans
//
#define HEATER_0_PIN                        PC6
#define HEATER_BED_PIN                      PC7
#ifndef FAN0_PIN
  #define FAN0_PIN                          PC8
#endif
#define FAN1_PIN                            PC9

//
// Temperature Sensors
//
#define TEMP_BED_PIN                        PC0   // Analog Input
#define TEMP_0_PIN                          PC1   // Analog Input

/**               ------                                        ------
 * (BEEPER) PC14 | 1  2 | PC13 (BTN_ENC)      (MISO)      PB14 | 1  2 | PB13 (SD_SCK)
 * (LCD_EN) PB9  | 3  4 | PB8  (LCD_RS)       (BTN_EN1)   PB3  | 3  4 | PB12 (SD_CS2)
 * (LCD_D4) PB7    5  6 | PB6  (LCD_D5)       (BTN_EN2)   PD2    5  6 | PB15 (SD_MOSI)
 * (LCD_D6) PB5  | 7  8 | PB4  (LCD_D7)       (SD_DETECT) PB11 | 7  8 | RESET
 *           GND | 9 10 | 5V                               GND | 9 10 | --
 *                ------                                        ------
 *                 EXP1                                          EXP2
 */
#define EXP1_01_PIN                         PC14
#define EXP1_02_PIN                         PC13
#define EXP1_03_PIN                         PB9
#define EXP1_04_PIN                         PB8
#define EXP1_05_PIN                         PB7
#define EXP1_06_PIN                         PB6
#define EXP1_07_PIN                         PB5
#define EXP1_08_PIN                         PB4

#define EXP2_01_PIN                         PB14
#define EXP2_02_PIN                         PB13
#define EXP2_03_PIN                         PB3
#define EXP2_04_PIN                         PB12
#define EXP2_05_PIN                         PD2
#define EXP2_06_PIN                         PB15
#define EXP2_07_PIN                         PB11
#define EXP2_08_PIN                         -1    // RESET

//
// LCD / Controller
//
<<<<<<< HEAD
#if HAS_WIRED_LCD

  #define SPI_DEVICE                           2  // Maple
  #define SD_SS_PIN                  EXP2_04_PIN
  #define SD_SCK_PIN                 EXP2_02_PIN
  #define SD_MISO_PIN                EXP2_01_PIN
  #define SD_MOSI_PIN                EXP2_06_PIN

=======

#if HAS_WIRED_LCD

  #define SPI_DEVICE                           2  // Maple
  #define SD_SS_PIN                  EXP2_04_PIN
  #define SD_SCK_PIN                 EXP2_02_PIN
  #define SD_MISO_PIN                EXP2_01_PIN
  #define SD_MOSI_PIN                EXP2_06_PIN

>>>>>>> b6911781
  #define SDSS                         SD_SS_PIN
  #define SD_DETECT_PIN              EXP2_07_PIN

  #define BEEPER_PIN                 EXP1_01_PIN

  #define LCD_PINS_RS                EXP1_04_PIN
  #define LCD_PINS_EN                EXP1_03_PIN
  #define LCD_PINS_D4                EXP1_05_PIN
  #define LCD_PINS_D5                EXP1_06_PIN
  #define LCD_PINS_D6                EXP1_07_PIN
  #define LCD_PINS_D7                EXP1_08_PIN

  #define BTN_EN1                    EXP2_05_PIN
  #define BTN_EN2                    EXP2_03_PIN
  #define BTN_ENC                    EXP1_02_PIN

  #if ENABLED(REPRAP_DISCOUNT_FULL_GRAPHIC_SMART_CONTROLLER)
    #define BTN_ENC_EN               LCD_PINS_D7  // Detect the presence of the encoder
  #endif

  // Alter timing for graphical display
  #if IS_U8GLIB_ST7920
    #define BOARD_ST7920_DELAY_1              96
    #define BOARD_ST7920_DELAY_2              48
    #define BOARD_ST7920_DELAY_3             715
  #endif

#endif // HAS_WIRED_LCD<|MERGE_RESOLUTION|>--- conflicted
+++ resolved
@@ -150,16 +150,6 @@
 //
 // LCD / Controller
 //
-<<<<<<< HEAD
-#if HAS_WIRED_LCD
-
-  #define SPI_DEVICE                           2  // Maple
-  #define SD_SS_PIN                  EXP2_04_PIN
-  #define SD_SCK_PIN                 EXP2_02_PIN
-  #define SD_MISO_PIN                EXP2_01_PIN
-  #define SD_MOSI_PIN                EXP2_06_PIN
-
-=======
 
 #if HAS_WIRED_LCD
 
@@ -169,7 +159,6 @@
   #define SD_MISO_PIN                EXP2_01_PIN
   #define SD_MOSI_PIN                EXP2_06_PIN
 
->>>>>>> b6911781
   #define SDSS                         SD_SS_PIN
   #define SD_DETECT_PIN              EXP2_07_PIN
 
