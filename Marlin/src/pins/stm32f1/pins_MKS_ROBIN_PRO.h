--- conflicted
+++ resolved
@@ -219,28 +219,6 @@
   #error "No custom SD drive cable defined for this board."
 #endif
 
-<<<<<<< HEAD
-//
-// TFT with FSMC interface
-//
-#if HAS_FSMC_TFT
-  /**
-   * Note: MKS Robin TFT screens use various TFT controllers.
-   * If the screen stays white, disable 'LCD_RESET_PIN'
-   * to let the bootloader init the screen.
-   */
-  #define TFT_RESET_PIN            LCD_RESET_PIN
-  #define TFT_BACKLIGHT_PIN    LCD_BACKLIGHT_PIN
-
-  #define FSMC_CS_PIN                       PD7   // NE4
-  #define FSMC_RS_PIN                       PD11  // A0
-  #define LCD_USE_DMA_FSMC                        // Use DMA transfers to send data to the TFT
-  #define TFT_CS_PIN                 FSMC_CS_PIN
-  #define TFT_RS_PIN                 FSMC_RS_PIN
-
-  #define LCD_RESET_PIN                     PC6
-  #define LCD_BACKLIGHT_PIN                 PD13
-=======
 /**               ------                                      ------
  * (BEEPER) PC5  | 1  2 | PG2  (BTN_ENC)         (MISO) PB14 | 1  2 | PB13 (SCK)
  * (LCD_EN) PG0  | 3  4 | PG1  (LCD_RS)       (BTN_EN1) PG5  | 3  4 | PG6  (SD_SS)
@@ -347,24 +325,16 @@
   #define LCD_BACKLIGHT_PIN          FSMC_24_PIN
 
   #define TFT_BUFFER_WORDS                 14400
->>>>>>> b6911781
 
   #define TFT_BUFFER_WORDS                 14400
 
   #if NEED_TOUCH_PINS
     #define TOUCH_BUTTONS_HW_SPI
     #define TOUCH_BUTTONS_HW_SPI_DEVICE        2
-<<<<<<< HEAD
-    #define TOUCH_CS_PIN                    PA7   // SPI2_NSS
-    #define TOUCH_SCK_PIN                   PB13  // SPI2_SCK
-    #define TOUCH_MISO_PIN                  PB14  // SPI2_MISO
-    #define TOUCH_MOSI_PIN                  PB15  // SPI2_MOSI
-=======
     #define TOUCH_CS_PIN             FSMC_31_PIN  // SPI2_NSS
     #define TOUCH_SCK_PIN            FSMC_29_PIN  // SPI2_SCK
     #define TOUCH_MISO_PIN           FSMC_25_PIN  // SPI2_MISO
     #define TOUCH_MOSI_PIN           FSMC_27_PIN  // SPI2_MOSI
->>>>>>> b6911781
   #else
     #define BEEPER_PIN               FSMC_28_PIN
     #define BTN_ENC                  EXP1_02_PIN
@@ -380,21 +350,12 @@
 
 #elif HAS_WIRED_LCD
 
-<<<<<<< HEAD
-  #define BEEPER_PIN                        PC5
-  #define BTN_ENC                           PG2
-  #define LCD_PINS_EN                       PG0
-  #define LCD_PINS_RS                       PG1
-  #define BTN_EN1                           PG5
-  #define BTN_EN2                           PG4
-=======
   #define BEEPER_PIN                 EXP1_01_PIN
   #define BTN_ENC                    EXP1_02_PIN
   #define LCD_PINS_EN                EXP1_03_PIN
   #define LCD_PINS_RS                EXP1_04_PIN
   #define BTN_EN1                    EXP2_03_PIN
   #define BTN_EN2                    EXP2_05_PIN
->>>>>>> b6911781
 
   // MKS MINI12864 and MKS LCD12864B. If using MKS LCD12864A (Need to remove RPK2 resistor)
   #if ANY(ENDER2_STOCKDISPLAY, MKS_MINI_12864)
