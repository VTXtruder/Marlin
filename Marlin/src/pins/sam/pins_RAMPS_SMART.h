--- conflicted
+++ resolved
@@ -95,10 +95,7 @@
 //
 // LCD / Controller
 //
-<<<<<<< HEAD
-=======
 
->>>>>>> b6911781
 #if ENABLED(AZSMZ_12864)
 
   // Support for AZSMZ 12864 LCD with SD Card 3D printer smart controller control panel
