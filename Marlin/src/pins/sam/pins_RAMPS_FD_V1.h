--- conflicted
+++ resolved
@@ -134,13 +134,9 @@
 #define SDSS                                   4
 #define LED_PIN                               13
 
-<<<<<<< HEAD
-/**        ------                     ------
-=======
 /**
  *                RAMPS-FD LCD adapter
  *         ------                     ------
->>>>>>> b6911781
  *     37 | 1  2 | 35      (MISO) 50 | 1  2 | 76 (SCK)
  *     29 | 3  4 | 27       (EN2) 31 | 3  4 |  4 (SD_SS)
  *     25   5  6 | 23       (EN1) 33   5  6 | 75 (MOSI)
