--- conflicted
+++ resolved
@@ -176,19 +176,11 @@
 bool pin_is_protected(const pin_t pin);
 
 static void print_input_or_output(const bool isout) {
-<<<<<<< HEAD
-  SERIAL_ECHO(isout ? F("Output ") : F("Input  "));
-}
-
-static void print_pin_state(const bool state) {
-  SERIAL_ECHO(state ? F("HIGH") : F("LOW"));
-=======
   SERIAL_ECHOF(isout ? F("Output ") : F("Input  "));
 }
 
 static void print_pin_state(const bool state) {
   SERIAL_ECHOF(state ? F("HIGH") : F("LOW"));
->>>>>>> b6911781
 }
 
 // pretty report with PWM info
@@ -216,11 +208,7 @@
   for (uint8_t x = 0; x < COUNT(pin_array); ++x)  {    // scan entire array and report all instances of this pin
     if (GET_ARRAY_PIN(x) == pin) {
       if (!found) {    // report digital and analog pin number only on the first time through
-<<<<<<< HEAD
-        if (start_string) SERIAL_ECHO(start_string);
-=======
         if (start_string) SERIAL_ECHOF(start_string);
->>>>>>> b6911781
         SERIAL_ECHOPGM("PIN: ");
         PRINT_PIN(pin);
         print_port(pin);
@@ -268,11 +256,7 @@
   } // end of for loop
 
   if (!found) {
-<<<<<<< HEAD
-    if (start_string) SERIAL_ECHO(start_string);
-=======
     if (start_string) SERIAL_ECHOF(start_string);
->>>>>>> b6911781
     SERIAL_ECHOPGM("PIN: ");
     PRINT_PIN(pin);
     print_port(pin);
