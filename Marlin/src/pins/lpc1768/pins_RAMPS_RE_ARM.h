--- conflicted
+++ resolved
@@ -395,11 +395,7 @@
       #define DOGLCD_A0                    P2_06  // (59) J3-8 & AUX-2
     #endif
 
-<<<<<<< HEAD
-    #define LCD_BACKLIGHT_PIN              P0_16  //(16) J3-7 & AUX-4 - only used on DOGLCD controllers
-=======
     #define LCD_BACKLIGHT_PIN              P0_16  // (16) J3-7 & AUX-4 - only used on DOGLCD controllers
->>>>>>> b6911781
     #define LCD_PINS_EN                    P0_18  // (51) (MOSI) J3-10 & AUX-3
     #define LCD_PINS_D4                    P0_15  // (52) (SCK)  J3-9 & AUX-3
     #if IS_ULTIPANEL
@@ -414,11 +410,7 @@
 
   #if ENABLED(MINIPANEL)
     //#define LCD_SCREEN_ROTATE              180  // 0, 90, 180, 270
-<<<<<<< HEAD
- #endif
-=======
-  #endif
->>>>>>> b6911781
+  #endif
 
 #endif // HAS_WIRED_LCD
 
