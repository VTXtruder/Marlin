/**
 * Marlin 3D Printer Firmware
 * Copyright (c) 2020 MarlinFirmware [https://github.com/MarlinFirmware/Marlin]
 *
 * Based on Sprinter and grbl.
 * Copyright (c) 2011 Camiel Gubbels / Erik van der Zalm
 *
 * This program is free software: you can redistribute it and/or modify
 * it under the terms of the GNU General Public License as published by
 * the Free Software Foundation, either version 3 of the License, or
 * (at your option) any later version.
 *
 * This program is distributed in the hope that it will be useful,
 * but WITHOUT ANY WARRANTY; without even the implied warranty of
 * MERCHANTABILITY or FITNESS FOR A PARTICULAR PURPOSE.  See the
 * GNU General Public License for more details.
 *
 * You should have received a copy of the GNU General Public License
 * along with this program.  If not, see <https://www.gnu.org/licenses/>.
 *
 */
#pragma once

/**
 * BigTreeTech SKR 1.3 pin assignments
 * Schematic: https://green-candy.osdn.jp/external/MarlinFW/board_schematics/BTT%20SKR%20V1.3/SKR-V1.3-SCH.pdf
 * Origin: https://github.com/bigtreetech/BIGTREETECH-SKR-V1.3/blob/master/BTT%20SKR%20V1.3/hardware/SKR-V1.3-SCH.pdf
 */

#define BOARD_INFO_NAME "BTT SKR V1.3"

#define LPC1768_IS_SKRV1_3
#define USES_DIAG_JUMPERS

//
// Trinamic Stallguard pins
//
#define X_DIAG_PIN                         P1_29  // X-
#define Y_DIAG_PIN                         P1_27  // Y-
#define Z_DIAG_PIN                         P1_25  // Z-
#define E0_DIAG_PIN                        P1_28  // X+
#define E1_DIAG_PIN                        P1_26  // Y+

//
// Limit Switches
//
#ifdef X_STALL_SENSITIVITY
  #define X_STOP_PIN                  X_DIAG_PIN
  #if X_HOME_TO_MIN
    #define X_MAX_PIN                      P1_28  // X+
  #else
    #define X_MIN_PIN                      P1_28  // X+
  #endif
#else
  #define X_MIN_PIN                        P1_29  // X-
  #define X_MAX_PIN                        P1_28  // X+
#endif

#ifdef Y_STALL_SENSITIVITY
  #define Y_STOP_PIN                  Y_DIAG_PIN
  #if Y_HOME_TO_MIN
    #define Y_MAX_PIN                      P1_26  // Y+
  #else
    #define Y_MIN_PIN                      P1_26  // Y+
  #endif
#else
  #define Y_MIN_PIN                        P1_27  // Y-
  #define Y_MAX_PIN                        P1_26  // Y+
#endif

#ifdef Z_STALL_SENSITIVITY
  #define Z_STOP_PIN                  Z_DIAG_PIN
  #if Z_HOME_TO_MIN
    #define Z_MAX_PIN                      P1_24  // Z+
  #else
    #define Z_MIN_PIN                      P1_24  // Z+
  #endif
#else
  #define Z_MIN_PIN                        P1_25  // Z-
  #define Z_MAX_PIN                        P1_24  // Z+
#endif

#define ONBOARD_ENDSTOPPULLUPS                    // Board has built-in pullups

//
// Servos
//
#ifndef SERVO0_PIN
  #define SERVO0_PIN                       P2_00
#endif

//
// Z Probe (when not Z_MIN_PIN)
//
#ifndef Z_MIN_PROBE_PIN
  #define Z_MIN_PROBE_PIN                  P1_24
#endif

//
// Probe enable
//
#if ENABLED(PROBE_ENABLE_DISABLE) && !defined(PROBE_ENABLE_PIN)
  #define PROBE_ENABLE_PIN            SERVO0_PIN
#endif

//
// Filament Runout Sensor
//
#ifndef FIL_RUNOUT_PIN
  #define FIL_RUNOUT_PIN                   P1_28
#endif

//
// Steppers
//
#define X_STEP_PIN                         P2_02
#define X_DIR_PIN                          P2_06
#define X_ENABLE_PIN                       P2_01
#ifndef X_CS_PIN
  #define X_CS_PIN                         P1_17
#endif

#define Y_STEP_PIN                         P0_19
#define Y_DIR_PIN                          P0_20
#define Y_ENABLE_PIN                       P2_08
#ifndef Y_CS_PIN
  #define Y_CS_PIN                         P1_15
#endif

#define Z_STEP_PIN                         P0_22
#define Z_DIR_PIN                          P2_11
#define Z_ENABLE_PIN                       P0_21
#ifndef Z_CS_PIN
  #define Z_CS_PIN                         P1_10
#endif

#define E0_STEP_PIN                        P2_13
#define E0_DIR_PIN                         P0_11
#define E0_ENABLE_PIN                      P2_12
#ifndef E0_CS_PIN
  #define E0_CS_PIN                        P1_08
#endif

#ifndef E1_CS_PIN
  #define E1_CS_PIN                        P1_01
#endif

//
// Default pins for TMC software SPI
//
#ifndef TMC_SPI_MOSI
  #define TMC_SPI_MOSI                     P4_28
#endif
#ifndef TMC_SPI_MISO
  #define TMC_SPI_MISO                     P0_05
#endif
#ifndef TMC_SPI_SCK
  #define TMC_SPI_SCK                      P0_04
#endif

#if HAS_TMC_UART
  /**
   * TMC2208/TMC2209 stepper drivers
   *
   * Hardware serial communication ports.
   * If undefined software serial is used according to the pins below
   */
  //#define X_HARDWARE_SERIAL  Serial1
  //#define X2_HARDWARE_SERIAL Serial1
  //#define Y_HARDWARE_SERIAL  Serial1
  //#define Y2_HARDWARE_SERIAL Serial1
  //#define Z_HARDWARE_SERIAL  Serial1
  //#define Z2_HARDWARE_SERIAL Serial1
  //#define E0_HARDWARE_SERIAL Serial1
  //#define E1_HARDWARE_SERIAL Serial1
  //#define E2_HARDWARE_SERIAL Serial1
  //#define E3_HARDWARE_SERIAL Serial1
  //#define E4_HARDWARE_SERIAL Serial1

  #define X_SERIAL_TX_PIN                  P4_29
  #define X_SERIAL_RX_PIN                  P1_17

  #define Y_SERIAL_TX_PIN                  P1_16
  #define Y_SERIAL_RX_PIN                  P1_15

  #define Z_SERIAL_TX_PIN                  P1_14
  #define Z_SERIAL_RX_PIN                  P1_10

  #define E0_SERIAL_TX_PIN                 P1_09
  #define E0_SERIAL_RX_PIN                 P1_08

  #define E1_SERIAL_TX_PIN                 P1_04
  #define E1_SERIAL_RX_PIN                 P1_01

  // Reduce baud rate to improve software serial reliability
  #ifndef TMC_BAUD_RATE
    #define TMC_BAUD_RATE                  19200
  #endif

#endif // HAS_TMC_UART

/**
 *                 ------                                     ------
 *  (BEEPER) 1.30 | 1  2 | 0.28 (BTN_ENC)        (MISO) 0.17 | 1  2 | 0.15 (SCK)
 *  (LCD_EN) 1.18 | 3  4 | 1.19  (LCD_RS)     (BTN_EN1) 3.26 | 3  4 | 0.16 (SD_SS)
 *  (LCD_D4) 1.20   5  6 | 1.21  (LCD_D5)     (BTN_EN2) 3.25   5  6 | 0.18 (MOSI)
 *  (LCD_D6) 1.22 | 7  8 | 1.23  (LCD_D7)   (SD_DETECT) 1.31 | 7  8 | RESET
 *            GND | 9 10 | 5V                            GND | 9 10 | --
 *                 ------                                     ------
 *                  EXP1                                       EXP2
 */
#define EXP1_01_PIN                        P1_30
#define EXP1_02_PIN                        P0_28
#define EXP1_03_PIN                        P1_18
#define EXP1_04_PIN                        P1_19
#define EXP1_05_PIN                        P1_20
#define EXP1_06_PIN                        P1_21
#define EXP1_07_PIN                        P1_22
#define EXP1_08_PIN                        P1_23

#define EXP2_01_PIN                        P0_17
#define EXP2_02_PIN                        P0_15
#define EXP2_03_PIN                        P3_26
#define EXP2_04_PIN                        P0_16
#define EXP2_05_PIN                        P3_25
#define EXP2_06_PIN                        P0_18
#define EXP2_07_PIN                        P1_31
#define EXP2_08_PIN                        -1

#if HAS_WIRED_LCD
  #if ENABLED(ANET_FULL_GRAPHICS_LCD_ALT_WIRING)
    #error "ANET_FULL_GRAPHICS_LCD_ALT_WIRING only applies to the ANET 1.0 board."

  #elif ENABLED(ANET_FULL_GRAPHICS_LCD)

    #ifndef NO_CONTROLLER_CUSTOM_WIRING_WARNING
      #error "CAUTION! ANET_FULL_GRAPHICS_LCD requires wiring modifications. See 'pins_BTT_SKR_V1_3.h' for details. (Define NO_CONTROLLER_CUSTOM_WIRING_WARNING to suppress this warning.)"
    #endif

   /**
    * 1. Cut the tab off the LCD connector so it can be plugged into the "EXP1" connector the other way.
    * 2. Swap the LCD's +5V (Pin2) and GND (Pin1) wires. (This is the critical part!)
    * 3. Rewire the CLK Signal (LCD Pin9) to LCD Pin7. (LCD Pin9 remains open because it is open drain.)
    * 4. A wire is needed to connect the Reset switch at J3 (LCD Pin7) to EXP2 (Pin3) on the board.
    *
    * !!! If you are unsure, ask for help! Your motherboard may be damaged in some circumstances !!!
    *
    * The ANET_FULL_GRAPHICS_LCD connector plug:
    *
    *                  BEFORE                          AFTER
    *                  ------                          ------
    *           (CLK) | 1  2 | (BEEPER)      (BEEPER) |10  9 | --
    *              -- | 3  4 | (BTN_ENC)    (BTN_ENC) | 8  7 | (CLK)
    *           (SID)   5  6 | (BTN_EN1)    (BTN_EN1)   6  5 | (SID)
    *            (CS) | 7  8 | (BTN_EN2)    (BTN_EN2) | 4  3 | (CS)
    *             GND | 9 10 | 5V                 GND | 2  1 | 5V
    *                  ------                          ------
    *                   LCD                             LCD
    */

    #define LCD_PINS_RS              EXP1_08_PIN

    #define BTN_EN1                  EXP1_05_PIN
    #define BTN_EN2                  EXP1_07_PIN
    #define BTN_ENC                  EXP1_03_PIN
<<<<<<< HEAD

    #define LCD_PINS_EN              EXP1_06_PIN
    #define LCD_PINS_D4              EXP1_04_PIN

  #elif ENABLED(WYH_L12864)

    #ifndef NO_CONTROLLER_CUSTOM_WIRING_WARNING
      #error "CAUTION! WYH_L12864 requires wiring modifications. See 'pins_BTT_SKR_V1_3.h' for details. (Define NO_CONTROLLER_CUSTOM_WIRING_WARNING to suppress this warning.)"
    #endif

=======

    #define LCD_PINS_EN              EXP1_06_PIN
    #define LCD_PINS_D4              EXP1_04_PIN

  #elif ENABLED(WYH_L12864)

    #ifndef NO_CONTROLLER_CUSTOM_WIRING_WARNING
      #error "CAUTION! WYH_L12864 requires wiring modifications. See 'pins_BTT_SKR_V1_3.h' for details. (Define NO_CONTROLLER_CUSTOM_WIRING_WARNING to suppress this warning.)"
    #endif

>>>>>>> b6911781
    /**
     * 1. Cut the tab off the LCD connector so it can be plugged into the "EXP1" connector the other way.
     * 2. Swap the LCD's +5V (Pin2) and GND (Pin1) wires. (This is the critical part!)
     * 3. Swap the LCD's MOSI (Pin9) and empty (Pin10) wires because Pin9 is open drain.
     *
     * !!! If you are unsure, ask for help! Your motherboard may be damaged in some circumstances !!!
     *
     * The WYH_L12864 connector plug:
     *
     *                  BEFORE                      AFTER
     *                  ______                     ______
     *                 | 1  2 | (MOSI)     (MOSI) |10  9 | --
     *       (BTN_ENC) | 3  4 | (SCK)   (BTN_ENC) | 8  7 | (SCK)
     *       (BTN_EN1)   5  6 | (SID)   (BTN_EN1)   6  5 | (SID)
     *       (BTN_EN2) | 7  8 | (CS)    (BTN_EN2) | 4  3 | (CS)
     *              5V | 9 10 | GND           GND | 2  1 | 5V
     *                  ------                     ------
     *                   LCD                        LCD
     */
<<<<<<< HEAD
    #define BTN_EN1                  EXP1_05_PIN
    #define BTN_EN2                  EXP1_07_PIN
    #define BTN_ENC                  EXP1_03_PIN
=======
    #define BTN_ENC                  EXP1_03_PIN
    #define BTN_EN1                  EXP1_05_PIN
    #define BTN_EN2                  EXP1_07_PIN

>>>>>>> b6911781
    #define DOGLCD_CS                EXP1_08_PIN
    #define DOGLCD_A0                EXP1_06_PIN
    #define DOGLCD_SCK               EXP1_04_PIN
    #define DOGLCD_MOSI              EXP1_01_PIN
    #define LCD_BACKLIGHT_PIN              -1

  #elif ENABLED(CR10_STOCKDISPLAY)

    #define LCD_PINS_RS              EXP1_07_PIN

    #define BTN_EN1                  EXP1_03_PIN
    #define BTN_EN2                  EXP1_05_PIN
    #define BTN_ENC                  EXP1_02_PIN  // (58) open-drain

    #define LCD_PINS_EN              EXP1_08_PIN
    #define LCD_PINS_D4              EXP1_06_PIN

  #elif HAS_ADC_BUTTONS

    #error "ADC BUTTONS do not work unmodified on SKR 1.3, The ADC ports cannot take more than 3.3v."

  #elif HAS_SPI_TFT                               // Config for Classic UI (emulated DOGM) and Color UI

    #define SDCARD_CONNECTION            ONBOARD

    #define BEEPER_PIN               EXP1_01_PIN

    #define BTN_ENC                  EXP1_02_PIN
    #define BTN_EN1                  EXP2_03_PIN
    #define BTN_EN2                  EXP2_05_PIN

    #define TFT_A0_PIN                TFT_DC_PIN
<<<<<<< HEAD

    #ifndef TFT_WIDTH
      #define TFT_WIDTH                      480
    #endif
    #ifndef TFT_HEIGHT
      #define TFT_HEIGHT                     320
    #endif

=======

    #ifndef TFT_WIDTH
      #define TFT_WIDTH                      480
    #endif
    #ifndef TFT_HEIGHT
      #define TFT_HEIGHT                     320
    #endif

>>>>>>> b6911781
    #if ENABLED(BTT_TFT35_SPI_V1_0)

      /**
       *            ------                       ------
       *    BEEPER | 1  2 | LCD-BTN        MISO | 1  2 | CLK
       *    T_MOSI | 3  4 | T_CS       LCD-ENCA | 3  4 | TFTCS
       *     T_CLK | 5  6   T_MISO     LCD-ENCB | 5  6   MOSI
       *    PENIRQ | 7  8 | F_CS             RS | 7  8 | RESET
       *       GND | 9 10 | VCC             GND | 9 10 | NC
       *            ------                       ------
       *             EXP1                         EXP2
       *
       * 480x320, 3.5", SPI Display with Rotary Encoder.
       * Stock Display for the BIQU B1 SE Series.
       * Schematic: https://github.com/bigtreetech/TFT35-SPI/blob/master/v1/Hardware/BTT%20TFT35-SPI%20V1-SCH.pdf
       */
      #define TFT_CS_PIN             EXP2_04_PIN
      #define TFT_DC_PIN             EXP2_07_PIN

<<<<<<< HEAD
=======
      #define TFT_SCK_PIN            EXP2_02_PIN
      #define TFT_MISO_PIN           EXP2_01_PIN
      #define TFT_MOSI_PIN           EXP2_06_PIN

>>>>>>> b6911781
      #define TOUCH_CS_PIN           EXP1_04_PIN
      #define TOUCH_SCK_PIN          EXP1_05_PIN
      #define TOUCH_MISO_PIN         EXP1_06_PIN
      #define TOUCH_MOSI_PIN         EXP1_03_PIN
      #define TOUCH_INT_PIN          EXP1_07_PIN

    #elif ENABLED(MKS_TS35_V2_0)

<<<<<<< HEAD
=======
      #ifndef NO_CONTROLLER_CUSTOM_WIRING_WARNING
        #error "CAUTION! MKS_TS35_V2_0 requires wiring modifications. The SKR 1.3 EXP ports are rotated 180° from what the MKS_TS35_V2_0 expects. (Define NO_CONTROLLER_CUSTOM_WIRING_WARNING to suppress this error.)"
      #endif

>>>>>>> b6911781
      /**                      ------                                   ------
       *               BEEPER | 1  2 | BTN_ENC               SPI1_MISO | 1  2 | SPI1_SCK
       *     TFT_BKL / LCD_EN | 3  4 | TFT_RESET / LCD_RS      BTN_EN1 | 3  4 | SPI1_CS
       *    TOUCH_CS / LCD_D4 | 5  6   TOUCH_INT / LCD_D5      BTN_EN2 | 5  6   SPI1_MOSI
       *     SPI1_CS / LCD_D6 | 7  8 | SPI1_RS / LCD_D7       SPI1_RS  | 7  8 | RESET
       *                  GND | 9 10 | VCC                         GND | 9 10 | VCC
       *                       ------                                   ------
       *                        EXP1                                     EXP2
       */
      #define TFT_CS_PIN             EXP1_07_PIN
      #define TFT_DC_PIN             EXP1_08_PIN

      #define TFT_RESET_PIN          EXP1_04_PIN
<<<<<<< HEAD

      #define TFT_BACKLIGHT_PIN      EXP1_03_PIN

      #define TOUCH_BUTTONS_HW_SPI
      #define TOUCH_BUTTONS_HW_SPI_DEVICE 1

=======
      #define TFT_BACKLIGHT_PIN      EXP1_03_PIN

>>>>>>> b6911781
      //#define TFT_RST_PIN          EXP2_07_PIN
      #define TFT_SCK_PIN            EXP2_02_PIN
      #define TFT_MISO_PIN           EXP2_01_PIN
      #define TFT_MOSI_PIN           EXP2_06_PIN

<<<<<<< HEAD
      #define LCD_READ_ID                   0xD3
=======
>>>>>>> b6911781
      #define LCD_USE_DMA_SPI

      #define TFT_BUFFER_WORDS              2400

<<<<<<< HEAD
=======
      #define TOUCH_CS_PIN           EXP1_05_PIN
      #define TOUCH_INT_PIN          EXP1_06_PIN
      #define TOUCH_BUTTONS_HW_SPI
      #define TOUCH_BUTTONS_HW_SPI_DEVICE      1

>>>>>>> b6911781
    #endif

    #if ENABLED(TFT_CLASSIC_UI)
      #ifndef TOUCH_CALIBRATION_X
<<<<<<< HEAD
        #define TOUCH_CALIBRATION_X       -11386
      #endif
      #ifndef TOUCH_CALIBRATION_Y
        #define TOUCH_CALIBRATION_Y         8684
      #endif
      #ifndef TOUCH_OFFSET_X
        #define TOUCH_OFFSET_X               689
      #endif
      #ifndef TOUCH_OFFSET_Y
        #define TOUCH_OFFSET_Y              -273
=======
        #define TOUCH_CALIBRATION_X       -16794
      #endif
      #ifndef TOUCH_CALIBRATION_Y
        #define TOUCH_CALIBRATION_Y        11000
      #endif
      #ifndef TOUCH_OFFSET_X
        #define TOUCH_OFFSET_X              1024
      #endif
      #ifndef TOUCH_OFFSET_Y
        #define TOUCH_OFFSET_Y              -352
>>>>>>> b6911781
      #endif
    #elif ENABLED(TFT_COLOR_UI)
      #ifndef TOUCH_CALIBRATION_X
        #define TOUCH_CALIBRATION_X       -16741
      #endif
      #ifndef TOUCH_CALIBRATION_Y
        #define TOUCH_CALIBRATION_Y        11258
      #endif
      #ifndef TOUCH_OFFSET_X
        #define TOUCH_OFFSET_X              1024
      #endif
      #ifndef TOUCH_OFFSET_Y
        #define TOUCH_OFFSET_Y              -367
      #endif
      #define TFT_BUFFER_WORDS              2400
    #endif

  #elif IS_TFTGLCD_PANEL
    #if ENABLED(TFTGLCD_PANEL_SPI)
      #define TFTGLCD_CS             EXP2_03_PIN
    #endif

    #define SD_DETECT_PIN            EXP2_07_PIN

  #else // !CR10_STOCKDISPLAY

    #define LCD_PINS_RS              EXP1_04_PIN

    #define BTN_EN1                  EXP2_03_PIN  // (31) J3-2 & AUX-4
    #define BTN_EN2                  EXP2_05_PIN  // (33) J3-4 & AUX-4
    #define BTN_ENC                  EXP1_02_PIN  // (58) open-drain

    #define LCD_PINS_EN              EXP1_03_PIN
    #define LCD_PINS_D4              EXP1_05_PIN

    #define LCD_SDSS                 EXP2_04_PIN  // (16) J3-7 & AUX-4
    #define SD_DETECT_PIN            EXP2_07_PIN  // (49) (NOT 5V tolerant)

    #if ENABLED(FYSETC_MINI_12864)
      #define DOGLCD_CS              EXP1_03_PIN
      #define DOGLCD_A0              EXP1_04_PIN
      #define DOGLCD_SCK             EXP2_02_PIN
      #define DOGLCD_MOSI            EXP2_06_PIN
<<<<<<< HEAD

      #define LCD_BACKLIGHT_PIN            -1
=======
>>>>>>> b6911781

      #define FORCE_SOFT_SPI                      // Use this if default of hardware SPI causes display problems
                                                  //   results in LCD soft SPI mode 3, SD soft SPI mode 0

      #define LCD_RESET_PIN          EXP1_05_PIN  // Must be high or open for LCD to operate normally.

      #if ANY(FYSETC_MINI_12864_1_2, FYSETC_MINI_12864_2_0)
        #ifndef RGB_LED_R_PIN
          #define RGB_LED_R_PIN      EXP1_06_PIN
        #endif
        #ifndef RGB_LED_G_PIN
          #define RGB_LED_G_PIN      EXP1_07_PIN
        #endif
        #ifndef RGB_LED_B_PIN
          #define RGB_LED_B_PIN      EXP1_08_PIN
        #endif
      #elif ENABLED(FYSETC_MINI_12864_2_1)
        #define NEOPIXEL_PIN         EXP1_06_PIN
      #endif

    #else // !FYSETC_MINI_12864

      #if ENABLED(MKS_MINI_12864)

        #define DOGLCD_CS            EXP1_06_PIN
        #define DOGLCD_A0            EXP1_07_PIN
        #define DOGLCD_SCK           EXP2_02_PIN
        #define DOGLCD_MOSI          EXP2_06_PIN
        #define FORCE_SOFT_SPI

      #elif ENABLED(ENDER2_STOCKDISPLAY)

        /**
         * Creality Ender-2 display pinout
         *                   ------
         *      (SCK) P1_30 | 1  2 | P0_28 (BTN_ENC)
         *  (BTN_EN1) P1_18 | 3  4 | P1_19 (RESET)
         *  (BTN_EN2) P1_20   5  6 | P1_21 (LCD_A0)
         *   (LCD_CS) P1_22 | 7  8 | P1_23 (MOSI)
         *              GND | 9 10 | 5V
         *                   ------
         *                    EXP1
         */

        #define BTN_EN1              EXP1_03_PIN
        #define BTN_EN2              EXP1_05_PIN
        #define BTN_ENC              EXP1_02_PIN
        #define DOGLCD_CS            EXP1_07_PIN
        #define DOGLCD_A0            EXP1_06_PIN
        #define DOGLCD_SCK           EXP1_01_PIN
        #define DOGLCD_MOSI          EXP1_08_PIN
        #define FORCE_SOFT_SPI
        #define LCD_BACKLIGHT_PIN          -1
      #endif

      #if IS_ULTIPANEL
        #define LCD_PINS_D5          EXP1_06_PIN
        #define LCD_PINS_D6          EXP1_07_PIN
        #define LCD_PINS_D7          EXP1_08_PIN

        #if ENABLED(REPRAP_DISCOUNT_FULL_GRAPHIC_SMART_CONTROLLER)
          #define BTN_ENC_EN         LCD_PINS_D7  // Detect the presence of the encoder
        #endif

      #endif

    #endif // !FYSETC_MINI_12864

  #endif // !CR10_STOCKDISPLAY

#endif // HAS_WIRED_LCD

<<<<<<< HEAD
#if NEED_TOUCH_PINS
  #define TOUCH_CS_PIN               EXP1_05_PIN
  #define TOUCH_SCK_PIN              EXP2_02_PIN
  #define TOUCH_MOSI_PIN             EXP2_06_PIN
  #define TOUCH_MISO_PIN             EXP2_01_PIN
  #define TOUCH_INT_PIN              EXP1_06_PIN
#endif

=======
>>>>>>> b6911781
/**
 * Special pins
 *   P1_30  (37) (NOT 5V tolerant)
 *   P1_31  (49) (NOT 5V tolerant)
 *   P0_27  (57) (Open collector)
 *   P0_28  (58) (Open collector)
 */

// Include common SKR pins
#include "pins_BTT_SKR_common.h"<|MERGE_RESOLUTION|>--- conflicted
+++ resolved
@@ -263,7 +263,6 @@
     #define BTN_EN1                  EXP1_05_PIN
     #define BTN_EN2                  EXP1_07_PIN
     #define BTN_ENC                  EXP1_03_PIN
-<<<<<<< HEAD
 
     #define LCD_PINS_EN              EXP1_06_PIN
     #define LCD_PINS_D4              EXP1_04_PIN
@@ -274,18 +273,6 @@
       #error "CAUTION! WYH_L12864 requires wiring modifications. See 'pins_BTT_SKR_V1_3.h' for details. (Define NO_CONTROLLER_CUSTOM_WIRING_WARNING to suppress this warning.)"
     #endif
 
-=======
-
-    #define LCD_PINS_EN              EXP1_06_PIN
-    #define LCD_PINS_D4              EXP1_04_PIN
-
-  #elif ENABLED(WYH_L12864)
-
-    #ifndef NO_CONTROLLER_CUSTOM_WIRING_WARNING
-      #error "CAUTION! WYH_L12864 requires wiring modifications. See 'pins_BTT_SKR_V1_3.h' for details. (Define NO_CONTROLLER_CUSTOM_WIRING_WARNING to suppress this warning.)"
-    #endif
-
->>>>>>> b6911781
     /**
      * 1. Cut the tab off the LCD connector so it can be plugged into the "EXP1" connector the other way.
      * 2. Swap the LCD's +5V (Pin2) and GND (Pin1) wires. (This is the critical part!)
@@ -305,16 +292,10 @@
      *                  ------                     ------
      *                   LCD                        LCD
      */
-<<<<<<< HEAD
-    #define BTN_EN1                  EXP1_05_PIN
-    #define BTN_EN2                  EXP1_07_PIN
-    #define BTN_ENC                  EXP1_03_PIN
-=======
     #define BTN_ENC                  EXP1_03_PIN
     #define BTN_EN1                  EXP1_05_PIN
     #define BTN_EN2                  EXP1_07_PIN
 
->>>>>>> b6911781
     #define DOGLCD_CS                EXP1_08_PIN
     #define DOGLCD_A0                EXP1_06_PIN
     #define DOGLCD_SCK               EXP1_04_PIN
@@ -347,7 +328,6 @@
     #define BTN_EN2                  EXP2_05_PIN
 
     #define TFT_A0_PIN                TFT_DC_PIN
-<<<<<<< HEAD
 
     #ifndef TFT_WIDTH
       #define TFT_WIDTH                      480
@@ -356,16 +336,6 @@
       #define TFT_HEIGHT                     320
     #endif
 
-=======
-
-    #ifndef TFT_WIDTH
-      #define TFT_WIDTH                      480
-    #endif
-    #ifndef TFT_HEIGHT
-      #define TFT_HEIGHT                     320
-    #endif
-
->>>>>>> b6911781
     #if ENABLED(BTT_TFT35_SPI_V1_0)
 
       /**
@@ -385,13 +355,10 @@
       #define TFT_CS_PIN             EXP2_04_PIN
       #define TFT_DC_PIN             EXP2_07_PIN
 
-<<<<<<< HEAD
-=======
       #define TFT_SCK_PIN            EXP2_02_PIN
       #define TFT_MISO_PIN           EXP2_01_PIN
       #define TFT_MOSI_PIN           EXP2_06_PIN
 
->>>>>>> b6911781
       #define TOUCH_CS_PIN           EXP1_04_PIN
       #define TOUCH_SCK_PIN          EXP1_05_PIN
       #define TOUCH_MISO_PIN         EXP1_06_PIN
@@ -400,13 +367,10 @@
 
     #elif ENABLED(MKS_TS35_V2_0)
 
-<<<<<<< HEAD
-=======
       #ifndef NO_CONTROLLER_CUSTOM_WIRING_WARNING
         #error "CAUTION! MKS_TS35_V2_0 requires wiring modifications. The SKR 1.3 EXP ports are rotated 180° from what the MKS_TS35_V2_0 expects. (Define NO_CONTROLLER_CUSTOM_WIRING_WARNING to suppress this error.)"
       #endif
 
->>>>>>> b6911781
       /**                      ------                                   ------
        *               BEEPER | 1  2 | BTN_ENC               SPI1_MISO | 1  2 | SPI1_SCK
        *     TFT_BKL / LCD_EN | 3  4 | TFT_RESET / LCD_RS      BTN_EN1 | 3  4 | SPI1_CS
@@ -420,54 +384,26 @@
       #define TFT_DC_PIN             EXP1_08_PIN
 
       #define TFT_RESET_PIN          EXP1_04_PIN
-<<<<<<< HEAD
-
       #define TFT_BACKLIGHT_PIN      EXP1_03_PIN
 
-      #define TOUCH_BUTTONS_HW_SPI
-      #define TOUCH_BUTTONS_HW_SPI_DEVICE 1
-
-=======
-      #define TFT_BACKLIGHT_PIN      EXP1_03_PIN
-
->>>>>>> b6911781
       //#define TFT_RST_PIN          EXP2_07_PIN
       #define TFT_SCK_PIN            EXP2_02_PIN
       #define TFT_MISO_PIN           EXP2_01_PIN
       #define TFT_MOSI_PIN           EXP2_06_PIN
 
-<<<<<<< HEAD
-      #define LCD_READ_ID                   0xD3
-=======
->>>>>>> b6911781
       #define LCD_USE_DMA_SPI
 
       #define TFT_BUFFER_WORDS              2400
 
-<<<<<<< HEAD
-=======
       #define TOUCH_CS_PIN           EXP1_05_PIN
       #define TOUCH_INT_PIN          EXP1_06_PIN
       #define TOUCH_BUTTONS_HW_SPI
       #define TOUCH_BUTTONS_HW_SPI_DEVICE      1
 
->>>>>>> b6911781
     #endif
 
     #if ENABLED(TFT_CLASSIC_UI)
       #ifndef TOUCH_CALIBRATION_X
-<<<<<<< HEAD
-        #define TOUCH_CALIBRATION_X       -11386
-      #endif
-      #ifndef TOUCH_CALIBRATION_Y
-        #define TOUCH_CALIBRATION_Y         8684
-      #endif
-      #ifndef TOUCH_OFFSET_X
-        #define TOUCH_OFFSET_X               689
-      #endif
-      #ifndef TOUCH_OFFSET_Y
-        #define TOUCH_OFFSET_Y              -273
-=======
         #define TOUCH_CALIBRATION_X       -16794
       #endif
       #ifndef TOUCH_CALIBRATION_Y
@@ -478,7 +414,6 @@
       #endif
       #ifndef TOUCH_OFFSET_Y
         #define TOUCH_OFFSET_Y              -352
->>>>>>> b6911781
       #endif
     #elif ENABLED(TFT_COLOR_UI)
       #ifndef TOUCH_CALIBRATION_X
@@ -522,11 +457,6 @@
       #define DOGLCD_A0              EXP1_04_PIN
       #define DOGLCD_SCK             EXP2_02_PIN
       #define DOGLCD_MOSI            EXP2_06_PIN
-<<<<<<< HEAD
-
-      #define LCD_BACKLIGHT_PIN            -1
-=======
->>>>>>> b6911781
 
       #define FORCE_SOFT_SPI                      // Use this if default of hardware SPI causes display problems
                                                   //   results in LCD soft SPI mode 3, SD soft SPI mode 0
@@ -599,17 +529,6 @@
 
 #endif // HAS_WIRED_LCD
 
-<<<<<<< HEAD
-#if NEED_TOUCH_PINS
-  #define TOUCH_CS_PIN               EXP1_05_PIN
-  #define TOUCH_SCK_PIN              EXP2_02_PIN
-  #define TOUCH_MOSI_PIN             EXP2_06_PIN
-  #define TOUCH_MISO_PIN             EXP2_01_PIN
-  #define TOUCH_INT_PIN              EXP1_06_PIN
-#endif
-
-=======
->>>>>>> b6911781
 /**
  * Special pins
  *   P1_30  (37) (NOT 5V tolerant)
