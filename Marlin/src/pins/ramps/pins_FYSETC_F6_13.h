/**
 * Marlin 3D Printer Firmware
 * Copyright (c) 2020 MarlinFirmware [https://github.com/MarlinFirmware/Marlin]
 *
 * Based on Sprinter and grbl.
 * Copyright (c) 2011 Camiel Gubbels / Erik van der Zalm
 *
 * This program is free software: you can redistribute it and/or modify
 * it under the terms of the GNU General Public License as published by
 * the Free Software Foundation, either version 3 of the License, or
 * (at your option) any later version.
 *
 * This program is distributed in the hope that it will be useful,
 * but WITHOUT ANY WARRANTY; without even the implied warranty of
 * MERCHANTABILITY or FITNESS FOR A PARTICULAR PURPOSE.  See the
 * GNU General Public License for more details.
 *
 * You should have received a copy of the GNU General Public License
 * along with this program.  If not, see <https://www.gnu.org/licenses/>.
 *
 */
#pragma once

//
// FYSETC F6 1.3 (and 1.4) pin assignments
// Schematic (1.3): https://green-candy.osdn.jp/external/MarlinFW/board_schematics/RAMPS/FYSETC%20F6%201.3/F6_V13.pdf
// Origin: https://github.com/FYSETC/FYSETC-F6/blob/master/Hardware/V1.3/F6_V13.pdf
// ATmega2560
//

#if NOT_TARGET(__AVR_ATmega2560__)
  #error "Oops! Select 'FYSETC F6' in 'Tools > Board.'"
#endif

#ifndef BOARD_INFO_NAME
  #define BOARD_INFO_NAME "FYSETC F6 1.3"
#endif

#define RESET_PIN                             30
#define SPI_FLASH_CS_PIN                      83

//
// Servos
//
#define SERVO0_PIN                            13
#define SERVO1_PIN                            11  // (PS_ON_PIN)
#define SERVO2_PIN                            10  // (FIL_RUNOUT_PIN)
#define SERVO3_PIN                             4  // (RGB_LED_G_PIN)

//
// Limit Switches
//
#define X_MIN_PIN                             63
#define X_MAX_PIN                             64
#define Y_MIN_PIN                             14
#define Y_MAX_PIN                             15
#define Z_MIN_PIN                             12
#ifndef Z_MAX_PIN
  #define Z_MAX_PIN                            9
#endif

#ifndef FIL_RUNOUT_PIN
  #define FIL_RUNOUT_PIN              SERVO2_PIN
#endif

//
// Z Probe (when not Z_MIN_PIN)
//
#ifndef Z_MIN_PROBE_PIN
  #define Z_MIN_PROBE_PIN                      9  // Servos pin
#endif

//
// Steppers
//
#define X_STEP_PIN                            54
#define X_DIR_PIN                             55
#define X_ENABLE_PIN                          38
#ifndef X_CS_PIN
  #define X_CS_PIN                            70
#endif

#define Y_STEP_PIN                            60
#define Y_DIR_PIN                             61
#define Y_ENABLE_PIN                          56
#ifndef Y_CS_PIN
  #define Y_CS_PIN                            39
#endif

#define Z_STEP_PIN                            43
#define Z_DIR_PIN                             48
#define Z_ENABLE_PIN                          58
#ifndef Z_CS_PIN
  #define Z_CS_PIN                            74
#endif

#define E0_STEP_PIN                           26
#define E0_DIR_PIN                            28
#define E0_ENABLE_PIN                         24
#ifndef E0_CS_PIN
  #define E0_CS_PIN                           47
#endif

#define E1_STEP_PIN                           36
#define E1_DIR_PIN                            34
#define E1_ENABLE_PIN                         30
#ifndef E1_CS_PIN
  #define E1_CS_PIN                           32
#endif

#define E2_STEP_PIN                           59
#define E2_DIR_PIN                            57
#define E2_ENABLE_PIN                         40
#ifndef E2_CS_PIN
  #define E2_CS_PIN                           42
#endif

//
// Sensorless homing DIAG pin is not directly connected to the MCU. Close
// the jumper next to the limit switch socket when using sensorless homing.
//

#if HAS_TMC_UART
  /**
   * TMC2208/TMC2209 stepper drivers
   *
   * Software serial communication pins.
   * At the moment, F6 rx pins are not pc interrupt pins
   */
  #ifndef X_SERIAL_TX_PIN
    #define X_SERIAL_TX_PIN                   72
  #endif
  #ifndef X_SERIAL_RX_PIN
    #define X_SERIAL_RX_PIN                   -1  // 71
  #endif
  #ifndef Y_SERIAL_TX_PIN
    #define Y_SERIAL_TX_PIN                   75
  #endif
  #ifndef Y_SERIAL_RX_PIN
    #define Y_SERIAL_RX_PIN                   -1  // 73
  #endif
  #ifndef Z_SERIAL_TX_PIN
    #define Z_SERIAL_TX_PIN                   79
  #endif
  #ifndef Z_SERIAL_RX_PIN
    #define Z_SERIAL_RX_PIN                   -1  // 78
  #endif
  #ifndef E0_SERIAL_TX_PIN
    #define E0_SERIAL_TX_PIN                  77
  #endif
  #ifndef E0_SERIAL_RX_PIN
    #define E0_SERIAL_RX_PIN                  -1  // 76
  #endif
  #ifndef E1_SERIAL_TX_PIN
    #define E1_SERIAL_TX_PIN                  81
  #endif
  #ifndef E1_SERIAL_RX_PIN
    #define E1_SERIAL_RX_PIN                  -1  // 80
  #endif
  #ifndef E2_SERIAL_TX_PIN
    #define E2_SERIAL_TX_PIN                  82
  #endif
  #ifndef E2_SERIAL_RX_PIN
    #define E2_SERIAL_RX_PIN                  -1  // 22
  #endif
#endif

//
// Temperature Sensors
//
#define TEMP_0_PIN                            12  // Analog Input
#define TEMP_1_PIN                            13  // Analog Input
#define TEMP_2_PIN                            14  // Analog Input
#define TEMP_BED_PIN                          15  // Analog Input

#ifndef FILWIDTH_PIN
  #define FILWIDTH_PIN                         9  // Analog Input on X+ endstop
#endif

//
// Heaters / Fans
//
#define HEATER_0_PIN                           5
#define HEATER_1_PIN                           6
#define HEATER_2_PIN                           7
#define HEATER_BED_PIN                         8

#define FAN0_PIN                              44
#define FAN1_PIN                              45
#define FAN2_PIN                              46

//
// Misc. Functions
//
#define LED_PIN                               13
#define KILL_PIN                              41

#ifndef PS_ON_PIN
  #define PS_ON_PIN                   SERVO1_PIN
#endif

/**
 *                ------                                    ------
 *  (BEEPER) D37 | 1  2 | D35 (BTN_ENC)    (MISO)      D50 | 1  2 | D52 (SCK)
 *  (LCD_EN) D17 | 3  4 | D16 (LCD_RS)     (BTN_EN1)   D31 | 3  4 | D53 (SD_SS)
 *  (LCD_D4) D23   5  6 | D25 (LCD_D5)     (BTN_EN2)   D33   5  6 | D51 (MOSI)
 *  (LCD_D6) D27 | 7  8 | D29 (LCD_D7)     (SD_DETECT) D49 | 7  8 | RESET
 *           GND | 9 10 | 5V                           GND | 9 10 | 5V / D41
 *                ------                                    ------
 *                 EXP1                                      EXP2
 */

#define EXP1_01_PIN                           37  // BEEPER
#define EXP1_02_PIN                           35  // ENC
#define EXP1_03_PIN                           17  // LCD_EN
#define EXP1_04_PIN                           16  // LCD_RS
#define EXP1_05_PIN                           23  // LCD_D4
#define EXP1_06_PIN                           25  // LCD_D5
#define EXP1_07_PIN                           27  // LCD_D6
#define EXP1_08_PIN                           29  // LCD_D7

#define EXP2_01_PIN                           50  // MISO
#define EXP2_02_PIN                           52  // SCK
#define EXP2_03_PIN                           31  // EN1
#define EXP2_04_PIN                           53  // SD_SS
#define EXP2_05_PIN                           33  // EN2
#define EXP2_06_PIN                           51  // MOSI
#define EXP2_07_PIN                           49  // SD_DETECT
#define EXP2_08_PIN                           -1  // RESET

//
// SD Card
//

#define SDSS                         EXP2_04_PIN
#define SD_DETECT_PIN                EXP2_07_PIN

//
// LCD / Controller
//

#if ENABLED(FYSETC_242_OLED_12864)
  #define BTN_EN1                    EXP1_01_PIN
  #define BTN_EN2                    EXP1_08_PIN
  #define BTN_ENC                    EXP1_02_PIN
  #define BEEPER_PIN                 EXP2_03_PIN

  #define LCD_PINS_DC                EXP1_06_PIN
  #define LCD_PINS_RS                EXP2_05_PIN
  #define DOGLCD_CS                  EXP1_04_PIN
  #define DOGLCD_MOSI                EXP1_05_PIN
  #define DOGLCD_SCK                 EXP1_03_PIN
  #define DOGLCD_A0                  LCD_PINS_DC

  #undef KILL_PIN
  #define NEOPIXEL_PIN               EXP1_07_PIN

#else
  #define BEEPER_PIN                 EXP1_01_PIN

  #if ENABLED(FYSETC_MINI_12864)
    //
    // See https://wiki.fysetc.com/Mini12864_Panel/
    //
    #define DOGLCD_A0                EXP1_04_PIN
    #define DOGLCD_CS                EXP1_03_PIN

    #if ENABLED(FYSETC_GENERIC_12864_1_1)
      #define LCD_BACKLIGHT_PIN      EXP1_07_PIN
    #endif

    #define LCD_RESET_PIN            EXP1_05_PIN  // Must be high or open for LCD to operate normally.
                                                  // Seems to work best if left open.

    #if ANY(FYSETC_MINI_12864_1_2, FYSETC_MINI_12864_2_0)
      #ifndef RGB_LED_R_PIN
        #define RGB_LED_R_PIN        EXP1_06_PIN
      #endif
      #ifndef RGB_LED_G_PIN
        #define RGB_LED_G_PIN        EXP1_07_PIN
      #endif
      #ifndef RGB_LED_B_PIN
        #define RGB_LED_B_PIN        EXP1_08_PIN
      #endif
    #elif ENABLED(FYSETC_MINI_12864_2_1)
      #define NEOPIXEL_PIN           EXP1_06_PIN
    #endif

  #elif HAS_MARLINUI_U8GLIB || HAS_MARLINUI_HD44780

<<<<<<< HEAD
    #define LCD_PINS_RS                       16
    #define LCD_PINS_EN                       17
    #define LCD_PINS_D4                       23
    #define LCD_PINS_D5                       25
    #define LCD_PINS_D6                       27
    #define LCD_PINS_D7                       29
=======
    #define LCD_PINS_RS              EXP1_04_PIN
    #define LCD_PINS_EN              EXP1_03_PIN
    #define LCD_PINS_D4              EXP1_05_PIN
    #define LCD_PINS_D5              EXP1_06_PIN
    #define LCD_PINS_D6              EXP1_07_PIN
    #define LCD_PINS_D7              EXP1_08_PIN
>>>>>>> b6911781

    #if ENABLED(MKS_MINI_12864)
      #define DOGLCD_CS              EXP1_06_PIN
      #define DOGLCD_A0              EXP1_07_PIN
    #endif

    #if ENABLED(REPRAP_DISCOUNT_FULL_GRAPHIC_SMART_CONTROLLER)
      #define BTN_ENC_EN             LCD_PINS_D7  // Detect the presence of the encoder
    #endif

  #endif

  #if IS_NEWPANEL
    #define BTN_EN1                  EXP2_03_PIN
    #define BTN_EN2                  EXP2_05_PIN
    #define BTN_ENC                  EXP1_02_PIN
  #endif
#endif

#ifndef RGB_LED_R_PIN
  #define RGB_LED_R_PIN                        3
#endif
#ifndef RGB_LED_G_PIN
  #define RGB_LED_G_PIN                        4
#endif
#ifndef RGB_LED_B_PIN
  #define RGB_LED_B_PIN                        9
#endif
#ifndef RGB_LED_W_PIN
  #define RGB_LED_W_PIN                       -1
#endif<|MERGE_RESOLUTION|>--- conflicted
+++ resolved
@@ -288,21 +288,12 @@
 
   #elif HAS_MARLINUI_U8GLIB || HAS_MARLINUI_HD44780
 
-<<<<<<< HEAD
-    #define LCD_PINS_RS                       16
-    #define LCD_PINS_EN                       17
-    #define LCD_PINS_D4                       23
-    #define LCD_PINS_D5                       25
-    #define LCD_PINS_D6                       27
-    #define LCD_PINS_D7                       29
-=======
     #define LCD_PINS_RS              EXP1_04_PIN
     #define LCD_PINS_EN              EXP1_03_PIN
     #define LCD_PINS_D4              EXP1_05_PIN
     #define LCD_PINS_D5              EXP1_06_PIN
     #define LCD_PINS_D6              EXP1_07_PIN
     #define LCD_PINS_D7              EXP1_08_PIN
->>>>>>> b6911781
 
     #if ENABLED(MKS_MINI_12864)
       #define DOGLCD_CS              EXP1_06_PIN
