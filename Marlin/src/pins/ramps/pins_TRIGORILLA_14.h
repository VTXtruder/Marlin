/**
 * Marlin 3D Printer Firmware
 * Copyright (c) 2020 MarlinFirmware [https://github.com/MarlinFirmware/Marlin]
 *
 * Based on Sprinter and grbl.
 * Copyright (c) 2011 Camiel Gubbels / Erik van der Zalm
 *
 * This program is free software: you can redistribute it and/or modify
 * it under the terms of the GNU General Public License as published by
 * the Free Software Foundation, either version 3 of the License, or
 * (at your option) any later version.
 *
 * This program is distributed in the hope that it will be useful,
 * but WITHOUT ANY WARRANTY; without even the implied warranty of
 * MERCHANTABILITY or FITNESS FOR A PARTICULAR PURPOSE.  See the
 * GNU General Public License for more details.
 *
 * You should have received a copy of the GNU General Public License
 * along with this program.  If not, see <https://www.gnu.org/licenses/>.
 *
 */
#pragma once

/**
 * Arduino Mega with RAMPS v1.4 for Anycubic
 * ATmega2560
 */

#define BOARD_INFO_NAME "Anycubic RAMPS 1.4"

//
// Servos
//
#if MB(TRIGORILLA_14_11)
  #define SERVO0_PIN                           5
  #define SERVO1_PIN                           4
  #define SERVO2_PIN                          11
  #define SERVO3_PIN                           6
#endif

//
// PWM FETS
//
#define MOSFET_B_PIN                          45  // HEATER1

//
// Heaters / Fans
//
#define FAN0_PIN                               9  // FAN0
#define FAN1_PIN                               7  // FAN1
#define FAN2_PIN                              44  // FAN2
#ifndef E0_AUTO_FAN_PIN
  #define E0_AUTO_FAN_PIN               FAN2_PIN
#endif

/**
 * Trigorilla Plugs (oriented with stepper plugs at the top)
 *
 *   SENSORS : GND GND GND GND
 *             A12 A15 A14 A13
 *            (D66 D69 D68 D67)
 *
 *       AUX : D42 GND 5V  (Chiron Y-STOP)
 *             D43 GND 5V  (Chiron Z-STOP)
 *
 *     UART3 : GND D15 D14 5V
 *                (RX3 TX3)
 *
 *       IIC : 12V GND D21 D20 GND 5V
 *                    (SCL SDA)
 *
 *             TX2 RX2 RX3 TX3
 * END STOPS : D19 D18 D15 D14 D2  D3
 *             GND GND GND GND GND GND
 *             5V  5V  5V  5V  5V  5V
 */

<<<<<<< HEAD
/**               Expansion Headers
 *        ------                    ------
 *    37 | 1  2 | 35     (MISO) 50 | 1  2 | 52 (SCK)
 *    17 | 3  4 | 16            31 | 3  4 | 53
 *    23   5  6 | 25            33   5  6 | 51 (MOSI)
 *    27 | 7  8 | 29            49 | 7  8 | 41
 * (GND) | 9 10 | (5V)       (GND) | 9 10 | RESET
 *        ------                    ------
 *         EXP1                      EXP2
 */
#define EXP1_01_PIN                           37
#define EXP1_02_PIN                           35
#define EXP1_03_PIN                           17
#define EXP1_04_PIN                           16
#define EXP1_05_PIN                           23
#define EXP1_06_PIN                           25
#define EXP1_07_PIN                           27
#define EXP1_08_PIN                           29

#define EXP2_01_PIN                           50  // MISO
#define EXP2_02_PIN                           52  // SCK
#define EXP2_03_PIN                           31
#define EXP2_04_PIN                           53
#define EXP2_05_PIN                           33
#define EXP2_06_PIN                           51  // MOSI
#define EXP2_07_PIN                           49
#define EXP2_08_PIN                           41
=======
/**                       Expansion Headers
 *              ------                           ------
 *   (BEEP) 37 | 1  2 | 35 (ENC)      (MISO) 50 | 1  2 | 52 (SCK)
 * (LCD_EN) 17 | 3  4 | 16 (LCD_RS)    (EN1) 31 | 3  4 | 53 (SDSS)
 * (LCD_D4) 23   5  6 | 25 (LCD_D5)    (EN2) 33   5  6 | 51 (MOSI)
 * (LCD_D6) 27 | 7  8 | 29 (LCD_D7) (SD_DET) 49 | 7  8 | 41 (KILL)
 *         GND | 9 10 | 5V                  GND | 9 10 | RESET
 *              ------                           ------
 *               EXP1                             EXP2
 */
#define EXP1_01_PIN                           37  // BEEPER
#define EXP1_02_PIN                           35  // ENC
#define EXP1_03_PIN                           17  // LCD_EN
#define EXP1_04_PIN                           16  // LCD_RS
#define EXP1_05_PIN                           23  // LCD_D4
#define EXP1_06_PIN                           25  // LCD_D5
#define EXP1_07_PIN                           27  // LCD_D6
#define EXP1_08_PIN                           29  // LCD_D7

#define EXP2_01_PIN                           50  // MISO
#define EXP2_02_PIN                           52  // SCK
#define EXP2_03_PIN                           31  // EN1
#define EXP2_04_PIN                           53  // SDSS
#define EXP2_05_PIN                           33  // EN2
#define EXP2_06_PIN                           51  // MOSI
#define EXP2_07_PIN                           49  // SD_DET
#define EXP2_08_PIN                           41  // KILL
>>>>>>> b6911781

//
// AnyCubic pin mappings
//
// Define the appropriate mapping option in Configuration.h:
// - TRIGORILLA_MAPPING_CHIRON
// - TRIGORILLA_MAPPING_I3MEGA
//

//#define ANYCUBIC_4_MAX_PRO_ENDSTOPS
#if ENABLED(ANYCUBIC_4_MAX_PRO_ENDSTOPS)
  #define X_MAX_PIN                           43  // AUX (2)
  #define Y_STOP_PIN                          19  // Z+
#elif ANY(TRIGORILLA_MAPPING_CHIRON, TRIGORILLA_MAPPING_I3MEGA)
  // Chiron uses AUX header for Y and Z endstops
  #define Y_STOP_PIN                          42  // AUX (1)
  #define Z_STOP_PIN                          43  // AUX (2)
  #ifndef Z2_STOP_PIN
     #define Z2_STOP_PIN                      18  // Z-
  #endif

  #ifndef Z_MIN_PROBE_PIN
    #define Z_MIN_PROBE_PIN                    2  // X+
  #endif

  #define CONTROLLER_FAN_PIN            FAN1_PIN

  #if ENABLED(POWER_LOSS_RECOVERY)
    #define OUTAGETEST_PIN                    79
    #define OUTAGECON_PIN                     58
  #endif

  #if ENABLED(TRIGORILLA_MAPPING_CHIRON)
    #if ENABLED(ANYCUBIC_LCD_CHIRON) && !defined(FIL_RUNOUT_PIN)
      #define FIL_RUNOUT_PIN         EXP2_05_PIN  // Chiron Standard Adapter
    #endif
    #define HEATER_BED_PIN          MOSFET_B_PIN  // HEATER1
  #endif

  #ifndef FIL_RUNOUT_PIN
    #define FIL_RUNOUT_PIN                    19  // Z+
  #endif

  #if ANY(TRIGORILLA_MAPPING_CHIRON, SWAP_Z_MOTORS)
    // Chiron and some Anycubic i3 MEGAs swap Z steppers
    #define Z_STEP_PIN                        36
    #define Z_DIR_PIN                         34
    #define Z_ENABLE_PIN                      30
    #define Z_CS_PIN                          44

    #define Z2_STEP_PIN                       46
    #define Z2_DIR_PIN                        48
    #define Z2_ENABLE_PIN                     62
    #define Z2_CS_PIN                         40
  #endif
#endif

#if ANY(ANYCUBIC_LCD_CHIRON, ANYCUBIC_LCD_I3MEGA)
  #ifndef BEEPER_PIN
    #define BEEPER_PIN               EXP2_03_PIN  // Chiron Standard Adapter
  #endif
  #define SD_DETECT_PIN              EXP2_07_PIN  // Chiron Standard Adapter
#endif

#if HAS_TMC_UART
  #ifndef X_SERIAL_TX_PIN
    #define X_SERIAL_TX_PIN           SERVO1_PIN
  #endif
  #ifndef Y_SERIAL_TX_PIN
    #define Y_SERIAL_TX_PIN           SERVO0_PIN
  #endif
  #ifndef Z_SERIAL_TX_PIN
    #define Z_SERIAL_TX_PIN           SERVO3_PIN
  #endif
  #ifndef E0_SERIAL_TX_PIN
    #define E0_SERIAL_TX_PIN          SERVO2_PIN
  #endif
#endif

#include "pins_RAMPS.h"<|MERGE_RESOLUTION|>--- conflicted
+++ resolved
@@ -75,35 +75,6 @@
  *             5V  5V  5V  5V  5V  5V
  */
 
-<<<<<<< HEAD
-/**               Expansion Headers
- *        ------                    ------
- *    37 | 1  2 | 35     (MISO) 50 | 1  2 | 52 (SCK)
- *    17 | 3  4 | 16            31 | 3  4 | 53
- *    23   5  6 | 25            33   5  6 | 51 (MOSI)
- *    27 | 7  8 | 29            49 | 7  8 | 41
- * (GND) | 9 10 | (5V)       (GND) | 9 10 | RESET
- *        ------                    ------
- *         EXP1                      EXP2
- */
-#define EXP1_01_PIN                           37
-#define EXP1_02_PIN                           35
-#define EXP1_03_PIN                           17
-#define EXP1_04_PIN                           16
-#define EXP1_05_PIN                           23
-#define EXP1_06_PIN                           25
-#define EXP1_07_PIN                           27
-#define EXP1_08_PIN                           29
-
-#define EXP2_01_PIN                           50  // MISO
-#define EXP2_02_PIN                           52  // SCK
-#define EXP2_03_PIN                           31
-#define EXP2_04_PIN                           53
-#define EXP2_05_PIN                           33
-#define EXP2_06_PIN                           51  // MOSI
-#define EXP2_07_PIN                           49
-#define EXP2_08_PIN                           41
-=======
 /**                       Expansion Headers
  *              ------                           ------
  *   (BEEP) 37 | 1  2 | 35 (ENC)      (MISO) 50 | 1  2 | 52 (SCK)
@@ -131,7 +102,6 @@
 #define EXP2_06_PIN                           51  // MOSI
 #define EXP2_07_PIN                           49  // SD_DET
 #define EXP2_08_PIN                           41  // KILL
->>>>>>> b6911781
 
 //
 // AnyCubic pin mappings
