--- conflicted
+++ resolved
@@ -60,10 +60,7 @@
 //
 // LCD / Controller
 //
-<<<<<<< HEAD
-=======
 
->>>>>>> b6911781
 #if HAS_WIRED_LCD && IS_NEWPANEL
 
   #define LCD_PINS_RS                         27
