--- conflicted
+++ resolved
@@ -21,15 +21,11 @@
  */
 #pragma once
 
-<<<<<<< HEAD
-// ATmega2560
-=======
 /**
  * TT OSCAR by YM Tech.LTD
  *
  * ATmega2560
  */
->>>>>>> b6911781
 
 #include "env_validate.h"
 
@@ -265,17 +261,10 @@
     #define E_MUX0_PIN                        58  // Y_CS_PIN
   #endif
   #ifndef E_MUX1_PIN
-<<<<<<< HEAD
-    #define E_MUX1_PIN                        53  // Z_CS_PIN
-  #endif
-  #ifndef E_MUX2_PIN
-    #define E_MUX2_PIN                        49  // En_CS_PIN
-=======
     #define E_MUX1_PIN                        53  // EXP2-4
   #endif
   #ifndef E_MUX2_PIN
     #define E_MUX2_PIN                        49  // EXP2-7
->>>>>>> b6911781
   #endif
 #endif
 
@@ -326,15 +315,9 @@
   //
   #if ENABLED(REPRAPWORLD_GRAPHICAL_LCD)
 
-<<<<<<< HEAD
-    #define LCD_PINS_RS                       49  // CS chip select /SS chip slave select
-    #define LCD_PINS_EN                       51  // SID (MOSI)
-    #define LCD_PINS_D4                       52  // SCK (CLK) clock
-=======
     #define LCD_PINS_RS              EXP2_07_PIN  // CS chip select /SS chip slave select
     #define LCD_PINS_EN              EXP2_06_PIN  // SID (MOSI)
     #define LCD_PINS_D4              EXP2_02_PIN  // SCK (CLK) clock
->>>>>>> b6911781
 
   #elif ALL(IS_NEWPANEL, PANEL_ONE)
 
