/**
 * Marlin 3D Printer Firmware
 * Copyright (c) 2020 MarlinFirmware [https://github.com/MarlinFirmware/Marlin]
 *
 * Based on Sprinter and grbl.
 * Copyright (c) 2011 Camiel Gubbels / Erik van der Zalm
 *
 * This program is free software: you can redistribute it and/or modify
 * it under the terms of the GNU General Public License as published by
 * the Free Software Foundation, either version 3 of the License, or
 * (at your option) any later version.
 *
 * This program is distributed in the hope that it will be useful,
 * but WITHOUT ANY WARRANTY; without even the implied warranty of
 * MERCHANTABILITY or FITNESS FOR A PARTICULAR PURPOSE.  See the
 * GNU General Public License for more details.
 *
 * You should have received a copy of the GNU General Public License
 * along with this program.  If not, see <https://www.gnu.org/licenses/>.
 *
 */
#pragma once

/**
 * 3DRAG (and K8200 / K8400) Arduino Mega with RAMPS v1.4 pin assignments
 * This may be compatible with the standalone Controller variant.
 * Schematic: https://green-candy.osdn.jp/external/MarlinFW/board_schematics/3DRAG%20+%20Controller/Schema_base.jpg
 * Origin: https://reprap.org/wiki/File:Schema_base.jpg
 * ATmega2560, ATmega1280
 */

#ifndef BOARD_INFO_NAME
  #define BOARD_INFO_NAME "3Drag"
#endif

#ifndef DEFAULT_MACHINE_NAME
  #define DEFAULT_MACHINE_NAME BOARD_INFO_NAME
#endif

#ifndef DEFAULT_SOURCE_CODE_URL
  #define DEFAULT_SOURCE_CODE_URL "3dprint.elettronicain.it"
#endif

//
// Limit Switches
//
#define Z_STOP_PIN                            18

//
// Steppers
//
#if HAS_CUTTER
  #define Z_DIR_PIN                           28
  #define Z_ENABLE_PIN                        24
  #define Z_STEP_PIN                          26
#else
  #define Z_ENABLE_PIN                        63
#endif

#if HAS_CUTTER && !HAS_EXTRUDERS
  #define E0_DIR_PIN                          -1
  #define E0_ENABLE_PIN                       -1
  #define E0_STEP_PIN                         -1
#endif

//
// Heaters / Fans
//
#define MOSFET_B_PIN                           8
#define MOSFET_C_PIN                           9
#define MOSFET_D_PIN                          12

#define HEATER_2_PIN                           6

//
// Misc. Functions
//
#define SDSS                                  25

#ifndef CASE_LIGHT_PIN
  #define CASE_LIGHT_PIN                      -1  // Hardware PWM but one is not available on expansion header
#endif

/**
 *  M3/M4/M5 - Spindle/Laser Control
 *
 *  If you want to control the speed of your spindle then you'll have
 *  have to sacrifce the Extruder and pull some signals off the Z stepper
 *  driver socket.
 *
 *  The following assumes:
 *   - the Z stepper driver socket is empty
 *   - the extruder driver socket has a driver board plugged into it
 *   - the Z stepper wires are attached the the extruder connector
 *
 *  If you want to keep the extruder AND don't have a LCD display then
 *  you can still control the power on/off and spindle direction.
 *
 *  Where to get spindle signals
 *
 *      stepper signal           socket name       socket name
 *                                          -------
 *       SPINDLE_LASER_ENA_PIN    /ENABLE  O|     |O  VMOT
 *                                    MS1  O|     |O  GND
 *                                    MS2  O|     |O  2B
 *                                    MS3  O|     |O  2A
 *                                 /RESET  O|     |O  1A
 *                                 /SLEEP  O|     |O  1B
 *          SPINDLE_LASER_PWM_PIN    STEP  O|     |O  VDD
 *                SPINDLE_DIR_PIN     DIR  O|     |O  GND
 *                                          -------
 *
 *  Note: Socket names vary from vendor to vendor
 */
#if HAS_CUTTER
  #if !HAS_EXTRUDERS
    #define SPINDLE_LASER_PWM_PIN             46  // Hardware PWM
    #define SPINDLE_LASER_ENA_PIN             62  // Pullup!
    #define SPINDLE_DIR_PIN                   48
  #elif !ALL(HAS_WIRED_LCD, IS_NEWPANEL)          // Use expansion header if no LCD in use
    #define SPINDLE_LASER_ENA_PIN             16  // Pullup or pulldown!
    #define SPINDLE_DIR_PIN                   17
    #if !NUM_SERVOS                               // Use servo connector if possible
      #define SPINDLE_LASER_PWM_PIN            6  // Hardware PWM
    #elif HAS_FREE_AUX2_PINS
      #define SPINDLE_LASER_PWM_PIN           44  // Hardware PWM
    #endif
  #endif
#endif

//
// LCD / Controller
//
<<<<<<< HEAD
=======

>>>>>>> b6911781
#if HAS_WIRED_LCD && IS_NEWPANEL
  #undef BEEPER_PIN

  // TODO: Remap EXP1/2 based on adapter
  #define LCD_PINS_RS                         27
  #define LCD_PINS_EN                         29
  #define LCD_PINS_D4                         37
  #define LCD_PINS_D5                         35
  #define LCD_PINS_D6                         33
  #define LCD_PINS_D7                         31

  // Buttons
  #define BTN_EN1                             16
  #define BTN_EN2                             17
  #define BTN_ENC                             23

  #define LCD_PINS_DEFINED

#else

  #define BEEPER_PIN                          33

#endif // HAS_WIRED_LCD && IS_NEWPANEL

#if IS_U8GLIB_ST7920
  #define BOARD_ST7920_DELAY_1                 0
  #define BOARD_ST7920_DELAY_2               188
  #define BOARD_ST7920_DELAY_3                 0
#endif

#define SD_DETECT_PIN                         53

#include "pins_RAMPS.h"<|MERGE_RESOLUTION|>--- conflicted
+++ resolved
@@ -131,10 +131,7 @@
 //
 // LCD / Controller
 //
-<<<<<<< HEAD
-=======
 
->>>>>>> b6911781
 #if HAS_WIRED_LCD && IS_NEWPANEL
   #undef BEEPER_PIN
 
