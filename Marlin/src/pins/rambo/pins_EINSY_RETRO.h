--- conflicted
+++ resolved
@@ -168,8 +168,6 @@
   #define E_MUX1_PIN                          16
   #define E_MUX2_PIN                          78  // 84 in MK2 Firmware, with BEEPER as 78
 #endif
-<<<<<<< HEAD
-=======
 
 //
 // EXP Headers
@@ -200,7 +198,6 @@
 #define EXP3_06_PIN                           16  // RX2
 #define EXP3_07_PIN                           -1  // GND
 #define EXP3_08_PIN                           17  // TX2
->>>>>>> b6911781
 
 //
 // LCD / Controller
@@ -213,22 +210,6 @@
   #if ANY(IS_ULTIPANEL, TOUCH_UI_ULTIPANEL, TOUCH_UI_FTDI_EVE)
 
     #if ENABLED(CR10_STOCKDISPLAY)
-<<<<<<< HEAD
-      #define LCD_PINS_RS                     85
-      #define LCD_PINS_EN                     71
-      #define LCD_PINS_D4                     70
-      #define BTN_EN1                         18
-      #define BTN_EN2                         19
-    #else
-      #define LCD_PINS_RS                     82
-      #define LCD_PINS_EN                     18  // On 0.6b, use 61
-      #define LCD_PINS_D4                     19  // On 0.6b, use 59
-      #define LCD_PINS_D5                     70
-      #define LCD_PINS_D6                     85
-      #define LCD_PINS_D7                     71
-      #define BTN_EN1                         14
-      #define BTN_EN2                         72
-=======
       #define LCD_PINS_RS            EXP1_07_PIN
       #define LCD_PINS_EN            EXP1_08_PIN
       #define LCD_PINS_D4            EXP1_06_PIN
@@ -243,7 +224,6 @@
       #define LCD_PINS_D7            EXP1_08_PIN
       #define BTN_EN1                EXP2_05_PIN
       #define BTN_EN2                EXP2_03_PIN
->>>>>>> b6911781
     #endif
 
     #define BTN_ENC                  EXP1_02_PIN  // AUX-2
