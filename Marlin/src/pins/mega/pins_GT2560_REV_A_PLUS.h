--- conflicted
+++ resolved
@@ -30,10 +30,6 @@
 
 #define BOARD_INFO_NAME "GT2560 Rev.A+"
 
-<<<<<<< HEAD
-#define SERVO0_PIN  11
-=======
 #define SERVO0_PIN                            11
->>>>>>> b6911781
 
 #include "pins_GT2560_REV_A.h"