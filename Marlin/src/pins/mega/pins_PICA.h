--- conflicted
+++ resolved
@@ -164,20 +164,6 @@
 #define BEEPER_PIN                   EXP1_01_PIN
 
 #if HAS_WIRED_LCD
-<<<<<<< HEAD
-  #define LCD_PINS_RS                         33
-  #define LCD_PINS_EN                         30
-  #define LCD_PINS_D4                         35
-  #define LCD_PINS_D5                         32
-  #define LCD_PINS_D6                         37
-  #define LCD_PINS_D7                         36
-
-  #define BTN_EN1                             47
-  #define BTN_EN2                             48
-  #define BTN_ENC                             31
-
-  #define LCD_SDSS                            53
-=======
   #define LCD_PINS_RS                EXP1_04_PIN
   #define LCD_PINS_EN                EXP1_03_PIN
   #define LCD_PINS_D4                EXP1_05_PIN
@@ -190,5 +176,4 @@
   #define BTN_ENC                    EXP1_02_PIN
 
   #define LCD_SDSS                   EXP2_04_PIN
->>>>>>> b6911781
 #endif