--- conflicted
+++ resolved
@@ -138,10 +138,7 @@
 //
 // LCD / Controller
 //
-<<<<<<< HEAD
-=======
 
->>>>>>> b6911781
 #if HAS_WIRED_LCD
   #define BEEPER_PIN                           6
 
