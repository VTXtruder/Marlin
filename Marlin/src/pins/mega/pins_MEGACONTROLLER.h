--- conflicted
+++ resolved
@@ -170,15 +170,6 @@
 
 #if ENABLED(MINIPANEL)
 
-<<<<<<< HEAD
-  #define BEEPER_PIN                          46
-
-  #define DOGLCD_A0                           47
-  #define DOGLCD_CS                           45
-  #define LCD_BACKLIGHT_PIN                   44  // backlight LED on PA3
-
-  #define KILL_PIN                            12
-=======
   #define BEEPER_PIN                     MINI_15
 
   #define DOGLCD_A0                      MINI_16
@@ -190,7 +181,6 @@
   #define BTN_ENC                        MINI_20
   #define BTN_EN1                        MINI_17
   #define BTN_EN2                        MINI_19
->>>>>>> b6911781
 
   #define SD_DETECT_PIN                  MINI_02
 
