--- conflicted
+++ resolved
@@ -143,10 +143,7 @@
 //
 // LCD / Controller
 //
-<<<<<<< HEAD
-=======
 
->>>>>>> b6911781
 #if HAS_WIRED_LCD
   #define BEEPER_PIN                          16
 
