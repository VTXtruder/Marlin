--- conflicted
+++ resolved
@@ -405,7 +405,7 @@
 //
 // LCD / Controller
 //
-<<<<<<< HEAD
+
 #if ANY(TFT_COLOR_UI, TFT_LVGL_UI, TFT_CLASSIC_UI)
 
   #define TFT_CS_PIN                 EXP2_04_PIN
@@ -433,36 +433,6 @@
     #define BTN_EN1                  EXP1_03_PIN
     #define BTN_EN2                  EXP1_05_PIN
 
-=======
-
-#if ANY(TFT_COLOR_UI, TFT_LVGL_UI, TFT_CLASSIC_UI)
-
-  #define TFT_CS_PIN                 EXP2_04_PIN
-  #define TFT_A0_PIN                 EXP2_07_PIN
-  #define TFT_SCK_PIN                EXP2_02_PIN
-  #define TFT_MISO_PIN               EXP2_01_PIN
-  #define TFT_MOSI_PIN               EXP2_06_PIN
-
-  #define TOUCH_INT_PIN              EXP1_07_PIN
-  #define TOUCH_MISO_PIN             EXP1_06_PIN
-  #define TOUCH_MOSI_PIN             EXP1_03_PIN
-  #define TOUCH_SCK_PIN              EXP1_05_PIN
-  #define TOUCH_CS_PIN               EXP1_04_PIN
-  #define BTN_ENC                    EXP1_02_PIN
-  #define BTN_EN1                    EXP2_03_PIN
-  #define BTN_EN2                    EXP2_05_PIN
-
-#elif HAS_WIRED_LCD
-  #define BEEPER_PIN                 EXP1_01_PIN
-  #define BTN_ENC                    EXP1_02_PIN
-
-  #if ENABLED(CR10_STOCKDISPLAY)
-    #define LCD_PINS_RS              EXP1_07_PIN
-
-    #define BTN_EN1                  EXP1_03_PIN
-    #define BTN_EN2                  EXP1_05_PIN
-
->>>>>>> b6911781
     #define LCD_PINS_EN              EXP1_08_PIN
     #define LCD_PINS_D4              EXP1_06_PIN
 
