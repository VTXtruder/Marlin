--- conflicted
+++ resolved
@@ -32,13 +32,9 @@
 //
 // I2S (steppers & other output-only pins)
 //
-<<<<<<< HEAD
-#define I2S_STEPPER_STREAM
-=======
 #ifndef I2S_STEPPER_STREAM
   #define I2S_STEPPER_STREAM
 #endif
->>>>>>> b6911781
 #if ENABLED(I2S_STEPPER_STREAM)
   #define I2S_WS                              25
   #define I2S_BCK                             26
