/**
 * Marlin 3D Printer Firmware
 * Copyright (c) 2020 MarlinFirmware [https://github.com/MarlinFirmware/Marlin]
 *
 * Based on Sprinter and grbl.
 * Copyright (c) 2011 Camiel Gubbels / Erik van der Zalm
 *
 * This program is free software: you can redistribute it and/or modify
 * it under the terms of the GNU General Public License as published by
 * the Free Software Foundation, either version 3 of the License, or
 * (at your option) any later version.
 *
 * This program is distributed in the hope that it will be useful,
 * but WITHOUT ANY WARRANTY; without even the implied warranty of
 * MERCHANTABILITY or FITNESS FOR A PARTICULAR PURPOSE.  See the
 * GNU General Public License for more details.
 *
 * You should have received a copy of the GNU General Public License
 * along with this program.  If not, see <https://www.gnu.org/licenses/>.
 *
 */
#pragma once

/**
 * MRR ESPE pin assignments
 *
 * 3D printer control board based on the ESP32 microcontroller.
 * Supports 5 stepper drivers (using I2S stepper stream), heated bed,
 * single hotend, and LCD controller.
 */

#include "env_validate.h"

#if EXTRUDERS > 2 || E_STEPPERS > 2
  #error "MRR ESPE supports up to 2 E steppers."
#elif HAS_MULTI_HOTEND
  #error "MRR ESPE only supports 1 hotend / E stepper."
#endif

#define BOARD_INFO_NAME      "MRR ESPE"
#define BOARD_WEBSITE_URL    "github.com/maplerainresearch/MRR_ESPE"
#define DEFAULT_MACHINE_NAME BOARD_INFO_NAME

//
// Limit Switches
//
#define X_STOP_PIN                            35
#define Y_STOP_PIN                            32
#define Z_STOP_PIN                            33

//
// Enable I2S stepper stream
//
<<<<<<< HEAD
#define I2S_STEPPER_STREAM
=======
#ifndef I2S_STEPPER_STREAM
  #define I2S_STEPPER_STREAM
#endif
>>>>>>> b6911781
#if ENABLED(I2S_STEPPER_STREAM)
  #define I2S_WS                              26
  #define I2S_BCK                             25
  #define I2S_DATA                            27
#endif

//
// Steppers
//
#define X_STEP_PIN                           129
#define X_DIR_PIN                            130
#define X_ENABLE_PIN                         128
//#define X_CS_PIN                            21

#define Y_STEP_PIN                           132
#define Y_DIR_PIN                            133
#define Y_ENABLE_PIN                         131
//#define Y_CS_PIN                            22

#define Z_STEP_PIN                           135
#define Z_DIR_PIN                            136
#define Z_ENABLE_PIN                         134
//#define Z_CS_PIN                             5  // SS_PIN

#define E0_STEP_PIN                          138
#define E0_DIR_PIN                           139
#define E0_ENABLE_PIN                        137
//#define E0_CS_PIN                           21

#define E1_STEP_PIN                          141
#define E1_DIR_PIN                           142
#define E1_ENABLE_PIN                        140
//#define E1_CS_PIN                           22

#define Z2_STEP_PIN                          141
#define Z2_DIR_PIN                           142
#define Z2_ENABLE_PIN                        140
//#define Z2_CS_PIN                            5

//
// Temperature Sensors
//
#define TEMP_0_PIN                            36  // Analog Input
#define TEMP_1_PIN                            34  // Analog Input
#define TEMP_BED_PIN                          39  // Analog Input

//
// Heaters / Fans
//
#define HEATER_0_PIN                         145  // 2
#define FAN0_PIN                             146  // 15
#define HEATER_BED_PIN                       144  // 4

#define CONTROLLER_FAN_PIN                   147
//#define E0_AUTO_FAN_PIN                    148  // need to update Configuration_adv.h @section extruder
//#define E1_AUTO_FAN_PIN                    149  // need to update Configuration_adv.h @section extruder
#define FAN1_PIN                             149

//
// MicroSD card
//
#define SD_MOSI_PIN                           23
#define SD_MISO_PIN                           19
#define SD_SCK_PIN                            18
#define SDSS                                   5
#define USES_SHARED_SPI                           // SPI is shared by SD card with TMC SPI drivers

//
// LCD / Controller
//

#if HAS_WIRED_LCD

  #define LCD_PINS_RS                         13
  #define LCD_PINS_EN                         17
  #define LCD_PINS_D4                         16

  #if ENABLED(CR10_STOCKDISPLAY)

    #define BEEPER_PIN                       151

  #elif IS_RRD_FG_SC

    #define BEEPER_PIN                       151

    //#define LCD_PINS_D5                    150
    //#define LCD_PINS_D6                    152
    //#define LCD_PINS_D7                    153

  #else

    #error "Only CR10_STOCKDISPLAY and REPRAP_DISCOUNT_FULL_GRAPHIC_SMART_CONTROLLER are currently supported. Comment out this line to continue."

  #endif

  #define BTN_EN1                              0
  #define BTN_EN2                             12
  #define BTN_ENC                             14

#endif // HAS_MARLINUI_U8GLIB

// Hardware serial pins
// Add the following to Configuration.h or Configuration_adv.h to assign
// specific pins to hardware Serial1 and Serial2.
// Note: Serial2 can be defined using HARDWARE_SERIAL2_RX and HARDWARE_SERIAL2_TX but
// MRR ESPA does not have enough spare pins for such reassignment.
//#define HARDWARE_SERIAL1_RX                 21
//#define HARDWARE_SERIAL1_TX                 22
//#define HARDWARE_SERIAL2_RX                  2
//#define HARDWARE_SERIAL2_TX                  4<|MERGE_RESOLUTION|>--- conflicted
+++ resolved
@@ -51,13 +51,9 @@
 //
 // Enable I2S stepper stream
 //
-<<<<<<< HEAD
-#define I2S_STEPPER_STREAM
-=======
 #ifndef I2S_STEPPER_STREAM
   #define I2S_STEPPER_STREAM
 #endif
->>>>>>> b6911781
 #if ENABLED(I2S_STEPPER_STREAM)
   #define I2S_WS                              26
   #define I2S_BCK                             25
