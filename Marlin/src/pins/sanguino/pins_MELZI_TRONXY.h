--- conflicted
+++ resolved
@@ -33,18 +33,6 @@
 #define LCD_SDSS                              -1
 
 #if ANY(CR10_STOCKDISPLAY, LCD_FOR_MELZI)
-<<<<<<< HEAD
-  #define LCD_PINS_RS                         30
-  #define LCD_PINS_EN                         28
-  #define LCD_PINS_D4                         16
-  #define LCD_PINS_D5                         17
-  #define LCD_PINS_D6                         27
-  #define LCD_PINS_D7                         29
-  #define BTN_EN1                             10
-  #define BTN_EN2                             11
-  #define BTN_ENC                             26
-
-=======
   #define BTN_ENC                             26
   #define BTN_EN1                             10
   #define BTN_EN2                             11
@@ -57,7 +45,6 @@
   #define LCD_PINS_D6                         27
   #define LCD_PINS_D7                         29
 
->>>>>>> b6911781
   #define LCD_PINS_DEFINED
 #endif
 
