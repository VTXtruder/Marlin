/**
 * Marlin 3D Printer Firmware
 * Copyright (c) 2020 MarlinFirmware [https://github.com/MarlinFirmware/Marlin]
 *
 * Based on Sprinter and grbl.
 * Copyright (c) 2011 Camiel Gubbels / Erik van der Zalm
 *
 * This program is free software: you can redistribute it and/or modify
 * it under the terms of the GNU General Public License as published by
 * the Free Software Foundation, either version 3 of the License, or
 * (at your option) any later version.
 *
 * This program is distributed in the hope that it will be useful,
 * but WITHOUT ANY WARRANTY; without even the implied warranty of
 * MERCHANTABILITY or FITNESS FOR A PARTICULAR PURPOSE.  See the
 * GNU General Public License for more details.
 *
 * You should have received a copy of the GNU General Public License
 * along with this program.  If not, see <https://www.gnu.org/licenses/>.
 *
 */
#pragma once

/**
 * Sanguinololu board pin assignments
 * Schematic (0.1): https://green-candy.osdn.jp/external/MarlinFW/board_schematics/Sanguinololu%20v0.1/schematic.png
 * Origin (0.1): https://github.com/mosfet/Sanguinololu/blob/master/rev0.1/sanguinololu.sch
 * Schematic (0.6): https://green-candy.osdn.jp/external/MarlinFW/board_schematics/Sanguinololu%20v0.6/schematic.jpg
 * Origin (0.6): https://github.com/mosfet/Sanguinololu/blob/master/rev0.6/images/schematic.jpg
 * Schematic (0.7): https://green-candy.osdn.jp/external/MarlinFW/board_schematics/Sanguinololu%20v0.7/schematic.jpg
 * Origin (0.7): https://github.com/mosfet/Sanguinololu/blob/master/rev0.7/images/schematic.jpg
 * Schematic (1.0): https://green-candy.osdn.jp/external/MarlinFW/board_schematics/Sanguinololu%20v1.0/Sanguinololu-schematic.jpg
 * Origin (1.0): https://reprap.org/wiki/File:Sanguinololu-schematic.jpg
 * Schematic (1.1): https://green-candy.osdn.jp/external/MarlinFW/board_schematics/Sanguinololu%20v1.1/schematic.png
 * Origin (1.1): https://github.com/mosfet/Sanguinololu/blob/master/rev1.1/sanguinololu.sch
 */

/**
 * Rev B    26 DEC 2016
 *
 * 1) added pointer to a current Arduino IDE extension
 * 2) added support for M3, M4 & M5 spindle control commands
 * 3) added case light pin definition
 */

/**
 * A useable Arduino IDE extension (board manager) can be found at
 * https://github.com/Lauszus/Sanguino
 *
 * This extension has been tested on Arduino 1.6.12 & 1.8.0
 *
 * Here's the JSON path:
 * https://raw.githubusercontent.com/Lauszus/Sanguino/master/package_lauszus_sanguino_index.json
 *
 * When installing select 1.0.2
 *
 * Installation instructions can be found at https://learn.sparkfun.com/pages/CustomBoardsArduino
 * Just use the above JSON URL instead of Sparkfun's JSON.
 *
 * Once installed select the Sanguino board and then select the CPU.
 */

#define ALLOW_MEGA644P
#include "env_validate.h"

#ifndef BOARD_INFO_NAME
  #define BOARD_INFO_NAME "Sanguinololu <1.2"
#endif

//
// Limit Switches
//
#define X_STOP_PIN                            18
#define Y_STOP_PIN                            19
#define Z_STOP_PIN                            20

//
// Steppers
//
#define X_STEP_PIN                            15
#define X_DIR_PIN                             21

#define Y_STEP_PIN                            22
#define Y_DIR_PIN                             23

#define Z_STEP_PIN                             3
#define Z_DIR_PIN                              2

#define E0_STEP_PIN                            1
#define E0_DIR_PIN                             0

//
// Temperature Sensors
//
#define TEMP_0_PIN                             7  // Analog Input (pin 33 extruder)
#define TEMP_BED_PIN                           6  // Analog Input (pin 34 bed)

//
// Heaters / Fans
//
#define HEATER_0_PIN                          13  // (extruder)

#ifndef FAN0_PIN
  #define FAN0_PIN                             4  // Works for Panelolu2 too
#endif

#if DISABLED(SANGUINOLOLU_V_1_2)
  #define HEATER_BED_PIN                      14  // (bed)
  #define X_ENABLE_PIN                         4
  #define Y_ENABLE_PIN                         4
  #ifndef Z_ENABLE_PIN
    #define Z_ENABLE_PIN                       4
  #endif
  #define E0_ENABLE_PIN                        4
<<<<<<< HEAD
=======
#else
  #if !HAS_CUTTER && !ALL(HAS_WIRED_LCD, IS_NEWPANEL)  // Use IO Header
    #define CASE_LIGHT_PIN                     4  // Hardware PWM  - see if IO Header is available
  #endif
>>>>>>> b6911781
#endif

//
// Misc. Functions
//

/**
 * In some versions of the Sanguino libraries the pin
 * definitions are wrong, with SDSS = 24 and LED_PIN = 28 (Melzi).
 * If you encounter issues with these pins, upgrade your
 * Sanguino libraries! See #368.
 */
//#define SDSS                                24
#define SDSS                             AUX1_09

#if IS_MELZI
  #define LED_PIN                        AUX1_01
#elif MB(STB_11)
<<<<<<< HEAD
  #define LCD_BACKLIGHT_PIN                   17  // LCD backlight LED
#endif

#if !HAS_CUTTER && ENABLED(SANGUINOLOLU_V_1_2) && !ALL(HAS_WIRED_LCD, IS_NEWPANEL) // try to use IO Header
  #define CASE_LIGHT_PIN                       4  // Hardware PWM  - see if IO Header is available
=======
  #define LCD_BACKLIGHT_PIN              AUX1_04  // LCD backlight LED
>>>>>>> b6911781
#endif

/**
 * Sanguinololu 1.4 AUX pins:
 *
 *           PWM  TX1  RX1  SDA  SCL
 *  12V  5V  D12  D11  D10  D17  D16
 *  GND GND  D31  D30  D29  D28  D27
 *            A4   A3   A2   A1   A0
 */
#define AUX1_01                               27  // A0
#define AUX1_02                               16  // SCL
#define AUX1_03                               28  // A1
#define AUX1_04                               17  // SDA
#define AUX1_05                               29  // A2
#define AUX1_06                               10  // RX1
#define AUX1_07                               30  // A3
#define AUX1_08                               11  // TX1
#define AUX1_09                               31  // A4
#define AUX1_10                               12  // PWM

//
// LCD / Controller
//
<<<<<<< HEAD
#if HAS_WIRED_LCD && DISABLED(LCD_PINS_DEFINED)
=======

#ifdef LCD_PINS_DEFINED

  // LCD pins already defined by including header

#elif HAS_WIRED_LCD
>>>>>>> b6911781

  #define SD_DETECT_PIN                       -1

  #if HAS_MARLINUI_U8GLIB

    #if ENABLED(LCD_FOR_MELZI)

<<<<<<< HEAD
      #define LCD_PINS_RS                     17
      #define LCD_PINS_EN                     16
      #define LCD_PINS_D4                     11
      #define KILL_PIN                        10
      #define BEEPER_PIN                      27
=======
      #define LCD_PINS_RS                AUX1_04
      #define LCD_PINS_EN                AUX1_02
      #define LCD_PINS_D4                AUX1_08
      #define KILL_PIN                   AUX1_06
      #define BEEPER_PIN                 AUX1_01
>>>>>>> b6911781

    #elif IS_U8GLIB_ST7920                        // SPI GLCD 12864 ST7920 ( like [www.digole.com] ) For Melzi V2.0

      #if IS_MELZI
<<<<<<< HEAD
        #define LCD_PINS_RS                   30  // CS chip select /SS chip slave select
        #define LCD_PINS_EN                   29  // SID (MOSI)
        #define LCD_PINS_D4                   17  // SCK (CLK) clock
        // Pin 27 is taken by LED_PIN, but Melzi LED does nothing with
        // Marlin so this can be used for BEEPER_PIN. You can use this pin
        // with M42 instead of BEEPER_PIN.
        #define BEEPER_PIN                    27
      #else                                       // Sanguinololu >=1.3
        #define LCD_PINS_RS                    4
        #define LCD_PINS_EN                   17
        #define LCD_PINS_D4                   30
        #define LCD_PINS_D5                   29
        #define LCD_PINS_D6                   28
        #define LCD_PINS_D7                   27
=======
        #define LCD_PINS_RS              AUX1_07  // CS chip select /SS chip slave select
        #define LCD_PINS_EN              AUX1_05  // SID (MOSI)
        #define LCD_PINS_D4              AUX1_04  // SCK (CLK) clock
        // Pin 27 is taken by LED_PIN, but Melzi LED does nothing with
        // Marlin so this can be used for BEEPER_PIN. You can use this pin
        // with M42 instead of BEEPER_PIN.
        #define BEEPER_PIN               AUX1_01
      #else // Sanguinololu >=1.3
        #define LCD_PINS_RS                    4
        #define LCD_PINS_EN              AUX1_04
        #define LCD_PINS_D4              AUX1_07
        #define LCD_PINS_D5              AUX1_05
        #define LCD_PINS_D6              AUX1_03
        #define LCD_PINS_D7              AUX1_01
>>>>>>> b6911781
      #endif

    #else

      #define DOGLCD_A0                  AUX1_07

      #if ENABLED(MAKRPANEL)

        #define BEEPER_PIN               AUX1_05
        #define DOGLCD_CS                AUX1_04
        #define LCD_BACKLIGHT_PIN        AUX1_03  // PA3

      #elif IS_MELZI

        #define BEEPER_PIN               AUX1_01
        #ifndef DOGLCD_CS
          #define DOGLCD_CS              AUX1_03
        #endif

      #else

        #ifndef DOGLCD_CS
          #define DOGLCD_CS              AUX1_05
        #endif

      #endif

    #endif

    //#define LCD_SCREEN_ROTATE              180  // 0, 90, 180, 270

  #elif ENABLED(ZONESTAR_LCD)                     // For the Tronxy Melzi boards

<<<<<<< HEAD
    #define LCD_PINS_RS                       28
    #define LCD_PINS_EN                       29
    #define LCD_PINS_D4                       10
    #define LCD_PINS_D5                       11
    #define LCD_PINS_D6                       16
    #define LCD_PINS_D7                       17
=======
    #define LCD_PINS_RS                  AUX1_03
    #define LCD_PINS_EN                  AUX1_05
    #define LCD_PINS_D4                  AUX1_06
    #define LCD_PINS_D5                  AUX1_08
    #define LCD_PINS_D6                  AUX1_02
    #define LCD_PINS_D7                  AUX1_04
>>>>>>> b6911781

  #else

    #define LCD_PINS_RS                        4
<<<<<<< HEAD
    #define LCD_PINS_EN                       17
    #define LCD_PINS_D4                       30
    #define LCD_PINS_D5                       29
    #define LCD_PINS_D6                       28
    #define LCD_PINS_D7                       27
=======
    #define LCD_PINS_EN                  AUX1_04
    #define LCD_PINS_D4                  AUX1_07
    #define LCD_PINS_D5                  AUX1_05
    #define LCD_PINS_D6                  AUX1_03
    #define LCD_PINS_D7                  AUX1_01
>>>>>>> b6911781

  #endif

  #if ENABLED(LCD_FOR_MELZI)

    #define BTN_ENC                      AUX1_03
    #define BTN_EN1                      AUX1_05
    #define BTN_EN2                      AUX1_07

  #elif ENABLED(ZONESTAR_LCD)                     // For the Tronxy Melzi boards

    #define ADC_KEYPAD_PIN                     1
    #define BTN_EN1                           -1
    #define BTN_EN2                           -1

  #elif ENABLED(LCD_I2C_PANELOLU2)

    #if IS_MELZI
<<<<<<< HEAD
      #define BTN_ENC                         29
      #ifndef LCD_SDSS
        #define LCD_SDSS                      30  // Panelolu2 SD card reader rather than the Melzi
=======
      #define BTN_ENC                    AUX1_05
      #ifndef LCD_SDSS
        #define LCD_SDSS                 AUX1_07  // Panelolu2 SD card reader rather than the Melzi
>>>>>>> b6911781
      #endif
    #else
      #define BTN_ENC                    AUX1_07
    #endif

  #else // !LCD_FOR_MELZI && !ZONESTAR_LCD && !LCD_I2C_PANELOLU2

<<<<<<< HEAD
    #define BTN_ENC                           16
    #ifndef LCD_SDSS
      #define LCD_SDSS                        28  // Smart Controller SD card reader rather than the Melzi
=======
    #define BTN_ENC                      AUX1_02
    #ifndef LCD_SDSS
      #define LCD_SDSS                   AUX1_03  // Smart Controller SD card reader rather than the Melzi
>>>>>>> b6911781
    #endif

  #endif

  #if IS_NEWPANEL && !defined(BTN_EN1)
    #define BTN_EN1                      AUX1_08
    #define BTN_EN2                      AUX1_06
  #endif

#endif // HAS_WIRED_LCD

//
// M3/M4/M5 - Spindle/Laser Control
//
#if HAS_CUTTER
  #if !MB(AZTEEG_X1) && ENABLED(SANGUINOLOLU_V_1_2) && !ALL(HAS_WIRED_LCD, IS_NEWPANEL) // try to use IO Header

    #define SPINDLE_LASER_PWM_PIN              4  // Hardware PWM
<<<<<<< HEAD
    #define SPINDLE_LASER_ENA_PIN             10  // Pullup or pulldown!
    #define SPINDLE_DIR_PIN                   11
=======
    #define SPINDLE_LASER_ENA_PIN        AUX1_06  // Pullup or pulldown!
    #define SPINDLE_DIR_PIN              AUX1_08
>>>>>>> b6911781

  #elif !MB(MELZI)                                // use X stepper motor socket

    /**
     *  To control the spindle speed and have an LCD you must sacrifice
     *  the Extruder and pull some signals off the X stepper driver socket.
     *
     *  The following assumes:
     *   - The X stepper driver socket is empty
     *   - The extruder driver socket has a driver board plugged into it
     *   - The X stepper wires are attached the the extruder connector
     */

    /**
     *  Where to get the spindle signals
     *
     *      spindle signal          socket name       socket name
     *                                         -------
     *                               /ENABLE  O|     |O  VMOT
     *                                   MS1  O|     |O  GND
     *                                   MS2  O|     |O  2B
     *                                   MS3  O|     |O  2A
     *                                /RESET  O|     |O  1A
     *                                /SLEEP  O|     |O  1B
     *  SPINDLE_LASER_PWM_PIN           STEP  O|     |O  VDD
     *  SPINDLE_LASER_ENA_PIN            DIR  O|     |O  GND
     *                                         -------
     *
     *  Note: Socket names vary from vendor to vendor.
     */
    #undef X_DIR_PIN
    #undef X_ENABLE_PIN
    #undef X_STEP_PIN
    #define X_DIR_PIN                          0
    #define X_ENABLE_PIN                      14
    #define X_STEP_PIN                         1
    #define SPINDLE_LASER_PWM_PIN             15  // Hardware PWM
    #define SPINDLE_LASER_ENA_PIN             21  // Pullup!
    #define SPINDLE_DIR_PIN                   -1  // No pin available on the socket for the direction pin
  #endif
#endif<|MERGE_RESOLUTION|>--- conflicted
+++ resolved
@@ -112,13 +112,10 @@
     #define Z_ENABLE_PIN                       4
   #endif
   #define E0_ENABLE_PIN                        4
-<<<<<<< HEAD
-=======
 #else
   #if !HAS_CUTTER && !ALL(HAS_WIRED_LCD, IS_NEWPANEL)  // Use IO Header
     #define CASE_LIGHT_PIN                     4  // Hardware PWM  - see if IO Header is available
   #endif
->>>>>>> b6911781
 #endif
 
 //
@@ -137,15 +134,7 @@
 #if IS_MELZI
   #define LED_PIN                        AUX1_01
 #elif MB(STB_11)
-<<<<<<< HEAD
-  #define LCD_BACKLIGHT_PIN                   17  // LCD backlight LED
-#endif
-
-#if !HAS_CUTTER && ENABLED(SANGUINOLOLU_V_1_2) && !ALL(HAS_WIRED_LCD, IS_NEWPANEL) // try to use IO Header
-  #define CASE_LIGHT_PIN                       4  // Hardware PWM  - see if IO Header is available
-=======
   #define LCD_BACKLIGHT_PIN              AUX1_04  // LCD backlight LED
->>>>>>> b6911781
 #endif
 
 /**
@@ -170,16 +159,12 @@
 //
 // LCD / Controller
 //
-<<<<<<< HEAD
-#if HAS_WIRED_LCD && DISABLED(LCD_PINS_DEFINED)
-=======
 
 #ifdef LCD_PINS_DEFINED
 
   // LCD pins already defined by including header
 
 #elif HAS_WIRED_LCD
->>>>>>> b6911781
 
   #define SD_DETECT_PIN                       -1
 
@@ -187,39 +172,15 @@
 
     #if ENABLED(LCD_FOR_MELZI)
 
-<<<<<<< HEAD
-      #define LCD_PINS_RS                     17
-      #define LCD_PINS_EN                     16
-      #define LCD_PINS_D4                     11
-      #define KILL_PIN                        10
-      #define BEEPER_PIN                      27
-=======
       #define LCD_PINS_RS                AUX1_04
       #define LCD_PINS_EN                AUX1_02
       #define LCD_PINS_D4                AUX1_08
       #define KILL_PIN                   AUX1_06
       #define BEEPER_PIN                 AUX1_01
->>>>>>> b6911781
 
     #elif IS_U8GLIB_ST7920                        // SPI GLCD 12864 ST7920 ( like [www.digole.com] ) For Melzi V2.0
 
       #if IS_MELZI
-<<<<<<< HEAD
-        #define LCD_PINS_RS                   30  // CS chip select /SS chip slave select
-        #define LCD_PINS_EN                   29  // SID (MOSI)
-        #define LCD_PINS_D4                   17  // SCK (CLK) clock
-        // Pin 27 is taken by LED_PIN, but Melzi LED does nothing with
-        // Marlin so this can be used for BEEPER_PIN. You can use this pin
-        // with M42 instead of BEEPER_PIN.
-        #define BEEPER_PIN                    27
-      #else                                       // Sanguinololu >=1.3
-        #define LCD_PINS_RS                    4
-        #define LCD_PINS_EN                   17
-        #define LCD_PINS_D4                   30
-        #define LCD_PINS_D5                   29
-        #define LCD_PINS_D6                   28
-        #define LCD_PINS_D7                   27
-=======
         #define LCD_PINS_RS              AUX1_07  // CS chip select /SS chip slave select
         #define LCD_PINS_EN              AUX1_05  // SID (MOSI)
         #define LCD_PINS_D4              AUX1_04  // SCK (CLK) clock
@@ -234,7 +195,6 @@
         #define LCD_PINS_D5              AUX1_05
         #define LCD_PINS_D6              AUX1_03
         #define LCD_PINS_D7              AUX1_01
->>>>>>> b6911781
       #endif
 
     #else
@@ -268,38 +228,21 @@
 
   #elif ENABLED(ZONESTAR_LCD)                     // For the Tronxy Melzi boards
 
-<<<<<<< HEAD
-    #define LCD_PINS_RS                       28
-    #define LCD_PINS_EN                       29
-    #define LCD_PINS_D4                       10
-    #define LCD_PINS_D5                       11
-    #define LCD_PINS_D6                       16
-    #define LCD_PINS_D7                       17
-=======
     #define LCD_PINS_RS                  AUX1_03
     #define LCD_PINS_EN                  AUX1_05
     #define LCD_PINS_D4                  AUX1_06
     #define LCD_PINS_D5                  AUX1_08
     #define LCD_PINS_D6                  AUX1_02
     #define LCD_PINS_D7                  AUX1_04
->>>>>>> b6911781
 
   #else
 
     #define LCD_PINS_RS                        4
-<<<<<<< HEAD
-    #define LCD_PINS_EN                       17
-    #define LCD_PINS_D4                       30
-    #define LCD_PINS_D5                       29
-    #define LCD_PINS_D6                       28
-    #define LCD_PINS_D7                       27
-=======
     #define LCD_PINS_EN                  AUX1_04
     #define LCD_PINS_D4                  AUX1_07
     #define LCD_PINS_D5                  AUX1_05
     #define LCD_PINS_D6                  AUX1_03
     #define LCD_PINS_D7                  AUX1_01
->>>>>>> b6911781
 
   #endif
 
@@ -318,15 +261,9 @@
   #elif ENABLED(LCD_I2C_PANELOLU2)
 
     #if IS_MELZI
-<<<<<<< HEAD
-      #define BTN_ENC                         29
-      #ifndef LCD_SDSS
-        #define LCD_SDSS                      30  // Panelolu2 SD card reader rather than the Melzi
-=======
       #define BTN_ENC                    AUX1_05
       #ifndef LCD_SDSS
         #define LCD_SDSS                 AUX1_07  // Panelolu2 SD card reader rather than the Melzi
->>>>>>> b6911781
       #endif
     #else
       #define BTN_ENC                    AUX1_07
@@ -334,15 +271,9 @@
 
   #else // !LCD_FOR_MELZI && !ZONESTAR_LCD && !LCD_I2C_PANELOLU2
 
-<<<<<<< HEAD
-    #define BTN_ENC                           16
-    #ifndef LCD_SDSS
-      #define LCD_SDSS                        28  // Smart Controller SD card reader rather than the Melzi
-=======
     #define BTN_ENC                      AUX1_02
     #ifndef LCD_SDSS
       #define LCD_SDSS                   AUX1_03  // Smart Controller SD card reader rather than the Melzi
->>>>>>> b6911781
     #endif
 
   #endif
@@ -361,13 +292,8 @@
   #if !MB(AZTEEG_X1) && ENABLED(SANGUINOLOLU_V_1_2) && !ALL(HAS_WIRED_LCD, IS_NEWPANEL) // try to use IO Header
 
     #define SPINDLE_LASER_PWM_PIN              4  // Hardware PWM
-<<<<<<< HEAD
-    #define SPINDLE_LASER_ENA_PIN             10  // Pullup or pulldown!
-    #define SPINDLE_DIR_PIN                   11
-=======
     #define SPINDLE_LASER_ENA_PIN        AUX1_06  // Pullup or pulldown!
     #define SPINDLE_DIR_PIN              AUX1_08
->>>>>>> b6911781
 
   #elif !MB(MELZI)                                // use X stepper motor socket
 
