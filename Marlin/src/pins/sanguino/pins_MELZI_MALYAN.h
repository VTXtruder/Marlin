/**
 * Marlin 3D Printer Firmware
 * Copyright (c) 2020 MarlinFirmware [https://github.com/MarlinFirmware/Marlin]
 *
 * Based on Sprinter and grbl.
 * Copyright (c) 2011 Camiel Gubbels / Erik van der Zalm
 *
 * This program is free software: you can redistribute it and/or modify
 * it under the terms of the GNU General Public License as published by
 * the Free Software Foundation, either version 3 of the License, or
 * (at your option) any later version.
 *
 * This program is distributed in the hope that it will be useful,
 * but WITHOUT ANY WARRANTY; without even the implied warranty of
 * MERCHANTABILITY or FITNESS FOR A PARTICULAR PURPOSE.  See the
 * GNU General Public License for more details.
 *
 * You should have received a copy of the GNU General Public License
 * along with this program.  If not, see <https://www.gnu.org/licenses/>.
 *
 */
#pragma once

/**
 * Melzi (Malyan M150) pin assignments
 * ATmega644P, ATmega1284P
 */

#define BOARD_INFO_NAME "Melzi (Malyan)"

#if ENABLED(CR10_STOCKDISPLAY)
<<<<<<< HEAD
  #define LCD_PINS_RS                         17  // ST9720 CS
  #define LCD_PINS_EN                         16  // ST9720 DAT
  #define LCD_PINS_D4                         11  // ST9720 CLK
  #define BTN_EN1                             30
  #define BTN_EN2                             29
  #define BTN_ENC                             28
=======
  #define BTN_ENC                             28
  #define BTN_EN1                             30
  #define BTN_EN2                             29

  #define LCD_PINS_RS                         17  // ST9720 CS
  #define LCD_PINS_EN                         16  // ST9720 DAT
  #define LCD_PINS_D4                         11  // ST9720 CLK
>>>>>>> b6911781

  #define LCD_PINS_DEFINED
#endif

#include "pins_MELZI.h" // ... SANGUINOLOLU_12 ... SANGUINOLOLU_11<|MERGE_RESOLUTION|>--- conflicted
+++ resolved
@@ -29,14 +29,6 @@
 #define BOARD_INFO_NAME "Melzi (Malyan)"
 
 #if ENABLED(CR10_STOCKDISPLAY)
-<<<<<<< HEAD
-  #define LCD_PINS_RS                         17  // ST9720 CS
-  #define LCD_PINS_EN                         16  // ST9720 DAT
-  #define LCD_PINS_D4                         11  // ST9720 CLK
-  #define BTN_EN1                             30
-  #define BTN_EN2                             29
-  #define BTN_ENC                             28
-=======
   #define BTN_ENC                             28
   #define BTN_EN1                             30
   #define BTN_EN2                             29
@@ -44,7 +36,6 @@
   #define LCD_PINS_RS                         17  // ST9720 CS
   #define LCD_PINS_EN                         16  // ST9720 DAT
   #define LCD_PINS_D4                         11  // ST9720 CLK
->>>>>>> b6911781
 
   #define LCD_PINS_DEFINED
 #endif
