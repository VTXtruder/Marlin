/**
 * Marlin 3D Printer Firmware
 * Copyright (c) 2020 MarlinFirmware [https://github.com/MarlinFirmware/Marlin]
 *
 * Based on Sprinter and grbl.
 * Copyright (c) 2011 Camiel Gubbels / Erik van der Zalm
 *
 * This program is free software: you can redistribute it and/or modify
 * it under the terms of the GNU General Public License as published by
 * the Free Software Foundation, either version 3 of the License, or
 * (at your option) any later version.
 *
 * This program is distributed in the hope that it will be useful,
 * but WITHOUT ANY WARRANTY; without even the implied warranty of
 * MERCHANTABILITY or FITNESS FOR A PARTICULAR PURPOSE.  See the
 * GNU General Public License for more details.
 *
 * You should have received a copy of the GNU General Public License
 * along with this program.  If not, see <https://www.gnu.org/licenses/>.
 *
 */
#pragma once

/**
 * Anet V1.0 board pin assignments
 * Schematic: https://green-candy.osdn.jp/external/MarlinFW/board_schematics/Anet%20V1.0/ANET3D_Board_Schematic.pdf
 * Origin: https://github.com/ralf-e/ANET-3D-Board-V1.0/blob/master/ANET3D_Board_Schematic.pdf
 */

/**
 * Rev B    16 JUN 2017
 *
 * 1) no longer uses Sanguino files to define some of the pins
 * 2) added pointers to useable Arduino IDE extensions
 */

/**
 * The standard Arduino IDE extension (board manager) for this board
 * is located at https://github.com/SkyNet3D/anet-board.
 *
 * Installation instructions are on that page.
 *
 * After copying the files to the appropriate location, restart Arduino and
 * you'll see "Anet V1.0" and "Anet V1.0 (Optiboot)" in the boards list.
 *
 * "Anet V1.0" uses the bootloader that was installed on the board when
 * it shipped from the factory.
 *
 * "Anet V1.0 (Optiboot)" frees up another 3K of FLASH.  You'll need to burn
 * a new bootloader to the board to be able to automatically download a
 * compiled image.
 */

/**
 * Another usable Arduino IDE extension (board manager) can be found at
 * https://github.com/Lauszus/Sanguino
 *
 * This extension has been tested on Arduino 1.6.12 & 1.8.0
 *
 * Here's the JSON path:
 * https://raw.githubusercontent.com/Lauszus/Sanguino/master/package_lauszus_sanguino_index.json
 *
 * When installing select 1.0.2
 *
 * Installation instructions can be found at https://learn.sparkfun.com/pages/CustomBoardsArduino
 * Just use the above JSON URL instead of Sparkfun's JSON.
 *
 * Once installed select the Sanguino board and then select the CPU.
 */

/**
 *  To burn a new bootloader:
 *
 *   1. Connect your programmer to the board.
 *   2. In the Arduino IDE select the board and then select the programmer.
 *   3. In the Arduino IDE click on "burn bootloader". Don't worry about the "verify failed at 1F000" error message.
 *   4. The programmer is no longer needed. Remove it.
 */

/**
 * Additional info:
 *
 *   Anet Schematics                    - https://github.com/ralf-e/ANET-3D-Board-V1.0
 *   Wiring RRDFG Smart Controller      - https://www.thingiverse.com/thing:2103748
 *   SkyNet3D Anet software development - https://github.com/SkyNet3D/Marlin/
 *   Anet Users / Skynet SW on Facebook - https://www.facebook.com/skynet3ddevelopment/
 *
 *   Many thanks to Hans Raaf (@oderwat) for developing the Anet-specific software and supporting the Anet community.
 */

/**
 * OptiBoot Bootloader:
 *   Optiboot is an alternative bootloader that can be flashed on the board to free up space for a larger firmware build.
 *   See https://github.com/Optiboot/optiboot for more information.
 *
 * Install Marlin with Arduino IDE:
 *   For a board with the stock bootloader, select 'Sanguino' in 'Tools > Board' and 'ATmega1284P' in 'Tools > Processor.'
 *   For a board with OptiBoot, select 'Sanguino (Optiboot)' in 'Tools > Board' and 'ATmega1284P' in 'Tools > Processor.'
 *
 * Install Marlin with PlatformIO IDE:
 *   (NOTE: You can set a default build environment by editing the value of 'default_env' in 'platformio.ini'.
 *          For the best user experience install the "Auto Build Marlin" extension.)
 *   For a board with the stock bootloader use Build / Upload under the 'sanguino1284p' or 'sanguino1284p_optimized' target.
 *   For a board with OptiBoot, use Build / Upload under the 'melzi_optiboot' target.
 */

#if NOT_TARGET(__AVR_ATmega1284P__)
  #error "Oops! Select 'Sanguino' in 'Tools > Board' and 'ATmega1284P' in 'Tools > Processor.' (For PlatformIO, use 'sanguino1284p' or 'sanguino1284p_optimized'. With optiboot, use 'melzi_optiboot.')"
#endif

#define BOARD_INFO_NAME "Anet 1.0"

//
// Limit Switches
//
#define X_STOP_PIN                            18
#define Y_STOP_PIN                            19
#define Z_STOP_PIN                            20

//
// Steppers
//
#define X_STEP_PIN                            15
#define X_DIR_PIN                             21
#define X_ENABLE_PIN                          14

#define Y_STEP_PIN                            22
#define Y_DIR_PIN                             23
#define Y_ENABLE_PIN                          14

#define Z_STEP_PIN                             3
#define Z_DIR_PIN                              2
#define Z_ENABLE_PIN                          26

#define E0_STEP_PIN                            1
#define E0_DIR_PIN                             0
#define E0_ENABLE_PIN                         14

//
// Temperature Sensors
//
#define TEMP_0_PIN                             7  // Analog Input (pin 33 extruder)
#define TEMP_BED_PIN                           6  // Analog Input (pin 34 bed)

//
// Heaters / Fans
//
#define HEATER_0_PIN                          13  // (extruder)
#define HEATER_BED_PIN                        12  // (bed)

#ifndef FAN0_PIN
  #define FAN0_PIN                             4
#endif

//
// Misc. Functions
//
#define SDSS                                  31
#define LED_PIN                               -1

/**
 * Connector pinouts
 *
 *            ------                            ------                             ----
 * (SDA)  17 | 1  2 | 30 (A1)              3V3 | 1  2 | 4 (SS)              J3_RX |1  2| J3_TX
 * (SCL)  16 | 3  4 | 29 (A2)              GND | 3  4 | RESET            (TXO)  9 |3  4| 8 (RX0)
 *        11 | 5  6   28 (A3)       (MOSI)   5 | 5  6   7 (SCK)            USB_RX |5  6| USB_TX
 *        10 | 7  8 | 27 (A4)               5V | 7  8 | 6 (MISO)                   ----
 *        5V | 9 10 | GND                J3_RX | 9 10 | J3_TX                     USB_BLE
 *            ------                            ------
 *             LCD                                J3
 */
#define EXP1_01_PIN                           17  // BEEPER / ENC
#define EXP1_02_PIN                           30  // LCD_D4 / SERVO
#define EXP1_03_PIN                           16  // ENC    / LCD_EN
#define EXP1_04_PIN                           29  // SERVO  / LCD_RS
#define EXP1_05_PIN                           11  // EN1    / LCD_D4
#define EXP1_06_PIN                           28  // LCD_EN / EN1
#define EXP1_07_PIN                           10  // EN2
#define EXP1_08_PIN                           27  // LCD_RS / BEEPER

/**
 * LCD / Controller
 *
 * Only the following displays are supported:
 *  ZONESTAR_LCD
 *  ANET_FULL_GRAPHICS_LCD
 *  ANET_FULL_GRAPHICS_LCD_ALT_WIRING
 *  REPRAP_DISCOUNT_FULL_GRAPHIC_SMART_CONTROLLER
 */

#if HAS_WIRED_LCD

  #define LCD_SDSS                   EXP1_06_PIN

  #if HAS_ADC_BUTTONS

<<<<<<< HEAD
    #define SERVO0_PIN                        27  // free for BLTouch/3D-Touch
    #define LCD_PINS_RS                       28
    #define LCD_PINS_EN                       29
    #define LCD_PINS_D4                       10
    #define LCD_PINS_D5                       11
    #define LCD_PINS_D6                       16
    #define LCD_PINS_D7                       17
=======
    #define SERVO0_PIN               EXP1_08_PIN  // free for BLTouch/3D-Touch
    #define LCD_PINS_RS              EXP1_06_PIN
    #define LCD_PINS_EN              EXP1_04_PIN
    #define LCD_PINS_D4              EXP1_07_PIN
    #define LCD_PINS_D5              EXP1_05_PIN
    #define LCD_PINS_D6              EXP1_03_PIN
    #define LCD_PINS_D7              EXP1_01_PIN
>>>>>>> b6911781
    #define ADC_KEYPAD_PIN                     1

  #elif IS_RRD_FG_SC

    // Pin definitions for the Anet A6 Full Graphics display and the RepRapDiscount Full Graphics
    // display using an adapter board. See https://go.aisler.net/benlye/anet-lcd-adapter/pcb
    // See below for alternative pin definitions for use with https://www.thingiverse.com/thing:2103748

    #if ENABLED(ANET_FULL_GRAPHICS_LCD_ALT_WIRING)
<<<<<<< HEAD
      #define SERVO0_PIN                      30
      #define BEEPER_PIN                      27
      #define LCD_PINS_RS                     29
      #define LCD_PINS_EN                     16
      #define LCD_PINS_D4                     11
      #define BTN_EN1                         28
      #define BTN_EN2                         10
      #define BTN_ENC                         17
      #define BOARD_ST7920_DELAY_1           250
      #define BOARD_ST7920_DELAY_2           250
      #define BOARD_ST7920_DELAY_3           250
    #else
      #define SERVO0_PIN                      29  // free for BLTouch/3D-Touch
      #define BEEPER_PIN                      17
      #define LCD_PINS_RS                     27
      #define LCD_PINS_EN                     28
      #define LCD_PINS_D4                     30
      #define BTN_EN1                         11
      #define BTN_EN2                         10
      #define BTN_ENC                         16
      #define BOARD_ST7920_DELAY_1           125
      #define BOARD_ST7920_DELAY_2            63
      #define BOARD_ST7920_DELAY_3           125
=======

      /**
       * ANET_FULL_GRAPHICS_LCD_ALT_WIRING pinout
       *
       *           ------
       *      GND | 1  2 | 5V
       *   BEEPER | 3  4 | BTN_EN2
       *  BTN_EN1   5  6 | LCD_D4
       *   LCD_RS | 7  8 | LCD_EN
       *   SERVO0 | 9 10 | BTN_ENC
       *           ------
       *            LCD
       */
      #define SERVO0_PIN             EXP1_02_PIN

      #define BEEPER_PIN             EXP1_08_PIN

      #define BTN_ENC                EXP1_01_PIN
      #define BTN_EN1                EXP1_06_PIN
      #define BTN_EN2                EXP1_07_PIN

      #define LCD_PINS_RS            EXP1_04_PIN
      #define LCD_PINS_EN            EXP1_03_PIN
      #define LCD_PINS_D4            EXP1_05_PIN

      #define BOARD_ST7920_DELAY_1           250
      #define BOARD_ST7920_DELAY_2           250
      #define BOARD_ST7920_DELAY_3           250

    #else

      /**
       * ANET_FULL_GRAPHICS_LCD pinouts
       *
       *          ------                      ------
       *     GND | 1  2 | 5V               - | 1  2 | -
       *  LCD_RS | 3  4 | BTN_EN2          - | 3  4 | 5V
       *  LCD_EN   5  6 | BTN_EN1          -   5  6 | -
       *  SERVO0 | 7  8 | BTN_ENC      RESET | 7  8 | GND
       *  LCD_D4 | 9 10 | BEEPER_PIN       - | 9 10 | 3V3
       *          ------                      ------
       *           LCD                          J3
       */
      #define SERVO0_PIN             EXP1_04_PIN  // Free for BLTouch/3D-Touch

      #define BEEPER_PIN             EXP1_01_PIN

      #define BTN_ENC                EXP1_03_PIN
      #define BTN_EN1                EXP1_05_PIN
      #define BTN_EN2                EXP1_07_PIN

      #define LCD_PINS_RS            EXP1_08_PIN
      #define LCD_PINS_EN            EXP1_06_PIN
      #define LCD_PINS_D4            EXP1_02_PIN

      #define BOARD_ST7920_DELAY_1           125
      #define BOARD_ST7920_DELAY_2            63
      #define BOARD_ST7920_DELAY_3           125

>>>>>>> b6911781
    #endif

  #endif

#else
  #define SERVO0_PIN                 EXP1_08_PIN
#endif

#ifndef FIL_RUNOUT_PIN
  #define FIL_RUNOUT_PIN              SERVO0_PIN
#endif

/**
 * ====================================================================
 * =============== Alternative RepRapDiscount Wiring ==================
 * ====================================================================
 *
 * An alternative wiring scheme for the RepRapDiscount Full Graphics Display is
 * published by oderwat on Thingiverse at https://www.thingiverse.com/thing:2103748.
 *
 * Using that adapter requires changing the pin definition as follows:
 *   #define SERVO0_PIN   27   // free for BLTouch/3D-Touch
 *   #define BEEPER_PIN   28
 *   #define LCD_PINS_RS  30
 *   #define LCD_PINS_EN  29
 *   #define LCD_PINS_D4  17
 *
 * The BLTouch pin becomes LCD:3
 */

/**
 * ====================================================================
 * ===================== LCD PINOUTS ==================================
 * ====================================================================
 *
 *   Anet V1.0 controller           | ZONESTAR_LCD      | ANET_FULL_   | RepRapDiscount Full     | Thingiverse RepRap wiring
 *   physical   logical   alt       |                   | GRAPHICS_LCD | Graphics Display Wiring | https://www.thingiverse
 *     pin        pin     functions |                   |              |                         | .com/thing:2103748
 *--------------------------------------------------------------------------------------------------------------------
 *   ANET-J3.1    8 ***             | N/A               | J3_TX ***    |                         |
 *   ANET-J3.2    9 ***             | N/A               | J3_RX ***    |                         |
 *   ANET-J3.3    6       MISO      | N/A               | MISO ***     | EXP2.1   MISO           | EXP2.1   MISO
 *   ANET-J3.4    +5V               | N/A               | +5V          |                         |
 *   ANET-J3.5    7       SCK       | N/A               | SCK ***      | EXP2.2   SCK            | EXP2.2   SCK
 *   ANET-J3.6    5       MOSI      | N/A               | MOSI ***     | EXP2.6   MOSI           | EXP2.6   MOSI
 *   ANET-J3.7    !RESET            | N/A               | button       | EXP2.8   panel button   | EXP2.8   panel button
 *   ANET-J3.8    GND               | N/A               | GND          | EXP2.9   GND            | EXP2.9   GND
 *   ANET-J3.9    4       Don't use | N/A               | N/C          |                         |
 *   ANET-J3.10   +3.3V             | N/A               | +3.3V ***    |                         |
 *                                  |                   |              |                         |
 *                                  |                   |              |                         |
 *   ANET-LCD.1   GND               | GND               | GND          | EXP1.9   GND            | EXP1.9   GND
 *   ANET-LCD.2   +5V               | +5V               | +5V          | EXP1.10  +5V            | EXP1.10  +5V
 *   ANET-LCD.3   27      A4        | N/C *             | LCD_PINS_RS  | EXP1.4   LCD_PINS_RS    | EXP2.4   SDSS or N/C *
 *   ANET-LCD.4   10                | LCD_PINS_D4       | BTN_EN2      | EXP2.3   BTN_EN2        | EXP2.3   BTN_EN2
 *   ANET-LCD.5   28      A3        | LCD_PINS_RS       | LCD_PINS_EN  | EXP1.3   LCD_PINS_EN    | EXP1.1   BEEPER_PIN
 *   ANET-LCD.6   11                | LCD_PINS_D5       | BTN_EN1      | EXP2.5   BTN_EN1        | EXP2.5   BTN_EN1
 *   ANET-LCD.7   29      A2        | LCD_PINS_EN       | N/C *        | EXP2.4   SDSS or N/C *  | EXP1.3   LCD_PINS_EN
 *   ANET-LCD.8   16      SCL       | LCD_PINS_D6       | BTN_ENC      | EXP1.2   BTN_ENC        | EXP1.2   BTN_ENC
 *   ANET-LCD.9   30      A1        | ADC_KEYPAD_PIN ** | LCD_PINS_D4  | EXP1.5   LCD_PINS_D4    | EXP1.4   LCD_PINS_RS
 *   ANET-LCD.10  17      SDA       | LCD_PINS_D7       | BEEPER_PIN   | EXP1.1   BEEPER_PIN     | EXP1.5   LCD_PINS_D4
 *
 *                 N/C * - if not connected to the LCD can be used for BLTouch servo input
 *                 ** - analog pin -WITHOUT a pullup
 *                 *** - only connected to something if the Bluetooth module is populated
 */

/**
 *   REPRAP_DISCOUNT_FULL_GRAPHIC_SMART_CONTROLLER
 *   physical pin  function
 *   EXP1.1        BEEPER
 *   EXP1.2        BTN_ENC
 *   EXP1.3        LCD_PINS_EN
 *   EXP1.4        LCD_PINS_RS
 *   EXP1.5        LCD_PINS_D4
 *   EXP1.6        LCD_PINS_D5 (not used)
 *   EXP1.7        LCD_PINS_D6 (not used)
 *   EXP1.8        LCD_PINS_D7 (not used)
 *   EXP1.9        GND
 *   EXP1.10       VCC
 *
 *
 *   EXP2.1        MISO
 *   EXP2.2        SCK
 *   EXP2.3        BTN_EN2
 *   EXP2.4        SDSS
 *   EXP2.5        BTN_EN1
 *   EXP2.6        MOSI
 *   EXP2.7        SD_DETECT_PIN
 *   EXP2.8        button
 *   EXP2.9        GND
 *   EXP2.10       NC
 */<|MERGE_RESOLUTION|>--- conflicted
+++ resolved
@@ -195,15 +195,6 @@
 
   #if HAS_ADC_BUTTONS
 
-<<<<<<< HEAD
-    #define SERVO0_PIN                        27  // free for BLTouch/3D-Touch
-    #define LCD_PINS_RS                       28
-    #define LCD_PINS_EN                       29
-    #define LCD_PINS_D4                       10
-    #define LCD_PINS_D5                       11
-    #define LCD_PINS_D6                       16
-    #define LCD_PINS_D7                       17
-=======
     #define SERVO0_PIN               EXP1_08_PIN  // free for BLTouch/3D-Touch
     #define LCD_PINS_RS              EXP1_06_PIN
     #define LCD_PINS_EN              EXP1_04_PIN
@@ -211,7 +202,6 @@
     #define LCD_PINS_D5              EXP1_05_PIN
     #define LCD_PINS_D6              EXP1_03_PIN
     #define LCD_PINS_D7              EXP1_01_PIN
->>>>>>> b6911781
     #define ADC_KEYPAD_PIN                     1
 
   #elif IS_RRD_FG_SC
@@ -221,31 +211,6 @@
     // See below for alternative pin definitions for use with https://www.thingiverse.com/thing:2103748
 
     #if ENABLED(ANET_FULL_GRAPHICS_LCD_ALT_WIRING)
-<<<<<<< HEAD
-      #define SERVO0_PIN                      30
-      #define BEEPER_PIN                      27
-      #define LCD_PINS_RS                     29
-      #define LCD_PINS_EN                     16
-      #define LCD_PINS_D4                     11
-      #define BTN_EN1                         28
-      #define BTN_EN2                         10
-      #define BTN_ENC                         17
-      #define BOARD_ST7920_DELAY_1           250
-      #define BOARD_ST7920_DELAY_2           250
-      #define BOARD_ST7920_DELAY_3           250
-    #else
-      #define SERVO0_PIN                      29  // free for BLTouch/3D-Touch
-      #define BEEPER_PIN                      17
-      #define LCD_PINS_RS                     27
-      #define LCD_PINS_EN                     28
-      #define LCD_PINS_D4                     30
-      #define BTN_EN1                         11
-      #define BTN_EN2                         10
-      #define BTN_ENC                         16
-      #define BOARD_ST7920_DELAY_1           125
-      #define BOARD_ST7920_DELAY_2            63
-      #define BOARD_ST7920_DELAY_3           125
-=======
 
       /**
        * ANET_FULL_GRAPHICS_LCD_ALT_WIRING pinout
@@ -305,7 +270,6 @@
       #define BOARD_ST7920_DELAY_2            63
       #define BOARD_ST7920_DELAY_3           125
 
->>>>>>> b6911781
     #endif
 
   #endif
