/**
 * Marlin 3D Printer Firmware
 * Copyright (c) 2020 MarlinFirmware [https://github.com/MarlinFirmware/Marlin]
 *
 * Based on Sprinter and grbl.
 * Copyright (c) 2011 Camiel Gubbels / Erik van der Zalm
 *
 * This program is free software: you can redistribute it and/or modify
 * it under the terms of the GNU General Public License as published by
 * the Free Software Foundation, either version 3 of the License, or
 * (at your option) any later version.
 *
 * This program is distributed in the hope that it will be useful,
 * but WITHOUT ANY WARRANTY; without even the implied warranty of
 * MERCHANTABILITY or FITNESS FOR A PARTICULAR PURPOSE.  See the
 * GNU General Public License for more details.
 *
 * You should have received a copy of the GNU General Public License
 * along with this program.  If not, see <https://www.gnu.org/licenses/>.
 *
 */
#pragma once

/**
 * File: pins/pins.h
 *
 * Include pins definitions
 *
 * Pins numbering schemes:
 *
 *  - Digital I/O pin number if used by READ/WRITE macros. (e.g., X_STEP_DIR)
 *    The FastIO headers map digital pins to their ports and functions.
 *
 *  - Analog Input number if used by analogRead or DAC. (e.g., TEMP_n_PIN)
 *    These numbers are the same in any pin mapping.
 */

#define MAX_E_STEPPERS 8

#if NONE(FET_ORDER_EEF, FET_ORDER_EEB, FET_ORDER_EFF, FET_ORDER_EFB, FET_ORDER_SF)
<<<<<<< HEAD
  #if   MB(RAMPS_13_EFB, RAMPS_14_EFB, RAMPS_PLUS_EFB, RAMPS_14_RE_ARM_EFB, RAMPS_SMART_EFB, RAMPS_DUO_EFB, RAMPS4DUE_EFB, RAMPS_BTT_16_PLUS_EFB)
    #define FET_ORDER_EFB 1
  #elif MB(RAMPS_13_EEB, RAMPS_14_EEB, RAMPS_PLUS_EEB, RAMPS_14_RE_ARM_EEB, RAMPS_SMART_EEB, RAMPS_DUO_EEB, RAMPS4DUE_EEB, RAMPS_BTT_16_PLUS_EEB)
    #define FET_ORDER_EEB 1
  #elif MB(RAMPS_13_EFF, RAMPS_14_EFF, RAMPS_PLUS_EFF, RAMPS_14_RE_ARM_EFF, RAMPS_SMART_EFF, RAMPS_DUO_EFF, RAMPS4DUE_EFF, RAMPS_BTT_16_PLUS_EFF)
    #define FET_ORDER_EFF 1
  #elif MB(RAMPS_13_EEF, RAMPS_14_EEF, RAMPS_PLUS_EEF, RAMPS_14_RE_ARM_EEF, RAMPS_SMART_EEF, RAMPS_DUO_EEF, RAMPS4DUE_EEF, RAMPS_BTT_16_PLUS_EEF)
    #define FET_ORDER_EEF 1
  #elif MB(RAMPS_13_SF,  RAMPS_14_SF,  RAMPS_PLUS_SF,  RAMPS_14_RE_ARM_SF,  RAMPS_SMART_SF,  RAMPS_DUO_SF,  RAMPS4DUE_SF,  RAMPS_BTT_16_PLUS_SF)
=======
  #if   MB(RAMPS_13_EFB, RAMPS_14_EFB, RAMPS_PLUS_EFB, RAMPS_14_RE_ARM_EFB, RAMPS_SMART_EFB, RAMPS_DUO_EFB, RAMPS4DUE_EFB)
    #define FET_ORDER_EFB 1
  #elif MB(RAMPS_13_EEB, RAMPS_14_EEB, RAMPS_PLUS_EEB, RAMPS_14_RE_ARM_EEB, RAMPS_SMART_EEB, RAMPS_DUO_EEB, RAMPS4DUE_EEB)
    #define FET_ORDER_EEB 1
  #elif MB(RAMPS_13_EFF, RAMPS_14_EFF, RAMPS_PLUS_EFF, RAMPS_14_RE_ARM_EFF, RAMPS_SMART_EFF, RAMPS_DUO_EFF, RAMPS4DUE_EFF)
    #define FET_ORDER_EFF 1
  #elif MB(RAMPS_13_EEF, RAMPS_14_EEF, RAMPS_PLUS_EEF, RAMPS_14_RE_ARM_EEF, RAMPS_SMART_EEF, RAMPS_DUO_EEF, RAMPS4DUE_EEF)
    #define FET_ORDER_EEF 1
  #elif MB(RAMPS_13_SF,  RAMPS_14_SF,  RAMPS_PLUS_SF,  RAMPS_14_RE_ARM_SF,  RAMPS_SMART_SF,  RAMPS_DUO_SF,  RAMPS4DUE_SF)
>>>>>>> b6911781
    #define FET_ORDER_SF 1
  #elif HAS_MULTI_HOTEND || (HAS_EXTRUDERS && HAS_CUTTER)
    #if TEMP_SENSOR_BED
      #define FET_ORDER_EEB 1
    #else
      #define FET_ORDER_EEF 1
    #endif
  #elif TEMP_SENSOR_BED
    #define FET_ORDER_EFB 1
  #else
    #define FET_ORDER_EFF 1
  #endif
#endif

#if !(ALL(HAS_WIRED_LCD, IS_NEWPANEL) && ANY(PANEL_ONE, VIKI2, miniVIKI, WYH_L12864, MINIPANEL, REPRAPWORLD_KEYPAD))
  #define HAS_FREE_AUX2_PINS 1
#endif

//
// Check for additional used endstop pins
//
#ifndef X_MIN_PIN
  #define X_MIN_PIN 1001
#endif
#ifndef Y_MIN_PIN
  #define Y_MIN_PIN 1002
#endif
#ifndef Z_MIN_PIN
  #define Z_MIN_PIN 1003
#endif
#ifndef X_MAX_PIN
  #define X_MAX_PIN 1004
#endif
#ifndef Y_MAX_PIN
  #define Y_MAX_PIN 1005
#endif
#ifndef Z_MAX_PIN
  #define Z_MAX_PIN 1006
#endif
#define _ENDSTOP_IS_ANY(P) (HAS_EXTRA_ENDSTOPS && (X2_STOP_PIN == P || Y2_STOP_PIN == P || Z2_STOP_PIN == P || Z3_STOP_PIN == P || Z4_STOP_PIN == P))
#if ENABLED(DUAL_X_CARRIAGE) || _ENDSTOP_IS_ANY(X_MIN_PIN) || _ENDSTOP_IS_ANY(X_MAX_PIN)
  #define NEEDS_X_MINMAX 1
#endif
#if _ENDSTOP_IS_ANY(Y_MIN_PIN) || _ENDSTOP_IS_ANY(Y_MAX_PIN)
  #define NEEDS_Y_MINMAX 1
#endif
#if _ENDSTOP_IS_ANY(Z_MIN_PIN) || _ENDSTOP_IS_ANY(Z_MAX_PIN) || ALL(Z_HOME_TO_MAX, Z_MIN_PROBE_USES_Z_MIN_ENDSTOP_PIN)
  #define NEEDS_Z_MINMAX 1
#endif
#undef _ENDSTOP_IS_ANY
#if X_MIN_PIN > 1000
  #undef X_MIN_PIN
#endif
#if Y_MIN_PIN > 1000
  #undef Y_MIN_PIN
#endif
#if Z_MIN_PIN > 1000
  #undef Z_MIN_PIN
#endif
#if X_MAX_PIN > 1000
  #undef X_MAX_PIN
#endif
#if Y_MAX_PIN > 1000
  #undef Y_MAX_PIN
#endif
#if Z_MAX_PIN > 1000
  #undef Z_MAX_PIN
#endif

// Test the target within the included pins file
#ifdef __MARLIN_DEPS__
  #define NOT_TARGET(V...) 0
#else
  #define NOT_TARGET NONE
#endif

//
// RAMPS 1.3 / 1.4 / 1.6+ - ATmega1280, ATmega2560
//

#if MB(RAMPS_OLD)
  #include "ramps/pins_RAMPS_OLD.h"                 // ATmega2560, ATmega1280               env:mega2560 env:mega1280
#elif MB(RAMPS_13_EFB, RAMPS_13_EEB, RAMPS_13_EFF, RAMPS_13_EEF, RAMPS_13_SF)
  #include "ramps/pins_RAMPS_13.h"                  // ATmega2560, ATmega1280               env:mega2560 env:mega1280
#elif MB(RAMPS_14_EFB, RAMPS_14_EEB, RAMPS_14_EFF, RAMPS_14_EEF, RAMPS_14_SF)
  #include "ramps/pins_RAMPS.h"                     // ATmega2560, ATmega1280               env:mega2560 env:mega1280
#elif MB(RAMPS_PLUS_EFB, RAMPS_PLUS_EEB, RAMPS_PLUS_EFF, RAMPS_PLUS_EEF, RAMPS_PLUS_SF)
  #include "ramps/pins_RAMPS_PLUS.h"                // ATmega2560, ATmega1280               env:mega2560 env:mega1280
<<<<<<< HEAD
#elif MB(RAMPS_BTT_16_PLUS_EFB, RAMPS_BTT_16_PLUS_EEB, RAMPS_BTT_16_PLUS_EFF, RAMPS_BTT_16_PLUS_EEF, RAMPS_BTT_16_PLUS_SF)
  #include "ramps/pins_RAMPS_BTT_16_PLUS.h"         // ATmega2560, ATmega1280               env:mega2560 env:mega1280
=======
>>>>>>> b6911781

//
// RAMPS Derivatives - ATmega1280, ATmega2560
//

#elif MB(3DRAG)
  #include "ramps/pins_3DRAG.h"                     // ATmega2560, ATmega1280               env:mega2560 env:mega1280
#elif MB(K8200)
  #include "ramps/pins_K8200.h"                     // ATmega2560, ATmega1280               env:mega2560 env:mega1280
#elif MB(K8400)
  #include "ramps/pins_K8400.h"                     // ATmega2560, ATmega1280               env:mega2560 env:mega1280
#elif MB(K8600)
  #include "ramps/pins_K8600.h"                     // ATmega2560, ATmega1280               env:mega2560 env:mega1280
#elif MB(K8800)
  #include "ramps/pins_K8800.h"                     // ATmega2560, ATmega1280               env:mega2560 env:mega1280
#elif MB(BAM_DICE)
  #include "ramps/pins_RAMPS.h"                     // ATmega2560, ATmega1280               env:mega2560 env:mega1280
#elif MB(BAM_DICE_DUE)
  #include "ramps/pins_BAM_DICE_DUE.h"              // ATmega2560, ATmega1280               env:mega2560 env:mega1280
#elif MB(MKS_BASE)
  #include "ramps/pins_MKS_BASE_10.h"               // ATmega2560                           env:mega2560
#elif MB(MKS_BASE_14)
  #include "ramps/pins_MKS_BASE_14.h"               // ATmega2560                           env:mega2560
#elif MB(MKS_BASE_15)
  #include "ramps/pins_MKS_BASE_15.h"               // ATmega2560                           env:mega2560
#elif MB(MKS_BASE_16)
  #include "ramps/pins_MKS_BASE_16.h"               // ATmega2560                           env:mega2560
#elif MB(MKS_BASE_HEROIC)
  #include "ramps/pins_MKS_BASE_HEROIC.h"           // ATmega2560                           env:mega2560
#elif MB(MKS_GEN_13)
  #include "ramps/pins_MKS_GEN_13.h"                // ATmega2560, ATmega1280               env:mega2560 env:mega1280
#elif MB(MKS_GEN_L)
  #include "ramps/pins_MKS_GEN_L.h"                 // ATmega2560, ATmega1280               env:mega2560 env:mega1280
#elif MB(KFB_2)
  #include "ramps/pins_BIQU_KFB_2.h"                // ATmega2560                           env:mega2560
#elif MB(ZRIB_V20)
  #include "ramps/pins_ZRIB_V20.h"                  // ATmega2560, ATmega1280               env:mega2560 env:mega1280
#elif MB(ZRIB_V52)
  #include "ramps/pins_ZRIB_V52.h"                  // ATmega2560, ATmega1280               env:mega2560 env:mega1280
#elif MB(ZRIB_V53)
  #include "ramps/pins_ZRIB_V53.h"                  // ATmega2560, ATmega1280               env:mega2560 env:mega1280
#elif MB(FELIX2)
  #include "ramps/pins_FELIX2.h"                    // ATmega2560, ATmega1280               env:mega2560 env:mega1280
#elif MB(RIGIDBOARD)
  #include "ramps/pins_RIGIDBOARD.h"                // ATmega2560, ATmega1280               env:mega2560 env:mega1280
#elif MB(RIGIDBOARD_V2)
  #include "ramps/pins_RIGIDBOARD_V2.h"             // ATmega2560, ATmega1280               env:mega2560 env:mega1280
#elif MB(SAINSMART_2IN1)
  #include "ramps/pins_SAINSMART_2IN1.h"            // ATmega2560, ATmega1280               env:mega2560 env:mega1280
#elif MB(ULTIMAKER)
  #include "ramps/pins_ULTIMAKER.h"                 // ATmega2560, ATmega1280               env:mega2560 env:mega1280
#elif MB(ULTIMAKER_OLD)
  #include "ramps/pins_ULTIMAKER_OLD.h"             // ATmega2560, ATmega1280               env:mega2560 env:mega1280
#elif MB(AZTEEG_X3)
  #include "ramps/pins_AZTEEG_X3.h"                 // ATmega2560                           env:mega2560
#elif MB(AZTEEG_X3_PRO)
  #include "ramps/pins_AZTEEG_X3_PRO.h"             // ATmega2560                           env:mega2560
#elif MB(ULTIMAIN_2)
  #include "ramps/pins_ULTIMAIN_2.h"                // ATmega2560                           env:mega2560ext
#elif MB(FORMBOT_RAPTOR)
  #include "ramps/pins_FORMBOT_RAPTOR.h"            // ATmega2560                           env:mega2560
#elif MB(FORMBOT_RAPTOR2)
  #include "ramps/pins_FORMBOT_RAPTOR2.h"           // ATmega2560                           env:mega2560
#elif MB(FORMBOT_TREX2PLUS)
  #include "ramps/pins_FORMBOT_TREX2PLUS.h"         // ATmega2560                           env:mega2560
#elif MB(FORMBOT_TREX3)
  #include "ramps/pins_FORMBOT_TREX3.h"             // ATmega2560                           env:mega2560
#elif MB(RUMBA)
  #include "ramps/pins_RUMBA.h"                     // ATmega2560                           env:mega2560
#elif MB(RUMBA_RAISE3D)
  #include "ramps/pins_RUMBA_RAISE3D.h"             // ATmega2560                           env:mega2560
#elif MB(RL200)
  #include "ramps/pins_RL200.h"                     // ATmega2560                           env:mega2560
#elif MB(BQ_ZUM_MEGA_3D)
  #include "ramps/pins_BQ_ZUM_MEGA_3D.h"            // ATmega2560                           env:mega2560ext
#elif MB(MAKEBOARD_MINI)
  #include "ramps/pins_MAKEBOARD_MINI.h"            // ATmega2560                           env:mega2560
#elif MB(TRIGORILLA_13)
  #include "ramps/pins_TRIGORILLA_13.h"             // ATmega2560                           env:mega2560
#elif MB(TRIGORILLA_14, TRIGORILLA_14_11)
  #include "ramps/pins_TRIGORILLA_14.h"             // ATmega2560                           env:mega2560
#elif MB(RAMPS_ENDER_4)
  #include "ramps/pins_RAMPS_ENDER_4.h"             // ATmega2560                           env:mega2560
#elif MB(RAMPS_CREALITY)
  #include "ramps/pins_RAMPS_CREALITY.h"            // ATmega2560                           env:mega2560
#elif MB(DAGOMA_F5)
  #include "ramps/pins_DAGOMA_F5.h"                 // ATmega2560                           env:mega2560
#elif MB(FYSETC_F6_13)
  #include "ramps/pins_FYSETC_F6_13.h"              // ATmega2560                           env:FYSETC_F6
#elif MB(FYSETC_F6_14)
  #include "ramps/pins_FYSETC_F6_14.h"              // ATmega2560                           env:FYSETC_F6
#elif MB(DUPLICATOR_I3_PLUS)
  #include "ramps/pins_DUPLICATOR_I3_PLUS.h"        // ATmega2560                           env:mega2560
#elif MB(VORON)
  #include "ramps/pins_VORON.h"                     // ATmega2560                           env:mega2560
#elif MB(TRONXY_V3_1_0)
  #include "ramps/pins_TRONXY_V3_1_0.h"             // ATmega2560                           env:mega2560
#elif MB(Z_BOLT_X_SERIES)
  #include "ramps/pins_Z_BOLT_X_SERIES.h"           // ATmega2560                           env:mega2560
#elif MB(TT_OSCAR)
  #include "ramps/pins_TT_OSCAR.h"                  // ATmega2560                           env:mega2560
#elif MB(TANGO)
  #include "ramps/pins_TANGO.h"                     // ATmega2560                           env:mega2560
#elif MB(MKS_GEN_L_V2)
  #include "ramps/pins_MKS_GEN_L_V2.h"              // ATmega2560                           env:mega2560
#elif MB(COPYMASTER_3D)
  #include "ramps/pins_COPYMASTER_3D.h"             // ATmega2560                           env:mega2560
#elif MB(ORTUR_4)
  #include "ramps/pins_ORTUR_4.h"                   // ATmega2560                           env:mega2560
#elif MB(TENLOG_D3_HERO)
  #include "ramps/pins_TENLOG_D3_HERO.h"            // ATmega2560                           env:mega2560
#elif MB(TENLOG_MB1_V23)
  #include "ramps/pins_TENLOG_MB1_V23.h"            // ATmega2560                           env:mega2560
#elif MB(MKS_GEN_L_V21)
  #include "ramps/pins_MKS_GEN_L_V21.h"             // ATmega2560                           env:mega2560
#elif MB(RAMPS_S_12_EEFB, RAMPS_S_12_EEEB, RAMPS_S_12_EFFB)
  #include "ramps/pins_RAMPS_S_12.h"                // ATmega2560                           env:mega2560
#elif MB(LONGER3D_LK1_PRO, LONGER3D_LKx_PRO)
  #include "ramps/pins_LONGER3D_LKx_PRO.h"          // ATmega2560                           env:mega2560
#elif MB(PXMALION_CORE_I3)
  #include "ramps/pins_PXMALION_CORE_I3.h"          // ATmega2560                           env:mega2560
<<<<<<< HEAD
#elif MB(PANOWIN_CUTLASS)
  #include "ramps/pins_PANOWIN_CUTLASS.h"           // ATmega2560                           env:mega2560ext
#elif MB(KODAMA_BARDO)
  #include "ramps/pins_KODAMA_BARDO.h"              // ATmega2560                           env:mega2560ext
=======
>>>>>>> b6911781

//
// RAMBo and derivatives
//

#elif MB(RAMBO)
  #include "rambo/pins_RAMBO.h"                     // ATmega2560                           env:rambo
#elif MB(MINIRAMBO, MINIRAMBO_10A)
  #include "rambo/pins_MINIRAMBO.h"                 // ATmega2560                           env:rambo
#elif MB(EINSY_RAMBO)
  #include "rambo/pins_EINSY_RAMBO.h"               // ATmega2560                           env:rambo
#elif MB(EINSY_RETRO)
  #include "rambo/pins_EINSY_RETRO.h"               // ATmega2560                           env:rambo
#elif MB(SCOOVO_X9H)
  #include "rambo/pins_SCOOVO_X9H.h"                // ATmega2560                           env:rambo
#elif MB(RAMBO_THINKERV2)
  #include "rambo/pins_RAMBO_THINKERV2.h"           // ATmega2560                           env:rambo

//
// Other ATmega1280, ATmega2560
//

#elif MB(CNCONTROLS_11)
  #include "mega/pins_CNCONTROLS_11.h"              // ATmega2560, ATmega1280               env:mega2560 env:mega1280
#elif MB(CNCONTROLS_12)
  #include "mega/pins_CNCONTROLS_12.h"              // ATmega2560, ATmega1280               env:mega2560 env:mega1280
#elif MB(CNCONTROLS_15)
  #include "mega/pins_CNCONTROLS_15.h"              // ATmega2560, ATmega1280               env:mega2560 env:mega1280
#elif MB(MIGHTYBOARD_REVE)
  #include "mega/pins_MIGHTYBOARD_REVE.h"           // ATmega2560, ATmega1280               env:mega2560ext env:MightyBoard1280 env:MightyBoard2560
#elif MB(CHEAPTRONIC)
  #include "mega/pins_CHEAPTRONIC.h"                // ATmega2560                           env:mega2560
#elif MB(CHEAPTRONIC_V2)
  #include "mega/pins_CHEAPTRONICv2.h"              // ATmega2560                           env:mega2560
#elif MB(MEGATRONICS)
  #include "mega/pins_MEGATRONICS.h"                // ATmega2560                           env:mega2560
#elif MB(MEGATRONICS_2)
  #include "mega/pins_MEGATRONICS_2.h"              // ATmega2560                           env:mega2560
#elif MB(MEGATRONICS_3, MEGATRONICS_31, MEGATRONICS_32)
  #include "mega/pins_MEGATRONICS_3.h"              // ATmega2560                           env:mega2560
#elif MB(ELEFU_3)
  #include "mega/pins_ELEFU_3.h"                    // ATmega2560                           env:mega2560
#elif MB(LEAPFROG)
  #include "mega/pins_LEAPFROG.h"                   // ATmega2560, ATmega1280               env:mega2560 env:mega1280
#elif MB(MEGACONTROLLER)
  #include "mega/pins_MEGACONTROLLER.h"             // ATmega2560                           env:mega2560
#elif MB(GT2560_REV_A)
  #include "mega/pins_GT2560_REV_A.h"               // ATmega2560, ATmega1280               env:mega2560 env:mega1280
#elif MB(GT2560_REV_A_PLUS)
  #include "mega/pins_GT2560_REV_A_PLUS.h"          // ATmega2560, ATmega1280               env:mega2560 env:mega1280
#elif MB(GT2560_V3)
  #include "mega/pins_GT2560_V3.h"                  // ATmega2560                           env:mega2560
#elif MB(GT2560_REV_B)
  #include "mega/pins_GT2560_REV_B.h"               // ATmega2560                           env:mega2560
#elif MB(GT2560_V4)
  #include "mega/pins_GT2560_V4.h"                  // ATmega2560                           env:mega2560
<<<<<<< HEAD
  #elif MB(GT2560_V4_A20)
=======
#elif MB(GT2560_V4_A20)
>>>>>>> b6911781
  #include "mega/pins_GT2560_V4_A20.h"              // ATmega2560                           env:mega2560
#elif MB(GT2560_V3_MC2)
  #include "mega/pins_GT2560_V3_MC2.h"              // ATmega2560                           env:mega2560
#elif MB(GT2560_V3_A20)
  #include "mega/pins_GT2560_V3_A20.h"              // ATmega2560                           env:mega2560
#elif MB(EINSTART_S)
  #include "mega/pins_EINSTART-S.h"                 // ATmega2560, ATmega1280               env:mega2560ext env:mega1280
#elif MB(WANHAO_ONEPLUS)
  #include "mega/pins_WANHAO_ONEPLUS.h"             // ATmega2560                           env:mega2560
#elif MB(OVERLORD)
  #include "mega/pins_OVERLORD.h"                   // ATmega2560                           env:mega2560
#elif MB(HJC2560C_REV1)
  #include "mega/pins_HJC2560C_REV2.h"              // ATmega2560                           env:mega2560
#elif MB(HJC2560C_REV2)
  #include "mega/pins_HJC2560C_REV2.h"              // ATmega2560                           env:mega2560
#elif MB(LEAPFROG_XEED2015)
  #include "mega/pins_LEAPFROG_XEED2015.h"          // ATmega2560                           env:mega2560
#elif MB(PICA)
  #include "mega/pins_PICA.h"                       // ATmega2560                           env:mega2560
#elif MB(PICA_REVB)
  #include "mega/pins_PICAOLD.h"                    // ATmega2560                           env:mega2560
#elif MB(INTAMSYS40)
  #include "mega/pins_INTAMSYS40.h"                 // ATmega2560                           env:mega2560
#elif MB(MALYAN_M180)
  #include "mega/pins_MALYAN_M180.h"                // ATmega2560                           env:mega2560
#elif MB(PROTONEER_CNC_SHIELD_V3)
  #include "mega/pins_PROTONEER_CNC_SHIELD_V3.h"    // ATmega2560                           env:mega2560
#elif MB(WEEDO_62A)
  #include "mega/pins_WEEDO_62A.h"                  // ATmega2560                           env:mega2560
<<<<<<< HEAD
#elif MB(GT2560_V41B)
  #include "mega/pins_GT2560_V41b.h"                // ATmega2560                           env:mega2560
=======
>>>>>>> b6911781

//
// ATmega1281, ATmega2561
//

#elif MB(MINITRONICS)
  #include "mega/pins_MINITRONICS.h"                // ATmega1281                           env:mega1280
#elif MB(SILVER_GATE)
  #include "mega/pins_SILVER_GATE.h"                // ATmega2561                           env:mega2560

//
// Sanguinololu and Derivatives - ATmega644P, ATmega1284P
//

#elif MB(SANGUINOLOLU_11)
  #include "sanguino/pins_SANGUINOLOLU_11.h"        // ATmega644P, ATmega1284P              env:sanguino1284p_optimized env:sanguino1284p env:sanguino644p
#elif MB(SANGUINOLOLU_12)
  #include "sanguino/pins_SANGUINOLOLU_12.h"        // ATmega644P, ATmega1284P              env:sanguino1284p_optimized env:sanguino1284p env:sanguino644p
#elif MB(MELZI)
  #include "sanguino/pins_MELZI.h"                  // ATmega644P, ATmega1284P              env:sanguino1284p_optimized env:sanguino1284p env:sanguino644p
#elif MB(MELZI_V2)
  #include "sanguino/pins_MELZI_V2.h"               // ATmega644P, ATmega1284P              env:sanguino1284p_optimized env:sanguino1284p env:sanguino644p
#elif MB(MELZI_MAKR3D)
  #include "sanguino/pins_MELZI_MAKR3D.h"           // ATmega644P, ATmega1284P              env:sanguino1284p_optimized env:sanguino1284p env:sanguino644p
#elif MB(MELZI_CREALITY)
  #include "sanguino/pins_MELZI_CREALITY.h"         // ATmega1284P                          env:melzi_optiboot_optimized env:melzi_optiboot env:melzi_optimized env:melzi
<<<<<<< HEAD
#elif MB(MELZI_CREALITY_ENDER2)
  #include "sanguino/pins_MELZI_CREALITY_E2.h"      // ATmega1284P                          env:melzi_optiboot_optimized env:melzi_optiboot env:melzi_optimized env:melzi
=======
>>>>>>> b6911781
#elif MB(MELZI_MALYAN)
  #include "sanguino/pins_MELZI_MALYAN.h"           // ATmega644P, ATmega1284P              env:sanguino1284p_optimized env:sanguino1284p env:sanguino644p
#elif MB(MELZI_TRONXY)
  #include "sanguino/pins_MELZI_TRONXY.h"           // ATmega644P, ATmega1284P              env:sanguino1284p_optimized env:sanguino1284p env:sanguino644p
#elif MB(STB_11)
  #include "sanguino/pins_STB_11.h"                 // ATmega644P, ATmega1284P              env:sanguino1284p_optimized env:sanguino1284p env:sanguino644p
#elif MB(AZTEEG_X1)
  #include "sanguino/pins_AZTEEG_X1.h"              // ATmega644P, ATmega1284P              env:sanguino1284p_optimized env:sanguino1284p env:sanguino644p
#elif MB(ZMIB_V2)
  #include "sanguino/pins_ZMIB_V2.h"                // ATmega644P, ATmega1284P              env:sanguino1284p_optimized env:sanguino1284p env:sanguino644p

//
// Other ATmega644P, ATmega644, ATmega1284P
//

#elif MB(GEN3_MONOLITHIC)
  #include "sanguino/pins_GEN3_MONOLITHIC.h"        // ATmega644P                           env:sanguino644p
#elif MB(GEN3_PLUS)
  #include "sanguino/pins_GEN3_PLUS.h"              // ATmega644P, ATmega1284P              env:sanguino1284p_optimized env:sanguino1284p env:sanguino644p
#elif MB(GEN6)
  #include "sanguino/pins_GEN6.h"                   // ATmega644P, ATmega1284P              env:sanguino1284p_optimized env:sanguino1284p env:sanguino644p
#elif MB(GEN6_DELUXE)
  #include "sanguino/pins_GEN6_DELUXE.h"            // ATmega644P, ATmega1284P              env:sanguino1284p_optimized env:sanguino1284p env:sanguino644p
#elif MB(GEN7_CUSTOM)
  #include "sanguino/pins_GEN7_CUSTOM.h"            // ATmega644P, ATmega644, ATmega1284P   env:sanguino1284p_optimized env:sanguino1284p env:sanguino644p
#elif MB(GEN7_12)
  #include "sanguino/pins_GEN7_12.h"                // ATmega644P, ATmega644, ATmega1284P   env:sanguino1284p_optimized env:sanguino1284p env:sanguino644p
#elif MB(GEN7_13)
  #include "sanguino/pins_GEN7_13.h"                // ATmega644P, ATmega644, ATmega1284P   env:sanguino1284p_optimized env:sanguino1284p env:sanguino644p
#elif MB(GEN7_14)
  #include "sanguino/pins_GEN7_14.h"                // ATmega644P, ATmega644, ATmega1284P   env:sanguino1284p_optimized env:sanguino1284p env:sanguino644p
#elif MB(OMCA_A)
  #include "sanguino/pins_OMCA_A.h"                 // ATmega644                            env:sanguino644p
#elif MB(OMCA)
  #include "sanguino/pins_OMCA.h"                   // ATmega644P, ATmega644                env:sanguino644p
#elif MB(ANET_10)
  #include "sanguino/pins_ANET_10.h"                // ATmega1284P                          env:sanguino1284p env:sanguino1284p_optimized env:melzi_optiboot
#elif MB(SETHI)
  #include "sanguino/pins_SETHI.h"                  // ATmega644P, ATmega644, ATmega1284P   env:sanguino1284p_optimized env:sanguino1284p env:sanguino644p

//
// Teensyduino - AT90USB1286, AT90USB1286P
//

#elif MB(TEENSYLU)
  #include "teensy2/pins_TEENSYLU.h"                // AT90USB1286, AT90USB1286P            env:at90usb1286_cdc
#elif MB(PRINTRBOARD)
  #include "teensy2/pins_PRINTRBOARD.h"             // AT90USB1286                          env:at90usb1286_dfu
#elif MB(PRINTRBOARD_REVF)
  #include "teensy2/pins_PRINTRBOARD_REVF.h"        // AT90USB1286                          env:at90usb1286_dfu
#elif MB(BRAINWAVE)
  #include "teensy2/pins_BRAINWAVE.h"               // AT90USB646                           env:at90usb1286_cdc
#elif MB(BRAINWAVE_PRO)
  #include "teensy2/pins_BRAINWAVE_PRO.h"           // AT90USB1286                          env:at90usb1286_cdc
#elif MB(SAV_MKI)
  #include "teensy2/pins_SAV_MKI.h"                 // AT90USB1286                          env:at90usb1286_cdc
#elif MB(TEENSY2)
  #include "teensy2/pins_TEENSY2.h"                 // AT90USB1286                          env:teensy20
#elif MB(5DPRINT)
  #include "teensy2/pins_5DPRINT.h"                 // AT90USB1286                          env:at90usb1286_dfu

//
// LPC1768 ARM Cortex-M3
//

#elif MB(RAMPS_14_RE_ARM_EFB, RAMPS_14_RE_ARM_EEB, RAMPS_14_RE_ARM_EFF, RAMPS_14_RE_ARM_EEF, RAMPS_14_RE_ARM_SF)
  #include "lpc1768/pins_RAMPS_RE_ARM.h"            // LPC1768                              env:LPC1768
#elif MB(MKS_SBASE)
  #include "lpc1768/pins_MKS_SBASE.h"               // LPC1768                              env:LPC1768
#elif MB(MKS_SGEN_L)
  #include "lpc1768/pins_MKS_SGEN_L.h"              // LPC1768                              env:LPC1768
#elif MB(AZSMZ_MINI)
  #include "lpc1768/pins_AZSMZ_MINI.h"              // LPC1768                              env:LPC1768
#elif MB(BIQU_BQ111_A4)
  #include "lpc1768/pins_BIQU_BQ111_A4.h"           // LPC1768                              env:LPC1768
#elif MB(SELENA_COMPACT)
  #include "lpc1768/pins_SELENA_COMPACT.h"          // LPC1768                              env:LPC1768
#elif MB(BIQU_B300_V1_0)
  #include "lpc1768/pins_BIQU_B300_V1.0.h"          // LPC1768                              env:LPC1768
#elif MB(GMARSH_X6_REV1)
  #include "lpc1768/pins_GMARSH_X6_REV1.h"          // LPC1768                              env:LPC1768
#elif MB(BTT_SKR_V1_1)
  #include "lpc1768/pins_BTT_SKR_V1_1.h"            // LPC1768                              env:LPC1768
#elif MB(BTT_SKR_V1_3)
  #include "lpc1768/pins_BTT_SKR_V1_3.h"            // LPC1768                              env:LPC1768
#elif MB(BTT_SKR_V1_4)
  #include "lpc1768/pins_BTT_SKR_V1_4.h"            // LPC1768                              env:LPC1768
#elif MB(EMOTRONIC)
  #include "lpc1768/pins_EMOTRONIC.h"               // LPC1768                              env:LPC1768

//
// LPC1769 ARM Cortex-M3
//

#elif MB(MKS_SGEN)
  #include "lpc1769/pins_MKS_SGEN.h"                // LPC1769                              env:LPC1769
#elif MB(AZTEEG_X5_GT)
  #include "lpc1769/pins_AZTEEG_X5_GT.h"            // LPC1769                              env:LPC1769
#elif MB(AZTEEG_X5_MINI)
  #include "lpc1769/pins_AZTEEG_X5_MINI.h"          // LPC1769                              env:LPC1769
#elif MB(AZTEEG_X5_MINI_WIFI)
  #include "lpc1769/pins_AZTEEG_X5_MINI_WIFI.h"     // LPC1769                              env:LPC1769
#elif MB(COHESION3D_REMIX)
  #include "lpc1769/pins_COHESION3D_REMIX.h"        // LPC1769                              env:LPC1769
#elif MB(COHESION3D_MINI)
  #include "lpc1769/pins_COHESION3D_MINI.h"         // LPC1769                              env:LPC1769
#elif MB(SMOOTHIEBOARD)
  #include "lpc1769/pins_SMOOTHIEBOARD.h"           // LPC1769                              env:LPC1769
#elif MB(TH3D_EZBOARD)
  #include "lpc1769/pins_TH3D_EZBOARD.h"            // LPC1769                              env:LPC1769
#elif MB(BTT_SKR_V1_4_TURBO)
  #include "lpc1769/pins_BTT_SKR_V1_4_TURBO.h"      // LPC1769                              env:LPC1769
#elif MB(MKS_SGEN_L_V2)
  #include "lpc1769/pins_MKS_SGEN_L_V2.h"           // LPC1769                              env:LPC1769
#elif MB(BTT_SKR_E3_TURBO)
  #include "lpc1769/pins_BTT_SKR_E3_TURBO.h"        // LPC1769                              env:LPC1769
#elif MB(FLY_CDY)
  #include "lpc1769/pins_FLY_CDY.h"                 // LPC1769                              env:LPC1769

//
// Due (ATSAM) boards
//

#elif MB(DUE3DOM)
  #include "sam/pins_DUE3DOM.h"                     // SAM3X8E                              env:DUE env:DUE_USB env:DUE_debug
#elif MB(DUE3DOM_MINI)
  #include "sam/pins_DUE3DOM_MINI.h"                // SAM3X8E                              env:DUE env:DUE_USB env:DUE_debug
#elif MB(RADDS)
  #include "sam/pins_RADDS.h"                       // SAM3X8E                              env:DUE env:DUE_USB env:DUE_debug
#elif MB(RURAMPS4D_11)
  #include "sam/pins_RURAMPS4D_11.h"                // SAM3X8E                              env:DUE env:DUE_USB env:DUE_debug
#elif MB(RURAMPS4D_13)
  #include "sam/pins_RURAMPS4D_13.h"                // SAM3X8E                              env:DUE env:DUE_USB env:DUE_debug
#elif MB(RAMPS_FD_V1)
  #include "sam/pins_RAMPS_FD_V1.h"                 // SAM3X8E                              env:DUE env:DUE_USB env:DUE_debug
#elif MB(RAMPS_FD_V2)
  #include "sam/pins_RAMPS_FD_V2.h"                 // SAM3X8E                              env:DUE env:DUE_USB env:DUE_debug
#elif MB(RAMPS_SMART_EFB, RAMPS_SMART_EEB, RAMPS_SMART_EFF, RAMPS_SMART_EEF, RAMPS_SMART_SF)
  #include "sam/pins_RAMPS_SMART.h"                 // SAM3X8E                              env:DUE env:DUE_USB env:DUE_debug
#elif MB(RAMPS_DUO_EFB, RAMPS_DUO_EEB, RAMPS_DUO_EFF, RAMPS_DUO_EEF, RAMPS_DUO_SF)
  #include "sam/pins_RAMPS_DUO.h"                   // SAM3X8E                              env:DUE env:DUE_USB env:DUE_debug
#elif MB(RAMPS4DUE_EFB, RAMPS4DUE_EEB, RAMPS4DUE_EFF, RAMPS4DUE_EEF, RAMPS4DUE_SF)
  #include "sam/pins_RAMPS4DUE.h"                   // SAM3X8E                              env:DUE env:DUE_USB env:DUE_debug
#elif MB(ULTRATRONICS_PRO)
  #include "sam/pins_ULTRATRONICS_PRO.h"            // SAM3X8E                              env:DUE env:DUE_debug
#elif MB(ARCHIM1)
  #include "sam/pins_ARCHIM1.h"                     // SAM3X8E                              env:DUE_archim env:DUE_archim_debug
#elif MB(ARCHIM2)
  #include "sam/pins_ARCHIM2.h"                     // SAM3X8E                              env:DUE_archim env:DUE_archim_debug
#elif MB(ALLIGATOR)
  #include "sam/pins_ALLIGATOR_R2.h"                // SAM3X8E                              env:DUE env:DUE_debug
#elif MB(CNCONTROLS_15D)
  #include "sam/pins_CNCONTROLS_15D.h"              // SAM3X8E                              env:DUE env:DUE_USB
#elif MB(KRATOS32)
  #include "sam/pins_KRATOS32.h"                    // SAM3X8E                              env:DUE env:DUE_USB
#elif MB(PRINTRBOARD_G2)
  #include "sam/pins_PRINTRBOARD_G2.h"              // SAM3X8C                              env:DUE_USB
#elif MB(ADSK)
  #include "sam/pins_ADSK.h"                        // SAM3X8C                              env:DUE env:DUE_debug

//
// STM32 ARM Cortex-M0
//

#elif MB(MALYAN_M200_V2)
  #include "stm32f0/pins_MALYAN_M200_V2.h"          // STM32F0                              env:STM32F070RB_malyan env:STM32F070CB_malyan
#elif MB(MALYAN_M300)
  #include "stm32f0/pins_MALYAN_M300.h"             // STM32F0                              env:malyan_M300

//
// STM32 ARM Cortex-M0+
//

#elif MB(BTT_EBB42_V1_1)
  #include "stm32g0/pins_BTT_EBB42_V1_1.h"          // STM32G0                              env:BTT_EBB42_V1_1_filament_extruder
#elif MB(BTT_SKR_MINI_E3_V3_0)
  #include "stm32g0/pins_BTT_SKR_MINI_E3_V3_0.h"    // STM32G0                              env:STM32G0B1RE_btt env:STM32G0B1RE_btt_xfer
<<<<<<< HEAD
#elif MB(BTT_MANTA_M4P_V1_0)
  #include "stm32g0/pins_BTT_MANTA_M4P_V1_0.h"      // STM32G0                              env:STM32G0B1RE_manta_btt env:STM32G0B1RE_manta_btt_xfer
=======
#elif MB(BTT_MANTA_M4P_V2_1)
  #include "stm32g0/pins_BTT_MANTA_M4P_V2_1.h"      // STM32G0                              env:STM32G0B1RE_manta_btt env:STM32G0B1RE_manta_btt_xfer
>>>>>>> b6911781
#elif MB(BTT_MANTA_M5P_V1_0)
  #include "stm32g0/pins_BTT_MANTA_M5P_V1_0.h"      // STM32G0                              env:STM32G0B1RE_manta_btt env:STM32G0B1RE_manta_btt_xfer
#elif MB(BTT_MANTA_E3_EZ_V1_0)
  #include "stm32g0/pins_BTT_MANTA_E3_EZ_V1_0.h"    // STM32G0                              env:STM32G0B1RE_manta_btt env:STM32G0B1RE_manta_btt_xfer
#elif MB(BTT_MANTA_M8P_V1_0)
  #include "stm32g0/pins_BTT_MANTA_M8P_V1_0.h"      // STM32G0                              env:STM32G0B1VE_btt env:STM32G0B1VE_btt_xfer
#elif MB(BTT_MANTA_M8P_V1_1)
  #include "stm32g0/pins_BTT_MANTA_M8P_V1_1.h"      // STM32G0                              env:STM32G0B1VE_btt env:STM32G0B1VE_btt_xfer

//
// STM32 ARM Cortex-M3
//

#elif MB(STM32F103RE)
  #include "stm32f1/pins_STM32F1R.h"                // STM32F1                              env:STM32F103RE env:STM32F103RE_maple
#elif MB(MALYAN_M200)
  #include "stm32f1/pins_MALYAN_M200.h"             // STM32F1                              env:STM32F103CB_malyan env:STM32F103CB_malyan_maple
#elif MB(STM3R_MINI)
  #include "stm32f1/pins_STM3R_MINI.h"              // STM32F1                              env:STM32F103VE env:STM32F103RE_maple
#elif MB(GTM32_PRO_VB)
  #include "stm32f1/pins_GTM32_PRO_VB.h"            // STM32F1                              env:STM32F103VE env:STM32F103VE_GTM32_maple
#elif MB(GTM32_PRO_VD)
  #include "stm32f1/pins_GTM32_PRO_VD.h"            // STM32F1                              env:STM32F103VE env:STM32F103VE_GTM32_maple
#elif MB(GTM32_MINI)
  #include "stm32f1/pins_GTM32_MINI.h"              // STM32F1                              env:STM32F103VE env:STM32F103VE_GTM32_maple
#elif MB(GTM32_MINI_A30)
  #include "stm32f1/pins_GTM32_MINI_A30.h"          // STM32F1                              env:STM32F103VE env:STM32F103VE_GTM32_maple
#elif MB(GTM32_REV_B)
  #include "stm32f1/pins_GTM32_REV_B.h"             // STM32F1                              env:STM32F103VE env:STM32F103VE_GTM32_maple
#elif MB(MORPHEUS)
  #include "stm32f1/pins_MORPHEUS.h"                // STM32F1                              env:STM32F103RE env:STM32F103RE_maple
#elif MB(CHITU3D)
  #include "stm32f1/pins_CHITU3D.h"                 // STM32F1                              env:STM32F103ZE env:STM32F103RE_maple
#elif MB(MKS_ROBIN)
  #include "stm32f1/pins_MKS_ROBIN.h"               // STM32F1                              env:mks_robin env:mks_robin_maple
#elif MB(MKS_ROBIN_MINI)
  #include "stm32f1/pins_MKS_ROBIN_MINI.h"          // STM32F1                              env:mks_robin_mini env:mks_robin_mini_maple
#elif MB(MKS_ROBIN_NANO)
  #include "stm32f1/pins_MKS_ROBIN_NANO.h"          // STM32F1                              env:mks_robin_nano_v1v2 env:mks_robin_nano_v1v2_maple env:mks_robin_nano_v1v2_usbmod
#elif MB(MKS_ROBIN_NANO_V2)
  #include "stm32f1/pins_MKS_ROBIN_NANO_V2.h"       // STM32F1                              env:mks_robin_nano_v1v2 env:mks_robin_nano_v1v2_maple
#elif MB(MKS_ROBIN_LITE)
  #include "stm32f1/pins_MKS_ROBIN_LITE.h"          // STM32F1                              env:mks_robin_lite env:mks_robin_lite_maple
#elif MB(MKS_ROBIN_LITE3)
  #include "stm32f1/pins_MKS_ROBIN_LITE3.h"         // STM32F1                              env:mks_robin_lite3 env:mks_robin_lite3_maple
#elif MB(MKS_ROBIN_PRO)
  #include "stm32f1/pins_MKS_ROBIN_PRO.h"           // STM32F1                              env:mks_robin_pro env:mks_robin_pro_maple
#elif MB(MKS_ROBIN_E3)
  #include "stm32f1/pins_MKS_ROBIN_E3.h"            // STM32F1                              env:mks_robin_e3 env:mks_robin_e3_maple
#elif MB(MKS_ROBIN_E3_V1_1)
  #include "stm32f1/pins_MKS_ROBIN_E3_V1_1.h"       // STM32F1                              env:mks_robin_e3
#elif MB(MKS_ROBIN_E3D)
  #include "stm32f1/pins_MKS_ROBIN_E3D.h"           // STM32F1                              env:mks_robin_e3
#elif MB(MKS_ROBIN_E3D_V1_1)
  #include "stm32f1/pins_MKS_ROBIN_E3D_V1_1.h"      // STM32F1                              env:mks_robin_e3 env:mks_robin_e3_maple
#elif MB(MKS_ROBIN_E3P)
  #include "stm32f1/pins_MKS_ROBIN_E3P.h"           // STM32F1                              env:mks_robin_e3p env:mks_robin_e3p_maple
#elif MB(BTT_SKR_MINI_V1_1)
  #include "stm32f1/pins_BTT_SKR_MINI_V1_1.h"       // STM32F1                              env:STM32F103RC_btt env:STM32F103RC_btt_USB env:STM32F103RC_btt_maple env:STM32F103RC_btt_USB_maple
#elif MB(BTT_SKR_MINI_E3_V1_0)
  #include "stm32f1/pins_BTT_SKR_MINI_E3_V1_0.h"    // STM32F1                              env:STM32F103RC_btt env:STM32F103RC_btt_USB env:STM32F103RC_btt_maple env:STM32F103RC_btt_USB_maple
#elif MB(BTT_SKR_MINI_E3_V1_2)
  #include "stm32f1/pins_BTT_SKR_MINI_E3_V1_2.h"    // STM32F1                              env:STM32F103RC_btt env:STM32F103RC_btt_USB env:STM32F103RC_btt_maple env:STM32F103RC_btt_USB_maple
#elif MB(BTT_SKR_MINI_E3_V2_0)
  #include "stm32f1/pins_BTT_SKR_MINI_E3_V2_0.h"    // STM32F1                              env:STM32F103RC_btt env:STM32F103RC_btt_USB env:STM32F103RE_btt env:STM32F103RE_btt_USB env:STM32F103RC_btt_maple env:STM32F103RC_btt_USB_maple env:STM32F103RE_btt_maple env:STM32F103RE_btt_USB_maple
#elif MB(BTT_SKR_MINI_MZ_V1_0)
  #include "stm32f1/pins_BTT_SKR_MINI_MZ_V1_0.h"    // STM32F1                              env:STM32F103RC_btt env:STM32F103RC_btt_USB env:STM32F103RC_btt_maple env:STM32F103RC_btt_USB_maple
#elif MB(BTT_SKR_E3_DIP)
  #include "stm32f1/pins_BTT_SKR_E3_DIP.h"          // STM32F1                              env:STM32F103RC_btt env:STM32F103RC_btt_USB env:STM32F103RE_btt env:STM32F103RE_btt_USB env:STM32F103RC_btt_maple env:STM32F103RC_btt_USB_maple env:STM32F103RE_btt_maple env:STM32F103RE_btt_USB_maple
#elif MB(BTT_SKR_CR6)
  #include "stm32f1/pins_BTT_SKR_CR6.h"             // STM32F1                              env:STM32F103RE_btt env:STM32F103RE_btt_USB env:STM32F103RE_btt_maple env:STM32F103RE_btt_USB_maple
#elif MB(JGAURORA_A5S_A1)
  #include "stm32f1/pins_JGAURORA_A5S_A1.h"         // STM32F1                              env:jgaurora_a5s_a1 env:jgaurora_a5s_a1_maple
#elif MB(FYSETC_AIO_II)
  #include "stm32f1/pins_FYSETC_AIO_II.h"           // STM32F1                              env:STM32F103RC_fysetc env:STM32F103RC_fysetc_maple
#elif MB(FYSETC_CHEETAH)
  #include "stm32f1/pins_FYSETC_CHEETAH.h"          // STM32F1                              env:STM32F103RC_fysetc env:STM32F103RC_fysetc_maple
#elif MB(FYSETC_CHEETAH_V12)
  #include "stm32f1/pins_FYSETC_CHEETAH_V12.h"      // STM32F1                              env:STM32F103RC_fysetc env:STM32F103RC_fysetc_maple
#elif MB(LONGER3D_LK)
  #include "stm32f1/pins_LONGER3D_LK.h"             // STM32F1                              env:STM32F103VE_longer env:STM32F103VE_longer_maple
#elif MB(CCROBOT_MEEB_3DP)
  #include "stm32f1/pins_CCROBOT_MEEB_3DP.h"        // STM32F1                              env:STM32F103RC_meeb_maple
#elif MB(CHITU3D_V5)
  #include "stm32f1/pins_CHITU3D_V5.h"              // STM32F1                              env:chitu_f103 env:chitu_f103_maple env:chitu_v5_gpio_init env:chitu_v5_gpio_init_maple
#elif MB(CHITU3D_V6)
  #include "stm32f1/pins_CHITU3D_V6.h"              // STM32F1                              env:chitu_f103 env:chitu_f103_maple
#elif MB(CHITU3D_V9)
  #include "stm32f1/pins_CHITU3D_V9.h"              // STM32F1                              env:chitu_f103 env:chitu_f103_maple
#elif MB(CREALITY_V4)
  #include "stm32f1/pins_CREALITY_V4.h"             // STM32F1                              env:STM32F103RE_creality env:STM32F103RE_creality_xfer env:STM32F103RC_creality env:STM32F103RC_creality_xfer env:STM32F103RE_creality_maple
#elif MB(CREALITY_V4210)
  #include "stm32f1/pins_CREALITY_V4210.h"          // STM32F1                              env:STM32F103RE_creality env:STM32F103RE_creality_xfer env:STM32F103RC_creality env:STM32F103RC_creality_xfer env:STM32F103RE_creality_maple
#elif MB(CREALITY_V425)
  #include "stm32f1/pins_CREALITY_V425.h"           // STM32F1                              env:STM32F103RE_creality env:STM32F103RE_creality_xfer env:STM32F103RC_creality env:STM32F103RC_creality_xfer env:STM32F103RE_creality_maple
#elif MB(CREALITY_V422)
  #include "stm32f1/pins_CREALITY_V422.h"           // STM32F1                              env:STM32F103RE_creality env:STM32F103RE_creality_xfer env:STM32F103RC_creality env:STM32F103RC_creality_xfer env:STM32F103RE_creality_maple
#elif MB(CREALITY_V423)
  #include "stm32f1/pins_CREALITY_V423.h"           // STM32F1                              env:STM32F103RE_creality env:STM32F103RE_creality_xfer env:STM32F103RC_creality env:STM32F103RC_creality_xfer
#elif MB(CREALITY_V427)
  #include "stm32f1/pins_CREALITY_V427.h"           // STM32F1                              env:STM32F103RE_creality env:STM32F103RE_creality_xfer env:STM32F103RC_creality env:STM32F103RC_creality_xfer env:STM32F103RE_creality_maple
#elif MB(CREALITY_V431, CREALITY_V431_A, CREALITY_V431_B, CREALITY_V431_C, CREALITY_V431_D)
  #include "stm32f1/pins_CREALITY_V431.h"           // STM32F1                              env:STM32F103RE_creality env:STM32F103RE_creality_xfer env:STM32F103RC_creality env:STM32F103RC_creality_xfer env:STM32F103RE_creality_maple
#elif MB(CREALITY_V452)
  #include "stm32f1/pins_CREALITY_V452.h"           // STM32F1                              env:STM32F103RE_creality env:STM32F103RE_creality_xfer env:STM32F103RC_creality env:STM32F103RC_creality_xfer env:STM32F103RE_creality_maple
#elif MB(CREALITY_V453)
  #include "stm32f1/pins_CREALITY_V453.h"           // STM32F1                              env:STM32F103RE_creality env:STM32F103RE_creality_xfer env:STM32F103RC_creality env:STM32F103RC_creality_xfer env:STM32F103RE_creality_maple
#elif MB(CREALITY_V24S1)
  #include "stm32f1/pins_CREALITY_V24S1.h"          // STM32F1                              env:STM32F103RE_creality env:STM32F103RE_creality_xfer env:STM32F103RC_creality env:STM32F103RC_creality_xfer env:STM32F103RE_creality_maple
#elif MB(CREALITY_V24S1_301)
  #include "stm32f1/pins_CREALITY_V24S1_301.h"      // STM32F1                              env:STM32F103RE_creality env:STM32F103RE_creality_xfer env:STM32F103RC_creality env:STM32F103RC_creality_xfer env:STM32F103RE_creality_maple
#elif MB(CREALITY_V25S1)
  #include "stm32f1/pins_CREALITY_V25S1.h"          // STM32F1                              env:STM32F103RE_creality_smartPro env:STM32F103RE_creality_smartPro_maple
#elif MB(CREALITY_V521)
  #include "stm32f1/pins_CREALITY_V521.h"           // STM32F1                              env:STM32F103VE_creality
#elif MB(TRIGORILLA_PRO)
  #include "stm32f1/pins_TRIGORILLA_PRO.h"          // STM32F1                              env:trigorilla_pro env:trigorilla_pro_maple env:trigorilla_pro_disk
#elif MB(FLY_MINI)
  #include "stm32f1/pins_FLY_MINI.h"                // STM32F1                              env:FLY_MINI env:FLY_MINI_maple
#elif MB(FLSUN_HISPEED)
  #include "stm32f1/pins_FLSUN_HISPEED.h"           // STM32F1                              env:flsun_hispeedv1
#elif MB(BEAST)
  #include "stm32f1/pins_BEAST.h"                   // STM32F1                              env:STM32F103VE env:STM32F103RE_maple
#elif MB(MINGDA_MPX_ARM_MINI)
  #include "stm32f1/pins_MINGDA_MPX_ARM_MINI.h"     // STM32F1                              env:mingda_mpx_arm_mini
#elif MB(ZONESTAR_ZM3E2)
  #include "stm32f1/pins_ZM3E2_V1_0.h"              // STM32F1                              env:STM32F103RC_ZM3E2_USB env:STM32F103RC_ZM3E2_USB_maple
#elif MB(ZONESTAR_ZM3E4)
  #include "stm32f1/pins_ZM3E4_V1_0.h"              // STM32F1                              env:STM32F103VC_ZM3E4_USB env:STM32F103VC_ZM3E4_USB_maple
#elif MB(ZONESTAR_ZM3E4V2)
  #include "stm32f1/pins_ZM3E4_V2_0.h"              // STM32F1                              env:STM32F103VE_ZM3E4V2_USB env:STM32F103VE_ZM3E4V2_USB_maple
#elif MB(ERYONE_ERY32_MINI)
  #include "stm32f1/pins_ERYONE_ERY32_MINI.h"       // STM32F1                              env:ERYONE_ERY32_MINI_maple
#elif MB(PANDA_PI_V29)
  #include "stm32f1/pins_PANDA_PI_V29.h"            // STM32F1                              env:PANDA_PI_V29
#elif MB(SOVOL_V131)
  #include "gd32f1/pins_SOVOL_V131.h"               // GD32F1                               env:GD32F103RET6_sovol_maple
<<<<<<< HEAD
#elif MB(TRIGORILLA_V006)
  #include "gd32f1/pins_TRIGORILLA_V006.h"          // GD32F1                               env:trigorilla_v006
#elif MB(KEDI_CONTROLLER_V1_2)
  #include "stm32f1/pins_KEDI_CONTROLLER_V1_2.h"    // STM32F1                              env:STM32F103RC_btt env:STM32F103RC_btt_USB env:STM32F103RC_btt_maple env:STM32F103RC_btt_USB_maple
=======
>>>>>>> b6911781

//
// ARM Cortex-M4F
//

#elif MB(TEENSY31_32)
  #include "teensy3/pins_TEENSY31_32.h"             // TEENSY31_32                          env:teensy31
#elif MB(TEENSY35_36)
  #include "teensy3/pins_TEENSY35_36.h"             // TEENSY35_36                          env:teensy35 env:teensy36

//
// STM32 ARM Cortex-M4F
//

#elif MB(ARMED)
  #include "stm32f4/pins_ARMED.h"                   // STM32F4                              env:ARMED
#elif MB(RUMBA32_V1_0, RUMBA32_V1_1)
  #include "stm32f4/pins_RUMBA32_AUS3D.h"           // STM32F4                              env:rumba32
#elif MB(RUMBA32_MKS)
  #include "stm32f4/pins_RUMBA32_MKS.h"             // STM32F4                              env:rumba32
#elif MB(RUMBA32_BTT)
  #include "stm32f4/pins_RUMBA32_BTT.h"             // STM32F4                              env:rumba32
#elif MB(BLACK_STM32F407VE)
  #include "stm32f4/pins_BLACK_STM32F407VE.h"       // STM32F4                              env:STM32F407VE_black
#elif MB(BTT_SKR_PRO_V1_1)
  #include "stm32f4/pins_BTT_SKR_PRO_V1_1.h"        // STM32F4                              env:BIGTREE_SKR_PRO env:BIGTREE_SKR_PRO_usb_flash_drive
#elif MB(BTT_SKR_PRO_V1_2)
  #include "stm32f4/pins_BTT_SKR_PRO_V1_2.h"        // STM32F4                              env:BIGTREE_SKR_PRO env:BIGTREE_SKR_PRO_usb_flash_drive
#elif MB(BTT_GTR_V1_0)
  #include "stm32f4/pins_BTT_GTR_V1_0.h"            // STM32F4                              env:BIGTREE_GTR_V1_0 env:BIGTREE_GTR_V1_0_usb_flash_drive
#elif MB(BTT_BTT002_V1_0)
  #include "stm32f4/pins_BTT_BTT002_V1_0.h"         // STM32F4                              env:BIGTREE_BTT002 env:BIGTREE_BTT002_VET6
#elif MB(BTT_E3_RRF)
  #include "stm32f4/pins_BTT_E3_RRF.h"              // STM32F4                              env:BIGTREE_E3_RRF
<<<<<<< HEAD
#elif MB(BTT_SKR_MINI_E3_V3_0_1)
  #include "stm32f4/pins_BTT_SKR_MINI_E3_V3_0_1.h"  // STM32F4                              env:STM32F401RC_btt env:STM32F401RC_btt_xfer
=======
>>>>>>> b6911781
#elif MB(BTT_SKR_V2_0_REV_A)
  #include "stm32f4/pins_BTT_SKR_V2_0_REV_A.h"      // STM32F4                              env:BIGTREE_SKR_2 env:BIGTREE_SKR_2_USB env:BIGTREE_SKR_2_USB_debug
#elif MB(BTT_SKR_V2_0_REV_B)
  #include "stm32f4/pins_BTT_SKR_V2_0_REV_B.h"      // STM32F4                              env:BIGTREE_SKR_2 env:BIGTREE_SKR_2_USB env:BIGTREE_SKR_2_USB_debug env:BIGTREE_SKR_2_F429 env:BIGTREE_SKR_2_F429_USB env:BIGTREE_SKR_2_F429_USB_debug
#elif MB(BTT_OCTOPUS_V1_0)
  #include "stm32f4/pins_BTT_OCTOPUS_V1_0.h"        // STM32F4                              env:STM32F446ZE_btt env:STM32F446ZE_btt_usb_flash_drive
#elif MB(BTT_OCTOPUS_V1_1)
  #include "stm32f4/pins_BTT_OCTOPUS_V1_1.h"        // STM32F4                              env:STM32F446ZE_btt env:STM32F446ZE_btt_usb_flash_drive env:STM32F429ZG_btt env:STM32F429ZG_btt_usb_flash_drive env:STM32F407ZE_btt env:STM32F407ZE_btt_usb_flash_drive
#elif MB(BTT_OCTOPUS_PRO_V1_0)
  #include "stm32f4/pins_BTT_OCTOPUS_PRO_V1_0.h"    // STM32F4                              env:STM32F446ZE_btt env:STM32F446ZE_btt_usb_flash_drive env:STM32F429ZG_btt env:STM32F429ZG_btt_usb_flash_drive env:STM32H723ZE_btt
#elif MB(LERDGE_K)
  #include "stm32f4/pins_LERDGE_K.h"                // STM32F4                              env:LERDGEK env:LERDGEK_usb_flash_drive
#elif MB(LERDGE_S)
  #include "stm32f4/pins_LERDGE_S.h"                // STM32F4                              env:LERDGES env:LERDGES_usb_flash_drive
#elif MB(LERDGE_X)
  #include "stm32f4/pins_LERDGE_X.h"                // STM32F4                              env:LERDGEX env:LERDGEX_usb_flash_drive
#elif MB(FYSETC_S6)
  #include "stm32f4/pins_FYSETC_S6.h"               // STM32F4                              env:FYSETC_S6 env:FYSETC_S6_8000
#elif MB(FYSETC_S6_V2_0)
  #include "stm32f4/pins_FYSETC_S6_V2_0.h"          // STM32F4                              env:FYSETC_S6 env:FYSETC_S6_8000
#elif MB(FYSETC_SPIDER)
  #include "stm32f4/pins_FYSETC_SPIDER.h"           // STM32F4                              env:FYSETC_S6 env:FYSETC_S6_8000
#elif MB(FYSETC_SPIDER_V2_2)
  #include "stm32f4/pins_FYSETC_SPIDER_V2_2.h"      // STM32F4                              env:FYSETC_S6 env:FYSETC_S6_8000
#elif MB(FLYF407ZG)
  #include "stm32f4/pins_FLYF407ZG.h"               // STM32F4                              env:FLYF407ZG
#elif MB(MKS_ROBIN2)
  #include "stm32f4/pins_MKS_ROBIN2.h"              // STM32F4                              env:mks_robin2
#elif MB(MKS_ROBIN_PRO_V2)
  #include "stm32f4/pins_MKS_ROBIN_PRO_V2.h"        // STM32F4                              env:mks_robin_pro2
#elif MB(MKS_ROBIN_NANO_V3)
  #include "stm32f4/pins_MKS_ROBIN_NANO_V3.h"       // STM32F4                              env:mks_robin_nano_v3 env:mks_robin_nano_v3_usb_flash_drive env:mks_robin_nano_v3_usb_flash_drive_msc
#elif MB(MKS_ROBIN_NANO_V3_1)
  #include "stm32f4/pins_MKS_ROBIN_NANO_V3.h"       // STM32F4                              env:mks_robin_nano_v3_1 env:mks_robin_nano_v3_1_usb_flash_drive env:mks_robin_nano_v3_1_usb_flash_drive_msc
#elif MB(ANET_ET4)
  #include "stm32f4/pins_ANET_ET4.h"                // STM32F4                              env:Anet_ET4_no_bootloader env:Anet_ET4_OpenBLT
#elif MB(ANET_ET4P)
  #include "stm32f4/pins_ANET_ET4P.h"               // STM32F4                              env:Anet_ET4_no_bootloader env:Anet_ET4_OpenBLT
#elif MB(FYSETC_CHEETAH_V20)
  #include "stm32f4/pins_FYSETC_CHEETAH_V20.h"      // STM32F4                              env:FYSETC_CHEETAH_V20
#elif MB(MKS_MONSTER8_V1)
  #include "stm32f4/pins_MKS_MONSTER8_V1.h"         // STM32F4                              env:mks_monster8 env:mks_monster8_usb_flash_drive env:mks_monster8_usb_flash_drive_msc
#elif MB(MKS_MONSTER8_V2)
  #include "stm32f4/pins_MKS_MONSTER8_V2.h"         // STM32F4                              env:mks_monster8 env:mks_monster8_usb_flash_drive env:mks_monster8_usb_flash_drive_msc
#elif MB(TH3D_EZBOARD_V2)
  #include "stm32f4/pins_TH3D_EZBOARD_V2.h"         // STM32F4                              env:TH3D_EZBoard_V2_no_bootloader env:TH3D_EZBoard_V2_OpenBLT
#elif MB(OPULO_LUMEN_REV3)
  #include "stm32f4/pins_OPULO_LUMEN_REV3.h"        // STM32F4                              env:Opulo_Lumen_REV3
#elif MB(MKS_ROBIN_NANO_V1_3_F4)
  #include "stm32f4/pins_MKS_ROBIN_NANO_V1_3_F4.h"  // STM32F4                              env:mks_robin_nano_v1_3_f4 env:mks_robin_nano_v1_3_f4_usbmod
#elif MB(MKS_EAGLE)
<<<<<<< HEAD
  #include "stm32f4/pins_MKS_EAGLE.h"               // STM32F4                              env:mks_eagle
#elif MB(ARTILLERY_RUBY)
  #include "stm32f4/pins_ARTILLERY_RUBY.h"          // STM32F4                              env:Artillery_Ruby
#elif MB(CREALITY_V24S1_301F4)
  #include "stm32f4/pins_CREALITY_V24S1_301F4.h"    // STM32F4                              env:STM32F401RC_creality env:STM32F401RC_creality_jlink env:STM32F401RC_creality_stlink
=======
  #include "stm32f4/pins_MKS_EAGLE.h"               // STM32F4                              env:mks_eagle env:mks_eagle_usb_flash_drive env:mks_eagle_usb_flash_drive_msc
#elif MB(ARTILLERY_RUBY)
  #include "stm32f4/pins_ARTILLERY_RUBY.h"          // STM32F4                              env:Artillery_Ruby
#elif MB(CREALITY_V24S1_301F4)
  #include "stm32f4/pins_CREALITY_V24S1_301F4.h"    // STM32F4                              env:STM32F401RC_creality env:STM32F401RC_creality_nobootloader env:STM32F401RC_creality_jlink env:STM32F401RC_creality_stlink
>>>>>>> b6911781
#elif MB(OPULO_LUMEN_REV4)
  #include "stm32f4/pins_OPULO_LUMEN_REV4.h"        // STM32F4                              env:Opulo_Lumen_REV4
#elif MB(FYSETC_SPIDER_KING407)
  #include "stm32f4/pins_FYSETC_SPIDER_KING407.h"   // STM32F4                              env:FYSETC_SPIDER_KING407
#elif MB(MKS_SKIPR_V1)
  #include "stm32f4/pins_MKS_SKIPR_V1_0.h"          // STM32F4                              env:mks_skipr_v1 env:mks_skipr_v1_nobootloader
#elif MB(TRONXY_V10)
  #include "stm32f4/pins_TRONXY_V10.h"              // STM32F4                              env:STM32F446_tronxy
#elif MB(CREALITY_F401RE)
  #include "stm32f4/pins_CREALITY_F401.h"           // STM32F4                              env:STM32F401RE_creality
<<<<<<< HEAD
#elif MB(BLACKPILL_CUSTOM)
  #include "stm32f4/pins_BLACKPILL_CUSTOM.h"        // STM32F4                              env:STM32F401CD_blackpill_stlink
#elif MB(I3DBEEZ9_V1)
  #include "stm32f4/pins_I3DBEEZ9.h"                // STM32F4                              env:I3DBEEZ9_V1
#elif MB(MELLOW_FLY_E3_V2)
  #include "stm32f4/pins_MELLOW_FLY_E3_V2.h"        // STM32F4                              env:FLY_E3_V2
=======
>>>>>>> b6911781

//
// ARM Cortex-M7
//

#elif MB(REMRAM_V1)
  #include "stm32f7/pins_REMRAM_V1.h"               // STM32F7                              env:REMRAM_V1
#elif MB(NUCLEO_F767ZI)
  #include "stm32f7/pins_NUCLEO_F767ZI.h"           // STM32F7                              env:NUCLEO_F767ZI
#elif MB(BTT_SKR_SE_BX_V2)
  #include "stm32h7/pins_BTT_SKR_SE_BX_V2.h"        // STM32H7                              env:BTT_SKR_SE_BX
#elif MB(BTT_SKR_SE_BX_V3)
  #include "stm32h7/pins_BTT_SKR_SE_BX_V3.h"        // STM32H7                              env:BTT_SKR_SE_BX
#elif MB(BTT_SKR_V3_0)
  #include "stm32h7/pins_BTT_SKR_V3_0.h"            // STM32H7                              env:STM32H743VI_btt env:STM32H723VG_btt
#elif MB(BTT_SKR_V3_0_EZ)
  #include "stm32h7/pins_BTT_SKR_V3_0_EZ.h"         // STM32H7                              env:STM32H743VI_btt env:STM32H723VG_btt
#elif MB(BTT_OCTOPUS_MAX_EZ_V1_0)
  #include "stm32h7/pins_BTT_OCTOPUS_MAX_EZ.h"      // STM32H7                              env:STM32H723ZE_btt
<<<<<<< HEAD
#elif MB(BTT_OCTOPUS_PRO_V1_1)
  #include "stm32h7/pins_BTT_OCTOPUS_PRO_V1_1.h"    // STM32H7                              env:STM32H723ZE_btt
=======
>>>>>>> b6911781
#elif MB(TEENSY41)
  #include "teensy4/pins_TEENSY41.h"                // Teensy-4.x                           env:teensy41
#elif MB(T41U5XBB)
  #include "teensy4/pins_T41U5XBB.h"                // Teensy-4.x                           env:teensy41

//
// Espressif ESP32
//

#elif MB(ESPRESSIF_ESP32)
  #include "esp32/pins_ESP32.h"                     // ESP32                                env:esp32
#elif MB(MRR_ESPA)
  #include "esp32/pins_MRR_ESPA.h"                  // ESP32                                env:esp32
#elif MB(MRR_ESPE)
  #include "esp32/pins_MRR_ESPE.h"                  // ESP32                                env:esp32
#elif MB(E4D_BOX)
  #include "esp32/pins_E4D.h"                       // ESP32                                env:esp32
#elif MB(RESP32_CUSTOM)
  #include "esp32/pins_RESP32_CUSTOM.h"             // ESP32                                env:esp32
#elif MB(FYSETC_E4)
  #include "esp32/pins_FYSETC_E4.h"                 // ESP32                                env:FYSETC_E4
#elif MB(PANDA_ZHU)
  #include "esp32/pins_PANDA_ZHU.h"                 // ESP32                                env:PANDA
#elif MB(PANDA_M4)
  #include "esp32/pins_PANDA_M4.h"                  // ESP32                                env:PANDA
#elif MB(MKS_TINYBEE)
  #include "esp32/pins_MKS_TINYBEE.h"               // ESP32                                env:mks_tinybee
#elif MB(ENWI_ESPNP)
  #include "esp32/pins_ENWI_ESPNP.h"                // ESP32                                env:esp32
<<<<<<< HEAD
#elif MB(GODI_CONTROLLER_V1_0)
  #include "esp32/pins_GODI_CONTROLLER_V1_0.h"      // ESP32                                env:godi_esp32
#elif MB(MM_JOKER)
  #include "esp32/pins_MM_JOKER.h"                  // ESP32                                env:esp32
=======
>>>>>>> b6911781

//
// Adafruit Grand Central M4 (SAMD51 ARM Cortex-M4)
//

#elif MB(AGCM4_RAMPS_144)
  #include "samd/pins_RAMPS_144.h"                  // SAMD51                               env:SAMD51_grandcentral_m4
#elif MB(BRICOLEMON_V1_0)
  #include "samd/pins_BRICOLEMON_V1_0.h"            // SAMD51                               env:SAMD51_grandcentral_m4
#elif MB(BRICOLEMON_LITE_V1_0)
  #include "samd/pins_BRICOLEMON_LITE_V1_0.h"       // SAMD51                               env:SAMD51_grandcentral_m4

//
// ReprapWorld Minitronics (SAMD21)
//

#elif MB(MINITRONICS20)
  #include "samd/pins_MINITRONICS20.h"              // SAMD21                               env:SAMD21_minitronics20

//
// Custom board (with custom PIO env)
//

#elif MB(CUSTOM)
  #include "pins_custom.h"                          //                                      env:custom

//
// Linux Native Debug board
//

#elif MB(SIMULATED)
  #include "linux/pins_RAMPS_LINUX.h"               // Native or Simulation                 lin:linux_native mac:simulator_macos_debug mac:simulator_macos_release win:simulator_windows lin:simulator_linux_debug lin:simulator_linux_release

#else

  //
  // Obsolete or unknown board
  //

  #define BOARD_MKS_13                  99900
  #define BOARD_TRIGORILLA              99901
  #define BOARD_RURAMPS4D               99902
  #define BOARD_FORMBOT_TREX2           99903
  #define BOARD_BIQU_SKR_V1_1           99904
  #define BOARD_STM32F1R                99905
  #define BOARD_STM32F103R              99906
  #define BOARD_ESP32                   99907
  #define BOARD_STEVAL                  99908
  #define BOARD_STEVAL_3DP001V1         99908
  #define BOARD_BIGTREE_SKR_V1_1        99909
  #define BOARD_BIGTREE_SKR_V1_3        99910
  #define BOARD_BIGTREE_SKR_V1_4        99911
  #define BOARD_BIGTREE_SKR_V1_4_TURBO  99912
  #define BOARD_BIGTREE_BTT002_V1_0     99913
  #define BOARD_BIGTREE_SKR_PRO_V1_1    99914
  #define BOARD_BIGTREE_SKR_MINI_V1_1   99915
  #define BOARD_BIGTREE_SKR_MINI_E3     99916
  #define BOARD_BIGTREE_SKR_E3_DIP      99917
  #define BOARD_RUMBA32                 99918
  #define BOARD_RUMBA32_AUS3D           99919
  #define BOARD_RAMPS_DAGOMA            99920
  #define BOARD_RAMPS_LONGER3D_LK4PRO   99921
  #define BOARD_BTT_SKR_V2_0            99922
  #define BOARD_TH3D_EZBOARD_LITE_V2    99923
  #define BOARD_BTT_SKR_SE_BX           99924
  #define BOARD_MKS_MONSTER8            99925
  #define BOARD_LINUX_RAMPS             99926
<<<<<<< HEAD
=======
  #define BOARD_BTT_MANTA_M4P_V1_0      99927
  #define BOARD_VAKE403D                99928
>>>>>>> b6911781

  #if MB(MKS_13)
    #error "BOARD_MKS_13 is now BOARD_MKS_GEN_13. Please update your configuration."
  #elif MB(TRIGORILLA)
    #error "BOARD_TRIGORILLA is now BOARD_TRIGORILLA_13. Please update your configuration."
  #elif MB(RURAMPS4D)
    #error "BOARD_RURAMPS4D is now BOARD_RURAMPS4D_11. Please update your configuration."
  #elif MB(FORMBOT_TREX2)
    #error "FORMBOT_TREX2 is now BOARD_FORMBOT_TREX2PLUS. Please update your configuration."
  #elif MB(BIQU_SKR_V1_1)
    #error "BOARD_BIQU_SKR_V1_1 is now BOARD_BTT_SKR_V1_1. Please update your configuration."
  #elif MB(BIGTREE_SKR_V1_1)
<<<<<<< HEAD
    #error "BOARD_BIGTREE_SKR_V1_1 has been renamed BOARD_BTT_SKR_V1_1. Please update your configuration."
  #elif MB(BIGTREE_SKR_V1_2)
    #error "BOARD_BIGTREE_SKR_V1_2 has been renamed BOARD_BTT_SKR_V1_2. Please update your configuration."
=======
    #error "BOARD_BIGTREE_SKR_V1_1 is now BOARD_BTT_SKR_V1_1. Please update your configuration."
  #elif MB(BIGTREE_SKR_V1_2)
    #error "BOARD_BIGTREE_SKR_V1_2 is now BOARD_BTT_SKR_V1_2. Please update your configuration."
>>>>>>> b6911781
  #elif MB(BIGTREE_SKR_V1_3)
    #error "BOARD_BIGTREE_SKR_V1_3 is now BOARD_BTT_SKR_V1_3. Please update your configuration."
  #elif MB(BIGTREE_SKR_V1_4)
    #error "BOARD_BIGTREE_SKR_V1_4 is now BOARD_BTT_SKR_V1_4. Please update your configuration."
  #elif MB(BIGTREE_SKR_V1_4_TURBO)
    #error "BOARD_BIGTREE_SKR_V1_4_TURBO is now BOARD_BTT_SKR_V1_4_TURBO. Please update your configuration."
  #elif MB(BIGTREE_BTT002_V1_0)
    #error "BOARD_BIGTREE_BTT002_V1_0 is now BOARD_BTT_BTT002_V1_0. Please update your configuration."
  #elif MB(BIGTREE_SKR_PRO_V1_1)
    #error "BOARD_BIGTREE_SKR_PRO_V1_1 is now BOARD_BTT_SKR_PRO_V1_1. Please update your configuration."
  #elif MB(BIGTREE_SKR_MINI_V1_1)
    #error "BOARD_BIGTREE_SKR_MINI_V1_1 is now BOARD_BTT_SKR_MINI_V1_1. Please update your configuration."
  #elif MB(BIGTREE_SKR_MINI_E3)
    #error "BOARD_BIGTREE_SKR_MINI_E3 is now BOARD_BTT_SKR_MINI_E3_V1_0. Please update your configuration."
  #elif MB(BIGTREE_SKR_E3_DIP)
    #error "BOARD_BIGTREE_SKR_E3_DIP is now BOARD_BTT_SKR_E3_DIP. Please update your configuration."
  #elif MB(STM32F1R)
    #error "BOARD_STM32F1R is now BOARD_STM32F103RE. Please update your configuration."
  #elif MB(STM32F103R)
    #error "BOARD_STM32F103R is now BOARD_STM32F103RE. Please update your configuration."
  #elif MOTHERBOARD == BOARD_ESP32
    #error "BOARD_ESP32 is now BOARD_ESPRESSIF_ESP32. Please update your configuration."
  #elif MB(STEVAL)
    #error "BOARD_STEVAL_3DP001V1 (BOARD_STEVAL) is no longer supported in Marlin."
  #elif MB(RUMBA32)
    #error "BOARD_RUMBA32 is now BOARD_RUMBA32_MKS or BOARD_RUMBA32_V1_0. Please update your configuration."
  #elif MB(RUMBA32_AUS3D)
    #error "BOARD_RUMBA32_AUS3D is now BOARD_RUMBA32_V1_0. Please update your configuration."
  #elif MB(RAMPS_DAGOMA)
    #error "BOARD_RAMPS_DAGOMA is now BOARD_DAGOMA_F5. Please update your configuration."
  #elif MB(RAMPS_LONGER3D_LK4PRO)
    #error "BOARD_RAMPS_LONGER3D_LK4PRO is now BOARD_LONGER3D_LKx_PRO. Please update your configuration."
  #elif MB(BTT_SKR_V2_0)
    #error "BOARD_BTT_SKR_V2_0 is now BOARD_BTT_SKR_V2_0_REV_A or BOARD_BTT_SKR_V2_0_REV_B. See https://bit.ly/3t5d9JQ for more information. Please update your configuration."
  #elif MB(TH3D_EZBOARD_LITE_V2)
    #error "BOARD_TH3D_EZBOARD_LITE_V2 is now BOARD_TH3D_EZBOARD_V2. Please update your configuration."
  #elif MB(BTT_SKR_SE_BX)
    #error "BOARD_BTT_SKR_SE_BX is now BOARD_BTT_SKR_SE_BX_V2 or BOARD_BTT_SKR_SE_BX_V3. Please update your configuration."
  #elif MB(MKS_MONSTER8)
    #error "BOARD_MKS_MONSTER8 is now BOARD_MKS_MONSTER8_V1 or BOARD_MKS_MONSTER8_V2. Please update your configuration."
  #elif MB(LINUX_RAMPS)
    #error "BOARD_LINUX_RAMPS is now BOARD_SIMULATED. Please update your configuration."
<<<<<<< HEAD
=======
  #elif MB(BTT_MANTA_M4P_V1_0)
    #error "BOARD_BTT_MANTA_M4P_V1_0 is now BOARD_BTT_MANTA_M4P_V2_1. Please update your configuration."
  #elif MB(VAKE403D)
    #error "BOARD_VAKE403D is no longer supported in Marlin."
>>>>>>> b6911781
  #elif defined(MOTHERBOARD)
    #error "Unknown MOTHERBOARD value set in Configuration.h."
  #else
    #error "MOTHERBOARD not defined! Use '#define MOTHERBOARD BOARD_...' in Configuration.h."
  #endif

  #undef BOARD_MKS_13
  #undef BOARD_TRIGORILLA
  #undef BOARD_RURAMPS4D
  #undef BOARD_FORMBOT_TREX2
  #undef BOARD_BIQU_SKR_V1_1
  #undef BOARD_STM32F1R
  #undef BOARD_STM32F103R
  #undef BOARD_ESP32
  #undef BOARD_STEVAL
  #undef BOARD_STEVAL_3DP001V1
  #undef BOARD_BIGTREE_SKR_V1_1
  #undef BOARD_BIGTREE_SKR_V1_3
  #undef BOARD_BIGTREE_SKR_V1_4
  #undef BOARD_BIGTREE_SKR_V1_4_TURBO
  #undef BOARD_BIGTREE_BTT002_V1_0
  #undef BOARD_BIGTREE_SKR_PRO_V1_1
  #undef BOARD_BIGTREE_SKR_MINI_V1_1
  #undef BOARD_BIGTREE_SKR_MINI_E3
  #undef BOARD_BIGTREE_SKR_E3_DIP
  #undef BOARD_RUMBA32
  #undef BOARD_RUMBA32_AUS3D
  #undef BOARD_RAMPS_DAGOMA
  #undef BOARD_RAMPS_LONGER3D_LK4PRO
  #undef BOARD_BTT_SKR_V2_0
  #undef BOARD_TH3D_EZBOARD_LITE_V2
  #undef BOARD_BTT_SKR_SE_BX
  #undef BOARD_MKS_MONSTER8
  #undef BOARD_LINUX_RAMPS
<<<<<<< HEAD
=======
  #undef BOARD_BTT_MANTA_M4P_V1_0
  #undef BOARD_VAKE403D
>>>>>>> b6911781

#endif

//
// Post-process pins according to configured settings
//
#include "pins_postprocess.h"<|MERGE_RESOLUTION|>--- conflicted
+++ resolved
@@ -38,17 +38,6 @@
 #define MAX_E_STEPPERS 8
 
 #if NONE(FET_ORDER_EEF, FET_ORDER_EEB, FET_ORDER_EFF, FET_ORDER_EFB, FET_ORDER_SF)
-<<<<<<< HEAD
-  #if   MB(RAMPS_13_EFB, RAMPS_14_EFB, RAMPS_PLUS_EFB, RAMPS_14_RE_ARM_EFB, RAMPS_SMART_EFB, RAMPS_DUO_EFB, RAMPS4DUE_EFB, RAMPS_BTT_16_PLUS_EFB)
-    #define FET_ORDER_EFB 1
-  #elif MB(RAMPS_13_EEB, RAMPS_14_EEB, RAMPS_PLUS_EEB, RAMPS_14_RE_ARM_EEB, RAMPS_SMART_EEB, RAMPS_DUO_EEB, RAMPS4DUE_EEB, RAMPS_BTT_16_PLUS_EEB)
-    #define FET_ORDER_EEB 1
-  #elif MB(RAMPS_13_EFF, RAMPS_14_EFF, RAMPS_PLUS_EFF, RAMPS_14_RE_ARM_EFF, RAMPS_SMART_EFF, RAMPS_DUO_EFF, RAMPS4DUE_EFF, RAMPS_BTT_16_PLUS_EFF)
-    #define FET_ORDER_EFF 1
-  #elif MB(RAMPS_13_EEF, RAMPS_14_EEF, RAMPS_PLUS_EEF, RAMPS_14_RE_ARM_EEF, RAMPS_SMART_EEF, RAMPS_DUO_EEF, RAMPS4DUE_EEF, RAMPS_BTT_16_PLUS_EEF)
-    #define FET_ORDER_EEF 1
-  #elif MB(RAMPS_13_SF,  RAMPS_14_SF,  RAMPS_PLUS_SF,  RAMPS_14_RE_ARM_SF,  RAMPS_SMART_SF,  RAMPS_DUO_SF,  RAMPS4DUE_SF,  RAMPS_BTT_16_PLUS_SF)
-=======
   #if   MB(RAMPS_13_EFB, RAMPS_14_EFB, RAMPS_PLUS_EFB, RAMPS_14_RE_ARM_EFB, RAMPS_SMART_EFB, RAMPS_DUO_EFB, RAMPS4DUE_EFB)
     #define FET_ORDER_EFB 1
   #elif MB(RAMPS_13_EEB, RAMPS_14_EEB, RAMPS_PLUS_EEB, RAMPS_14_RE_ARM_EEB, RAMPS_SMART_EEB, RAMPS_DUO_EEB, RAMPS4DUE_EEB)
@@ -58,7 +47,6 @@
   #elif MB(RAMPS_13_EEF, RAMPS_14_EEF, RAMPS_PLUS_EEF, RAMPS_14_RE_ARM_EEF, RAMPS_SMART_EEF, RAMPS_DUO_EEF, RAMPS4DUE_EEF)
     #define FET_ORDER_EEF 1
   #elif MB(RAMPS_13_SF,  RAMPS_14_SF,  RAMPS_PLUS_SF,  RAMPS_14_RE_ARM_SF,  RAMPS_SMART_SF,  RAMPS_DUO_SF,  RAMPS4DUE_SF)
->>>>>>> b6911781
     #define FET_ORDER_SF 1
   #elif HAS_MULTI_HOTEND || (HAS_EXTRUDERS && HAS_CUTTER)
     #if TEMP_SENSOR_BED
@@ -147,11 +135,6 @@
   #include "ramps/pins_RAMPS.h"                     // ATmega2560, ATmega1280               env:mega2560 env:mega1280
 #elif MB(RAMPS_PLUS_EFB, RAMPS_PLUS_EEB, RAMPS_PLUS_EFF, RAMPS_PLUS_EEF, RAMPS_PLUS_SF)
   #include "ramps/pins_RAMPS_PLUS.h"                // ATmega2560, ATmega1280               env:mega2560 env:mega1280
-<<<<<<< HEAD
-#elif MB(RAMPS_BTT_16_PLUS_EFB, RAMPS_BTT_16_PLUS_EEB, RAMPS_BTT_16_PLUS_EFF, RAMPS_BTT_16_PLUS_EEF, RAMPS_BTT_16_PLUS_SF)
-  #include "ramps/pins_RAMPS_BTT_16_PLUS.h"         // ATmega2560, ATmega1280               env:mega2560 env:mega1280
-=======
->>>>>>> b6911781
 
 //
 // RAMPS Derivatives - ATmega1280, ATmega2560
@@ -273,13 +256,6 @@
   #include "ramps/pins_LONGER3D_LKx_PRO.h"          // ATmega2560                           env:mega2560
 #elif MB(PXMALION_CORE_I3)
   #include "ramps/pins_PXMALION_CORE_I3.h"          // ATmega2560                           env:mega2560
-<<<<<<< HEAD
-#elif MB(PANOWIN_CUTLASS)
-  #include "ramps/pins_PANOWIN_CUTLASS.h"           // ATmega2560                           env:mega2560ext
-#elif MB(KODAMA_BARDO)
-  #include "ramps/pins_KODAMA_BARDO.h"              // ATmega2560                           env:mega2560ext
-=======
->>>>>>> b6911781
 
 //
 // RAMBo and derivatives
@@ -336,11 +312,7 @@
   #include "mega/pins_GT2560_REV_B.h"               // ATmega2560                           env:mega2560
 #elif MB(GT2560_V4)
   #include "mega/pins_GT2560_V4.h"                  // ATmega2560                           env:mega2560
-<<<<<<< HEAD
-  #elif MB(GT2560_V4_A20)
-=======
 #elif MB(GT2560_V4_A20)
->>>>>>> b6911781
   #include "mega/pins_GT2560_V4_A20.h"              // ATmega2560                           env:mega2560
 #elif MB(GT2560_V3_MC2)
   #include "mega/pins_GT2560_V3_MC2.h"              // ATmega2560                           env:mega2560
@@ -370,11 +342,6 @@
   #include "mega/pins_PROTONEER_CNC_SHIELD_V3.h"    // ATmega2560                           env:mega2560
 #elif MB(WEEDO_62A)
   #include "mega/pins_WEEDO_62A.h"                  // ATmega2560                           env:mega2560
-<<<<<<< HEAD
-#elif MB(GT2560_V41B)
-  #include "mega/pins_GT2560_V41b.h"                // ATmega2560                           env:mega2560
-=======
->>>>>>> b6911781
 
 //
 // ATmega1281, ATmega2561
@@ -401,11 +368,6 @@
   #include "sanguino/pins_MELZI_MAKR3D.h"           // ATmega644P, ATmega1284P              env:sanguino1284p_optimized env:sanguino1284p env:sanguino644p
 #elif MB(MELZI_CREALITY)
   #include "sanguino/pins_MELZI_CREALITY.h"         // ATmega1284P                          env:melzi_optiboot_optimized env:melzi_optiboot env:melzi_optimized env:melzi
-<<<<<<< HEAD
-#elif MB(MELZI_CREALITY_ENDER2)
-  #include "sanguino/pins_MELZI_CREALITY_E2.h"      // ATmega1284P                          env:melzi_optiboot_optimized env:melzi_optiboot env:melzi_optimized env:melzi
-=======
->>>>>>> b6911781
 #elif MB(MELZI_MALYAN)
   #include "sanguino/pins_MELZI_MALYAN.h"           // ATmega644P, ATmega1284P              env:sanguino1284p_optimized env:sanguino1284p env:sanguino644p
 #elif MB(MELZI_TRONXY)
@@ -583,13 +545,8 @@
   #include "stm32g0/pins_BTT_EBB42_V1_1.h"          // STM32G0                              env:BTT_EBB42_V1_1_filament_extruder
 #elif MB(BTT_SKR_MINI_E3_V3_0)
   #include "stm32g0/pins_BTT_SKR_MINI_E3_V3_0.h"    // STM32G0                              env:STM32G0B1RE_btt env:STM32G0B1RE_btt_xfer
-<<<<<<< HEAD
-#elif MB(BTT_MANTA_M4P_V1_0)
-  #include "stm32g0/pins_BTT_MANTA_M4P_V1_0.h"      // STM32G0                              env:STM32G0B1RE_manta_btt env:STM32G0B1RE_manta_btt_xfer
-=======
 #elif MB(BTT_MANTA_M4P_V2_1)
   #include "stm32g0/pins_BTT_MANTA_M4P_V2_1.h"      // STM32G0                              env:STM32G0B1RE_manta_btt env:STM32G0B1RE_manta_btt_xfer
->>>>>>> b6911781
 #elif MB(BTT_MANTA_M5P_V1_0)
   #include "stm32g0/pins_BTT_MANTA_M5P_V1_0.h"      // STM32G0                              env:STM32G0B1RE_manta_btt env:STM32G0B1RE_manta_btt_xfer
 #elif MB(BTT_MANTA_E3_EZ_V1_0)
@@ -727,13 +684,6 @@
   #include "stm32f1/pins_PANDA_PI_V29.h"            // STM32F1                              env:PANDA_PI_V29
 #elif MB(SOVOL_V131)
   #include "gd32f1/pins_SOVOL_V131.h"               // GD32F1                               env:GD32F103RET6_sovol_maple
-<<<<<<< HEAD
-#elif MB(TRIGORILLA_V006)
-  #include "gd32f1/pins_TRIGORILLA_V006.h"          // GD32F1                               env:trigorilla_v006
-#elif MB(KEDI_CONTROLLER_V1_2)
-  #include "stm32f1/pins_KEDI_CONTROLLER_V1_2.h"    // STM32F1                              env:STM32F103RC_btt env:STM32F103RC_btt_USB env:STM32F103RC_btt_maple env:STM32F103RC_btt_USB_maple
-=======
->>>>>>> b6911781
 
 //
 // ARM Cortex-M4F
@@ -768,11 +718,6 @@
   #include "stm32f4/pins_BTT_BTT002_V1_0.h"         // STM32F4                              env:BIGTREE_BTT002 env:BIGTREE_BTT002_VET6
 #elif MB(BTT_E3_RRF)
   #include "stm32f4/pins_BTT_E3_RRF.h"              // STM32F4                              env:BIGTREE_E3_RRF
-<<<<<<< HEAD
-#elif MB(BTT_SKR_MINI_E3_V3_0_1)
-  #include "stm32f4/pins_BTT_SKR_MINI_E3_V3_0_1.h"  // STM32F4                              env:STM32F401RC_btt env:STM32F401RC_btt_xfer
-=======
->>>>>>> b6911781
 #elif MB(BTT_SKR_V2_0_REV_A)
   #include "stm32f4/pins_BTT_SKR_V2_0_REV_A.h"      // STM32F4                              env:BIGTREE_SKR_2 env:BIGTREE_SKR_2_USB env:BIGTREE_SKR_2_USB_debug
 #elif MB(BTT_SKR_V2_0_REV_B)
@@ -824,19 +769,11 @@
 #elif MB(MKS_ROBIN_NANO_V1_3_F4)
   #include "stm32f4/pins_MKS_ROBIN_NANO_V1_3_F4.h"  // STM32F4                              env:mks_robin_nano_v1_3_f4 env:mks_robin_nano_v1_3_f4_usbmod
 #elif MB(MKS_EAGLE)
-<<<<<<< HEAD
-  #include "stm32f4/pins_MKS_EAGLE.h"               // STM32F4                              env:mks_eagle
-#elif MB(ARTILLERY_RUBY)
-  #include "stm32f4/pins_ARTILLERY_RUBY.h"          // STM32F4                              env:Artillery_Ruby
-#elif MB(CREALITY_V24S1_301F4)
-  #include "stm32f4/pins_CREALITY_V24S1_301F4.h"    // STM32F4                              env:STM32F401RC_creality env:STM32F401RC_creality_jlink env:STM32F401RC_creality_stlink
-=======
   #include "stm32f4/pins_MKS_EAGLE.h"               // STM32F4                              env:mks_eagle env:mks_eagle_usb_flash_drive env:mks_eagle_usb_flash_drive_msc
 #elif MB(ARTILLERY_RUBY)
   #include "stm32f4/pins_ARTILLERY_RUBY.h"          // STM32F4                              env:Artillery_Ruby
 #elif MB(CREALITY_V24S1_301F4)
   #include "stm32f4/pins_CREALITY_V24S1_301F4.h"    // STM32F4                              env:STM32F401RC_creality env:STM32F401RC_creality_nobootloader env:STM32F401RC_creality_jlink env:STM32F401RC_creality_stlink
->>>>>>> b6911781
 #elif MB(OPULO_LUMEN_REV4)
   #include "stm32f4/pins_OPULO_LUMEN_REV4.h"        // STM32F4                              env:Opulo_Lumen_REV4
 #elif MB(FYSETC_SPIDER_KING407)
@@ -847,15 +784,6 @@
   #include "stm32f4/pins_TRONXY_V10.h"              // STM32F4                              env:STM32F446_tronxy
 #elif MB(CREALITY_F401RE)
   #include "stm32f4/pins_CREALITY_F401.h"           // STM32F4                              env:STM32F401RE_creality
-<<<<<<< HEAD
-#elif MB(BLACKPILL_CUSTOM)
-  #include "stm32f4/pins_BLACKPILL_CUSTOM.h"        // STM32F4                              env:STM32F401CD_blackpill_stlink
-#elif MB(I3DBEEZ9_V1)
-  #include "stm32f4/pins_I3DBEEZ9.h"                // STM32F4                              env:I3DBEEZ9_V1
-#elif MB(MELLOW_FLY_E3_V2)
-  #include "stm32f4/pins_MELLOW_FLY_E3_V2.h"        // STM32F4                              env:FLY_E3_V2
-=======
->>>>>>> b6911781
 
 //
 // ARM Cortex-M7
@@ -875,11 +803,6 @@
   #include "stm32h7/pins_BTT_SKR_V3_0_EZ.h"         // STM32H7                              env:STM32H743VI_btt env:STM32H723VG_btt
 #elif MB(BTT_OCTOPUS_MAX_EZ_V1_0)
   #include "stm32h7/pins_BTT_OCTOPUS_MAX_EZ.h"      // STM32H7                              env:STM32H723ZE_btt
-<<<<<<< HEAD
-#elif MB(BTT_OCTOPUS_PRO_V1_1)
-  #include "stm32h7/pins_BTT_OCTOPUS_PRO_V1_1.h"    // STM32H7                              env:STM32H723ZE_btt
-=======
->>>>>>> b6911781
 #elif MB(TEENSY41)
   #include "teensy4/pins_TEENSY41.h"                // Teensy-4.x                           env:teensy41
 #elif MB(T41U5XBB)
@@ -909,13 +832,6 @@
   #include "esp32/pins_MKS_TINYBEE.h"               // ESP32                                env:mks_tinybee
 #elif MB(ENWI_ESPNP)
   #include "esp32/pins_ENWI_ESPNP.h"                // ESP32                                env:esp32
-<<<<<<< HEAD
-#elif MB(GODI_CONTROLLER_V1_0)
-  #include "esp32/pins_GODI_CONTROLLER_V1_0.h"      // ESP32                                env:godi_esp32
-#elif MB(MM_JOKER)
-  #include "esp32/pins_MM_JOKER.h"                  // ESP32                                env:esp32
-=======
->>>>>>> b6911781
 
 //
 // Adafruit Grand Central M4 (SAMD51 ARM Cortex-M4)
@@ -983,11 +899,8 @@
   #define BOARD_BTT_SKR_SE_BX           99924
   #define BOARD_MKS_MONSTER8            99925
   #define BOARD_LINUX_RAMPS             99926
-<<<<<<< HEAD
-=======
   #define BOARD_BTT_MANTA_M4P_V1_0      99927
   #define BOARD_VAKE403D                99928
->>>>>>> b6911781
 
   #if MB(MKS_13)
     #error "BOARD_MKS_13 is now BOARD_MKS_GEN_13. Please update your configuration."
@@ -1000,15 +913,9 @@
   #elif MB(BIQU_SKR_V1_1)
     #error "BOARD_BIQU_SKR_V1_1 is now BOARD_BTT_SKR_V1_1. Please update your configuration."
   #elif MB(BIGTREE_SKR_V1_1)
-<<<<<<< HEAD
-    #error "BOARD_BIGTREE_SKR_V1_1 has been renamed BOARD_BTT_SKR_V1_1. Please update your configuration."
-  #elif MB(BIGTREE_SKR_V1_2)
-    #error "BOARD_BIGTREE_SKR_V1_2 has been renamed BOARD_BTT_SKR_V1_2. Please update your configuration."
-=======
     #error "BOARD_BIGTREE_SKR_V1_1 is now BOARD_BTT_SKR_V1_1. Please update your configuration."
   #elif MB(BIGTREE_SKR_V1_2)
     #error "BOARD_BIGTREE_SKR_V1_2 is now BOARD_BTT_SKR_V1_2. Please update your configuration."
->>>>>>> b6911781
   #elif MB(BIGTREE_SKR_V1_3)
     #error "BOARD_BIGTREE_SKR_V1_3 is now BOARD_BTT_SKR_V1_3. Please update your configuration."
   #elif MB(BIGTREE_SKR_V1_4)
@@ -1051,13 +958,10 @@
     #error "BOARD_MKS_MONSTER8 is now BOARD_MKS_MONSTER8_V1 or BOARD_MKS_MONSTER8_V2. Please update your configuration."
   #elif MB(LINUX_RAMPS)
     #error "BOARD_LINUX_RAMPS is now BOARD_SIMULATED. Please update your configuration."
-<<<<<<< HEAD
-=======
   #elif MB(BTT_MANTA_M4P_V1_0)
     #error "BOARD_BTT_MANTA_M4P_V1_0 is now BOARD_BTT_MANTA_M4P_V2_1. Please update your configuration."
   #elif MB(VAKE403D)
     #error "BOARD_VAKE403D is no longer supported in Marlin."
->>>>>>> b6911781
   #elif defined(MOTHERBOARD)
     #error "Unknown MOTHERBOARD value set in Configuration.h."
   #else
@@ -1092,11 +996,8 @@
   #undef BOARD_BTT_SKR_SE_BX
   #undef BOARD_MKS_MONSTER8
   #undef BOARD_LINUX_RAMPS
-<<<<<<< HEAD
-=======
   #undef BOARD_BTT_MANTA_M4P_V1_0
   #undef BOARD_VAKE403D
->>>>>>> b6911781
 
 #endif
 
