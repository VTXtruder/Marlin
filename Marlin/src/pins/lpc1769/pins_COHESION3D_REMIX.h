/**
 * Marlin 3D Printer Firmware
 * Copyright (c) 2020 MarlinFirmware [https://github.com/MarlinFirmware/Marlin]
 *
 * Based on Sprinter and grbl.
 * Copyright (c) 2011 Camiel Gubbels / Erik van der Zalm
 *
 * This program is free software: you can redistribute it and/or modify
 * it under the terms of the GNU General Public License as published by
 * the Free Software Foundation, either version 3 of the License, or
 * (at your option) any later version.
 *
 * This program is distributed in the hope that it will be useful,
 * but WITHOUT ANY WARRANTY; without even the implied warranty of
 * MERCHANTABILITY or FITNESS FOR A PARTICULAR PURPOSE.  See the
 * GNU General Public License for more details.
 *
 * You should have received a copy of the GNU General Public License
 * along with this program.  If not, see <https://www.gnu.org/licenses/>.
 *
 */
#pragma once

/**
 * Cohesion3D ReMix pin assignments
 * Schematic: https://green-candy.osdn.jp/external/MarlinFW/board_schematics/Cohesion3D%20ReMix/C3D%20ReMix%20rev2.svg
 * Origin: https://github.com/Cohesion3D/Cohesion3D-ReMix/blob/master/C3D%20ReMix%20rev2.sch
 */

#include "env_validate.h"

#define BOARD_INFO_NAME "Cohesion3D ReMix"

//
// Servos
//
#define SERVO0_PIN                         P2_04

//
// Limit Switches
//
#define X_MIN_PIN                          P1_24  // 10k pullup to 3.3V
#define X_MAX_PIN                          P1_25  // 10k pullup to 3.3V
#define Y_MIN_PIN                          P1_26  // 10k pullup to 3.3V
#define Y_MAX_PIN                          P1_27  // 10k pullup to 3.3V
#define Z_MIN_PIN                          P1_28  // 10k pullup to 3.3V
#define Z_MAX_PIN                          P1_29  // 10k pullup to 3.3V

//
// Z Probe (when not Z_MIN_PIN)
//
#ifndef Z_MIN_PROBE_PIN
  #define Z_MIN_PROBE_PIN                  P1_29
#endif

//
// Steppers
//
#define X_STEP_PIN                         P2_00
#define X_DIR_PIN                          P0_05
#define X_ENABLE_PIN                       P0_04
#define X_CS_PIN                           P1_10  // Ethernet Expansion - Pin 9

#define Y_STEP_PIN                         P2_01
#define Y_DIR_PIN                          P0_11
#define Y_ENABLE_PIN                       P0_10
#define Y_CS_PIN                           P1_09  // Ethernet Expansion - Pin 10

#define Z_STEP_PIN                         P2_02
#define Z_DIR_PIN                          P0_20
#define Z_ENABLE_PIN                       P0_19
#define Z_CS_PIN                           P1_00  // Ethernet Expansion - Pin 11

#define E0_STEP_PIN                        P2_03
#define E0_DIR_PIN                         P0_22
#define E0_ENABLE_PIN                      P0_21
#define E0_CS_PIN                          P1_04  // Ethernet Expansion - Pin 12

#define E1_STEP_PIN                        P2_08
#define E1_DIR_PIN                         P2_13
#define E1_ENABLE_PIN                      P4_29
#define E1_CS_PIN                          P1_01  // Ethernet Expansion - Pin 14

#define E2_STEP_PIN                        P1_20
#define E2_DIR_PIN                         P1_19
#define E2_ENABLE_PIN                      P1_21
#define E2_CS_PIN                          P1_18  // FET 6

//
// Default pins for TMC software SPI
//
#ifndef TMC_SPI_MOSI
  #define TMC_SPI_MOSI                     P1_16  // Ethernet Expansion - Pin 5
#endif
#ifndef TMC_SPI_MISO
  #define TMC_SPI_MISO                     P1_17  // Ethernet Expansion - Pin 6
#endif
#ifndef TMC_SPI_SCK
  #define TMC_SPI_SCK                      P1_08  // Ethernet Expansion - Pin 7
#endif

//
// Analog Inputs
//  3.3V max when defined as an analog input
//
#define TEMP_0_PIN                      P0_23_A0
#define TEMP_BED_PIN                    P0_24_A1
#define TEMP_1_PIN                      P0_25_A2
#if ENABLED(FILAMENT_WIDTH_SENSOR)
  #define FILWIDTH_PIN                  P0_26_A3
#else
  #define TEMP_2_PIN                    P0_26_A3
#endif

//
// Heaters / Fans
//
#define HEATER_BED_PIN                     P2_05
#define HEATER_0_PIN                       P2_07  // FET 1
#define HEATER_1_PIN                       P1_23  // FET 2
#define HEATER_2_PIN                       P1_22  // FET 3
#ifndef FAN0_PIN
  #define FAN0_PIN                         P2_06  // FET 4
#endif

//
// Auto fans
//
#if HOTENDS == 3
  #define AUTO_FAN_PIN                     P1_18  // FET 6
#else
  #define AUTO_FAN_PIN                     P1_22  // FET 3
#endif
#ifndef E0_AUTO_FAN_PIN
  #define E0_AUTO_FAN_PIN           AUTO_FAN_PIN
#endif
#ifndef E1_AUTO_FAN_PIN
  #define E1_AUTO_FAN_PIN           AUTO_FAN_PIN
#endif
#ifndef E2_AUTO_FAN_PIN
  #define E2_AUTO_FAN_PIN           AUTO_FAN_PIN
#endif

//
// Misc. Functions
//
#define LED_PIN                            P4_28  // Play LED

//
// M3/M4/M5 - Spindle/Laser Control
//
#if HAS_CUTTER
  #undef HEATER_0_PIN
  #undef HEATER_BED_PIN
  #undef FAN0_PIN
  #define SPINDLE_LASER_PWM_PIN            P2_05  // Bed FET
  #define SPINDLE_LASER_ENA_PIN            P2_07  // FET 1
  #define SPINDLE_DIR_PIN                  P2_06  // FET 4
#endif

/**               ------                                        ------
 * (BEEPER) 1.31 | 1  2 | 1.30 (BTN_ENC)         (MISO)    0.8 | 1  2 | 0.7  (SD_SCK)
 * (EN)     0.18 | 3  4 | 0.16 (RS)              (EN1)    3.26 | 3  4 | 0.28 (SD_CS2)
 * (D4)     0.15   5  6 | --                     (EN2)    3.25   5  6 | 0.9  (SD_MOSI)
 *            -- | 7  8 | 0.27 (D7)              (SD_DET) 0.27 | 7  8 | 2.11
 *           GND | 9 10 | 5V                               GND | 9 10 | --
 *                ------                                        ------
 *                 EXP1                                          EXP2
 */
#define EXP1_01_PIN                        P1_31
#define EXP1_02_PIN                        P1_30
#define EXP1_03_PIN                        P0_18
#define EXP1_04_PIN                        P0_16
#define EXP1_05_PIN                        P0_15
#define EXP1_06_PIN                        -1
#define EXP1_07_PIN                        -1
#define EXP1_08_PIN                        P0_27  // (also on EXP2-7)
#define EXP1_09_PIN                        -1
#define EXP1_10_PIN                        -1

#define EXP2_01_PIN                        P0_08
#define EXP2_02_PIN                        P0_07
#define EXP2_03_PIN                        P3_26
#define EXP2_04_PIN                        P0_28
#define EXP2_05_PIN                        P3_25
#define EXP2_06_PIN                        P0_09
#define EXP2_07_PIN                        P0_27  // (also on EXP1-8)
#define EXP2_08_PIN                        P2_11
#define EXP2_09_PIN                        -1
#define EXP2_10_PIN                        -1

//
// LCD / Controller
//
// LCD_PINS_D5, D6, and D7 are not present in the EXP1 connector, and will need to be
// defined to use the REPRAP_DISCOUNT_SMART_CONTROLLER.
//
// A remote SD card is currently not supported because the pins routed to the EXP2
// connector are shared with the onboard SD card, and Marlin does not support that
// hardware configuration.
//

#if ENABLED(FYSETC_MINI_12864)

  #define FORCE_SOFT_SPI                          // REQUIRED. Results in LCD Software SPI mode 3

  #define BEEPER_PIN                 EXP1_01_PIN
  #define BTN_ENC                    EXP1_02_PIN
  #define DOGLCD_CS                  EXP1_03_PIN
  #define DOGLCD_A0                  EXP1_04_PIN
  #define LCD_RESET_PIN              EXP1_05_PIN

  // A custom cable is REQUIRED for EXP2 cable because the SCK & MOSI on the card's EXP2 are dedicated
  // to the onboard SD card.  All required EXP2 signals come from the Ethernet connector.  Pin 1 of this
  // connector is the one nearest the motor power connector.
  #define DOGLCD_SCK                       P1_17  // LCD2-2  =>  Ethernet pin  5 (bottom, 3 from left)
  #define BTN_EN2                          P1_09  // LCD2-3  =>  Ethernet pin  9 (bottom, 5 from left)
  #define BTN_EN1                          P1_04  // LCD2-5  =>  Ethernet pin 11 (bottom, 6 from left)
  #define DOGLCD_MOSI                      P1_01  // LCD2-6  =>  Ethernet pin 13 (bottom, 7 from left)

  // A custom EXP1 cable is required colored LEDs. Pins 1-5, 9, 10 of the cable go to pins 1-5, 9, 10
  // on the board's EXP1 connector. Pins 6, 7, and 8 of the EXP1 cable go to the Ethernet connector.
  // Rev 1.2 displays do NOT require the RGB LEDs. 2.0 and 2.1 displays do require RGB.
  #if ANY(FYSETC_MINI_12864_1_2, FYSETC_MINI_12864_2_0)
    #ifndef RGB_LED_R_PIN
      #define RGB_LED_R_PIN                P1_16  // LCD1-6  =>  Ethernet pin  6 (top row, 3 from left)
    #endif
    #ifndef RGB_LED_G_PIN
      #define RGB_LED_G_PIN                P1_10  // LCD1-7  =>  Ethernet pin 10 (top row, 5 from left)
    #endif
    #ifndef RGB_LED_B_PIN
      #define RGB_LED_B_PIN                P1_00  // LCD1-8  =>  Ethernet pin 12 (top row, 6 from left)
    #endif
  #elif ENABLED(FYSETC_MINI_12864_2_1)
    #define NEOPIXEL_PIN                   P1_16  // LCD1-6  =>  Ethernet pin  6 (top row, 3 from left)
  #endif

#elif HAS_WIRED_LCD

  #define BEEPER_PIN                 EXP1_01_PIN
  //#define SD_DETECT_PIN            EXP2_07_PIN

  #define BTN_EN1                    EXP2_03_PIN
  #define BTN_EN2                    EXP2_05_PIN
  #define BTN_ENC                    EXP1_02_PIN

<<<<<<< HEAD
  #define LCD_PINS_RS                      P0_16  // EXP1-4
  #define LCD_SDSS                         P0_28  // EXP2-4
  #define LCD_PINS_EN                      P0_18  // EXP1-3
  #define LCD_PINS_D4                      P0_15  // EXP1-5
=======
  #define LCD_PINS_RS                EXP1_04_PIN
  #define LCD_SDSS                   EXP2_04_PIN
  #define LCD_PINS_EN                EXP1_03_PIN
  #define LCD_PINS_D4                EXP1_05_PIN
>>>>>>> b6911781

  #define KILL_PIN                   EXP2_08_PIN

#endif // HAS_WIRED_LCD

//
// SD Support
//
#ifndef SDCARD_CONNECTION
  #define SDCARD_CONNECTION              ONBOARD
#endif

#if SD_CONNECTION_IS(LCD) || SD_CONNECTION_IS(ONBOARD)
  #define SD_SCK_PIN                 EXP2_02_PIN  // (52) System-defined J3-9 & AUX-3
  #define SD_MISO_PIN                EXP2_01_PIN  // (50) System-defined J3-10 & AUX-3
  #define SD_MOSI_PIN                EXP2_06_PIN  // (51) System-defined J3-10 & AUX-3
  #if SD_CONNECTION_IS(LCD)
    #define SD_SS_PIN                      P1_23  // (53) System-defined J3-5 & AUX-3 (Sometimes called SDSS) - CS used by Marlin
  #else
    #undef SD_DETECT_PIN
    #define ONBOARD_SD_CS_PIN              P0_06  // Chip select for "System" SD card
    #define SD_SS_PIN          ONBOARD_SD_CS_PIN
  #endif
#elif SD_CONNECTION_IS(CUSTOM_CABLE)
  #error "No custom SD drive cable defined for this board."
#endif

//
// Ethernet pins
//
//#define ENET_MDIO                        P1_17  // Ethernet pin  5 (bottom, 3 from left)
//#define ENET_RX_ER                       P1_14
//#define ENET_RXD1                        P1_10  // Ethernet pin 10 (top row, 5 from left)
//#define ENET_MOC                         P1_16  // Ethernet pin  6 (top row, 3 from left)
//#define REF_CLK                          P1_15
//#define ENET_RXD0                        P1_09  // Ethernet pin  9 (bottom, 5 from left)
//#define ENET_CRS                         P1_08  // Ethernet pin  8 (top row, 4 from left) - INPUT ONLY
//#define ENET_TX_EN                       P1_04  // Ethernet pin 11 (bottom, 6 from left)
//#define ENET_TXD0                        P1_00  // Ethernet pin 12 (top row, 6 from left)
//#define ENET_TXD1                        P1_01  // Ethernet pin 13 (bottom, 7 from left)<|MERGE_RESOLUTION|>--- conflicted
+++ resolved
@@ -244,17 +244,10 @@
   #define BTN_EN2                    EXP2_05_PIN
   #define BTN_ENC                    EXP1_02_PIN
 
-<<<<<<< HEAD
-  #define LCD_PINS_RS                      P0_16  // EXP1-4
-  #define LCD_SDSS                         P0_28  // EXP2-4
-  #define LCD_PINS_EN                      P0_18  // EXP1-3
-  #define LCD_PINS_D4                      P0_15  // EXP1-5
-=======
   #define LCD_PINS_RS                EXP1_04_PIN
   #define LCD_SDSS                   EXP2_04_PIN
   #define LCD_PINS_EN                EXP1_03_PIN
   #define LCD_PINS_D4                EXP1_05_PIN
->>>>>>> b6911781
 
   #define KILL_PIN                   EXP2_08_PIN
 
