/**
 * Marlin 3D Printer Firmware
 * Copyright (c) 2020 MarlinFirmware [https://github.com/MarlinFirmware/Marlin]
 *
 * Based on Sprinter and grbl.
 * Copyright (c) 2011 Camiel Gubbels / Erik van der Zalm
 *
 * This program is free software: you can redistribute it and/or modify
 * it under the terms of the GNU General Public License as published by
 * the Free Software Foundation, either version 3 of the License, or
 * (at your option) any later version.
 *
 * This program is distributed in the hope that it will be useful,
 * but WITHOUT ANY WARRANTY; without even the implied warranty of
 * MERCHANTABILITY or FITNESS FOR A PARTICULAR PURPOSE.  See the
 * GNU General Public License for more details.
 *
 * You should have received a copy of the GNU General Public License
 * along with this program.  If not, see <https://www.gnu.org/licenses/>.
 *
 */

#include "../inc/MarlinConfig.h"

#include "../MarlinCore.h" // for printingIsPaused

<<<<<<< HEAD
#if LED_POWEROFF_TIMEOUT > 0 || ALL(HAS_WIRED_LCD, PRINTER_EVENT_LEDS) || (defined(LCD_BACKLIGHT_TIMEOUT_MINS) && defined(NEOPIXEL_BKGD_INDEX_FIRST))
=======
#if LED_POWEROFF_TIMEOUT > 0 || ALL(HAS_WIRED_LCD, PRINTER_EVENT_LEDS)
>>>>>>> b6911781
  #include "../feature/leds/leds.h"
#endif

#if ENABLED(HOST_ACTION_COMMANDS)
  #include "../feature/host_actions.h"
#endif

#if ALL(BROWSE_MEDIA_ON_INSERT, PASSWORD_ON_SD_PRINT_MENU)
  #include "../feature/password/password.h"
#endif

// All displays share the MarlinUI class
#include "marlinui.h"
MarlinUI ui;

#if HAS_DISPLAY
  #include "../gcode/queue.h"
  #include "utf8.h"
#endif

#if ENABLED(DWIN_CREALITY_LCD)
  #include "e3v2/creality/dwin.h"
#elif ENABLED(DWIN_LCD_PROUI)
  #include "e3v2/proui/dwin.h"
#elif ENABLED(DWIN_CREALITY_LCD_JYERSUI)
  #include "e3v2/jyersui/dwin.h"
#endif

#if ENABLED(LCD_PROGRESS_BAR) && !IS_TFTGLCD_PANEL
  #define BASIC_PROGRESS_BAR 1
#endif

#if ANY(HAS_DISPLAY, HAS_STATUS_MESSAGE, BASIC_PROGRESS_BAR)
  #include "../module/printcounter.h"
#endif

#if LCD_HAS_WAIT_FOR_MOVE
  bool MarlinUI::wait_for_move; // = false
#endif

constexpr uint8_t epps = ENCODER_PULSES_PER_STEP;

#if HAS_STATUS_MESSAGE
  #if ENABLED(STATUS_MESSAGE_SCROLLING) && ANY(HAS_WIRED_LCD, DWIN_LCD_PROUI)
    uint8_t MarlinUI::status_scroll_offset; // = 0
  #endif
  MString<MAX_MESSAGE_LENGTH> MarlinUI::status_message;
  uint8_t MarlinUI::alert_level; // = 0
  #if HAS_STATUS_MESSAGE_TIMEOUT
    millis_t MarlinUI::status_message_expire_ms; // = 0
  #endif
  statusResetFunc_t MarlinUI::status_reset_callback; // = nullptr
#endif

#if ENABLED(SET_PROGRESS_MANUALLY)
  #if ENABLED(SET_PROGRESS_PERCENT)
    MarlinUI::progress_t MarlinUI::progress_override; // = 0
  #endif
  #if ENABLED(SET_REMAINING_TIME)
    uint32_t MarlinUI::remaining_time;
  #endif
  #if ENABLED(SET_INTERACTION_TIME)
    uint32_t MarlinUI::interaction_time;
  #endif
#endif

#if HAS_MULTI_LANGUAGE
  uint8_t MarlinUI::language; // Initialized by settings.load()
  void MarlinUI::set_language(const uint8_t lang) {
    if (lang < NUM_LANGUAGES) {
      language = lang;
      TERN_(HAS_MARLINUI_U8GLIB, update_language_font());
      return_to_status();
      refresh();
    }
  }
#endif

#if HAS_LCD_CONTRAST
  uint8_t MarlinUI::contrast = LCD_CONTRAST_DEFAULT; // Initialized by settings.load()
  void MarlinUI::set_contrast(const uint8_t value) {
    contrast = constrain(value, LCD_CONTRAST_MIN, LCD_CONTRAST_MAX);
    _set_contrast();
  }
#endif

#if HAS_LCD_BRIGHTNESS
  uint8_t MarlinUI::brightness = LCD_BRIGHTNESS_DEFAULT;
  bool MarlinUI::backlight = true;

  void MarlinUI::set_brightness(const uint8_t value) {
    backlight = !!value;
    if (backlight) brightness = constrain(value, LCD_BRIGHTNESS_MIN, LCD_BRIGHTNESS_MAX);
    _set_brightness();
  }
#endif

#if ENABLED(SOUND_MENU_ITEM)
  bool MarlinUI::sound_on = ENABLED(SOUND_ON_DEFAULT);
#endif

#if ENABLED(PCA9632_BUZZER)
  void MarlinUI::buzz(const long duration, const uint16_t freq/*=0*/) {
    if (sound_on) PCA9632_buzz(duration, freq);
  }
#endif

#if HAS_PREHEAT
  #include "../module/temperature.h"

  preheat_t MarlinUI::material_preset[PREHEAT_COUNT];  // Initialized by settings.load()

  FSTR_P MarlinUI::get_preheat_label(const uint8_t m) {
    #define _PDEF(N) static PGMSTR(preheat_##N##_label, PREHEAT_##N##_LABEL);
    #define _PLBL(N) preheat_##N##_label,
    REPEAT_1(PREHEAT_COUNT, _PDEF);
    static PGM_P const preheat_labels[PREHEAT_COUNT] PROGMEM = { REPEAT_1(PREHEAT_COUNT, _PLBL) };
    return FPSTR((PGM_P)pgm_read_ptr(&preheat_labels[m]));
  }

  void MarlinUI::apply_preheat(const uint8_t m, const uint8_t pmask, const uint8_t e/*=active_extruder*/) {
    const preheat_t &pre = material_preset[m];
    TERN_(HAS_HOTEND,           if (TEST(pmask, PT_HOTEND))  thermalManager.setTargetHotend(pre.hotend_temp, e));
    TERN_(HAS_HEATED_BED,       if (TEST(pmask, PT_BED))     thermalManager.setTargetBed(pre.bed_temp));
    //TERN_(HAS_HEATED_CHAMBER, if (TEST(pmask, PT_CHAMBER)) thermalManager.setTargetChamber(pre.chamber_temp));
    TERN_(HAS_FAN,              if (TEST(pmask, PT_FAN))     thermalManager.set_fan_speed(0, pre.fan_speed));
  }
#endif

#if ANY(HAS_MARLINUI_MENU, EXTENSIBLE_UI)
  bool MarlinUI::lcd_clicked;
#endif

#if LCD_WITH_BLINK

  bool MarlinUI::get_blink() {
    static uint8_t blink = 0;
    static millis_t next_blink_ms = 0;
    millis_t ms = millis();
    if (ELAPSED(ms, next_blink_ms)) {
      blink ^= 0xFF;
      next_blink_ms = ms + 1000 - (LCD_UPDATE_INTERVAL) / 2;
    }
    return blink != 0;
  }

#endif

#if HAS_U8GLIB_I2C_OLED && PINS_EXIST(I2C_SCL, I2C_SDA) && DISABLED(SOFT_I2C_EEPROM)
  #include <Wire.h>
#endif

// Encoder Handling
#if HAS_ENCODER_ACTION
  uint32_t MarlinUI::encoderPosition;
  volatile int8_t encoderDiff; // Updated in update_buttons, added to encoderPosition every LCD update
#endif

#if LCD_BACKLIGHT_TIMEOUT_MINS

  constexpr uint8_t MarlinUI::backlight_timeout_min, MarlinUI::backlight_timeout_max;
<<<<<<< HEAD
  uint8_t MarlinUI::backlight_timeout_minutes; // Initialized by settings.load()
  millis_t MarlinUI::backlight_off_ms = 0;

  void MarlinUI::refresh_backlight_timeout() {
    backlight_off_ms = backlight_timeout_minutes ? millis() + MIN_TO_MS(backlight_timeout_minutes) : 0;
    #ifdef NEOPIXEL_BKGD_INDEX_FIRST
      neo.reset_background_color();
      neo.show();
    #elif PIN_EXISTS(LCD_BACKLIGHT)
      WRITE(LCD_BACKLIGHT_PIN, HIGH);
    #endif
=======

  uint8_t MarlinUI::backlight_timeout_minutes; // Initialized by settings.load()
  millis_t MarlinUI::backlight_off_ms = 0;
  void MarlinUI::refresh_backlight_timeout() {
    backlight_off_ms = backlight_timeout_minutes ? millis() + backlight_timeout_minutes * 60UL * 1000UL : 0;
    WRITE(LCD_BACKLIGHT_PIN, HIGH);
>>>>>>> b6911781
  }

#elif HAS_DISPLAY_SLEEP

  constexpr uint8_t MarlinUI::sleep_timeout_min, MarlinUI::sleep_timeout_max;

  uint8_t MarlinUI::sleep_timeout_minutes; // Initialized by settings.load()
  millis_t MarlinUI::screen_timeout_millis = 0;
  void MarlinUI::refresh_screen_timeout() {
    screen_timeout_millis = sleep_timeout_minutes ? millis() + sleep_timeout_minutes * 60UL * 1000UL : 0;
    sleep_display(false);
  }

  #if !HAS_TOUCH_SLEEP && !HAS_MARLINUI_U8GLIB // without DOGM (COLOR_UI)
    void MarlinUI::sleep_display(const bool sleep) {} // if unimplemented
  #endif

#endif

void MarlinUI::init() {

  #if HAS_U8GLIB_I2C_OLED && PINS_EXIST(I2C_SCL, I2C_SDA) && DISABLED(SOFT_I2C_EEPROM)
    Wire.begin(uint8_t(I2C_SDA_PIN), uint8_t(I2C_SCL_PIN));
  #endif

  init_lcd();

  #if HAS_DIGITAL_BUTTONS
    #if BUTTON_EXISTS(EN1)
      SET_INPUT_PULLUP(BTN_EN1);
    #endif
    #if BUTTON_EXISTS(EN2)
      SET_INPUT_PULLUP(BTN_EN2);
    #endif
    #if BUTTON_EXISTS(ENC)
      SET_INPUT_PULLUP(BTN_ENC);
    #endif
    #if BUTTON_EXISTS(ENC_EN)
      SET_INPUT_PULLUP(BTN_ENC_EN);
    #endif
    #if BUTTON_EXISTS(BACK)
      SET_INPUT_PULLUP(BTN_BACK);
    #endif
    #if BUTTON_EXISTS(UP)
      SET_INPUT(BTN_UP);
    #endif
    #if BUTTON_EXISTS(DOWN)
      SET_INPUT(BTN_DOWN);
    #endif
    #if BUTTON_EXISTS(LFT)
      SET_INPUT(BTN_LEFT);
    #endif
    #if BUTTON_EXISTS(RT)
      SET_INPUT(BTN_RIGHT);
    #endif
  #endif

  #if HAS_SHIFT_ENCODER

    #if ENABLED(SR_LCD_2W_NL) // Non latching 2 wire shift register

      SET_OUTPUT(SR_DATA_PIN);
      SET_OUTPUT(SR_CLK_PIN);

    #elif PIN_EXISTS(SHIFT_CLK)

      SET_OUTPUT(SHIFT_CLK_PIN);
      OUT_WRITE(SHIFT_LD_PIN, HIGH);
      #if PIN_EXISTS(SHIFT_EN)
        OUT_WRITE(SHIFT_EN_PIN, LOW);
      #endif
      SET_INPUT_PULLUP(SHIFT_OUT_PIN);

    #endif

  #endif // HAS_SHIFT_ENCODER

  #if ALL(HAS_ENCODER_ACTION, HAS_SLOW_BUTTONS)
    slow_buttons = 0;
  #endif

  #if HAS_U8GLIB_I2C_OLED && PINS_EXIST(I2C_SCL, I2C_SDA) && DISABLED(SOFT_I2C_EEPROM)
    Wire.begin(int(I2C_SDA_PIN), int(I2C_SCL_PIN));
  #endif

  update_buttons();

  TERN_(HAS_ENCODER_ACTION, encoderDiff = 0);

  reset_status(); // Set welcome message
}

#if HAS_WIRED_LCD

  #if HAS_MARLINUI_U8GLIB
    #include "dogm/marlinui_DOGM.h"
  #endif

  #include "lcdprint.h"

  #include "../module/temperature.h"
  #include "../module/planner.h"
  #include "../module/motion.h"

  #if HAS_MARLINUI_MENU
    #include "../module/settings.h"
  #endif

  #if ENABLED(AUTO_BED_LEVELING_UBL)
    #include "../feature/bedlevel/bedlevel.h"
  #endif

  #if HAS_TRINAMIC_CONFIG
    #include "../feature/tmc_util.h"
  #endif

  #if HAS_ADC_BUTTONS
    #include "../module/thermistor/thermistors.h"
  #endif

  #if HAS_POWER_MONITOR
    #include "../feature/power_monitor.h"
  #endif

  #if LED_POWEROFF_TIMEOUT > 0
    #include "../feature/power.h"
  #endif

  #if HAS_ENCODER_ACTION
    volatile uint8_t MarlinUI::buttons;
    #if HAS_SLOW_BUTTONS
      volatile uint8_t MarlinUI::slow_buttons;
    #endif
    #if HAS_TOUCH_BUTTONS
      #include "touch/touch_buttons.h"
      bool MarlinUI::on_edit_screen = false;
    #endif
  #endif

  #if HAS_SCREEN_TIMEOUT
    bool MarlinUI::defer_return_to_status;
    millis_t MarlinUI::return_to_status_ms = 0;
  #endif

  uint8_t MarlinUI::lcd_status_update_delay = 1; // First update one loop delayed

  #if ALL(FILAMENT_LCD_DISPLAY, HAS_MEDIA)
    millis_t MarlinUI::next_filament_display; // = 0
  #endif

  millis_t MarlinUI::next_button_update_ms; // = 0

  #if HAS_MARLINUI_U8GLIB
    bool MarlinUI::drawing_screen, MarlinUI::first_page; // = false
  #endif

  #if IS_DWIN_MARLINUI
    bool MarlinUI::did_first_redraw;
  #endif

  #if HAS_MEDIA

    #if MARLINUI_SCROLL_NAME
      uint8_t MarlinUI::filename_scroll_pos, MarlinUI::filename_scroll_max;
    #endif

    const char * MarlinUI::scrolled_filename(CardReader &theCard, const uint8_t maxlen, uint8_t hash, const bool doScroll) {
      const char *outstr = theCard.longest_filename();
      if (theCard.longFilename[0]) {
        #if MARLINUI_SCROLL_NAME
          if (doScroll) {
            for (uint8_t l = FILENAME_LENGTH; l--;)
              hash = ((hash << 1) | (hash >> 7)) ^ theCard.filename[l];      // rotate, xor
            static uint8_t filename_scroll_hash;
            if (filename_scroll_hash != hash) {                              // If the hash changed...
              filename_scroll_hash = hash;                                   // Save the new hash
              filename_scroll_max = _MAX(0, utf8_strlen(theCard.longFilename) - maxlen); // Update the scroll limit
              filename_scroll_pos = 0;                                       // Reset scroll to the start
              lcd_status_update_delay = 8;                                   // Don't scroll right away
            }
            // Advance byte position corresponding to filename_scroll_pos char position
            outstr += TERN(UTF_FILENAME_SUPPORT, utf8_byte_pos_by_char_num(outstr, filename_scroll_pos), filename_scroll_pos);
          }
        #else
          theCard.longFilename[
            TERN(UTF_FILENAME_SUPPORT, utf8_byte_pos_by_char_num(theCard.longFilename, maxlen), maxlen)
          ] = '\0'; // cutoff at screen edge
        #endif
      }
      return outstr;
    }

  #endif

  #if HAS_MARLINUI_MENU
    #include "menu/menu.h"

    screenFunc_t MarlinUI::currentScreen; // Initialized in CTOR
    bool MarlinUI::screen_changed;

    #if ENABLED(ENCODER_RATE_MULTIPLIER)
      bool MarlinUI::encoderRateMultiplierEnabled;
      millis_t MarlinUI::lastEncoderMovementMillis = 0;
      void MarlinUI::enable_encoder_multiplier(const bool onoff) {
        encoderRateMultiplierEnabled = onoff;
        lastEncoderMovementMillis = 0;
      }
    #endif

    #if ANY(REVERSE_MENU_DIRECTION, REVERSE_SELECT_DIRECTION)
      int8_t MarlinUI::encoderDirection = ENCODERBASE;
    #endif

    #if HAS_TOUCH_BUTTONS
      uint8_t MarlinUI::touch_buttons;
<<<<<<< HEAD
      uint8_t MarlinUI::repeat_delay;
=======
      uint16_t MarlinUI::repeat_delay;
>>>>>>> b6911781
    #endif

    #if ANY(AUTO_BED_LEVELING_UBL, G26_MESH_VALIDATION)

      bool MarlinUI::external_control; // = false

      void MarlinUI::wait_for_release() {
        while (button_pressed()) safe_delay(50);
        safe_delay(50);
      }

    #endif

    #if !HAS_GRAPHICAL_TFT

      void _wrap_string(uint8_t &col, uint8_t &row, const char * const string, read_byte_cb_t cb_read_byte, const bool wordwrap/*=false*/) {
        SETCURSOR(col, row);
        if (!string) return;

        auto _newline = [&col, &row]{
          col = 0; row++;                 // Move col to string len (plus space)
          SETCURSOR(0, row);              // Simulate carriage return
        };

        const uint8_t *p = (uint8_t*)string;
        lchar_t wc;
        if (wordwrap) {
          const uint8_t *wrd = nullptr;
          uint8_t c = 0;
          // find the end of the part
          for (;;) {
            if (!wrd) wrd = p;            // Get word start /before/ advancing
            p = get_utf8_value_cb(p, cb_read_byte, wc);
            const bool eol = !wc;         // zero ends the string
            // End or a break between phrases?
<<<<<<< HEAD
            if (eol || wc == ' ' || wc == '-' || wc == '+' || wc == '.') {
              if (!c && wc == ' ') { if (wrd) wrd++; continue; } // collapse extra spaces
=======
            if (eol || wc == ' ' || wc == '-' || wc == '+' || wc == '.' || wc == '\n') {
              const bool newline_after = wc == '\n';
              if (!c && (wc == ' ' || newline_after)) { if (wrd) wrd++; continue; } // collapse extra spaces
>>>>>>> b6911781
              // Past the right and the word is not too long?
              if (col + c > LCD_WIDTH && col >= (LCD_WIDTH) / 4) _newline(); // should it wrap?
              c += !eol;                  // +1 so the space will be printed
              col += c;                   // advance col to new position
              while (c) {                 // character countdown
                --c;                      // count down to zero
                wrd = get_utf8_value_cb(wrd, cb_read_byte, wc); // get characters again
                lcd_put_lchar(wc);        // character to the LCD
              }
              if (eol) break;             // all done!
<<<<<<< HEAD
=======
              if (newline_after) _newline();
>>>>>>> b6911781
              wrd = nullptr;              // set up for next word
            }
            else c++;                     // count word characters
          }
        }
        else {
          for (;;) {
            p = get_utf8_value_cb(p, cb_read_byte, wc);
            if (!wc) break;
            lcd_put_lchar(wc);
            col++;
            if (col >= LCD_WIDTH) _newline();
          }
        }
      }

<<<<<<< HEAD
      void MarlinUI::draw_select_screen_prompt(FSTR_P const pref, const char * const string/*=nullptr*/, FSTR_P const suff/*=nullptr*/) {
        const uint8_t plen = utf8_strlen(pref), slen = suff ? utf8_strlen(suff) : 0;
=======
      void MarlinUI::draw_select_screen_prompt(FSTR_P const fpre, const char * const string/*=nullptr*/, FSTR_P const fsuf/*=nullptr*/) {
        const uint8_t plen = utf8_strlen_P(FTOP(fpre)), slen = fsuf ? utf8_strlen_P(FTOP(fsuf)) : 0;
>>>>>>> b6911781
        uint8_t col = 0, row = 0;
        if (!string && plen + slen <= LCD_WIDTH) {
          col = (LCD_WIDTH - plen - slen) / 2;
          row = LCD_HEIGHT > 3 ? 1 : 0;
        }
        if (LCD_HEIGHT >= 8) row = LCD_HEIGHT / 2 - 2;
<<<<<<< HEAD
        wrap_string_P(col, row, FTOP(pref), true);
=======
        wrap_string_P(col, row, FTOP(fpre), true);
>>>>>>> b6911781
        if (string) {
          if (col) { col = 0; row++; } // Move to the start of the next line
          wrap_string(col, row, string);
        }
<<<<<<< HEAD
        if (suff) wrap_string_P(col, row, FTOP(suff));
=======
        if (fsuf) wrap_string_P(col, row, FTOP(fsuf));
>>>>>>> b6911781
      }

    #endif // !HAS_GRAPHICAL_TFT

  #endif // HAS_MARLINUI_MENU

  #if IS_RRW_KEYPAD && HAS_ENCODER_ACTION

    volatile uint8_t MarlinUI::keypad_buttons;

    #if HAS_MARLINUI_MENU && !HAS_ADC_BUTTONS

      void _reprapworld_keypad_move(const AxisEnum axis, const int16_t dir) {
        ui.manual_move.menu_scale = REPRAPWORLD_KEYPAD_MOVE_STEP;
        ui.encoderPosition = dir;
        switch (axis) {
          TERN_(HAS_X_AXIS, case X_AXIS:)
          TERN_(HAS_Y_AXIS, case Y_AXIS:)
          TERN_(HAS_Z_AXIS, case Z_AXIS:)
            lcd_move_axis(axis);
          default: break;
        }
      }

    #endif

    bool MarlinUI::handle_keypad() {

      #if HAS_ADC_BUTTONS

        #define ADC_MIN_KEY_DELAY 100
        if (keypad_buttons) {
          #if HAS_ENCODER_ACTION
            refresh(LCDVIEW_REDRAW_NOW);
            #if HAS_MARLINUI_MENU
              if (encoderDirection == -(ENCODERBASE)) { // HAS_ADC_BUTTONS forces REVERSE_MENU_DIRECTION, so this indicates menu navigation
                     if (RRK(EN_KEYPAD_UP))     encoderPosition += ENCODER_STEPS_PER_MENU_ITEM;
                else if (RRK(EN_KEYPAD_DOWN))   encoderPosition -= ENCODER_STEPS_PER_MENU_ITEM;
                else if (RRK(EN_KEYPAD_LEFT))   { MenuItem_back::action(); quick_feedback(); }
                else if (RRK(EN_KEYPAD_RIGHT))  { return_to_status(); quick_feedback(); }
              }
              else
            #endif
            {
              #if HAS_MARLINUI_MENU
                     if (RRK(EN_KEYPAD_UP))     encoderPosition -= epps;
                else if (RRK(EN_KEYPAD_DOWN))   encoderPosition += epps;
                else if (RRK(EN_KEYPAD_LEFT))   { MenuItem_back::action(); quick_feedback(); }
                else if (RRK(EN_KEYPAD_RIGHT))  encoderPosition = 0;
              #else
                     if (RRK(EN_KEYPAD_UP)   || RRK(EN_KEYPAD_LEFT))  encoderPosition -= epps;
                else if (RRK(EN_KEYPAD_DOWN) || RRK(EN_KEYPAD_RIGHT)) encoderPosition += epps;
              #endif
            }
          #endif
          next_button_update_ms = millis() + ADC_MIN_KEY_DELAY;
          return true;
        }

      #else // !HAS_ADC_BUTTONS

        static uint8_t keypad_debounce = 0;

        if (!RRK( EN_KEYPAD_F1    | EN_KEYPAD_F2
                | EN_KEYPAD_F3    | EN_KEYPAD_DOWN
                | EN_KEYPAD_RIGHT | EN_KEYPAD_MIDDLE
                | EN_KEYPAD_UP    | EN_KEYPAD_LEFT )
        ) {
          if (keypad_debounce > 0) keypad_debounce--;
        }
        else if (!keypad_debounce) {
          keypad_debounce = 2;

          const bool homed = all_axes_homed();

          #if HAS_MARLINUI_MENU

            if (RRK(EN_KEYPAD_MIDDLE))  goto_screen(menu_move);

            #if NONE(DELTA, Z_HOME_TO_MAX)
              if (RRK(EN_KEYPAD_F2))    _reprapworld_keypad_move(Z_AXIS,  1);
            #endif

            if (homed) {
              #if ANY(DELTA, Z_HOME_TO_MAX)
                if (RRK(EN_KEYPAD_F2))  _reprapworld_keypad_move(Z_AXIS,  1);
              #endif
              if (RRK(EN_KEYPAD_F3))    _reprapworld_keypad_move(Z_AXIS, -1);
              if (RRK(EN_KEYPAD_LEFT))  _reprapworld_keypad_move(X_AXIS, -1);
              if (RRK(EN_KEYPAD_RIGHT)) _reprapworld_keypad_move(X_AXIS,  1);
              if (RRK(EN_KEYPAD_DOWN))  _reprapworld_keypad_move(Y_AXIS,  1);
              if (RRK(EN_KEYPAD_UP))    _reprapworld_keypad_move(Y_AXIS, -1);
            }

          #endif // HAS_MARLINUI_MENU

          if (!homed && RRK(EN_KEYPAD_F1)) queue.inject_P(G28_STR);
          return true;
        }
<<<<<<< HEAD

      #endif // !HAS_ADC_BUTTONS

      return false;
    }

  #endif // IS_RRW_KEYPAD && HAS_ENCODER_ACTION

  /**
   * Status Screen
   *
   * This is very display-dependent, so the lcd implementation draws this.
   */

=======

      #endif // !HAS_ADC_BUTTONS

      return false;
    }

  #endif // IS_RRW_KEYPAD && HAS_ENCODER_ACTION

  /**
   * Status Screen
   *
   * This is very display-dependent, so the lcd implementation draws this.
   */

>>>>>>> b6911781
  #if BASIC_PROGRESS_BAR
    millis_t MarlinUI::progress_bar_ms; // = 0
    #if PROGRESS_MSG_EXPIRE > 0
      millis_t MarlinUI::expire_status_ms; // = 0
    #endif
  #endif

  void MarlinUI::status_screen() {

    TERN_(HAS_MARLINUI_MENU, ENCODER_RATE_MULTIPLY(false));

    #if BASIC_PROGRESS_BAR

      //
      // HD44780 implements the following message blinking and
      // message expiration because Status Line and Progress Bar
      // share the same line on the display.
      //

      #if DISABLED(PROGRESS_MSG_ONCE) || PROGRESS_MSG_EXPIRE > 0
        #define GOT_MS
        const millis_t ms = millis();
      #endif

      // If the message will blink rather than expire...
      #if DISABLED(PROGRESS_MSG_ONCE)
        if (ELAPSED(ms, progress_bar_ms + PROGRESS_BAR_MSG_TIME + PROGRESS_BAR_BAR_TIME))
          progress_bar_ms = ms;
      #endif

      #if PROGRESS_MSG_EXPIRE > 0

        // Handle message expire
        if (expire_status_ms) {

          // Expire the message if a job is active and the bar has ticks
          if (get_progress_percent() > 2 && !print_job_timer.isPaused()) {
            if (ELAPSED(ms, expire_status_ms)) {
<<<<<<< HEAD
              status_message.clear();
=======
              status_message[0] = '\0';
>>>>>>> b6911781
              expire_status_ms = 0;
            }
          }
          else {
            // Defer message expiration before bar appears
            // and during any pause (not just SD)
            expire_status_ms += LCD_UPDATE_INTERVAL;
          }
        }

      #endif // PROGRESS_MSG_EXPIRE

    #endif // BASIC_PROGRESS_BAR

    bool did_expire = status_reset_callback && (*status_reset_callback)();

    #if HAS_STATUS_MESSAGE_TIMEOUT
      #ifndef GOT_MS
        #define GOT_MS
        const millis_t ms = millis();
      #endif
      did_expire |= status_message_expire_ms && ELAPSED(ms, status_message_expire_ms);
    #endif

    if (did_expire) reset_status();

    #if HAS_MARLINUI_MENU
      if (use_click()) {
        #if ALL(FILAMENT_LCD_DISPLAY, HAS_MEDIA)
          pause_filament_display();
        #endif
        goto_screen(menu_main);
        reinit_lcd(); // Revive a noisy shared SPI LCD
        return;
      }

    #endif

    #if ENABLED(ULTIPANEL_FEEDMULTIPLY)

      const int16_t old_frm = feedrate_percentage;
            int16_t new_frm = old_frm + int16_t(encoderPosition);

      // Dead zone at 100% feedrate
      if (old_frm == 100) {
        if (int16_t(encoderPosition) > ENCODER_FEEDRATE_DEADZONE)
          new_frm -= ENCODER_FEEDRATE_DEADZONE;
        else if (int16_t(encoderPosition) < -(ENCODER_FEEDRATE_DEADZONE))
          new_frm += ENCODER_FEEDRATE_DEADZONE;
        else
          new_frm = old_frm;
      }
      else if ((old_frm < 100 && new_frm > 100) || (old_frm > 100 && new_frm < 100))
        new_frm = 100;

      LIMIT(new_frm, 10, 999);

      if (old_frm != new_frm) {
        feedrate_percentage = new_frm;
        encoderPosition = 0;
        #if ALL(HAS_SOUND, BEEP_ON_FEEDRATE_CHANGE)
          static millis_t next_beep;
          #ifndef GOT_MS
            const millis_t ms = millis();
          #endif
          if (ELAPSED(ms, next_beep)) {
            BUZZ(FEEDRATE_CHANGE_BEEP_DURATION, FEEDRATE_CHANGE_BEEP_FREQUENCY);
            next_beep = ms + 500UL;
          }
        #endif
      }

    #endif // ULTIPANEL_FEEDMULTIPLY

    draw_status_screen();
  }

  void MarlinUI::kill_screen(FSTR_P const lcd_error, FSTR_P const lcd_component) {
    init();
    status_printf(1, F(S_FMT ": " S_FMT), FTOP(lcd_error), FTOP(lcd_component));
    TERN_(HAS_MARLINUI_MENU, return_to_status());

    // RED ALERT. RED ALERT.
    #if ENABLED(PRINTER_EVENT_LEDS)
      leds.set_color(LEDColorRed());
      #ifdef NEOPIXEL_BKGD_INDEX_FIRST
        neo.set_background_color(255, 0, 0, 0);
        neo.show();
      #endif
    #endif

    draw_kill_screen();
  }

  #if HAS_TOUCH_SLEEP
    #if HAS_TOUCH_BUTTONS
      #include "touch/touch_buttons.h"
    #else
      #include "tft/touch.h"
    #endif
    // Wake up a sleeping TFT
    void MarlinUI::wakeup_screen() {
      TERN(HAS_TOUCH_BUTTONS, touchBt.wakeUp(), touch.wakeUp());
    }
    #if HAS_DISPLAY_SLEEP && !HAS_MARLINUI_U8GLIB // without DOGM (COLOR_UI)
      void MarlinUI::sleep_display(const bool sleep) {
        if (!sleep) wakeup_screen(); // relay extra wake up events
      }
    #endif
  #endif

  void MarlinUI::quick_feedback(const bool clear_buttons/*=true*/) {
    TERN_(HAS_TOUCH_SLEEP, wakeup_screen()); // Wake up the TFT with most buttons
    TERN_(HAS_MARLINUI_MENU, refresh());

    #if HAS_ENCODER_ACTION
      if (clear_buttons)
        TERN_(HAS_ADC_BUTTONS, keypad_buttons =) buttons = 0;
      next_button_update_ms = millis() + 500;
    #else
      UNUSED(clear_buttons);
    #endif

    chirp();  // Buzz and wait. Is the delay needed for buttons to settle?

    #if HAS_CHIRP && HAS_MARLINUI_MENU
      #if HAS_BEEPER
        for (int8_t i = 5; i--;) { buzzer.tick(); delay(2); }
      #else
        delay(10);
      #endif
    #endif
  }

  #if HAS_MARLINUI_MENU
<<<<<<< HEAD

    ManualMove MarlinUI::manual_move{};

    millis_t ManualMove::start_time = 0;
    float ManualMove::menu_scale = 1;
    screenFunc_t ManualMove::screen_ptr;
    #if IS_KINEMATIC
      float ManualMove::offset = 0;
      xyze_pos_t ManualMove::all_axes_destination = { 0 };
      bool ManualMove::processing = false;
    #endif
    #if MULTI_E_MANUAL
      int8_t ManualMove::e_index = 0;
    #endif
    AxisEnum ManualMove::axis = NO_AXIS_ENUM;
    #if ENABLED(MANUAL_E_MOVES_RELATIVE)
      float ManualMove::e_origin = 0;
    #endif

    /**
     * If a manual move has been posted and its time has arrived, and if the planner
     * has a space for it, then add a linear move to current_position the planner.
     *
     * If any manual move needs to be interrupted, make sure to force a manual move
     * by setting manual_move.start_time to millis() after updating current_position.
     *
     * To post a manual move:
     *   - Update current_position to the new place you want to go.
     *   - Set manual_move.axis to an axis like X_AXIS. Use ALL_AXES_ENUM for diagonal moves.
     *   - Set manual_move.start_time to a point in the future (in ms) when the move should be done.
     *
     * For kinematic machines:
     *   - Set manual_move.offset to modify one axis and post the move.
     *     This is used to achieve more rapid stepping on kinematic machines.
     */
    void ManualMove::task() {

      if (processing) return;   // Prevent re-entry from idle() calls

      // Add a manual move to the queue?
      if (axis != NO_AXIS_ENUM && ELAPSED(millis(), start_time) && !planner.is_full()) {

        const feedRate_t fr_mm_s = (axis < LOGICAL_AXES) ? manual_feedrate_mm_s[axis] : XY_PROBE_FEEDRATE_MM_S;

        #if IS_KINEMATIC

          #if HAS_MULTI_EXTRUDER
            REMEMBER(ae, active_extruder);
            #if MULTI_E_MANUAL
              if (axis == E_AXIS) active_extruder = e_index;
            #endif
          #endif

          // Apply a linear offset to a single axis
          if (axis == ALL_AXES_ENUM)
            destination = all_axes_destination;
          else if (axis <= LOGICAL_AXES) {
            destination = current_position;
            destination[axis] += offset;
          }

          // Reset for the next move
          offset = 0;
          axis = NO_AXIS_ENUM;

=======

    ManualMove MarlinUI::manual_move{};

    millis_t ManualMove::start_time = 0;
    float ManualMove::menu_scale = 1;
    screenFunc_t ManualMove::screen_ptr;
    #if IS_KINEMATIC
      float ManualMove::offset = 0;
      xyze_pos_t ManualMove::all_axes_destination = { 0 };
      bool ManualMove::processing = false;
    #endif
    #if MULTI_E_MANUAL
      int8_t ManualMove::e_index = 0;
    #endif
    AxisEnum ManualMove::axis = NO_AXIS_ENUM;
    #if ENABLED(MANUAL_E_MOVES_RELATIVE)
      float ManualMove::e_origin = 0;
    #endif

    /**
     * If a manual move has been posted and its time has arrived, and if the planner
     * has a space for it, then add a linear move to current_position the planner.
     *
     * If any manual move needs to be interrupted, make sure to force a manual move
     * by setting manual_move.start_time to millis() after updating current_position.
     *
     * To post a manual move:
     *   - Update current_position to the new place you want to go.
     *   - Set manual_move.axis to an axis like X_AXIS. Use ALL_AXES_ENUM for diagonal moves.
     *   - Set manual_move.start_time to a point in the future (in ms) when the move should be done.
     *
     * For kinematic machines:
     *   - Set manual_move.offset to modify one axis and post the move.
     *     This is used to achieve more rapid stepping on kinematic machines.
     */
    void ManualMove::task() {

      if (processing) return;   // Prevent re-entry from idle() calls

      // Add a manual move to the queue?
      if (axis != NO_AXIS_ENUM && ELAPSED(millis(), start_time) && !planner.is_full()) {

        const feedRate_t fr_mm_s = (axis < LOGICAL_AXES) ? manual_feedrate_mm_s[axis] : XY_PROBE_FEEDRATE_MM_S;

        #if IS_KINEMATIC

          #if HAS_MULTI_EXTRUDER
            REMEMBER(ae, active_extruder);
            #if MULTI_E_MANUAL
              if (axis == E_AXIS) active_extruder = e_index;
            #endif
          #endif

          // Apply a linear offset to a single axis
          if (axis == ALL_AXES_ENUM)
            destination = all_axes_destination;
          else if (axis <= LOGICAL_AXES) {
            destination = current_position;
            destination[axis] += offset;
          }

          // Reset for the next move
          offset = 0;
          axis = NO_AXIS_ENUM;

>>>>>>> b6911781
          // DELTA and SCARA machines use segmented moves, which could fill the planner during the call to
          // move_to_destination. This will cause idle() to be called, which can then call this function while the
          // previous invocation is being blocked. Modifications to offset shouldn't be made while
          // processing is true or the planner will get out of sync.
          processing = true;
          prepare_internal_move_to_destination(fr_mm_s);  // will set current_position from destination
          processing = false;

        #else

          // For Cartesian / Core motion simply move to the current_position
          planner.buffer_line(current_position, fr_mm_s,
            TERN_(MULTI_E_MANUAL, axis == E_AXIS ? e_index :) active_extruder
          );

<<<<<<< HEAD
          //SERIAL_ECHOLNPGM("Add planner.move with Axis ", AS_CHAR(AXIS_CHAR(axis)), " at FR ", fr_mm_s);
=======
          //SERIAL_ECHOLNPGM("Add planner.move with Axis ", C(AXIS_CHAR(axis)), " at FR ", fr_mm_s);
>>>>>>> b6911781

          axis = NO_AXIS_ENUM;

        #endif
      }
    }

    //
    // Tell ui.update() to start a move to current_position after a short delay.
    //
    void ManualMove::soon(const AxisEnum move_axis
      OPTARG(MULTI_E_MANUAL, const int8_t eindex/*=active_extruder*/)
    ) {
      TERN_(MULTI_E_MANUAL, if (move_axis == E_AXIS) e_index = eindex);
      start_time = millis() + (menu_scale < 0.99f ? 0UL : 250UL); // delay for bigger moves
      axis = move_axis;
<<<<<<< HEAD
      //SERIAL_ECHOLNPGM("Post Move with Axis ", AS_CHAR(AXIS_CHAR(axis)), " soon.");
=======
      //SERIAL_ECHOLNPGM("Post Move with Axis ", C(AXIS_CHAR(axis)), " soon.");
>>>>>>> b6911781
    }

    #if ENABLED(AUTO_BED_LEVELING_UBL)

      void MarlinUI::external_encoder() {
        if (external_control && encoderDiff) {
          bedlevel.encoder_diff += encoderDiff; // Encoder for UBL G29 mesh editing
<<<<<<< HEAD
          encoderDiff = 0;                  // Hide encoder events from the screen handler
          refresh(LCDVIEW_REDRAW_NOW);      // ...but keep the refresh.
=======
          encoderDiff = 0;                      // Hide encoder events from the screen handler
          refresh(LCDVIEW_REDRAW_NOW);          // ...but keep the refresh.
>>>>>>> b6911781
        }
      }

    #endif

  #endif // HAS_MARLINUI_MENU
<<<<<<< HEAD

  /**
   * Update the LCD, read encoder buttons, etc.
   *   - Read button states
   *   - Check the SD Card slot state
   *   - Act on RepRap World keypad input
   *   - Update the encoder position
   *   - Apply acceleration to the encoder position
   *   - Do refresh(LCDVIEW_CALL_REDRAW_NOW) on controller events
   *   - Reset the Info Screen timeout if there's any input
   *   - Update status indicators, if any
   *
   *   Run the current LCD menu handler callback function:
   *   - Call the handler only if lcdDrawUpdate != LCDVIEW_NONE
   *   - Before calling the handler, LCDVIEW_CALL_NO_REDRAW => LCDVIEW_NONE
   *   - Call the menu handler. Menu handlers should do the following:
   *     - If a value changes, set lcdDrawUpdate to LCDVIEW_REDRAW_NOW and draw the value
   *       (Encoder events automatically set lcdDrawUpdate for you.)
   *     - if (should_draw()) { redraw }
   *     - Before exiting the handler set lcdDrawUpdate to:
   *       - LCDVIEW_CLEAR_CALL_REDRAW to clear screen and set LCDVIEW_CALL_REDRAW_NEXT.
   *       - LCDVIEW_REDRAW_NOW to draw now (including remaining stripes).
   *       - LCDVIEW_CALL_REDRAW_NEXT to draw now and get LCDVIEW_REDRAW_NOW on the next loop.
   *       - LCDVIEW_CALL_NO_REDRAW to draw now and get LCDVIEW_NONE on the next loop.
   *     - NOTE: For graphical displays menu handlers may be called 2 or more times per loop,
   *             so don't change lcdDrawUpdate without considering this.
   *
   *   After the menu handler callback runs (or not):
   *   - Clear the LCD if lcdDrawUpdate == LCDVIEW_CLEAR_CALL_REDRAW
   *   - Update lcdDrawUpdate for the next loop (i.e., move one state down, usually)
   *
   * This function is only called from the main thread.
   */

  LCDViewAction MarlinUI::lcdDrawUpdate = LCDVIEW_CLEAR_CALL_REDRAW;
  millis_t next_lcd_update_ms;

  inline bool can_encode() {
    return !BUTTON_PRESSED(ENC_EN); // Update encoder only when ENC_EN is not LOW (pressed)
  }

  void MarlinUI::update() {

    static uint16_t max_display_update_time = 0;
    millis_t ms = millis();

    #if LED_POWEROFF_TIMEOUT > 0
      leds.update_timeout(powerManager.psu_on);
    #endif

    #if HAS_MARLINUI_MENU

      // Handle any queued Move Axis motion
      manual_move.task();

      // Update button states for button_pressed(), etc.
      // If the state changes the next update may be delayed 300-500ms.
      update_buttons();

      // If the action button is pressed...
      static bool wait_for_unclick; // = false

      auto do_click = [&]{
        wait_for_unclick = true;                        //  - Set debounce flag to ignore continuous clicks
        lcd_clicked = !wait_for_user;                   //  - Keep the click if not waiting for a user-click
        wait_for_user = false;                          //  - Any click clears wait for user
        quick_feedback();                               //  - Always make a click sound
      };

=======

  /**
   * Update the LCD, read encoder buttons, etc.
   *   - Read button states
   *   - Check the SD Card slot state
   *   - Act on RepRap World keypad input
   *   - Update the encoder position
   *   - Apply acceleration to the encoder position
   *   - Do refresh(LCDVIEW_CALL_REDRAW_NOW) on controller events
   *   - Reset the Info Screen timeout if there's any input
   *   - Update status indicators, if any
   *
   *   Run the current LCD menu handler callback function:
   *   - Call the handler only if lcdDrawUpdate != LCDVIEW_NONE
   *   - Before calling the handler, LCDVIEW_CALL_NO_REDRAW => LCDVIEW_NONE
   *   - Call the menu handler. Menu handlers should do the following:
   *     - If a value changes, set lcdDrawUpdate to LCDVIEW_REDRAW_NOW and draw the value
   *       (Encoder events automatically set lcdDrawUpdate for you.)
   *     - if (should_draw()) { redraw }
   *     - Before exiting the handler set lcdDrawUpdate to:
   *       - LCDVIEW_CLEAR_CALL_REDRAW to clear screen and set LCDVIEW_CALL_REDRAW_NEXT.
   *       - LCDVIEW_REDRAW_NOW to draw now (including remaining stripes).
   *       - LCDVIEW_CALL_REDRAW_NEXT to draw now and get LCDVIEW_REDRAW_NOW on the next loop.
   *       - LCDVIEW_CALL_NO_REDRAW to draw now and get LCDVIEW_NONE on the next loop.
   *     - NOTE: For graphical displays menu handlers may be called 2 or more times per loop,
   *             so don't change lcdDrawUpdate without considering this.
   *
   *   After the menu handler callback runs (or not):
   *   - Clear the LCD if lcdDrawUpdate == LCDVIEW_CLEAR_CALL_REDRAW
   *   - Update lcdDrawUpdate for the next loop (i.e., move one state down, usually)
   *
   * This function is only called from the main thread.
   */

  LCDViewAction MarlinUI::lcdDrawUpdate = LCDVIEW_CLEAR_CALL_REDRAW;
  millis_t next_lcd_update_ms;

  inline bool can_encode() {
    return !BUTTON_PRESSED(ENC_EN); // Update encoder only when ENC_EN is not LOW (pressed)
  }

  void MarlinUI::update() {

    static uint16_t max_display_update_time = 0;
    millis_t ms = millis();

    #if LED_POWEROFF_TIMEOUT > 0
      leds.update_timeout(powerManager.psu_on);
    #endif

    #if HAS_MARLINUI_MENU

      // Handle any queued Move Axis motion
      manual_move.task();

      // Update button states for button_pressed(), etc.
      // If the state changes the next update may be delayed 300-500ms.
      update_buttons();

      // If the action button is pressed...
      static bool wait_for_unclick; // = false

      auto do_click = [&]{
        wait_for_unclick = true;                        //  - Set debounce flag to ignore continuous clicks
        lcd_clicked = !wait_for_user;                   //  - Keep the click if not waiting for a user-click
        wait_for_user = false;                          //  - Any click clears wait for user
        quick_feedback();                               //  - Always make a click sound
      };

>>>>>>> b6911781
      #if HAS_TOUCH_BUTTONS
        if (touch_buttons) {
          reset_status_timeout(ms);
          if (touch_buttons & (EN_A | EN_B)) {              // Menu arrows, in priority
            if (ELAPSED(ms, next_button_update_ms)) {
              encoderDiff = (ENCODER_STEPS_PER_MENU_ITEM) * epps * encoderDirection;
              if (touch_buttons & EN_A) encoderDiff *= -1;
              TERN_(AUTO_BED_LEVELING_UBL, external_encoder());
              next_button_update_ms = ms + repeat_delay;    // Assume the repeat delay
              if (!wait_for_unclick) {
                next_button_update_ms += 250;               // Longer delay on first press
                wait_for_unclick = true;                    // Avoid Back/Select click while repeating
                chirp();
              }
            }
          }
          else if (!wait_for_unclick && (buttons & EN_C))   // OK button, if not waiting for a debounce release:
            do_click();
        }
        // keep wait_for_unclick value
      #endif

      if (!touch_buttons) {
        // Integrated LCD click handling via button_pressed
        if (!external_control && button_pressed()) {
          if (!wait_for_unclick) do_click();              // Handle the click
        }
        else
          wait_for_unclick = false;
      }

      if (LCD_BACK_CLICKED()) {
        quick_feedback();
        goto_previous_screen();
      }

    #endif // HAS_MARLINUI_MENU

    if (ELAPSED(ms, next_lcd_update_ms) || TERN0(HAS_MARLINUI_U8GLIB, drawing_screen)) {

      next_lcd_update_ms = ms + LCD_UPDATE_INTERVAL;

      #if HAS_TOUCH_BUTTONS

        if (on_status_screen()) next_lcd_update_ms += (LCD_UPDATE_INTERVAL) * 2;

        TERN_(HAS_ENCODER_ACTION, touch_buttons = touchBt.read_buttons());

      #endif

      TERN_(LCD_HAS_STATUS_INDICATORS, update_indicators());

      #if HAS_ENCODER_ACTION

        TERN_(HAS_SLOW_BUTTONS, slow_buttons = read_slow_buttons()); // Buttons that take too long to read in interrupt context

        if (TERN0(IS_RRW_KEYPAD, handle_keypad()))
          reset_status_timeout(ms);

        uint8_t abs_diff = ABS(encoderDiff);

        #if ENCODER_PULSES_PER_STEP > 1
          // When reversing the encoder direction, a movement step can be missed because
          // encoderDiff has a non-zero residual value, making the controller unresponsive.
          // The fix clears the residual value when the encoder is idle.
          // Also check if past half the threshold to compensate for missed single steps.
          static int8_t lastEncoderDiff;

          // Timeout? No decoder change since last check. 10 or 20 times per second.
          if (encoderDiff == lastEncoderDiff && abs_diff <= epps / 2)   // Same direction & size but not over a half-step?
            encoderDiff = 0;                                            // Clear residual pulses.
          else if (WITHIN(abs_diff, epps / 2 + 1, epps - 1)) {          // Past half of threshold?
            abs_diff = epps;                                            // Treat as a full step size
            encoderDiff = (encoderDiff < 0 ? -1 : 1) * abs_diff;        // ...in the spin direction.
          }
          TERN_(HAS_TOUCH_SLEEP, if (lastEncoderDiff != encoderDiff) wakeup_screen());
          lastEncoderDiff = encoderDiff;
        #endif

        const bool encoderPastThreshold = (abs_diff >= epps);
        if (encoderPastThreshold || lcd_clicked) {
          if (encoderPastThreshold && TERN1(IS_TFTGLCD_PANEL, !external_control)) {

            #if ALL(HAS_MARLINUI_MENU, ENCODER_RATE_MULTIPLIER)

              int32_t encoderMultiplier = 1;

              if (encoderRateMultiplierEnabled) {
                const float encoderMovementSteps = float(abs_diff) / epps;

                if (lastEncoderMovementMillis) {
                  // Note that the rate is always calculated between two passes through the
                  // loop and that the abs of the encoderDiff value is tracked.
                  const float encoderStepRate = encoderMovementSteps / float(ms - lastEncoderMovementMillis) * 1000;

                  if (encoderStepRate >= ENCODER_100X_STEPS_PER_SEC)     encoderMultiplier = 100;
                  else if (encoderStepRate >= ENCODER_10X_STEPS_PER_SEC) encoderMultiplier = 10;

                  // Enable to output the encoder steps per second value
                  //#define ENCODER_RATE_MULTIPLIER_DEBUG
                  #if ENABLED(ENCODER_RATE_MULTIPLIER_DEBUG)
                    SERIAL_ECHO_START();
                    SERIAL_ECHOPGM("Enc Step Rate: ", encoderStepRate);
                    SERIAL_ECHOPGM("  Multiplier: ", encoderMultiplier);
                    SERIAL_ECHOPGM("  ENCODER_10X_STEPS_PER_SEC: ", ENCODER_10X_STEPS_PER_SEC);
                    SERIAL_ECHOPGM("  ENCODER_100X_STEPS_PER_SEC: ", ENCODER_100X_STEPS_PER_SEC);
                    SERIAL_EOL();
                  #endif
                }

                lastEncoderMovementMillis = ms;
              } // encoderRateMultiplierEnabled

            #else

              constexpr int32_t encoderMultiplier = 1;

            #endif // ENCODER_RATE_MULTIPLIER

            if (can_encode()) encoderPosition += (encoderDiff * encoderMultiplier) / epps;

            encoderDiff = 0;
          }

          reset_status_timeout(ms);

          #if LCD_BACKLIGHT_TIMEOUT_MINS
            refresh_backlight_timeout();
          #elif HAS_DISPLAY_SLEEP
            refresh_screen_timeout();
          #endif

          refresh(LCDVIEW_REDRAW_NOW);

          #if LED_POWEROFF_TIMEOUT > 0
            if (!powerManager.psu_on) leds.reset_timeout(ms);
          #endif
        } // encoder activity

      #endif // HAS_ENCODER_ACTION

      // This runs every ~100ms when idling often enough.
      // Instead of tracking changes just redraw the Status Screen once per second.
      if (on_status_screen() && !lcd_status_update_delay--) {
        lcd_status_update_delay = TERN(HAS_MARLINUI_U8GLIB, 12, 9);
        if (max_display_update_time) max_display_update_time--;  // Be sure never go to a very big number
        refresh(LCDVIEW_REDRAW_NOW);
      }

      #if ALL(HAS_MARLINUI_MENU, SCROLL_LONG_FILENAMES)
        // If scrolling of long file names is enabled and we are in the sd card menu,
        // cause a refresh to occur until all the text has scrolled into view.
        if (currentScreen == menu_media && !lcd_status_update_delay--) {
          lcd_status_update_delay = ++filename_scroll_pos >= filename_scroll_max ? 12 : 4; // Long delay at end and start
          if (filename_scroll_pos > filename_scroll_max) filename_scroll_pos = 0;
          refresh(LCDVIEW_REDRAW_NOW);
          reset_status_timeout(ms);
        }
      #endif
<<<<<<< HEAD

      // Then we want to use only 50% of the time
      const uint16_t bbr2 = planner.block_buffer_runtime() >> 1;

      if ((should_draw() || drawing_screen) && (!bbr2 || bbr2 > max_display_update_time)) {

        // Change state of drawing flag between screen updates
        if (!drawing_screen) switch (lcdDrawUpdate) {
          case LCDVIEW_CALL_NO_REDRAW:
            refresh(LCDVIEW_NONE);
            break;
          case LCDVIEW_CLEAR_CALL_REDRAW:
          case LCDVIEW_CALL_REDRAW_NEXT:
            refresh(LCDVIEW_REDRAW_NOW);
          case LCDVIEW_REDRAW_NOW:        // set above, or by a handler through LCDVIEW_CALL_REDRAW_NEXT
          case LCDVIEW_NONE:
            break;
        } // switch

        TERN_(HAS_ADC_BUTTONS, keypad_buttons = 0);

        #if HAS_MARLINUI_U8GLIB

          #if ENABLED(LIGHTWEIGHT_UI)
            const bool in_status = on_status_screen(),
                       do_u8g_loop = !in_status;
            lcd_in_status(in_status);
            if (in_status) status_screen();
          #else
            constexpr bool do_u8g_loop = true;
          #endif

          if (do_u8g_loop) {
            if (!drawing_screen) {                // If not already drawing pages
              u8g.firstPage();                    // Start the first page
              drawing_screen = first_page = true; // Flag as drawing pages
            }
            set_font(FONT_MENU);                  // Setup font for every page draw
            u8g.setColorIndex(1);                 // And reset the color
            run_current_screen();                 // Draw and process the current screen
            first_page = false;

            // The screen handler can clear drawing_screen for an action that changes the screen.
            // If still drawing and there's another page, update max-time and return now.
            // The nextPage will already be set up on the next call.
            if (drawing_screen && (drawing_screen = u8g.nextPage())) {
              if (on_status_screen())
                NOLESS(max_display_update_time, millis() - ms);
              return;
            }
          }

        #else

          run_current_screen();

          // Apply all DWIN drawing after processing
          TERN_(IS_DWIN_MARLINUI, dwinUpdateLCD());

        #endif

        TERN_(HAS_MARLINUI_MENU, lcd_clicked = false);

        // Keeping track of the longest time for an individual LCD update.
        // Used to do screen throttling when the planner starts to fill up.
        if (on_status_screen())
          NOLESS(max_display_update_time, millis() - ms);
      }

      #if HAS_SCREEN_TIMEOUT
        // Return to Status Screen after a timeout
        if (on_status_screen() || defer_return_to_status)
          reset_status_timeout(ms);
        else if (ELAPSED(ms, return_to_status_ms))
          return_to_status();
      #endif

      #if LCD_BACKLIGHT_TIMEOUT_MINS

        if (backlight_off_ms && ELAPSED(ms, backlight_off_ms)) {
          #ifdef NEOPIXEL_BKGD_INDEX_FIRST
            neo.set_background_off();
            neo.show();
          #elif PIN_EXIST(LCD_BACKLIGHT)
            WRITE(LCD_BACKLIGHT_PIN, LOW); // Backlight off
          #endif
          backlight_off_ms = 0;
        }
      #elif HAS_DISPLAY_SLEEP
        if (screen_timeout_millis && ELAPSED(ms, screen_timeout_millis))
          sleep_display();
      #endif

      // Change state of drawing flag between screen updates
      if (!drawing_screen) switch (lcdDrawUpdate) {
        case LCDVIEW_CLEAR_CALL_REDRAW:
          clear_lcd(); break;
        case LCDVIEW_REDRAW_NOW:
          refresh(LCDVIEW_NONE);
        case LCDVIEW_NONE:
        case LCDVIEW_CALL_REDRAW_NEXT:
        case LCDVIEW_CALL_NO_REDRAW:
        default: break;
      } // switch

    } // ELAPSED(ms, next_lcd_update_ms)

    TERN_(HAS_GRAPHICAL_TFT, tft_idle());
  }

  #if HAS_ADC_BUTTONS

    typedef struct {
      raw_adc_t ADCKeyValueMin, ADCKeyValueMax;
      uint8_t  ADCKeyNo;
    } _stADCKeypadTable_;

    #ifndef ADC_BUTTONS_VALUE_SCALE
      #define ADC_BUTTONS_VALUE_SCALE       1.0  // for the power voltage equal to the reference voltage
    #endif
    #ifndef ADC_BUTTONS_R_PULLUP
      #define ADC_BUTTONS_R_PULLUP          4.7  // common pull-up resistor in the voltage divider
    #endif
    #ifndef ADC_BUTTONS_LEFT_R_PULLDOWN
      #define ADC_BUTTONS_LEFT_R_PULLDOWN   0.47 // pull-down resistor for LEFT button voltage divider
    #endif
    #ifndef ADC_BUTTONS_RIGHT_R_PULLDOWN
      #define ADC_BUTTONS_RIGHT_R_PULLDOWN  4.7  // pull-down resistor for RIGHT button voltage divider
    #endif
    #ifndef ADC_BUTTONS_UP_R_PULLDOWN
      #define ADC_BUTTONS_UP_R_PULLDOWN     1.0  // pull-down resistor for UP button voltage divider
    #endif
    #ifndef ADC_BUTTONS_DOWN_R_PULLDOWN
      #define ADC_BUTTONS_DOWN_R_PULLDOWN   10.0 // pull-down resistor for DOWN button voltage divider
    #endif
    #ifndef ADC_BUTTONS_MIDDLE_R_PULLDOWN
      #define ADC_BUTTONS_MIDDLE_R_PULLDOWN 2.2  // pull-down resistor for MIDDLE button voltage divider
    #endif

    // Calculate the ADC value for the voltage divider with specified pull-down resistor value
    #define ADC_BUTTON_VALUE(r)  raw_adc_t(HAL_ADC_RANGE * (ADC_BUTTONS_VALUE_SCALE) * r / (r + ADC_BUTTONS_R_PULLUP))

    static constexpr raw_adc_t adc_button_tolerance = HAL_ADC_RANGE *   25 / 1024,
                                   adc_other_button = raw_adc_t(uint32_t(HAL_ADC_RANGE * 1000UL) / 1024UL);
    static const _stADCKeypadTable_ stADCKeyTable[] PROGMEM = {
      // VALUE_MIN, VALUE_MAX, KEY
      { adc_other_button, HAL_ADC_RANGE, 1 + BLEN_KEYPAD_F1     }, // F1
      { adc_other_button, HAL_ADC_RANGE, 1 + BLEN_KEYPAD_F2     }, // F2
      { adc_other_button, HAL_ADC_RANGE, 1 + BLEN_KEYPAD_F3     }, // F3
      {  ADC_BUTTON_VALUE(ADC_BUTTONS_LEFT_R_PULLDOWN)   - adc_button_tolerance,
         ADC_BUTTON_VALUE(ADC_BUTTONS_LEFT_R_PULLDOWN)   + adc_button_tolerance, 1 + BLEN_KEYPAD_LEFT   }, // LEFT  ( 272 ...  472)
      {  ADC_BUTTON_VALUE(ADC_BUTTONS_RIGHT_R_PULLDOWN)  - adc_button_tolerance,
         ADC_BUTTON_VALUE(ADC_BUTTONS_RIGHT_R_PULLDOWN)  + adc_button_tolerance, 1 + BLEN_KEYPAD_RIGHT  }, // RIGHT (1948 ... 2148)
      {  ADC_BUTTON_VALUE(ADC_BUTTONS_UP_R_PULLDOWN)     - adc_button_tolerance,
         ADC_BUTTON_VALUE(ADC_BUTTONS_UP_R_PULLDOWN)     + adc_button_tolerance, 1 + BLEN_KEYPAD_UP     }, // UP    ( 618 ...  818)
      {  ADC_BUTTON_VALUE(ADC_BUTTONS_DOWN_R_PULLDOWN)   - adc_button_tolerance,
         ADC_BUTTON_VALUE(ADC_BUTTONS_DOWN_R_PULLDOWN)   + adc_button_tolerance, 1 + BLEN_KEYPAD_DOWN   }, // DOWN  (2686 ... 2886)
      {  ADC_BUTTON_VALUE(ADC_BUTTONS_MIDDLE_R_PULLDOWN) - adc_button_tolerance,
         ADC_BUTTON_VALUE(ADC_BUTTONS_MIDDLE_R_PULLDOWN) + adc_button_tolerance, 1 + BLEN_KEYPAD_MIDDLE }, // ENTER (1205 ... 1405)
    };

    uint8_t get_ADC_keyValue() {
      if (thermalManager.ADCKey_count >= 16) {
        const raw_adc_t currentkpADCValue = thermalManager.current_ADCKey_raw;
        thermalManager.current_ADCKey_raw = HAL_ADC_RANGE;
        thermalManager.ADCKey_count = 0;
        if (currentkpADCValue < adc_other_button)
          for (uint8_t i = 0; i < ADC_KEY_NUM; ++i) {
            const raw_adc_t lo = pgm_read_word(&stADCKeyTable[i].ADCKeyValueMin),
                            hi = pgm_read_word(&stADCKeyTable[i].ADCKeyValueMax);
            if (WITHIN(currentkpADCValue, lo, hi)) return pgm_read_byte(&stADCKeyTable[i].ADCKeyNo);
          }
      }
      return 0;
    }

  #endif // HAS_ADC_BUTTONS

  #if HAS_ENCODER_ACTION

    /**
     * Read encoder buttons from the hardware registers
     * Warning: This function is called from interrupt context!
     */
    void MarlinUI::update_buttons() {
      const millis_t now = millis();
      if (ELAPSED(now, next_button_update_ms)) {

        #if HAS_DIGITAL_BUTTONS

          #if ANY_BUTTON(EN1, EN2, ENC, BACK)

            uint8_t newbutton = 0;
            if (BUTTON_PRESSED(EN1))                 newbutton |= EN_A;
            if (BUTTON_PRESSED(EN2))                 newbutton |= EN_B;
            if (can_encode() && BUTTON_PRESSED(ENC)) newbutton |= EN_C;
            if (BUTTON_PRESSED(BACK))                newbutton |= EN_D;

          #else

            constexpr uint8_t newbutton = 0;

          #endif

          //
          // Directional buttons
          //
          #if ANY_BUTTON(UP, DOWN, LEFT, RIGHT)

            const int8_t pulses = epps * encoderDirection;

            if (BUTTON_PRESSED(UP)) {
              encoderDiff = (ENCODER_STEPS_PER_MENU_ITEM) * pulses;
              next_button_update_ms = now + 300;
            }
            else if (BUTTON_PRESSED(DOWN)) {
              encoderDiff = -(ENCODER_STEPS_PER_MENU_ITEM) * pulses;
              next_button_update_ms = now + 300;
            }
            else if (BUTTON_PRESSED(LEFT)) {
              encoderDiff = -pulses;
              next_button_update_ms = now + 300;
            }
            else if (BUTTON_PRESSED(RIGHT)) {
              encoderDiff = pulses;
              next_button_update_ms = now + 300;
            }

          #endif // UP || DOWN || LEFT || RIGHT

          buttons = (newbutton | TERN0(HAS_SLOW_BUTTONS, slow_buttons)
            #if ALL(HAS_TOUCH_BUTTONS, HAS_ENCODER_ACTION)
              | (touch_buttons & TERN(HAS_ENCODER_WHEEL, ~(EN_A | EN_B), 0xFF))
            #endif
          );

        #elif HAS_ADC_BUTTONS

          buttons = 0;

        #endif

        #if HAS_ADC_BUTTONS
          if (keypad_buttons == 0) {
            const uint8_t b = get_ADC_keyValue();
            if (WITHIN(b, 1, 8)) keypad_buttons = _BV(b - 1);
          }
        #endif

        #if HAS_SHIFT_ENCODER
          /**
           * Set up Rotary Encoder bit values (for two pin encoders to indicate movement).
           * These values are independent of which pins are used for EN_A / EN_B indications.
           * The rotary encoder part is also independent of the LCD chipset.
           */
          uint8_t val = 0;
          WRITE(SHIFT_LD_PIN, LOW);
          WRITE(SHIFT_LD_PIN, HIGH);
          for (uint8_t i = 0; i < 8; ++i) {
            val >>= 1;
            if (READ(SHIFT_OUT_PIN)) SBI(val, 7);
            WRITE(SHIFT_CLK_PIN, HIGH);
            WRITE(SHIFT_CLK_PIN, LOW);
          }
          TERN(REPRAPWORLD_KEYPAD, keypad_buttons, buttons) = ~val;
        #endif

        #if IS_TFTGLCD_PANEL
          next_button_update_ms = now + (LCD_UPDATE_INTERVAL / 2);
          buttons = slow_buttons;
          TERN_(AUTO_BED_LEVELING_UBL, external_encoder());
        #endif
=======

      // Then we want to use only 50% of the time
      const uint16_t bbr2 = planner.block_buffer_runtime() >> 1;

      if ((should_draw() || drawing_screen) && (!bbr2 || bbr2 > max_display_update_time)) {

        // Change state of drawing flag between screen updates
        if (!drawing_screen) switch (lcdDrawUpdate) {
          case LCDVIEW_CALL_NO_REDRAW:
            refresh(LCDVIEW_NONE);
            break;
          case LCDVIEW_CLEAR_CALL_REDRAW:
          case LCDVIEW_CALL_REDRAW_NEXT:
            refresh(LCDVIEW_REDRAW_NOW);
          case LCDVIEW_REDRAW_NOW:        // set above, or by a handler through LCDVIEW_CALL_REDRAW_NEXT
          case LCDVIEW_NONE:
            break;
        } // switch

        TERN_(HAS_ADC_BUTTONS, keypad_buttons = 0);

        #if HAS_MARLINUI_U8GLIB

          #if ENABLED(LIGHTWEIGHT_UI)
            const bool in_status = on_status_screen(),
                       do_u8g_loop = !in_status;
            lcd_in_status(in_status);
            if (in_status) status_screen();
          #else
            constexpr bool do_u8g_loop = true;
          #endif

          if (do_u8g_loop) {
            if (!drawing_screen) {                // If not already drawing pages
              u8g.firstPage();                    // Start the first page
              drawing_screen = first_page = true; // Flag as drawing pages
            }
            set_font(FONT_MENU);                  // Setup font for every page draw
            u8g.setColorIndex(1);                 // And reset the color
            run_current_screen();                 // Draw and process the current screen
            first_page = false;

            // The screen handler can clear drawing_screen for an action that changes the screen.
            // If still drawing and there's another page, update max-time and return now.
            // The nextPage will already be set up on the next call.
            if (drawing_screen && (drawing_screen = u8g.nextPage())) {
              if (on_status_screen())
                NOLESS(max_display_update_time, millis() - ms);
              return;
            }
          }

        #else

          run_current_screen();

          // Apply all DWIN drawing after processing
          TERN_(IS_DWIN_MARLINUI, DWIN_UpdateLCD());

        #endif

        TERN_(HAS_MARLINUI_MENU, lcd_clicked = false);

        // Keeping track of the longest time for an individual LCD update.
        // Used to do screen throttling when the planner starts to fill up.
        if (on_status_screen())
          NOLESS(max_display_update_time, millis() - ms);
      }

      #if HAS_SCREEN_TIMEOUT
        // Return to Status Screen after a timeout
        if (on_status_screen() || defer_return_to_status)
          reset_status_timeout(ms);
        else if (ELAPSED(ms, return_to_status_ms))
          return_to_status();
      #endif

      #if LCD_BACKLIGHT_TIMEOUT_MINS
        if (backlight_off_ms && ELAPSED(ms, backlight_off_ms)) {
          WRITE(LCD_BACKLIGHT_PIN, LOW); // Backlight off
          backlight_off_ms = 0;
        }
      #elif HAS_DISPLAY_SLEEP
        if (screen_timeout_millis && ELAPSED(ms, screen_timeout_millis))
          sleep_display();
      #endif

      // Change state of drawing flag between screen updates
      if (!drawing_screen) switch (lcdDrawUpdate) {
        case LCDVIEW_CLEAR_CALL_REDRAW:
          clear_lcd(); break;
        case LCDVIEW_REDRAW_NOW:
          refresh(LCDVIEW_NONE);
        case LCDVIEW_NONE:
        case LCDVIEW_CALL_REDRAW_NEXT:
        case LCDVIEW_CALL_NO_REDRAW:
        default: break;
      } // switch

    } // ELAPSED(ms, next_lcd_update_ms)

    TERN_(HAS_GRAPHICAL_TFT, tft_idle());
  }

  #if HAS_ADC_BUTTONS

    typedef struct {
      raw_adc_t ADCKeyValueMin, ADCKeyValueMax;
      uint8_t  ADCKeyNo;
    } _stADCKeypadTable_;

    #ifndef ADC_BUTTONS_VALUE_SCALE
      #define ADC_BUTTONS_VALUE_SCALE       1.0  // for the power voltage equal to the reference voltage
    #endif
    #ifndef ADC_BUTTONS_R_PULLUP
      #define ADC_BUTTONS_R_PULLUP          4.7  // common pull-up resistor in the voltage divider
    #endif
    #ifndef ADC_BUTTONS_LEFT_R_PULLDOWN
      #define ADC_BUTTONS_LEFT_R_PULLDOWN   0.47 // pull-down resistor for LEFT button voltage divider
    #endif
    #ifndef ADC_BUTTONS_RIGHT_R_PULLDOWN
      #define ADC_BUTTONS_RIGHT_R_PULLDOWN  4.7  // pull-down resistor for RIGHT button voltage divider
    #endif
    #ifndef ADC_BUTTONS_UP_R_PULLDOWN
      #define ADC_BUTTONS_UP_R_PULLDOWN     1.0  // pull-down resistor for UP button voltage divider
    #endif
    #ifndef ADC_BUTTONS_DOWN_R_PULLDOWN
      #define ADC_BUTTONS_DOWN_R_PULLDOWN   10.0 // pull-down resistor for DOWN button voltage divider
    #endif
    #ifndef ADC_BUTTONS_MIDDLE_R_PULLDOWN
      #define ADC_BUTTONS_MIDDLE_R_PULLDOWN 2.2  // pull-down resistor for MIDDLE button voltage divider
    #endif

    // Calculate the ADC value for the voltage divider with specified pull-down resistor value
    #define ADC_BUTTON_VALUE(r)  raw_adc_t(HAL_ADC_RANGE * (ADC_BUTTONS_VALUE_SCALE) * r / (r + ADC_BUTTONS_R_PULLUP))

    static constexpr raw_adc_t adc_button_tolerance = HAL_ADC_RANGE *   25 / 1024,
                                   adc_other_button = raw_adc_t(uint32_t(HAL_ADC_RANGE * 1000UL) / 1024UL);
    static const _stADCKeypadTable_ stADCKeyTable[] PROGMEM = {
      // VALUE_MIN, VALUE_MAX, KEY
      { adc_other_button, HAL_ADC_RANGE, 1 + BLEN_KEYPAD_F1     }, // F1
      { adc_other_button, HAL_ADC_RANGE, 1 + BLEN_KEYPAD_F2     }, // F2
      { adc_other_button, HAL_ADC_RANGE, 1 + BLEN_KEYPAD_F3     }, // F3
      {  ADC_BUTTON_VALUE(ADC_BUTTONS_LEFT_R_PULLDOWN)   - adc_button_tolerance,
         ADC_BUTTON_VALUE(ADC_BUTTONS_LEFT_R_PULLDOWN)   + adc_button_tolerance, 1 + BLEN_KEYPAD_LEFT   }, // LEFT  ( 272 ...  472)
      {  ADC_BUTTON_VALUE(ADC_BUTTONS_RIGHT_R_PULLDOWN)  - adc_button_tolerance,
         ADC_BUTTON_VALUE(ADC_BUTTONS_RIGHT_R_PULLDOWN)  + adc_button_tolerance, 1 + BLEN_KEYPAD_RIGHT  }, // RIGHT (1948 ... 2148)
      {  ADC_BUTTON_VALUE(ADC_BUTTONS_UP_R_PULLDOWN)     - adc_button_tolerance,
         ADC_BUTTON_VALUE(ADC_BUTTONS_UP_R_PULLDOWN)     + adc_button_tolerance, 1 + BLEN_KEYPAD_UP     }, // UP    ( 618 ...  818)
      {  ADC_BUTTON_VALUE(ADC_BUTTONS_DOWN_R_PULLDOWN)   - adc_button_tolerance,
         ADC_BUTTON_VALUE(ADC_BUTTONS_DOWN_R_PULLDOWN)   + adc_button_tolerance, 1 + BLEN_KEYPAD_DOWN   }, // DOWN  (2686 ... 2886)
      {  ADC_BUTTON_VALUE(ADC_BUTTONS_MIDDLE_R_PULLDOWN) - adc_button_tolerance,
         ADC_BUTTON_VALUE(ADC_BUTTONS_MIDDLE_R_PULLDOWN) + adc_button_tolerance, 1 + BLEN_KEYPAD_MIDDLE }, // ENTER (1205 ... 1405)
    };

    uint8_t get_ADC_keyValue() {
      if (thermalManager.ADCKey_count >= 16) {
        const raw_adc_t currentkpADCValue = thermalManager.current_ADCKey_raw;
        thermalManager.current_ADCKey_raw = HAL_ADC_RANGE;
        thermalManager.ADCKey_count = 0;
        if (currentkpADCValue < adc_other_button)
          for (uint8_t i = 0; i < ADC_KEY_NUM; ++i) {
            const raw_adc_t lo = pgm_read_word(&stADCKeyTable[i].ADCKeyValueMin),
                            hi = pgm_read_word(&stADCKeyTable[i].ADCKeyValueMax);
            if (WITHIN(currentkpADCValue, lo, hi)) return pgm_read_byte(&stADCKeyTable[i].ADCKeyNo);
          }
      }
      return 0;
    }

  #endif // HAS_ADC_BUTTONS

  #if HAS_ENCODER_ACTION

    /**
     * Read encoder buttons from the hardware registers
     * Warning: This function is called from interrupt context!
     */
    void MarlinUI::update_buttons() {
      const millis_t now = millis();
      if (ELAPSED(now, next_button_update_ms)) {

        #if HAS_DIGITAL_BUTTONS

          #if ANY_BUTTON(EN1, EN2, ENC, BACK)

            uint8_t newbutton = 0;
            if (BUTTON_PRESSED(EN1))                 newbutton |= EN_A;
            if (BUTTON_PRESSED(EN2))                 newbutton |= EN_B;
            if (can_encode() && BUTTON_PRESSED(ENC)) newbutton |= EN_C;
            if (BUTTON_PRESSED(BACK))                newbutton |= EN_D;

          #else

            constexpr uint8_t newbutton = 0;

          #endif

          //
          // Directional buttons
          //
          #if ANY_BUTTON(UP, DOWN, LEFT, RIGHT)

            const int8_t pulses = epps * encoderDirection;

            if (BUTTON_PRESSED(UP)) {
              encoderDiff = (ENCODER_STEPS_PER_MENU_ITEM) * pulses;
              next_button_update_ms = now + 300;
            }
            else if (BUTTON_PRESSED(DOWN)) {
              encoderDiff = -(ENCODER_STEPS_PER_MENU_ITEM) * pulses;
              next_button_update_ms = now + 300;
            }
            else if (BUTTON_PRESSED(LEFT)) {
              encoderDiff = -pulses;
              next_button_update_ms = now + 300;
            }
            else if (BUTTON_PRESSED(RIGHT)) {
              encoderDiff = pulses;
              next_button_update_ms = now + 300;
            }

          #endif // UP || DOWN || LEFT || RIGHT

          buttons = (newbutton | TERN0(HAS_SLOW_BUTTONS, slow_buttons)
            #if ALL(HAS_TOUCH_BUTTONS, HAS_ENCODER_ACTION)
              | (touch_buttons & TERN(HAS_ENCODER_WHEEL, ~(EN_A | EN_B), 0xFF))
            #endif
          );

        #elif HAS_ADC_BUTTONS

          buttons = 0;

        #endif

        #if HAS_ADC_BUTTONS
          if (keypad_buttons == 0) {
            const uint8_t b = get_ADC_keyValue();
            if (WITHIN(b, 1, 8)) keypad_buttons = _BV(b - 1);
          }
        #endif

        #if HAS_SHIFT_ENCODER
          /**
           * Set up Rotary Encoder bit values (for two pin encoders to indicate movement).
           * These values are independent of which pins are used for EN_A / EN_B indications.
           * The rotary encoder part is also independent of the LCD chipset.
           */
          uint8_t val = 0;
          WRITE(SHIFT_LD_PIN, LOW);
          WRITE(SHIFT_LD_PIN, HIGH);
          for (uint8_t i = 0; i < 8; ++i) {
            val >>= 1;
            if (READ(SHIFT_OUT_PIN)) SBI(val, 7);
            WRITE(SHIFT_CLK_PIN, HIGH);
            WRITE(SHIFT_CLK_PIN, LOW);
          }
          TERN(REPRAPWORLD_KEYPAD, keypad_buttons, buttons) = ~val;
        #endif

        #if IS_TFTGLCD_PANEL
          next_button_update_ms = now + (LCD_UPDATE_INTERVAL / 2);
          buttons = slow_buttons;
          TERN_(AUTO_BED_LEVELING_UBL, external_encoder());
        #endif

      } // next_button_update_ms

      #if HAS_ENCODER_WHEEL
        static uint8_t lastEncoderBits;

        // Manage encoder rotation
        #define ENCODER_SPIN(_E1, _E2) switch (lastEncoderBits) { case _E1: encoderDiff += encoderDirection; break; case _E2: encoderDiff -= encoderDirection; }

        uint8_t enc = 0;
        if (buttons & EN_A) enc |= B01;
        if (buttons & EN_B) enc |= B10;
        if (enc != lastEncoderBits) {
          switch (enc) {
            case 0: ENCODER_SPIN(1, 2); break;
            case 2: ENCODER_SPIN(0, 3); break;
            case 3: ENCODER_SPIN(2, 1); break;
            case 1: ENCODER_SPIN(3, 0); break;
          }
          #if ALL(HAS_MARLINUI_MENU, AUTO_BED_LEVELING_UBL)
            external_encoder();
          #endif
          lastEncoderBits = enc;
        }

      #endif // HAS_ENCODER_WHEEL
    }

  #endif // HAS_ENCODER_ACTION

  #if HAS_SOUND
    void MarlinUI::completion_feedback(const bool good/*=true*/) {
      TERN_(HAS_TOUCH_SLEEP, wakeup_screen()); // Wake up on rotary encoder click...
      if (good) OKAY_BUZZ(); else ERR_BUZZ();
    }
  #endif
>>>>>>> b6911781

      } // next_button_update_ms

      #if HAS_ENCODER_WHEEL
        static uint8_t lastEncoderBits;

<<<<<<< HEAD
        // Manage encoder rotation
        #define ENCODER_SPIN(_E1, _E2) switch (lastEncoderBits) { case _E1: encoderDiff += encoderDirection; break; case _E2: encoderDiff -= encoderDirection; }

        uint8_t enc = 0;
        if (buttons & EN_A) enc |= B01;
        if (buttons & EN_B) enc |= B10;
        if (enc != lastEncoderBits) {
          switch (enc) {
            case 0: ENCODER_SPIN(1, 2); break;
            case 2: ENCODER_SPIN(0, 3); break;
            case 3: ENCODER_SPIN(2, 1); break;
            case 1: ENCODER_SPIN(3, 0); break;
          }
          #if ALL(HAS_MARLINUI_MENU, AUTO_BED_LEVELING_UBL)
            external_encoder();
          #endif
          lastEncoderBits = enc;
        }
=======
  #if ENABLED(EXTENSIBLE_UI)
    #include "extui/ui_api.h"
  #endif
>>>>>>> b6911781

      #endif // HAS_ENCODER_WHEEL
    }

<<<<<<< HEAD
  #endif // HAS_ENCODER_ACTION

  #if HAS_SOUND
    void MarlinUI::completion_feedback(const bool good/*=true*/) {
      TERN_(HAS_TOUCH_SLEEP, wakeup_screen()); // Wake up on rotary encoder click...
      if (good) OKAY_BUZZ(); else ERR_BUZZ();
    }
  #endif
=======
  void MarlinUI::set_status(const char * const cstr, const bool persist) {
    if (alert_level) return;

    TERN_(HOST_STATUS_NOTIFICATIONS, hostui.notify(cstr));
>>>>>>> b6911781

#endif // HAS_WIRED_LCD

<<<<<<< HEAD
void MarlinUI::host_notify_P(PGM_P const pstr) {
  TERN_(HOST_STATUS_NOTIFICATIONS, hostui.notify_P(pstr));
}
void MarlinUI::host_notify(const char * const cstr) {
  TERN_(HOST_STATUS_NOTIFICATIONS, hostui.notify(cstr));
}

#include <stdarg.h>

#if HAS_STATUS_MESSAGE
=======
    // Get a pointer to the null terminator
    const char* pend = cstr + strlen(cstr);

    //  If length of supplied UTF8 string is greater than
    // our buffer size, start cutting whole UTF8 chars
    while ((pend - cstr) > MAX_MESSAGE_LENGTH) {
      --pend;
      while (!START_OF_UTF8_CHAR(*pend)) --pend;
    };

    // At this point, we have the proper cut point. Use it
    uint8_t maxLen = pend - cstr;
    strncpy(status_message, cstr, maxLen);
    status_message[maxLen] = '\0';
>>>>>>> b6911781

  #if ENABLED(EXTENSIBLE_UI)
    #include "extui/ui_api.h"
  #endif

  /**
   * Reset the status message
   */
  void MarlinUI::reset_status(const bool no_welcome) {
    #if SERVICE_INTERVAL_1 > 0
      static PGMSTR(service1, "> " SERVICE_NAME_1 "!");
    #endif
    #if SERVICE_INTERVAL_2 > 0
      static PGMSTR(service2, "> " SERVICE_NAME_2 "!");
    #endif
    #if SERVICE_INTERVAL_3 > 0
      static PGMSTR(service3, "> " SERVICE_NAME_3 "!");
    #endif

    FSTR_P msg;
    if (printingIsPaused())
      msg = GET_TEXT_F(MSG_PRINT_PAUSED);
    #if HAS_MEDIA
      else if (IS_SD_PRINTING())
        return set_status_no_expire(card.longest_filename());
    #endif
    else if (print_job_timer.isRunning())
      msg = GET_TEXT_F(MSG_PRINTING);

    #if SERVICE_INTERVAL_1 > 0
      else if (print_job_timer.needsService(1)) msg = FPSTR(service1);
    #endif
    #if SERVICE_INTERVAL_2 > 0
      else if (print_job_timer.needsService(2)) msg = FPSTR(service2);
    #endif
    #if SERVICE_INTERVAL_3 > 0
      else if (print_job_timer.needsService(3)) msg = FPSTR(service3);
    #endif

    else if (!no_welcome) msg = GET_TEXT_F(WELCOME_MSG);

    else if (ENABLED(DWIN_LCD_PROUI))
        msg = F("");
    else
      return;

<<<<<<< HEAD
    set_min_status(msg);
  }

  /**
   * Try to set the alert level.
   * @param level Alert level. Negative to ignore and reset the level. Non-zero never expires.
   * @return      TRUE if the level could NOT be set.
   */
  bool MarlinUI::set_alert_level(int8_t &level) {
=======
    set_status(msg, -1);
  }

  /**
   * Set Status with a fixed string and alert level.
   * @param fstr  A constant F-string to set as the status.
   * @param level Alert level. Negative to ignore and reset the level. Non-zero never expires.
   */
  void MarlinUI::set_status(FSTR_P const fstr, int8_t level) {
    // Alerts block lower priority messages
>>>>>>> b6911781
    if (level < 0) level = alert_level = 0;
    if (level < alert_level) return true;
    alert_level = level;
    return false;
  }

  /**
   * @brief Set Status with a C- or P-string and alert level.
   *
   * @param ustr  A C- or P-string, according to pgm.
   * @param level Alert level. Negative to ignore and reset the level. Non-zero never expires.
   * @param pgm   Program string flag. Only relevant on AVR.
   */
  void MarlinUI::_set_status_and_level(const char * const ustr, int8_t level, const bool pgm) {
    if (set_alert_level(level)) return;

<<<<<<< HEAD
    pgm ? host_notify_P(ustr) : host_notify(ustr);
=======
    PGM_P const pstr = FTOP(fstr);
>>>>>>> b6911781

    MString<30> msg;
    pgm ? msg.set_P(ustr) : msg.set(ustr);
    status_message.set(&msg).utrunc(MAX_MESSAGE_LENGTH);

<<<<<<< HEAD
    finish_status(level > 0); // Persist if the status has a level
  }

  /**
   * @brief Set Status with a C- or P-string and persistence flag.
   *
   * @param ustr    A C- or P-string, according to pgm.
   * @param persist Don't expire (Requires STATUS_EXPIRE_SECONDS) - and set alert level to 1.
   * @param pgm     Program string flag. Only relevant on AVR.
   */
  void MarlinUI::_set_status(const char * const ustr, const bool persist, const bool pgm) {
    if (alert_level) return;

    pgm ? host_notify_P(ustr) : host_notify(ustr);

    // Remove the last partial Unicode glyph, if any
    (pgm ? status_message.set_P(ustr) : status_message.set(ustr)).utrunc(MAX_MESSAGE_LENGTH);

    finish_status(persist);
  }

  /**
   * @brief Set Alert with a C- or P-string and alert level.
   *
   * @param ustr  A C- or P-string, according to pgm.
   * @param level Alert level. Negative to ignore and reset the level. Non-zero never expires.
   * @param pgm   Program string flag. Only relevant on AVR.
   */
  void MarlinUI::_set_alert(const char * const ustr, const int8_t level, const bool pgm) {
    pgm ? set_status_and_level_P(ustr, level) : set_status_and_level(ustr, level);
=======
    // Get a pointer to the null terminator
    PGM_P pend = pstr + strlen_P(pstr);

    // If length of supplied UTF8 string is greater than
    // the buffer size, start cutting whole UTF8 chars
    while ((pend - pstr) > MAX_MESSAGE_LENGTH) {
      --pend;
      while (!START_OF_UTF8_CHAR(pgm_read_byte(pend))) --pend;
    };

    // At this point, we have the proper cut point. Use it
    uint8_t maxLen = pend - pstr;
    strncpy_P(status_message, pstr, maxLen);
    status_message[maxLen] = '\0';

    TERN_(HOST_STATUS_NOTIFICATIONS, hostui.notify(fstr));

    finish_status(level > 0);
  }

  void MarlinUI::set_alert_status(FSTR_P const fstr) {
    set_status(fstr, 1);
>>>>>>> b6911781
    TERN_(HAS_TOUCH_SLEEP, wakeup_screen());
    TERN_(HAS_MARLINUI_MENU, return_to_status());
  }

  /**
   * @brief Set a status with a format string and parameters.
   *
   * @param pfmt    A constant format P-string
   */
  void MarlinUI::status_printf_P(int8_t level, PGM_P const fmt, ...) {
    if (set_alert_level(level)) return;

<<<<<<< HEAD
=======
  void MarlinUI::status_printf(int8_t level, FSTR_P const fmt, ...) {
    // Alerts block lower priority messages
    if (level < 0) level = alert_level = 0;
    if (level < alert_level) return;
    alert_level = level;

>>>>>>> b6911781
    va_list args;
    va_start(args, FTOP(fmt));
    vsnprintf_P(status_message, MAX_MESSAGE_LENGTH, FTOP(fmt), args);
    va_end(args);

<<<<<<< HEAD
    host_notify(status_message);
=======
    TERN_(HOST_STATUS_NOTIFICATIONS, hostui.notify(status_message));
>>>>>>> b6911781

    finish_status(level > 0);
  }

  void MarlinUI::finish_status(const bool persist) {

    UNUSED(persist);

    set_status_reset_fn();
<<<<<<< HEAD

    TERN_(HAS_STATUS_MESSAGE_TIMEOUT, status_message_expire_ms = persist ? 0 : millis() + (STATUS_MESSAGE_TIMEOUT_SEC) * 1000UL);

=======

    TERN_(HAS_STATUS_MESSAGE_TIMEOUT, status_message_expire_ms = persist ? 0 : millis() + (STATUS_MESSAGE_TIMEOUT_SEC) * 1000UL);

>>>>>>> b6911781
    #if HAS_WIRED_LCD

      #if BASIC_PROGRESS_BAR || ALL(FILAMENT_LCD_DISPLAY, HAS_MEDIA)
        const millis_t ms = millis();
      #endif

      #if BASIC_PROGRESS_BAR
        progress_bar_ms = ms;
        #if PROGRESS_MSG_EXPIRE > 0
          expire_status_ms = persist ? 0 : ms + PROGRESS_MSG_EXPIRE;
        #endif
      #endif

      #if ALL(FILAMENT_LCD_DISPLAY, HAS_MEDIA)
        pause_filament_display(ms); // Show status message for 5s
      #endif

    #endif

    #if ENABLED(STATUS_MESSAGE_SCROLLING) && ANY(HAS_WIRED_LCD, DWIN_LCD_PROUI)
      status_scroll_offset = 0;
    #endif

    TERN_(EXTENSIBLE_UI, ExtUI::onStatusChanged(status_message));
<<<<<<< HEAD
    TERN_(DWIN_CREALITY_LCD, dwinStatusChanged(status_message));
    TERN_(DWIN_LCD_PROUI, dwinCheckStatusMessage());
    TERN_(DWIN_CREALITY_LCD_JYERSUI, jyersDWIN.updateStatus(status_message));
=======
    TERN_(DWIN_CREALITY_LCD, DWIN_StatusChanged(status_message));
    TERN_(DWIN_LCD_PROUI, DWIN_CheckStatusMessage());
    TERN_(DWIN_CREALITY_LCD_JYERSUI, CrealityDWIN.Update_Status(status_message));
>>>>>>> b6911781
  }

  #if ENABLED(STATUS_MESSAGE_SCROLLING)

    void MarlinUI::advance_status_scroll() {
      // Advance by one UTF8 code-word
      if (status_scroll_offset < status_message.glyphs())
        while (!START_OF_UTF8_CHAR(status_message[++status_scroll_offset]));
      else
        status_scroll_offset = 0;
    }

    char* MarlinUI::status_and_len(uint8_t &len) {
      char *out = &status_message + status_scroll_offset;
      len = utf8_strlen(out);
      return out;
    }

  #endif

#else // !HAS_STATUS_MESSAGE

  //
  // Send the status line as a host notification
  //
<<<<<<< HEAD
  void MarlinUI::_set_status(const char * const cstr, const bool, const bool pgm) {
    host_notify(cstr);
  }
  void MarlinUI::_set_alert(const char * const cstr, const int8_t, const bool pgm) {
    host_notify(cstr);
  }
  void MarlinUI::_set_status_and_level(const char * const ustr, const int8_t=0, const bool pgm) {
    pgm ? host_notify_P(ustr) : host_notify(ustr);
  }
  void MarlinUI::status_printf_P(int8_t level, PGM_P const fmt, ...) {
    MString<30> msg;

    va_list args;
    va_start(args, fmt);
    vsnprintf_P(&msg, 30, fmt, args);
    va_end(args);

    host_notify(msg);
=======
  void MarlinUI::set_status(const char * const cstr, const bool) {
    TERN(HOST_PROMPT_SUPPORT, hostui.notify(cstr), UNUSED(cstr));
  }
  void MarlinUI::set_status(FSTR_P const fstr, const int8_t) {
    TERN(HOST_PROMPT_SUPPORT, hostui.notify(fstr), UNUSED(fstr));
  }
  void MarlinUI::status_printf(int8_t, FSTR_P const fstr, ...) {
    TERN(HOST_PROMPT_SUPPORT, hostui.notify(fstr), UNUSED(fstr));
>>>>>>> b6911781
  }

#endif // !HAS_STATUS_MESSAGE

#if HAS_DISPLAY

  #if HAS_MEDIA
    extern bool wait_for_user, wait_for_heatup;
  #endif

  void MarlinUI::abort_print() {
    #if HAS_MEDIA
      wait_for_heatup = wait_for_user = false;
      card.abortFilePrintSoon();
    #endif
    #ifdef ACTION_ON_CANCEL
      hostui.cancel();
    #endif
    print_job_timer.stop();
    TERN_(HOST_PROMPT_SUPPORT, hostui.prompt_open(PROMPT_INFO, F("UI Aborted"), FPSTR(DISMISS_STR)));
    LCD_MESSAGE(MSG_PRINT_ABORTED);
    TERN_(HAS_MARLINUI_MENU, return_to_status());
<<<<<<< HEAD
    TERN_(DWIN_LCD_PROUI, hmiFlag.abort_flag = true);
=======
    TERN_(DWIN_LCD_PROUI, HMI_flag.abort_flag = true);
>>>>>>> b6911781
  }

  #if ALL(HAS_MARLINUI_MENU, PSU_CONTROL)

    void MarlinUI::poweroff() {
      queue.inject(F("M81" TERN_(POWER_OFF_WAIT_FOR_COOLDOWN, "S")));
      return_to_status();
    }
<<<<<<< HEAD

  #endif

=======

  #endif

>>>>>>> b6911781
  #if ENABLED(FLOWMETER_SAFETY)
    void MarlinUI::flow_fault() {
      LCD_ALERTMESSAGE(MSG_FLOWMETER_FAULT);
      BUZZ(1000, 440);
      TERN_(HAS_MARLINUI_MENU, return_to_status());
    }
  #endif

  void MarlinUI::pause_print() {
    #if HAS_MARLINUI_MENU
      synchronize(GET_TEXT_F(MSG_PAUSING));
      defer_status_screen();
    #endif

    TERN_(HAS_TOUCH_SLEEP, wakeup_screen());
    TERN_(HOST_PROMPT_SUPPORT, hostui.prompt_open(PROMPT_PAUSE_RESUME, F("UI Pause"), F("Resume")));

    LCD_MESSAGE(MSG_PRINT_PAUSED);

    #if ENABLED(PARK_HEAD_ON_PAUSE)
      pause_show_message(PAUSE_MESSAGE_PARKING, PAUSE_MODE_PAUSE_PRINT); // Show message immediately to let user know about pause in progress
      queue.inject(F("M25 P\nM24"));
    #elif HAS_MEDIA
      queue.inject(F("M25"));
    #elif defined(ACTION_ON_PAUSE)
      hostui.pause();
    #endif
  }

  void MarlinUI::resume_print() {
    reset_status();
    TERN_(PARK_HEAD_ON_PAUSE, wait_for_heatup = wait_for_user = false);
    TERN_(HAS_MEDIA, if (IS_SD_PAUSED()) queue.inject_P(M24_STR));
    #ifdef ACTION_ON_RESUME
      hostui.resume();
    #endif
    print_job_timer.start(); // Also called by M24
  }

  #if HAS_TOUCH_BUTTONS

    /**
     * Screen Click
     *  - On menu screens move directly to the touched item
     *  - On menu screens, right side (last 3 cols) acts like a scroll - half up => prev page, half down = next page
     *  - On select screens (and others) touch the Left Half for ←, Right Half for →
     *  - On edit screens, touch Top Half for ↑, Bottom Half for ↓
     */
    void MarlinUI::screen_click(const uint8_t row, const uint8_t col, const uint8_t, const uint8_t) {
      const millis_t now = millis();
      if (PENDING(now, next_button_update_ms)) return;
      next_button_update_ms = now + repeat_delay;    // Assume the repeat delay
      const int8_t xdir = col < (LCD_WIDTH ) / 2 ? -1 : 1,
                   ydir = row < (LCD_HEIGHT) / 2 ? -1 : 1;
      if (on_edit_screen)
        encoderDiff = epps * ydir;
      else if (screen_items > 0) {
        // Last 5 cols act as a scroll :-)
        if (col > (LCD_WIDTH) - 5)
          // 2 * LCD_HEIGHT to scroll to bottom of next page. (LCD_HEIGHT would only go 1 item down.)
          encoderDiff = epps * (encoderLine - encoderTopLine + 2 * (LCD_HEIGHT)) * ydir;
        else
          encoderDiff = epps * (row - encoderPosition + encoderTopLine);
      }
      else if (!on_status_screen())
        encoderDiff = epps * xdir;
    }

  #endif

#endif // HAS_DISPLAY

#if HAS_PRINT_PROGRESS

  MarlinUI::progress_t MarlinUI::_get_progress() {
    return (
      TERN0(SET_PROGRESS_PERCENT, (progress_override & PROGRESS_MASK))
      #if HAS_MEDIA
        ?: TERN(HAS_PRINT_PROGRESS_PERMYRIAD, card.permyriadDone(), card.percentDone())
      #endif
    );
  }

<<<<<<< HEAD
  #if LCD_WITH_BLINK && HAS_EXTRA_PROGRESS

    // Renew and redraw all enabled progress strings
    void MarlinUI::rotate_progress() {
      typedef void (*PrintProgress_t)();
=======
  #if LCD_WITH_BLINK && DISABLED(HAS_GRAPHICAL_TFT)
    typedef void (*PrintProgress_t)();
    void MarlinUI::rotate_progress() { // Renew and redraw all enabled progress strings
>>>>>>> b6911781
      const PrintProgress_t progFunc[] = {
        OPTITEM(SHOW_PROGRESS_PERCENT, drawPercent)
        OPTITEM(SHOW_ELAPSED_TIME, drawElapsed)
        OPTITEM(SHOW_REMAINING_TIME, drawRemain)
        OPTITEM(SHOW_INTERACTION_TIME, drawInter)
      };
      static bool prev_blink;
      static uint8_t i;
      if (prev_blink != get_blink()) {
        prev_blink = get_blink();
        if (++i >= COUNT(progFunc)) i = 0;
        (*progFunc[i])();
      }
    }
<<<<<<< HEAD

  #endif // LCD_WITH_BLINK && HAS_EXTRA_PROGRESS

#endif // HAS_PRINT_PROGRESS

=======
  #endif

#endif // HAS_PRINT_PROGRESS

>>>>>>> b6911781
#if HAS_MEDIA

  #if ENABLED(EXTENSIBLE_UI)
    #include "extui/ui_api.h"
  #endif

  void MarlinUI::media_changed(const uint8_t old_status, const uint8_t status) {
    if (old_status == status) {
      TERN_(EXTENSIBLE_UI, ExtUI::onMediaError()); // Failed to mount/unmount
      return;
    }

    if (status) {
      if (old_status < 2) {
        #if ENABLED(EXTENSIBLE_UI)
          ExtUI::onMediaInserted();
        #elif ENABLED(BROWSE_MEDIA_ON_INSERT)
          clear_menu_history();
          quick_feedback();
          goto_screen(MEDIA_MENU_GATEWAY);
        #else
          LCD_MESSAGE(MSG_MEDIA_INSERTED);
        #endif
      }
    }
    else {
      if (old_status < 2) {
        #if ENABLED(EXTENSIBLE_UI)
          ExtUI::onMediaRemoved();
        #elif HAS_SD_DETECT
          LCD_MESSAGE(MSG_MEDIA_REMOVED);
          #if HAS_MARLINUI_MENU
            if (!defer_return_to_status) return_to_status();
          #endif
        #endif
      }
    }

    reinit_lcd(); // Revive a noisy shared SPI LCD

    refresh();

    #if HAS_WIRED_LCD || LED_POWEROFF_TIMEOUT > 0
      const millis_t ms = millis();
    #endif

    TERN_(HAS_WIRED_LCD, next_lcd_update_ms = ms + LCD_UPDATE_INTERVAL); // Delay LCD update for SD activity

    #if LED_POWEROFF_TIMEOUT > 0
      leds.reset_timeout(ms);
    #endif
  }

#endif // HAS_MEDIA

#if HAS_MARLINUI_MENU
  void MarlinUI::reset_settings() {
    settings.reset();
    completion_feedback();
    #if ENABLED(TOUCH_SCREEN_CALIBRATION)
      if (touch_calibration.need_calibration()) ui.goto_screen(touch_screen_calibration);
    #endif
  }

<<<<<<< HEAD
  #if ANY(BABYSTEP_GFX_OVERLAY, MESH_EDIT_GFX_OVERLAY)
=======
  #if ANY(BABYSTEP_ZPROBE_GFX_OVERLAY, MESH_EDIT_GFX_OVERLAY)
>>>>>>> b6911781
    void MarlinUI::zoffset_overlay(const_float_t zvalue) {
      // Determine whether the user is raising or lowering the nozzle.
      static int8_t dir;
      static float old_zvalue;
      if (zvalue != old_zvalue) {
        dir = zvalue ? zvalue < old_zvalue ? -1 : 1 : 0;
        old_zvalue = zvalue;
      }
      zoffset_overlay(dir);
    }
  #endif

#endif

#if ALL(EXTENSIBLE_UI, ADVANCED_PAUSE_FEATURE)

  void MarlinUI::pause_show_message(
    const PauseMessage message,
    const PauseMode mode/*=PAUSE_MODE_SAME*/,
    const uint8_t extruder/*=active_extruder*/
  ) {
    pause_mode = mode;
    ExtUI::pauseModeStatus = message;
    switch (message) {
      case PAUSE_MESSAGE_PARKING:  ExtUI::onUserConfirmRequired(GET_TEXT_F(MSG_PAUSE_PRINT_PARKING)); break;
      case PAUSE_MESSAGE_CHANGING: ExtUI::onUserConfirmRequired(GET_TEXT_F(MSG_FILAMENT_CHANGE_INIT)); break;
      case PAUSE_MESSAGE_UNLOAD:   ExtUI::onUserConfirmRequired(GET_TEXT_F(MSG_FILAMENT_CHANGE_UNLOAD)); break;
      case PAUSE_MESSAGE_WAITING:  ExtUI::onUserConfirmRequired(GET_TEXT_F(MSG_ADVANCED_PAUSE_WAITING)); break;
      case PAUSE_MESSAGE_INSERT:   ExtUI::onUserConfirmRequired(GET_TEXT_F(MSG_FILAMENT_CHANGE_INSERT)); break;
      case PAUSE_MESSAGE_LOAD:     ExtUI::onUserConfirmRequired(GET_TEXT_F(MSG_FILAMENT_CHANGE_LOAD)); break;
      case PAUSE_MESSAGE_PURGE:
        ExtUI::onUserConfirmRequired(GET_TEXT_F(TERN(ADVANCED_PAUSE_CONTINUOUS_PURGE, MSG_FILAMENT_CHANGE_CONT_PURGE, MSG_FILAMENT_CHANGE_PURGE)));
        break;
      case PAUSE_MESSAGE_RESUME:   ExtUI::onUserConfirmRequired(GET_TEXT_F(MSG_FILAMENT_CHANGE_RESUME)); break;
      case PAUSE_MESSAGE_HEAT:     ExtUI::onUserConfirmRequired(GET_TEXT_F(MSG_FILAMENT_CHANGE_HEAT)); break;
      case PAUSE_MESSAGE_HEATING:  ExtUI::onUserConfirmRequired(GET_TEXT_F(MSG_FILAMENT_CHANGE_HEATING)); break;
      case PAUSE_MESSAGE_OPTION:   ExtUI::onUserConfirmRequired(GET_TEXT_F(MSG_FILAMENT_CHANGE_OPTION_HEADER)); break;
      case PAUSE_MESSAGE_STATUS:   break;
      default: break;
    }
  }

#endif

#if ENABLED(EEPROM_SETTINGS)

  #if HAS_MARLINUI_MENU
    void MarlinUI::init_eeprom() {
      const bool good = settings.init_eeprom();
      completion_feedback(good);
      return_to_status();
    }
    void MarlinUI::load_settings() {
      const bool good = settings.load();
      completion_feedback(good);
    }
    void MarlinUI::store_settings() {
      const bool good = settings.save();
      completion_feedback(good);
    }
  #endif

  #if DISABLED(EEPROM_AUTO_INIT)

    static inline FSTR_P eeprom_err(const EEPROM_Error err) {
      switch (err) {
        case ERR_EEPROM_VERSION:  return GET_TEXT_F(MSG_ERR_EEPROM_VERSION);
        case ERR_EEPROM_SIZE:     return GET_TEXT_F(MSG_ERR_EEPROM_SIZE);
        case ERR_EEPROM_CRC:      return GET_TEXT_F(MSG_ERR_EEPROM_CRC);
        case ERR_EEPROM_CORRUPT:  return GET_TEXT_F(MSG_ERR_EEPROM_CORRUPT);
        default: return nullptr;
      }
    }

    void MarlinUI::eeprom_alert(const EEPROM_Error err) {
      FSTR_P const err_msg = eeprom_err(err);
      set_status(err_msg);
      TERN_(HOST_PROMPT_SUPPORT, hostui.notify(err_msg));
      #if HAS_MARLINUI_MENU
        editable.uint8 = err;
        goto_screen([]{
          FSTR_P const restore_msg = GET_TEXT_F(MSG_INIT_EEPROM);
          char msg[utf8_strlen(restore_msg) + 1];
          strcpy_P(msg, FTOP(restore_msg));
          MenuItem_confirm::select_screen(
            GET_TEXT_F(MSG_BUTTON_RESET), GET_TEXT_F(MSG_BUTTON_IGNORE),
            init_eeprom, return_to_status,
            eeprom_err((EEPROM_Error)editable.uint8), msg, F("?")
          );
        });
      #endif
    }

  #endif // EEPROM_AUTO_INIT

#endif // EEPROM_SETTINGS<|MERGE_RESOLUTION|>--- conflicted
+++ resolved
@@ -24,11 +24,7 @@
 
 #include "../MarlinCore.h" // for printingIsPaused
 
-<<<<<<< HEAD
-#if LED_POWEROFF_TIMEOUT > 0 || ALL(HAS_WIRED_LCD, PRINTER_EVENT_LEDS) || (defined(LCD_BACKLIGHT_TIMEOUT_MINS) && defined(NEOPIXEL_BKGD_INDEX_FIRST))
-=======
 #if LED_POWEROFF_TIMEOUT > 0 || ALL(HAS_WIRED_LCD, PRINTER_EVENT_LEDS)
->>>>>>> b6911781
   #include "../feature/leds/leds.h"
 #endif
 
@@ -190,26 +186,12 @@
 #if LCD_BACKLIGHT_TIMEOUT_MINS
 
   constexpr uint8_t MarlinUI::backlight_timeout_min, MarlinUI::backlight_timeout_max;
-<<<<<<< HEAD
-  uint8_t MarlinUI::backlight_timeout_minutes; // Initialized by settings.load()
-  millis_t MarlinUI::backlight_off_ms = 0;
-
-  void MarlinUI::refresh_backlight_timeout() {
-    backlight_off_ms = backlight_timeout_minutes ? millis() + MIN_TO_MS(backlight_timeout_minutes) : 0;
-    #ifdef NEOPIXEL_BKGD_INDEX_FIRST
-      neo.reset_background_color();
-      neo.show();
-    #elif PIN_EXISTS(LCD_BACKLIGHT)
-      WRITE(LCD_BACKLIGHT_PIN, HIGH);
-    #endif
-=======
 
   uint8_t MarlinUI::backlight_timeout_minutes; // Initialized by settings.load()
   millis_t MarlinUI::backlight_off_ms = 0;
   void MarlinUI::refresh_backlight_timeout() {
     backlight_off_ms = backlight_timeout_minutes ? millis() + backlight_timeout_minutes * 60UL * 1000UL : 0;
     WRITE(LCD_BACKLIGHT_PIN, HIGH);
->>>>>>> b6911781
   }
 
 #elif HAS_DISPLAY_SLEEP
@@ -425,11 +407,7 @@
 
     #if HAS_TOUCH_BUTTONS
       uint8_t MarlinUI::touch_buttons;
-<<<<<<< HEAD
-      uint8_t MarlinUI::repeat_delay;
-=======
       uint16_t MarlinUI::repeat_delay;
->>>>>>> b6911781
     #endif
 
     #if ANY(AUTO_BED_LEVELING_UBL, G26_MESH_VALIDATION)
@@ -465,14 +443,9 @@
             p = get_utf8_value_cb(p, cb_read_byte, wc);
             const bool eol = !wc;         // zero ends the string
             // End or a break between phrases?
-<<<<<<< HEAD
-            if (eol || wc == ' ' || wc == '-' || wc == '+' || wc == '.') {
-              if (!c && wc == ' ') { if (wrd) wrd++; continue; } // collapse extra spaces
-=======
             if (eol || wc == ' ' || wc == '-' || wc == '+' || wc == '.' || wc == '\n') {
               const bool newline_after = wc == '\n';
               if (!c && (wc == ' ' || newline_after)) { if (wrd) wrd++; continue; } // collapse extra spaces
->>>>>>> b6911781
               // Past the right and the word is not too long?
               if (col + c > LCD_WIDTH && col >= (LCD_WIDTH) / 4) _newline(); // should it wrap?
               c += !eol;                  // +1 so the space will be printed
@@ -483,10 +456,7 @@
                 lcd_put_lchar(wc);        // character to the LCD
               }
               if (eol) break;             // all done!
-<<<<<<< HEAD
-=======
               if (newline_after) _newline();
->>>>>>> b6911781
               wrd = nullptr;              // set up for next word
             }
             else c++;                     // count word characters
@@ -503,33 +473,20 @@
         }
       }
 
-<<<<<<< HEAD
-      void MarlinUI::draw_select_screen_prompt(FSTR_P const pref, const char * const string/*=nullptr*/, FSTR_P const suff/*=nullptr*/) {
-        const uint8_t plen = utf8_strlen(pref), slen = suff ? utf8_strlen(suff) : 0;
-=======
       void MarlinUI::draw_select_screen_prompt(FSTR_P const fpre, const char * const string/*=nullptr*/, FSTR_P const fsuf/*=nullptr*/) {
         const uint8_t plen = utf8_strlen_P(FTOP(fpre)), slen = fsuf ? utf8_strlen_P(FTOP(fsuf)) : 0;
->>>>>>> b6911781
         uint8_t col = 0, row = 0;
         if (!string && plen + slen <= LCD_WIDTH) {
           col = (LCD_WIDTH - plen - slen) / 2;
           row = LCD_HEIGHT > 3 ? 1 : 0;
         }
         if (LCD_HEIGHT >= 8) row = LCD_HEIGHT / 2 - 2;
-<<<<<<< HEAD
-        wrap_string_P(col, row, FTOP(pref), true);
-=======
         wrap_string_P(col, row, FTOP(fpre), true);
->>>>>>> b6911781
         if (string) {
           if (col) { col = 0; row++; } // Move to the start of the next line
           wrap_string(col, row, string);
         }
-<<<<<<< HEAD
-        if (suff) wrap_string_P(col, row, FTOP(suff));
-=======
         if (fsuf) wrap_string_P(col, row, FTOP(fsuf));
->>>>>>> b6911781
       }
 
     #endif // !HAS_GRAPHICAL_TFT
@@ -629,7 +586,6 @@
           if (!homed && RRK(EN_KEYPAD_F1)) queue.inject_P(G28_STR);
           return true;
         }
-<<<<<<< HEAD
 
       #endif // !HAS_ADC_BUTTONS
 
@@ -644,22 +600,6 @@
    * This is very display-dependent, so the lcd implementation draws this.
    */
 
-=======
-
-      #endif // !HAS_ADC_BUTTONS
-
-      return false;
-    }
-
-  #endif // IS_RRW_KEYPAD && HAS_ENCODER_ACTION
-
-  /**
-   * Status Screen
-   *
-   * This is very display-dependent, so the lcd implementation draws this.
-   */
-
->>>>>>> b6911781
   #if BASIC_PROGRESS_BAR
     millis_t MarlinUI::progress_bar_ms; // = 0
     #if PROGRESS_MSG_EXPIRE > 0
@@ -698,11 +638,7 @@
           // Expire the message if a job is active and the bar has ticks
           if (get_progress_percent() > 2 && !print_job_timer.isPaused()) {
             if (ELAPSED(ms, expire_status_ms)) {
-<<<<<<< HEAD
-              status_message.clear();
-=======
               status_message[0] = '\0';
->>>>>>> b6911781
               expire_status_ms = 0;
             }
           }
@@ -838,7 +774,6 @@
   }
 
   #if HAS_MARLINUI_MENU
-<<<<<<< HEAD
 
     ManualMove MarlinUI::manual_move{};
 
@@ -904,73 +839,6 @@
           offset = 0;
           axis = NO_AXIS_ENUM;
 
-=======
-
-    ManualMove MarlinUI::manual_move{};
-
-    millis_t ManualMove::start_time = 0;
-    float ManualMove::menu_scale = 1;
-    screenFunc_t ManualMove::screen_ptr;
-    #if IS_KINEMATIC
-      float ManualMove::offset = 0;
-      xyze_pos_t ManualMove::all_axes_destination = { 0 };
-      bool ManualMove::processing = false;
-    #endif
-    #if MULTI_E_MANUAL
-      int8_t ManualMove::e_index = 0;
-    #endif
-    AxisEnum ManualMove::axis = NO_AXIS_ENUM;
-    #if ENABLED(MANUAL_E_MOVES_RELATIVE)
-      float ManualMove::e_origin = 0;
-    #endif
-
-    /**
-     * If a manual move has been posted and its time has arrived, and if the planner
-     * has a space for it, then add a linear move to current_position the planner.
-     *
-     * If any manual move needs to be interrupted, make sure to force a manual move
-     * by setting manual_move.start_time to millis() after updating current_position.
-     *
-     * To post a manual move:
-     *   - Update current_position to the new place you want to go.
-     *   - Set manual_move.axis to an axis like X_AXIS. Use ALL_AXES_ENUM for diagonal moves.
-     *   - Set manual_move.start_time to a point in the future (in ms) when the move should be done.
-     *
-     * For kinematic machines:
-     *   - Set manual_move.offset to modify one axis and post the move.
-     *     This is used to achieve more rapid stepping on kinematic machines.
-     */
-    void ManualMove::task() {
-
-      if (processing) return;   // Prevent re-entry from idle() calls
-
-      // Add a manual move to the queue?
-      if (axis != NO_AXIS_ENUM && ELAPSED(millis(), start_time) && !planner.is_full()) {
-
-        const feedRate_t fr_mm_s = (axis < LOGICAL_AXES) ? manual_feedrate_mm_s[axis] : XY_PROBE_FEEDRATE_MM_S;
-
-        #if IS_KINEMATIC
-
-          #if HAS_MULTI_EXTRUDER
-            REMEMBER(ae, active_extruder);
-            #if MULTI_E_MANUAL
-              if (axis == E_AXIS) active_extruder = e_index;
-            #endif
-          #endif
-
-          // Apply a linear offset to a single axis
-          if (axis == ALL_AXES_ENUM)
-            destination = all_axes_destination;
-          else if (axis <= LOGICAL_AXES) {
-            destination = current_position;
-            destination[axis] += offset;
-          }
-
-          // Reset for the next move
-          offset = 0;
-          axis = NO_AXIS_ENUM;
-
->>>>>>> b6911781
           // DELTA and SCARA machines use segmented moves, which could fill the planner during the call to
           // move_to_destination. This will cause idle() to be called, which can then call this function while the
           // previous invocation is being blocked. Modifications to offset shouldn't be made while
@@ -986,11 +854,7 @@
             TERN_(MULTI_E_MANUAL, axis == E_AXIS ? e_index :) active_extruder
           );
 
-<<<<<<< HEAD
-          //SERIAL_ECHOLNPGM("Add planner.move with Axis ", AS_CHAR(AXIS_CHAR(axis)), " at FR ", fr_mm_s);
-=======
           //SERIAL_ECHOLNPGM("Add planner.move with Axis ", C(AXIS_CHAR(axis)), " at FR ", fr_mm_s);
->>>>>>> b6911781
 
           axis = NO_AXIS_ENUM;
 
@@ -1007,11 +871,7 @@
       TERN_(MULTI_E_MANUAL, if (move_axis == E_AXIS) e_index = eindex);
       start_time = millis() + (menu_scale < 0.99f ? 0UL : 250UL); // delay for bigger moves
       axis = move_axis;
-<<<<<<< HEAD
-      //SERIAL_ECHOLNPGM("Post Move with Axis ", AS_CHAR(AXIS_CHAR(axis)), " soon.");
-=======
       //SERIAL_ECHOLNPGM("Post Move with Axis ", C(AXIS_CHAR(axis)), " soon.");
->>>>>>> b6911781
     }
 
     #if ENABLED(AUTO_BED_LEVELING_UBL)
@@ -1019,20 +879,14 @@
       void MarlinUI::external_encoder() {
         if (external_control && encoderDiff) {
           bedlevel.encoder_diff += encoderDiff; // Encoder for UBL G29 mesh editing
-<<<<<<< HEAD
-          encoderDiff = 0;                  // Hide encoder events from the screen handler
-          refresh(LCDVIEW_REDRAW_NOW);      // ...but keep the refresh.
-=======
           encoderDiff = 0;                      // Hide encoder events from the screen handler
           refresh(LCDVIEW_REDRAW_NOW);          // ...but keep the refresh.
->>>>>>> b6911781
         }
       }
 
     #endif
 
   #endif // HAS_MARLINUI_MENU
-<<<<<<< HEAD
 
   /**
    * Update the LCD, read encoder buttons, etc.
@@ -1102,77 +956,6 @@
         quick_feedback();                               //  - Always make a click sound
       };
 
-=======
-
-  /**
-   * Update the LCD, read encoder buttons, etc.
-   *   - Read button states
-   *   - Check the SD Card slot state
-   *   - Act on RepRap World keypad input
-   *   - Update the encoder position
-   *   - Apply acceleration to the encoder position
-   *   - Do refresh(LCDVIEW_CALL_REDRAW_NOW) on controller events
-   *   - Reset the Info Screen timeout if there's any input
-   *   - Update status indicators, if any
-   *
-   *   Run the current LCD menu handler callback function:
-   *   - Call the handler only if lcdDrawUpdate != LCDVIEW_NONE
-   *   - Before calling the handler, LCDVIEW_CALL_NO_REDRAW => LCDVIEW_NONE
-   *   - Call the menu handler. Menu handlers should do the following:
-   *     - If a value changes, set lcdDrawUpdate to LCDVIEW_REDRAW_NOW and draw the value
-   *       (Encoder events automatically set lcdDrawUpdate for you.)
-   *     - if (should_draw()) { redraw }
-   *     - Before exiting the handler set lcdDrawUpdate to:
-   *       - LCDVIEW_CLEAR_CALL_REDRAW to clear screen and set LCDVIEW_CALL_REDRAW_NEXT.
-   *       - LCDVIEW_REDRAW_NOW to draw now (including remaining stripes).
-   *       - LCDVIEW_CALL_REDRAW_NEXT to draw now and get LCDVIEW_REDRAW_NOW on the next loop.
-   *       - LCDVIEW_CALL_NO_REDRAW to draw now and get LCDVIEW_NONE on the next loop.
-   *     - NOTE: For graphical displays menu handlers may be called 2 or more times per loop,
-   *             so don't change lcdDrawUpdate without considering this.
-   *
-   *   After the menu handler callback runs (or not):
-   *   - Clear the LCD if lcdDrawUpdate == LCDVIEW_CLEAR_CALL_REDRAW
-   *   - Update lcdDrawUpdate for the next loop (i.e., move one state down, usually)
-   *
-   * This function is only called from the main thread.
-   */
-
-  LCDViewAction MarlinUI::lcdDrawUpdate = LCDVIEW_CLEAR_CALL_REDRAW;
-  millis_t next_lcd_update_ms;
-
-  inline bool can_encode() {
-    return !BUTTON_PRESSED(ENC_EN); // Update encoder only when ENC_EN is not LOW (pressed)
-  }
-
-  void MarlinUI::update() {
-
-    static uint16_t max_display_update_time = 0;
-    millis_t ms = millis();
-
-    #if LED_POWEROFF_TIMEOUT > 0
-      leds.update_timeout(powerManager.psu_on);
-    #endif
-
-    #if HAS_MARLINUI_MENU
-
-      // Handle any queued Move Axis motion
-      manual_move.task();
-
-      // Update button states for button_pressed(), etc.
-      // If the state changes the next update may be delayed 300-500ms.
-      update_buttons();
-
-      // If the action button is pressed...
-      static bool wait_for_unclick; // = false
-
-      auto do_click = [&]{
-        wait_for_unclick = true;                        //  - Set debounce flag to ignore continuous clicks
-        lcd_clicked = !wait_for_user;                   //  - Keep the click if not waiting for a user-click
-        wait_for_user = false;                          //  - Any click clears wait for user
-        quick_feedback();                               //  - Always make a click sound
-      };
-
->>>>>>> b6911781
       #if HAS_TOUCH_BUTTONS
         if (touch_buttons) {
           reset_status_timeout(ms);
@@ -1332,7 +1115,6 @@
           reset_status_timeout(ms);
         }
       #endif
-<<<<<<< HEAD
 
       // Then we want to use only 50% of the time
       const uint16_t bbr2 = planner.block_buffer_runtime() >> 1;
@@ -1390,7 +1172,7 @@
           run_current_screen();
 
           // Apply all DWIN drawing after processing
-          TERN_(IS_DWIN_MARLINUI, dwinUpdateLCD());
+          TERN_(IS_DWIN_MARLINUI, DWIN_UpdateLCD());
 
         #endif
 
@@ -1411,14 +1193,8 @@
       #endif
 
       #if LCD_BACKLIGHT_TIMEOUT_MINS
-
         if (backlight_off_ms && ELAPSED(ms, backlight_off_ms)) {
-          #ifdef NEOPIXEL_BKGD_INDEX_FIRST
-            neo.set_background_off();
-            neo.show();
-          #elif PIN_EXIST(LCD_BACKLIGHT)
-            WRITE(LCD_BACKLIGHT_PIN, LOW); // Backlight off
-          #endif
+          WRITE(LCD_BACKLIGHT_PIN, LOW); // Backlight off
           backlight_off_ms = 0;
         }
       #elif HAS_DISPLAY_SLEEP
@@ -1605,273 +1381,6 @@
           buttons = slow_buttons;
           TERN_(AUTO_BED_LEVELING_UBL, external_encoder());
         #endif
-=======
-
-      // Then we want to use only 50% of the time
-      const uint16_t bbr2 = planner.block_buffer_runtime() >> 1;
-
-      if ((should_draw() || drawing_screen) && (!bbr2 || bbr2 > max_display_update_time)) {
-
-        // Change state of drawing flag between screen updates
-        if (!drawing_screen) switch (lcdDrawUpdate) {
-          case LCDVIEW_CALL_NO_REDRAW:
-            refresh(LCDVIEW_NONE);
-            break;
-          case LCDVIEW_CLEAR_CALL_REDRAW:
-          case LCDVIEW_CALL_REDRAW_NEXT:
-            refresh(LCDVIEW_REDRAW_NOW);
-          case LCDVIEW_REDRAW_NOW:        // set above, or by a handler through LCDVIEW_CALL_REDRAW_NEXT
-          case LCDVIEW_NONE:
-            break;
-        } // switch
-
-        TERN_(HAS_ADC_BUTTONS, keypad_buttons = 0);
-
-        #if HAS_MARLINUI_U8GLIB
-
-          #if ENABLED(LIGHTWEIGHT_UI)
-            const bool in_status = on_status_screen(),
-                       do_u8g_loop = !in_status;
-            lcd_in_status(in_status);
-            if (in_status) status_screen();
-          #else
-            constexpr bool do_u8g_loop = true;
-          #endif
-
-          if (do_u8g_loop) {
-            if (!drawing_screen) {                // If not already drawing pages
-              u8g.firstPage();                    // Start the first page
-              drawing_screen = first_page = true; // Flag as drawing pages
-            }
-            set_font(FONT_MENU);                  // Setup font for every page draw
-            u8g.setColorIndex(1);                 // And reset the color
-            run_current_screen();                 // Draw and process the current screen
-            first_page = false;
-
-            // The screen handler can clear drawing_screen for an action that changes the screen.
-            // If still drawing and there's another page, update max-time and return now.
-            // The nextPage will already be set up on the next call.
-            if (drawing_screen && (drawing_screen = u8g.nextPage())) {
-              if (on_status_screen())
-                NOLESS(max_display_update_time, millis() - ms);
-              return;
-            }
-          }
-
-        #else
-
-          run_current_screen();
-
-          // Apply all DWIN drawing after processing
-          TERN_(IS_DWIN_MARLINUI, DWIN_UpdateLCD());
-
-        #endif
-
-        TERN_(HAS_MARLINUI_MENU, lcd_clicked = false);
-
-        // Keeping track of the longest time for an individual LCD update.
-        // Used to do screen throttling when the planner starts to fill up.
-        if (on_status_screen())
-          NOLESS(max_display_update_time, millis() - ms);
-      }
-
-      #if HAS_SCREEN_TIMEOUT
-        // Return to Status Screen after a timeout
-        if (on_status_screen() || defer_return_to_status)
-          reset_status_timeout(ms);
-        else if (ELAPSED(ms, return_to_status_ms))
-          return_to_status();
-      #endif
-
-      #if LCD_BACKLIGHT_TIMEOUT_MINS
-        if (backlight_off_ms && ELAPSED(ms, backlight_off_ms)) {
-          WRITE(LCD_BACKLIGHT_PIN, LOW); // Backlight off
-          backlight_off_ms = 0;
-        }
-      #elif HAS_DISPLAY_SLEEP
-        if (screen_timeout_millis && ELAPSED(ms, screen_timeout_millis))
-          sleep_display();
-      #endif
-
-      // Change state of drawing flag between screen updates
-      if (!drawing_screen) switch (lcdDrawUpdate) {
-        case LCDVIEW_CLEAR_CALL_REDRAW:
-          clear_lcd(); break;
-        case LCDVIEW_REDRAW_NOW:
-          refresh(LCDVIEW_NONE);
-        case LCDVIEW_NONE:
-        case LCDVIEW_CALL_REDRAW_NEXT:
-        case LCDVIEW_CALL_NO_REDRAW:
-        default: break;
-      } // switch
-
-    } // ELAPSED(ms, next_lcd_update_ms)
-
-    TERN_(HAS_GRAPHICAL_TFT, tft_idle());
-  }
-
-  #if HAS_ADC_BUTTONS
-
-    typedef struct {
-      raw_adc_t ADCKeyValueMin, ADCKeyValueMax;
-      uint8_t  ADCKeyNo;
-    } _stADCKeypadTable_;
-
-    #ifndef ADC_BUTTONS_VALUE_SCALE
-      #define ADC_BUTTONS_VALUE_SCALE       1.0  // for the power voltage equal to the reference voltage
-    #endif
-    #ifndef ADC_BUTTONS_R_PULLUP
-      #define ADC_BUTTONS_R_PULLUP          4.7  // common pull-up resistor in the voltage divider
-    #endif
-    #ifndef ADC_BUTTONS_LEFT_R_PULLDOWN
-      #define ADC_BUTTONS_LEFT_R_PULLDOWN   0.47 // pull-down resistor for LEFT button voltage divider
-    #endif
-    #ifndef ADC_BUTTONS_RIGHT_R_PULLDOWN
-      #define ADC_BUTTONS_RIGHT_R_PULLDOWN  4.7  // pull-down resistor for RIGHT button voltage divider
-    #endif
-    #ifndef ADC_BUTTONS_UP_R_PULLDOWN
-      #define ADC_BUTTONS_UP_R_PULLDOWN     1.0  // pull-down resistor for UP button voltage divider
-    #endif
-    #ifndef ADC_BUTTONS_DOWN_R_PULLDOWN
-      #define ADC_BUTTONS_DOWN_R_PULLDOWN   10.0 // pull-down resistor for DOWN button voltage divider
-    #endif
-    #ifndef ADC_BUTTONS_MIDDLE_R_PULLDOWN
-      #define ADC_BUTTONS_MIDDLE_R_PULLDOWN 2.2  // pull-down resistor for MIDDLE button voltage divider
-    #endif
-
-    // Calculate the ADC value for the voltage divider with specified pull-down resistor value
-    #define ADC_BUTTON_VALUE(r)  raw_adc_t(HAL_ADC_RANGE * (ADC_BUTTONS_VALUE_SCALE) * r / (r + ADC_BUTTONS_R_PULLUP))
-
-    static constexpr raw_adc_t adc_button_tolerance = HAL_ADC_RANGE *   25 / 1024,
-                                   adc_other_button = raw_adc_t(uint32_t(HAL_ADC_RANGE * 1000UL) / 1024UL);
-    static const _stADCKeypadTable_ stADCKeyTable[] PROGMEM = {
-      // VALUE_MIN, VALUE_MAX, KEY
-      { adc_other_button, HAL_ADC_RANGE, 1 + BLEN_KEYPAD_F1     }, // F1
-      { adc_other_button, HAL_ADC_RANGE, 1 + BLEN_KEYPAD_F2     }, // F2
-      { adc_other_button, HAL_ADC_RANGE, 1 + BLEN_KEYPAD_F3     }, // F3
-      {  ADC_BUTTON_VALUE(ADC_BUTTONS_LEFT_R_PULLDOWN)   - adc_button_tolerance,
-         ADC_BUTTON_VALUE(ADC_BUTTONS_LEFT_R_PULLDOWN)   + adc_button_tolerance, 1 + BLEN_KEYPAD_LEFT   }, // LEFT  ( 272 ...  472)
-      {  ADC_BUTTON_VALUE(ADC_BUTTONS_RIGHT_R_PULLDOWN)  - adc_button_tolerance,
-         ADC_BUTTON_VALUE(ADC_BUTTONS_RIGHT_R_PULLDOWN)  + adc_button_tolerance, 1 + BLEN_KEYPAD_RIGHT  }, // RIGHT (1948 ... 2148)
-      {  ADC_BUTTON_VALUE(ADC_BUTTONS_UP_R_PULLDOWN)     - adc_button_tolerance,
-         ADC_BUTTON_VALUE(ADC_BUTTONS_UP_R_PULLDOWN)     + adc_button_tolerance, 1 + BLEN_KEYPAD_UP     }, // UP    ( 618 ...  818)
-      {  ADC_BUTTON_VALUE(ADC_BUTTONS_DOWN_R_PULLDOWN)   - adc_button_tolerance,
-         ADC_BUTTON_VALUE(ADC_BUTTONS_DOWN_R_PULLDOWN)   + adc_button_tolerance, 1 + BLEN_KEYPAD_DOWN   }, // DOWN  (2686 ... 2886)
-      {  ADC_BUTTON_VALUE(ADC_BUTTONS_MIDDLE_R_PULLDOWN) - adc_button_tolerance,
-         ADC_BUTTON_VALUE(ADC_BUTTONS_MIDDLE_R_PULLDOWN) + adc_button_tolerance, 1 + BLEN_KEYPAD_MIDDLE }, // ENTER (1205 ... 1405)
-    };
-
-    uint8_t get_ADC_keyValue() {
-      if (thermalManager.ADCKey_count >= 16) {
-        const raw_adc_t currentkpADCValue = thermalManager.current_ADCKey_raw;
-        thermalManager.current_ADCKey_raw = HAL_ADC_RANGE;
-        thermalManager.ADCKey_count = 0;
-        if (currentkpADCValue < adc_other_button)
-          for (uint8_t i = 0; i < ADC_KEY_NUM; ++i) {
-            const raw_adc_t lo = pgm_read_word(&stADCKeyTable[i].ADCKeyValueMin),
-                            hi = pgm_read_word(&stADCKeyTable[i].ADCKeyValueMax);
-            if (WITHIN(currentkpADCValue, lo, hi)) return pgm_read_byte(&stADCKeyTable[i].ADCKeyNo);
-          }
-      }
-      return 0;
-    }
-
-  #endif // HAS_ADC_BUTTONS
-
-  #if HAS_ENCODER_ACTION
-
-    /**
-     * Read encoder buttons from the hardware registers
-     * Warning: This function is called from interrupt context!
-     */
-    void MarlinUI::update_buttons() {
-      const millis_t now = millis();
-      if (ELAPSED(now, next_button_update_ms)) {
-
-        #if HAS_DIGITAL_BUTTONS
-
-          #if ANY_BUTTON(EN1, EN2, ENC, BACK)
-
-            uint8_t newbutton = 0;
-            if (BUTTON_PRESSED(EN1))                 newbutton |= EN_A;
-            if (BUTTON_PRESSED(EN2))                 newbutton |= EN_B;
-            if (can_encode() && BUTTON_PRESSED(ENC)) newbutton |= EN_C;
-            if (BUTTON_PRESSED(BACK))                newbutton |= EN_D;
-
-          #else
-
-            constexpr uint8_t newbutton = 0;
-
-          #endif
-
-          //
-          // Directional buttons
-          //
-          #if ANY_BUTTON(UP, DOWN, LEFT, RIGHT)
-
-            const int8_t pulses = epps * encoderDirection;
-
-            if (BUTTON_PRESSED(UP)) {
-              encoderDiff = (ENCODER_STEPS_PER_MENU_ITEM) * pulses;
-              next_button_update_ms = now + 300;
-            }
-            else if (BUTTON_PRESSED(DOWN)) {
-              encoderDiff = -(ENCODER_STEPS_PER_MENU_ITEM) * pulses;
-              next_button_update_ms = now + 300;
-            }
-            else if (BUTTON_PRESSED(LEFT)) {
-              encoderDiff = -pulses;
-              next_button_update_ms = now + 300;
-            }
-            else if (BUTTON_PRESSED(RIGHT)) {
-              encoderDiff = pulses;
-              next_button_update_ms = now + 300;
-            }
-
-          #endif // UP || DOWN || LEFT || RIGHT
-
-          buttons = (newbutton | TERN0(HAS_SLOW_BUTTONS, slow_buttons)
-            #if ALL(HAS_TOUCH_BUTTONS, HAS_ENCODER_ACTION)
-              | (touch_buttons & TERN(HAS_ENCODER_WHEEL, ~(EN_A | EN_B), 0xFF))
-            #endif
-          );
-
-        #elif HAS_ADC_BUTTONS
-
-          buttons = 0;
-
-        #endif
-
-        #if HAS_ADC_BUTTONS
-          if (keypad_buttons == 0) {
-            const uint8_t b = get_ADC_keyValue();
-            if (WITHIN(b, 1, 8)) keypad_buttons = _BV(b - 1);
-          }
-        #endif
-
-        #if HAS_SHIFT_ENCODER
-          /**
-           * Set up Rotary Encoder bit values (for two pin encoders to indicate movement).
-           * These values are independent of which pins are used for EN_A / EN_B indications.
-           * The rotary encoder part is also independent of the LCD chipset.
-           */
-          uint8_t val = 0;
-          WRITE(SHIFT_LD_PIN, LOW);
-          WRITE(SHIFT_LD_PIN, HIGH);
-          for (uint8_t i = 0; i < 8; ++i) {
-            val >>= 1;
-            if (READ(SHIFT_OUT_PIN)) SBI(val, 7);
-            WRITE(SHIFT_CLK_PIN, HIGH);
-            WRITE(SHIFT_CLK_PIN, LOW);
-          }
-          TERN(REPRAPWORLD_KEYPAD, keypad_buttons, buttons) = ~val;
-        #endif
-
-        #if IS_TFTGLCD_PANEL
-          next_button_update_ms = now + (LCD_UPDATE_INTERVAL / 2);
-          buttons = slow_buttons;
-          TERN_(AUTO_BED_LEVELING_UBL, external_encoder());
-        #endif
 
       } // next_button_update_ms
 
@@ -1908,60 +1417,9 @@
       if (good) OKAY_BUZZ(); else ERR_BUZZ();
     }
   #endif
->>>>>>> b6911781
-
-      } // next_button_update_ms
-
-      #if HAS_ENCODER_WHEEL
-        static uint8_t lastEncoderBits;
-
-<<<<<<< HEAD
-        // Manage encoder rotation
-        #define ENCODER_SPIN(_E1, _E2) switch (lastEncoderBits) { case _E1: encoderDiff += encoderDirection; break; case _E2: encoderDiff -= encoderDirection; }
-
-        uint8_t enc = 0;
-        if (buttons & EN_A) enc |= B01;
-        if (buttons & EN_B) enc |= B10;
-        if (enc != lastEncoderBits) {
-          switch (enc) {
-            case 0: ENCODER_SPIN(1, 2); break;
-            case 2: ENCODER_SPIN(0, 3); break;
-            case 3: ENCODER_SPIN(2, 1); break;
-            case 1: ENCODER_SPIN(3, 0); break;
-          }
-          #if ALL(HAS_MARLINUI_MENU, AUTO_BED_LEVELING_UBL)
-            external_encoder();
-          #endif
-          lastEncoderBits = enc;
-        }
-=======
-  #if ENABLED(EXTENSIBLE_UI)
-    #include "extui/ui_api.h"
-  #endif
->>>>>>> b6911781
-
-      #endif // HAS_ENCODER_WHEEL
-    }
-
-<<<<<<< HEAD
-  #endif // HAS_ENCODER_ACTION
-
-  #if HAS_SOUND
-    void MarlinUI::completion_feedback(const bool good/*=true*/) {
-      TERN_(HAS_TOUCH_SLEEP, wakeup_screen()); // Wake up on rotary encoder click...
-      if (good) OKAY_BUZZ(); else ERR_BUZZ();
-    }
-  #endif
-=======
-  void MarlinUI::set_status(const char * const cstr, const bool persist) {
-    if (alert_level) return;
-
-    TERN_(HOST_STATUS_NOTIFICATIONS, hostui.notify(cstr));
->>>>>>> b6911781
 
 #endif // HAS_WIRED_LCD
 
-<<<<<<< HEAD
 void MarlinUI::host_notify_P(PGM_P const pstr) {
   TERN_(HOST_STATUS_NOTIFICATIONS, hostui.notify_P(pstr));
 }
@@ -1969,10 +1427,21 @@
   TERN_(HOST_STATUS_NOTIFICATIONS, hostui.notify(cstr));
 }
 
-#include <stdarg.h>
-
-#if HAS_STATUS_MESSAGE
-=======
+  #if ENABLED(EXTENSIBLE_UI)
+    #include "extui/ui_api.h"
+  #endif
+
+  bool MarlinUI::has_status() { return (status_message[0] != '\0'); }
+
+  void MarlinUI::set_status(const char * const cstr, const bool persist) {
+    if (alert_level) return;
+
+    TERN_(HOST_STATUS_NOTIFICATIONS, hostui.notify(cstr));
+
+    // Here we have a problem. The message is encoded in UTF8, so
+    // arbitrarily cutting it will be a problem. We MUST be sure
+    // that there is no cutting in the middle of a multibyte character!
+
     // Get a pointer to the null terminator
     const char* pend = cstr + strlen(cstr);
 
@@ -1987,11 +1456,9 @@
     uint8_t maxLen = pend - cstr;
     strncpy(status_message, cstr, maxLen);
     status_message[maxLen] = '\0';
->>>>>>> b6911781
-
-  #if ENABLED(EXTENSIBLE_UI)
-    #include "extui/ui_api.h"
-  #endif
+
+    finish_status(persist);
+  }
 
   /**
    * Reset the status message
@@ -2034,17 +1501,6 @@
     else
       return;
 
-<<<<<<< HEAD
-    set_min_status(msg);
-  }
-
-  /**
-   * Try to set the alert level.
-   * @param level Alert level. Negative to ignore and reset the level. Non-zero never expires.
-   * @return      TRUE if the level could NOT be set.
-   */
-  bool MarlinUI::set_alert_level(int8_t &level) {
-=======
     set_status(msg, -1);
   }
 
@@ -2055,35 +1511,39 @@
    */
   void MarlinUI::set_status(FSTR_P const fstr, int8_t level) {
     // Alerts block lower priority messages
->>>>>>> b6911781
     if (level < 0) level = alert_level = 0;
     if (level < alert_level) return true;
     alert_level = level;
-    return false;
-  }
-
-  /**
-   * @brief Set Status with a C- or P-string and alert level.
-   *
-   * @param ustr  A C- or P-string, according to pgm.
-   * @param level Alert level. Negative to ignore and reset the level. Non-zero never expires.
-   * @param pgm   Program string flag. Only relevant on AVR.
-   */
-  void MarlinUI::_set_status_and_level(const char * const ustr, int8_t level, const bool pgm) {
-    if (set_alert_level(level)) return;
-
-<<<<<<< HEAD
-    pgm ? host_notify_P(ustr) : host_notify(ustr);
-=======
+
     PGM_P const pstr = FTOP(fstr);
->>>>>>> b6911781
-
-    MString<30> msg;
-    pgm ? msg.set_P(ustr) : msg.set(ustr);
-    status_message.set(&msg).utrunc(MAX_MESSAGE_LENGTH);
-
-<<<<<<< HEAD
-    finish_status(level > 0); // Persist if the status has a level
+
+    // Since the message is encoded in UTF8 it must
+    // only be cut on a character boundary.
+
+    // Get a pointer to the null terminator
+    PGM_P pend = pstr + strlen_P(pstr);
+
+    // If length of supplied UTF8 string is greater than
+    // the buffer size, start cutting whole UTF8 chars
+    while ((pend - pstr) > MAX_MESSAGE_LENGTH) {
+      --pend;
+      while (!START_OF_UTF8_CHAR(pgm_read_byte(pend))) --pend;
+    };
+
+    // At this point, we have the proper cut point. Use it
+    uint8_t maxLen = pend - pstr;
+    strncpy_P(status_message, pstr, maxLen);
+    status_message[maxLen] = '\0';
+
+    TERN_(HOST_STATUS_NOTIFICATIONS, hostui.notify(fstr));
+
+    finish_status(level > 0);
+  }
+
+  void MarlinUI::set_alert_status(FSTR_P const fstr) {
+    set_status(fstr, 1);
+    TERN_(HAS_TOUCH_SLEEP, wakeup_screen());
+    TERN_(HAS_MARLINUI_MENU, return_to_status());
   }
 
   /**
@@ -2113,30 +1573,6 @@
    */
   void MarlinUI::_set_alert(const char * const ustr, const int8_t level, const bool pgm) {
     pgm ? set_status_and_level_P(ustr, level) : set_status_and_level(ustr, level);
-=======
-    // Get a pointer to the null terminator
-    PGM_P pend = pstr + strlen_P(pstr);
-
-    // If length of supplied UTF8 string is greater than
-    // the buffer size, start cutting whole UTF8 chars
-    while ((pend - pstr) > MAX_MESSAGE_LENGTH) {
-      --pend;
-      while (!START_OF_UTF8_CHAR(pgm_read_byte(pend))) --pend;
-    };
-
-    // At this point, we have the proper cut point. Use it
-    uint8_t maxLen = pend - pstr;
-    strncpy_P(status_message, pstr, maxLen);
-    status_message[maxLen] = '\0';
-
-    TERN_(HOST_STATUS_NOTIFICATIONS, hostui.notify(fstr));
-
-    finish_status(level > 0);
-  }
-
-  void MarlinUI::set_alert_status(FSTR_P const fstr) {
-    set_status(fstr, 1);
->>>>>>> b6911781
     TERN_(HAS_TOUCH_SLEEP, wakeup_screen());
     TERN_(HAS_MARLINUI_MENU, return_to_status());
   }
@@ -2149,25 +1585,18 @@
   void MarlinUI::status_printf_P(int8_t level, PGM_P const fmt, ...) {
     if (set_alert_level(level)) return;
 
-<<<<<<< HEAD
-=======
   void MarlinUI::status_printf(int8_t level, FSTR_P const fmt, ...) {
     // Alerts block lower priority messages
     if (level < 0) level = alert_level = 0;
     if (level < alert_level) return;
     alert_level = level;
 
->>>>>>> b6911781
     va_list args;
     va_start(args, FTOP(fmt));
     vsnprintf_P(status_message, MAX_MESSAGE_LENGTH, FTOP(fmt), args);
     va_end(args);
 
-<<<<<<< HEAD
-    host_notify(status_message);
-=======
     TERN_(HOST_STATUS_NOTIFICATIONS, hostui.notify(status_message));
->>>>>>> b6911781
 
     finish_status(level > 0);
   }
@@ -2177,15 +1606,9 @@
     UNUSED(persist);
 
     set_status_reset_fn();
-<<<<<<< HEAD
 
     TERN_(HAS_STATUS_MESSAGE_TIMEOUT, status_message_expire_ms = persist ? 0 : millis() + (STATUS_MESSAGE_TIMEOUT_SEC) * 1000UL);
 
-=======
-
-    TERN_(HAS_STATUS_MESSAGE_TIMEOUT, status_message_expire_ms = persist ? 0 : millis() + (STATUS_MESSAGE_TIMEOUT_SEC) * 1000UL);
-
->>>>>>> b6911781
     #if HAS_WIRED_LCD
 
       #if BASIC_PROGRESS_BAR || ALL(FILAMENT_LCD_DISPLAY, HAS_MEDIA)
@@ -2210,15 +1633,9 @@
     #endif
 
     TERN_(EXTENSIBLE_UI, ExtUI::onStatusChanged(status_message));
-<<<<<<< HEAD
-    TERN_(DWIN_CREALITY_LCD, dwinStatusChanged(status_message));
-    TERN_(DWIN_LCD_PROUI, dwinCheckStatusMessage());
-    TERN_(DWIN_CREALITY_LCD_JYERSUI, jyersDWIN.updateStatus(status_message));
-=======
     TERN_(DWIN_CREALITY_LCD, DWIN_StatusChanged(status_message));
     TERN_(DWIN_LCD_PROUI, DWIN_CheckStatusMessage());
     TERN_(DWIN_CREALITY_LCD_JYERSUI, CrealityDWIN.Update_Status(status_message));
->>>>>>> b6911781
   }
 
   #if ENABLED(STATUS_MESSAGE_SCROLLING)
@@ -2244,26 +1661,6 @@
   //
   // Send the status line as a host notification
   //
-<<<<<<< HEAD
-  void MarlinUI::_set_status(const char * const cstr, const bool, const bool pgm) {
-    host_notify(cstr);
-  }
-  void MarlinUI::_set_alert(const char * const cstr, const int8_t, const bool pgm) {
-    host_notify(cstr);
-  }
-  void MarlinUI::_set_status_and_level(const char * const ustr, const int8_t=0, const bool pgm) {
-    pgm ? host_notify_P(ustr) : host_notify(ustr);
-  }
-  void MarlinUI::status_printf_P(int8_t level, PGM_P const fmt, ...) {
-    MString<30> msg;
-
-    va_list args;
-    va_start(args, fmt);
-    vsnprintf_P(&msg, 30, fmt, args);
-    va_end(args);
-
-    host_notify(msg);
-=======
   void MarlinUI::set_status(const char * const cstr, const bool) {
     TERN(HOST_PROMPT_SUPPORT, hostui.notify(cstr), UNUSED(cstr));
   }
@@ -2272,7 +1669,6 @@
   }
   void MarlinUI::status_printf(int8_t, FSTR_P const fstr, ...) {
     TERN(HOST_PROMPT_SUPPORT, hostui.notify(fstr), UNUSED(fstr));
->>>>>>> b6911781
   }
 
 #endif // !HAS_STATUS_MESSAGE
@@ -2295,11 +1691,7 @@
     TERN_(HOST_PROMPT_SUPPORT, hostui.prompt_open(PROMPT_INFO, F("UI Aborted"), FPSTR(DISMISS_STR)));
     LCD_MESSAGE(MSG_PRINT_ABORTED);
     TERN_(HAS_MARLINUI_MENU, return_to_status());
-<<<<<<< HEAD
-    TERN_(DWIN_LCD_PROUI, hmiFlag.abort_flag = true);
-=======
     TERN_(DWIN_LCD_PROUI, HMI_flag.abort_flag = true);
->>>>>>> b6911781
   }
 
   #if ALL(HAS_MARLINUI_MENU, PSU_CONTROL)
@@ -2308,15 +1700,9 @@
       queue.inject(F("M81" TERN_(POWER_OFF_WAIT_FOR_COOLDOWN, "S")));
       return_to_status();
     }
-<<<<<<< HEAD
-
-  #endif
-
-=======
-
-  #endif
-
->>>>>>> b6911781
+
+  #endif
+
   #if ENABLED(FLOWMETER_SAFETY)
     void MarlinUI::flow_fault() {
       LCD_ALERTMESSAGE(MSG_FLOWMETER_FAULT);
@@ -2400,17 +1786,9 @@
     );
   }
 
-<<<<<<< HEAD
-  #if LCD_WITH_BLINK && HAS_EXTRA_PROGRESS
-
-    // Renew and redraw all enabled progress strings
-    void MarlinUI::rotate_progress() {
-      typedef void (*PrintProgress_t)();
-=======
   #if LCD_WITH_BLINK && DISABLED(HAS_GRAPHICAL_TFT)
     typedef void (*PrintProgress_t)();
     void MarlinUI::rotate_progress() { // Renew and redraw all enabled progress strings
->>>>>>> b6911781
       const PrintProgress_t progFunc[] = {
         OPTITEM(SHOW_PROGRESS_PERCENT, drawPercent)
         OPTITEM(SHOW_ELAPSED_TIME, drawElapsed)
@@ -2425,18 +1803,10 @@
         (*progFunc[i])();
       }
     }
-<<<<<<< HEAD
-
-  #endif // LCD_WITH_BLINK && HAS_EXTRA_PROGRESS
+  #endif
 
 #endif // HAS_PRINT_PROGRESS
 
-=======
-  #endif
-
-#endif // HAS_PRINT_PROGRESS
-
->>>>>>> b6911781
 #if HAS_MEDIA
 
   #if ENABLED(EXTENSIBLE_UI)
@@ -2501,11 +1871,7 @@
     #endif
   }
 
-<<<<<<< HEAD
-  #if ANY(BABYSTEP_GFX_OVERLAY, MESH_EDIT_GFX_OVERLAY)
-=======
   #if ANY(BABYSTEP_ZPROBE_GFX_OVERLAY, MESH_EDIT_GFX_OVERLAY)
->>>>>>> b6911781
     void MarlinUI::zoffset_overlay(const_float_t zvalue) {
       // Determine whether the user is raising or lowering the nozzle.
       static int8_t dir;
