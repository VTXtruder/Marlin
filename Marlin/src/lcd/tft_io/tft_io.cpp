/**
 * Marlin 3D Printer Firmware
 * Copyright (c) 2020 MarlinFirmware [https://github.com/MarlinFirmware/Marlin]
 *
 * Based on Sprinter and grbl.
 * Copyright (c) 2011 Camiel Gubbels / Erik van der Zalm
 *
 * This program is free software: you can redistribute it and/or modify
 * it under the terms of the GNU General Public License as published by
 * the Free Software Foundation, either version 3 of the License, or
 * (at your option) any later version.
 *
 * This program is distributed in the hope that it will be useful,
 * but WITHOUT ANY WARRANTY; without even the implied warranty of
 * MERCHANTABILITY or FITNESS FOR A PARTICULAR PURPOSE.  See the
 * GNU General Public License for more details.
 *
 * You should have received a copy of the GNU General Public License
 * along with this program.  If not, see <https://www.gnu.org/licenses/>.
 *
 */

#include "../../inc/MarlinConfigPre.h"

#if HAS_SPI_TFT || HAS_FSMC_TFT || HAS_LTDC_TFT

#include "tft_io.h"
#include "tft_ids.h"

#if TFT_DRIVER == ST7735 || TFT_DRIVER == AUTO
  #include "st7735.h"
#endif
#if TFT_DRIVER == ST7789 || TFT_DRIVER == AUTO
  #include "st7789v.h"
#endif
#if TFT_DRIVER == ST7796 || TFT_DRIVER == AUTO
  #include "st7796s.h"
#endif
#if TFT_DRIVER == R61505 || TFT_DRIVER == AUTO
  #include "r65105.h"
#endif
#if TFT_DRIVER == ILI9488 || TFT_DRIVER == ILI9488_ID1 || TFT_DRIVER == AUTO
  #include "ili9488.h"
#endif
#if TFT_DRIVER == SSD1963 || TFT_DRIVER == AUTO
  #include "ssd1963.h"
#endif

#include "ili9341.h"
#include "ili9328.h"

#if HAS_LCD_BRIGHTNESS
  #include "../marlinui.h"
#endif

#define DEBUG_OUT ENABLED(DEBUG_GRAPHICAL_TFT)
#include "../../core/debug_out.h"

TFT_IO_DRIVER TFT_IO::io;
uint32_t TFT_IO::lcd_id = 0xFFFFFFFF;

<<<<<<< HEAD
void TFT_IO::initTFT() {
=======
void TFT_IO::InitTFT() {
>>>>>>> b6911781
  if (lcd_id != 0xFFFFFFFF) return;

  #if PIN_EXISTS(TFT_BACKLIGHT)
    OUT_WRITE(TFT_BACKLIGHT_PIN, LOW);
  #endif

  #if PIN_EXISTS(TFT_RESET)
    OUT_WRITE(TFT_RESET_PIN, HIGH);
    delay(10);
    WRITE(TFT_RESET_PIN, LOW);
    delay(10);
    WRITE(TFT_RESET_PIN, HIGH);
  #endif

  #if PIN_EXISTS(TFT_BACKLIGHT)
    WRITE(TFT_BACKLIGHT_PIN, DISABLED(DELAYED_BACKLIGHT_INIT));
    #if HAS_LCD_BRIGHTNESS && DISABLED(DELAYED_BACKLIGHT_INIT)
      ui._set_brightness();
    #endif
  #endif

  //io.init();
  delay(100);

  #if TFT_DRIVER != AUTO
    lcd_id = TFT_DRIVER;
  #endif

  #if TFT_DRIVER == ST7735
    write_esc_sequence(st7735_init);
  #elif TFT_DRIVER == SSD1963
    write_esc_sequence(ssd1963_init);
  #elif TFT_DRIVER == ST7789
    write_esc_sequence(st7789v_init);
  #elif TFT_DRIVER == ST7796
    write_esc_sequence(st7796s_init);
  #elif TFT_DRIVER == R61505
    write_esc_sequence(r61505_init);
  #elif TFT_DRIVER == ILI9328
    write_esc_sequence(ili9328_init);
  #elif TFT_DRIVER == ILI9341
    write_esc_sequence(ili9341_init);
  #elif TFT_DRIVER == ILI9488
    write_esc_sequence(ili9488_init);
  #elif TFT_DRIVER == AUTO // autodetect

    lcd_id = io.getID() & 0xFFFF;

    switch (lcd_id) {
      case LTDC_RGB:
        break;
      case ST7796:    // ST7796S    480x320
        DEBUG_ECHO_MSG(" ST7796S");
        write_esc_sequence(st7796s_init);
        break;
      case ST7789:    // ST7789V    320x240
        DEBUG_ECHO_MSG(" ST7789V");
        write_esc_sequence(st7789v_init);
        break;
      case SSD1963:    // SSD1963
        DEBUG_ECHO_MSG(" SSD1963");
        write_esc_sequence(ssd1963_init);
        break;
      case ST7735:    // ST7735     160x128
        DEBUG_ECHO_MSG(" ST7735");
        write_esc_sequence(st7735_init);
        break;
      case R61505:    // R61505U    320x240
        DEBUG_ECHO_MSG(" R61505U");
        write_esc_sequence(r61505_init);
        break;
      case ILI9328:   // ILI9328    320x240
        DEBUG_ECHO_MSG(" ILI9328");
        write_esc_sequence(ili9328_init);
        break;
      case ILI9341:   // ILI9341    320x240
        DEBUG_ECHO_MSG(" ILI9341");
        write_esc_sequence(ili9341_init);
        break;
      case ILI9488:   // ILI9488    480x320
      case ILI9488_ID1: // 0x8066 ILI9488    480x320
        DEBUG_ECHO_MSG(" ILI9488");
        write_esc_sequence(ili9488_init);
        break;
      default:
        lcd_id = 0;
    }
  #else
    #error "Unsupported TFT driver"
  #endif

  #if PIN_EXISTS(TFT_BACKLIGHT) && ENABLED(DELAYED_BACKLIGHT_INIT)
    TERN(HAS_LCD_BRIGHTNESS, ui._set_brightness(), WRITE(TFT_BACKLIGHT_PIN, HIGH));
  #endif
}

void TFT_IO::set_window(uint16_t xMin, uint16_t yMin, uint16_t xMax, uint16_t yMax) {
  #ifdef OFFSET_X
    xMin += OFFSET_X; xMax += OFFSET_X;
  #endif
  #ifdef OFFSET_Y
    yMin += OFFSET_Y; yMax += OFFSET_Y;
  #endif

  switch (lcd_id) {
    case LTDC_RGB:
      io.writeReg(0x01);
      io.writeData(xMin);
      io.writeReg(0x02);
      io.writeData(xMax);
      io.writeReg(0x03);
      io.writeData(yMin);
      io.writeReg(0x04);
      io.writeData(yMax);
      io.writeReg(0x00);
      break;
    case ST7735:    // ST7735     160x128
    case ST7789:    // ST7789V    320x240
    case ST7796:    // ST7796     480x320
    case ILI9341:   // ILI9341    320x240
    case ILI9488:   // ILI9488    480x320
    case SSD1963:   // SSD1963
    case ILI9488_ID1: // 0x8066 ILI9488    480x320
      io.dataTransferBegin(DATASIZE_8BIT);

      // CASET: Column Address Set
      io.writeReg(ILI9341_CASET);
      io.writeData((xMin >> 8) & 0xFF);
      io.writeData(xMin & 0xFF);
      io.writeData((xMax >> 8) & 0xFF);
      io.writeData(xMax & 0xFF);

      // RASET: Row Address Set
      io.writeReg(ILI9341_PASET);
      io.writeData((yMin >> 8) & 0xFF);
      io.writeData(yMin & 0xFF);
      io.writeData((yMax >> 8) & 0xFF);
      io.writeData(yMax & 0xFF);

      // RAMWR: Memory Write
      io.writeReg(ILI9341_RAMWR);
      break;
    case R61505:    // R61505U    320x240
    case ILI9328:   // ILI9328    320x240
      io.dataTransferBegin(DATASIZE_16BIT);

      // Mind the mess: with landscape screen orientation 'Horizontal' is Y and 'Vertical' is X
      io.writeReg(ILI9328_HASTART);
      io.writeData(yMin);
      io.writeReg(ILI9328_HAEND);
      io.writeData(yMax);
      io.writeReg(ILI9328_VASTART);
      io.writeData(xMin);
      io.writeReg(ILI9328_VAEND);
      io.writeData(xMax);

      io.writeReg(ILI9328_HASET);
      io.writeData(yMin);
      io.writeReg(ILI9328_VASET);
      io.writeData(xMin);

      io.writeReg(ILI9328_RAMWR);
      break;
    default:
      break;
  }

  io.dataTransferEnd();
}

void TFT_IO::write_esc_sequence(const uint16_t *sequence) {
  uint16_t dataWidth, data;

  dataWidth = *sequence++;
  io.dataTransferBegin(dataWidth);

  for (;;) {
    data = *sequence++;
    if (data != 0xFFFF) {
      io.writeData(data);
      continue;
    }
<<<<<<< HEAD
    data = *sequence++;
=======
    data = *Sequence++;
>>>>>>> b6911781
    if (data == 0x7FFF) break;
    if (data == 0xFFFF)
      io.writeData(0xFFFF);
    else if (data & 0x8000)
      delay(data & 0x7FFF);
    else if ((data & 0xFF00) == 0)
      io.writeReg(data);
  }

  io.dataTransferEnd();
}

#endif // HAS_SPI_TFT || HAS_FSMC_TFT || HAS_LTDC_TFT<|MERGE_RESOLUTION|>--- conflicted
+++ resolved
@@ -59,11 +59,7 @@
 TFT_IO_DRIVER TFT_IO::io;
 uint32_t TFT_IO::lcd_id = 0xFFFFFFFF;
 
-<<<<<<< HEAD
-void TFT_IO::initTFT() {
-=======
 void TFT_IO::InitTFT() {
->>>>>>> b6911781
   if (lcd_id != 0xFFFFFFFF) return;
 
   #if PIN_EXISTS(TFT_BACKLIGHT)
@@ -246,11 +242,7 @@
       io.writeData(data);
       continue;
     }
-<<<<<<< HEAD
-    data = *sequence++;
-=======
     data = *Sequence++;
->>>>>>> b6911781
     if (data == 0x7FFF) break;
     if (data == 0xFFFF)
       io.writeData(0xFFFF);
