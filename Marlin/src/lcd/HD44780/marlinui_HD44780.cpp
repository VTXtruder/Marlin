--- conflicted
+++ resolved
@@ -103,27 +103,7 @@
 
 #elif ENABLED(YHCB2004)
 
-<<<<<<< HEAD
-  #ifndef YHCB2004_SS_PIN
-    #define YHCB2004_SS_PIN   SS
-  #endif
-  #ifndef YHCB2004_SCK_PIN
-    #define YHCB2004_SCK_PIN  SCK
-  #endif
-  #ifndef YHCB2004_MOSI_PIN
-    #define YHCB2004_MOSI_PIN MOSI
-  #endif
-  #ifndef YHCB2004_MISO_PIN
-    #define YHCB2004_MISO_PIN MISO
-  #endif
-  #if !PINS_EXIST(YHCB2004_SS, YHCB2004_SCK, YHCB2004_MOSI, YHCB2004_MISO)
-    #error "YHCB2004 display requires YHCB2004_SS_PIN, YHCB2004_SCK_PIN, YHCB2004_MOSI_PIN, and YHCB2004_MISO_PIN."
-  #endif
-
-  LCD_CLASS lcd(YHCB2004_SS_PIN, 20, 4, YHCB2004_SCK_PIN, YHCB2004_MOSI_PIN, YHCB2004_MISO_PIN); // SS, cols, rows, SCK, MOSI, MISO
-=======
   LCD_CLASS lcd(YHCB2004_SCK_PIN, 20, 4, YHCB2004_MOSI_PIN, YHCB2004_MISO_PIN); // CLK, cols, rows, MOSI, MISO
->>>>>>> b6911781
 
 #else
 
@@ -565,7 +545,6 @@
   #endif
 
   if (prefix >= 0) lcd_put_lchar(prefix);
-<<<<<<< HEAD
 
   if (t1 >= 0)
     lcd_put_u8str(ui16tostr3rj(t1));
@@ -578,20 +557,6 @@
     #endif
   }
 
-=======
-
-  if (t1 >= 0)
-    lcd_put_u8str(ui16tostr3rj(t1));
-  else {
-    #if ENABLED(SHOW_TEMPERATURE_BELOW_ZERO)
-      char * const str = i16tostr3rj(t1);
-      lcd_put_u8str(&str[1]);
-    #else
-      lcd_put_u8str(F("err"));
-    #endif
-  }
-
->>>>>>> b6911781
   lcd_put_u8str(F("/"));
 
   #if !HEATER_IDLE_HANDLER
@@ -1184,36 +1149,6 @@
   #endif // ADVANCED_PAUSE_FEATURE
 
   // Draw a static item with no left-right margin required. Centered by default.
-<<<<<<< HEAD
-  void MenuItem_static::draw(const uint8_t row, FSTR_P const fstr, const uint8_t style/*=SS_DEFAULT*/, const char *vstr/*=nullptr*/) {
-    lcd_moveto(0, row);
-
-    int8_t n = LCD_WIDTH;
-    const bool center = bool(style & SS_CENTER), full = bool(style & SS_FULL);
-    const int8_t plen = fstr ? utf8_strlen(fstr) : 0,
-                 vlen = vstr ? utf8_strlen(vstr) : 0;
-    int8_t pad = (center || full) ? n - plen - vlen : 0;
-
-    // SS_CENTER: Pad with half of the unused space first
-    if (center) for (int8_t lpad = pad / 2; lpad > 0; --lpad) { lcd_put_u8str(F(" ")); n--; }
-
-    // Draw as much of the label as fits
-    if (plen) n -= lcd_put_u8str(fstr, itemIndex, itemStringC, itemStringF, n - vlen);
-
-    if (vlen && n > 0) {
-      // SS_FULL: Pad with enough space to justify the value
-      if (full && !center) {
-        // Move the leading colon from the value to the label
-        if (*vstr == ':') { n -= lcd_put_u8str(F(":")); vstr++; }
-        // Move spaces to the padding
-        while (*vstr == ' ') { vstr++; pad++; }
-        // Pad in-between
-        for (; pad > 0; --pad) { lcd_put_u8str(F(" ")); n--; }
-      }
-      n -= lcd_put_u8str_max(vstr, n);
-    }
-
-=======
   void MenuItem_static::draw(const uint8_t row, FSTR_P const fstr, const uint8_t style/*=SS_DEFAULT*/, const char * const vstr/*=nullptr*/) {
     int8_t n = LCD_WIDTH;
     lcd_moveto(0, row);
@@ -1225,19 +1160,13 @@
     }
     if (plen) n = lcd_put_u8str(fstr, itemIndex, itemStringC, itemStringF, n);
     if (vlen) n -= lcd_put_u8str_max(vstr, n);
->>>>>>> b6911781
     for (; n > 0; --n) lcd_put_u8str(F(" "));
   }
 
   // Draw a generic menu item with pre_char (if selected) and post_char
   void MenuItemBase::_draw(const bool sel, const uint8_t row, FSTR_P const ftpl, const char pre_char, const char post_char) {
     lcd_put_lchar(0, row, sel ? pre_char : ' ');
-<<<<<<< HEAD
-    uint8_t n = LCD_WIDTH - 2;
-    n -= lcd_put_u8str(ftpl, itemIndex, itemStringC, itemStringF, n);
-=======
     uint8_t n = lcd_put_u8str(ftpl, itemIndex, itemStringC, itemStringF, LCD_WIDTH - 2);
->>>>>>> b6911781
     for (; n; --n) lcd_put_u8str(F(" "));
     lcd_put_lchar(post_char);
   }
@@ -1246,12 +1175,7 @@
   void MenuEditItemBase::draw(const bool sel, const uint8_t row, FSTR_P const ftpl, const char * const inStr, const bool pgm) {
     const uint8_t vlen = inStr ? (pgm ? utf8_strlen_P(inStr) : utf8_strlen(inStr)) : 0;
     lcd_put_lchar(0, row, sel ? LCD_STR_ARROW_RIGHT[0] : ' ');
-<<<<<<< HEAD
-    uint8_t n = LCD_WIDTH - 2 - vlen;
-    n -= lcd_put_u8str(ftpl, itemIndex, itemStringC, itemStringF, n);
-=======
     uint8_t n = lcd_put_u8str(ftpl, itemIndex, itemStringC, itemStringF, LCD_WIDTH - 2 - vlen);
->>>>>>> b6911781
     if (vlen) {
       lcd_put_u8str(F(":"));
       for (; n; --n) lcd_put_u8str(F(" "));
@@ -1262,12 +1186,7 @@
   // Low-level draw_edit_screen can be used to draw an edit screen from anyplace
   void MenuEditItemBase::draw_edit_screen(FSTR_P const ftpl, const char * const value/*=nullptr*/) {
     ui.encoder_direction_normal();
-<<<<<<< HEAD
-    uint8_t n = LCD_WIDTH - 1;
-    n -= lcd_put_u8str(0, 1, ftpl, itemIndex, itemStringC, itemStringF, n);
-=======
     uint8_t n = lcd_put_u8str(0, 1, ftpl, itemIndex, itemStringC, itemStringF, LCD_WIDTH - 1);
->>>>>>> b6911781
     if (value) {
       lcd_put_u8str(F(":")); n--;
       const uint8_t len = utf8_strlen(value) + 1;   // Plus one for a leading space
@@ -1294,13 +1213,8 @@
 
     void MenuItem_sdbase::draw(const bool sel, const uint8_t row, FSTR_P const, CardReader &theCard, const bool isDir) {
       lcd_put_lchar(0, row, sel ? LCD_STR_ARROW_RIGHT[0] : ' ');
-<<<<<<< HEAD
-      uint8_t n = LCD_WIDTH - 2;
-      n -= lcd_put_u8str_max(ui.scrolled_filename(theCard, n, row, sel), n);
-=======
       constexpr uint8_t maxlen = LCD_WIDTH - 2;
       uint8_t n = maxlen - lcd_put_u8str_max(ui.scrolled_filename(theCard, maxlen, row, sel), maxlen);
->>>>>>> b6911781
       for (; n; --n) lcd_put_u8str(F(" "));
       lcd_put_lchar(isDir ? LCD_STR_FOLDER[0] : ' ');
     }
