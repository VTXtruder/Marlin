/**
 * Lightweight Status Screen for the RepRapDiscount Full
 * Graphics Smart Controller (ST7920-based 128x64 LCD)
 *
 * (c) 2017 Aleph Objects, Inc.
 *
 * The code in this page is free software: you can
 * redistribute it and/or modify it under the terms of the GNU
 * General Public License (GNU GPL) as published by the Free Software
 * Foundation, either version 3 of the License, or (at your option)
 * any later version.  The code is distributed WITHOUT ANY WARRANTY;
 * without even the implied warranty of MERCHANTABILITY or FITNESS
 * FOR A PARTICULAR PURPOSE.  See the GNU GPL for more details.
 */

/**
 * Implementation of a Status Screen for the RepRapDiscount
 * Full Graphics Smart Controller using native ST7920 commands
 * instead of U8Glib.
 *
 * This alternative Status Screen makes use of the built-in character
 * generation capabilities of the ST7920 to update the Status Screen
 * with less SPI traffic and CPU use. In particular:
 *
 *  - The fan and bed animations are handled using custom characters
 *    that are stored in CGRAM. This allows for the animation to be
 *    updated by writing a single character to the text-buffer (DDRAM).
 *
 *  - All the information in the Status Screen is text that is written
 *    to DDRAM, so the work of generating the bitmaps is offloaded to
 *    the ST7920 rather than being render by U8Glib on the MCU.
 *
 *  - The graphics buffer (GDRAM) is only used for static graphics
 *    elements (nozzle and feedrate bitmaps) and for the progress
 *    bar, so updates are sporadic.
 */

//
// status_screen_lite_ST7920.cpp
// Lightweight Status Screen for Graphical Display
//

/** One hotend layout
 *  ------------------
 *  |⟱ xxx➜xxx° ✱xxx%
 *  |＿ xxx➜xxx° Fxxx%
 *  ||||||||||R•xxx:xx
 *  |  status string
 *  ------------------
 *
 *  hotend temp | fan speed
 *  bed temp    | feedrate
 *  progress bar| progress time
 *       status string
 *
 * ****************************
 *  Two hotends layout
 *  ------------------
 *  |⟱ xxx➜xxx° ✱xxx%
 *  |⟱ xxx➜xxx°|||||||
 *  |＿ xxx➜xxx°Rxxx:xx
 *  |  status string
 *  ------------------
 *
 *  hotend temp | fan speed
 *  hotend temp | progress bar
 *  bed temp    | progress time
 *       status string
 */

#include "../../inc/MarlinConfigPre.h"

#if ENABLED(LIGHTWEIGHT_UI)

#include "../marlinui.h"
<<<<<<< HEAD
=======
#include "../utf8.h"
>>>>>>> b6911781
#include "../lcdprint.h"
#include "../../libs/duration_t.h"
#include "../../module/motion.h"
#include "../../module/printcounter.h"
#include "../../module/temperature.h"
#include "../../libs/numtostr.h"

#if HAS_MEDIA
  #include "../../sd/cardreader.h"
#endif

#if ENABLED(LCD_SHOW_E_TOTAL) || HAS_PRINT_PROGRESS
  #include "../../MarlinCore.h" // for printingIsActive
#endif

#define TEXT_MODE_LCD_WIDTH 16

#define BUFFER_WIDTH   256
#define BUFFER_HEIGHT  32

#define DDRAM_LINE_1   0x00
#define DDRAM_LINE_2   0x10
#define DDRAM_LINE_3   0x08
#define DDRAM_LINE_4   0x18

#include "status_screen_lite_ST7920.h"
extern ST7920_Lite_Status_Screen lightUI;

ST7920_Lite_Status_Screen::st7920_state_t ST7920_Lite_Status_Screen::current_bits;

void ST7920_Lite_Status_Screen::cmd(const uint8_t cmd) {
  if (!current_bits.synced || !current_bits.cmd) {
    current_bits.synced = true;
    current_bits.cmd    = true;
    sync_cmd();
  }
  write_byte(cmd);
}

void ST7920_Lite_Status_Screen::begin_data() {
  if (!current_bits.synced || current_bits.cmd) {
    current_bits.synced = true;
    current_bits.cmd    = false;
    sync_dat();
  }
}

void ST7920_Lite_Status_Screen::write_str(const char *str) {
  while (*str) write_byte(*str++);
}

void ST7920_Lite_Status_Screen::write_str(const char *str, uint8_t len) {
  while (*str && len--) write_byte(*str++);
}

void ST7920_Lite_Status_Screen::write_str(FSTR_P const fstr) {
  PGM_P pstr = FTOP(fstr);
  while (char c = pgm_read_byte(pstr++)) write_byte(c);
}

void ST7920_Lite_Status_Screen::write_number(const int16_t value, const uint8_t digits/*=3*/) {
  char str[7];
  PGM_P fmt;
  switch (digits) {
    case 6: fmt = PSTR("%6d"); break;
    case 5: fmt = PSTR("%5d"); break;
    case 4: fmt = PSTR("%4d"); break;
    case 3: fmt = PSTR("%3d"); break;
    case 2: fmt = PSTR("%2d"); break;
    case 1: fmt = PSTR("%1d"); break;
    default: return;
  }
  sprintf_P(str, fmt, value);
  write_str(str);
}

void ST7920_Lite_Status_Screen::display_status(const bool display_on, const bool cursor_on, const bool blink_on) {
  extended_function_set(false);
  cmd(0b00001000 |
    (display_on ? 0b0100 : 0) |
    (cursor_on  ? 0b0010 : 0) |
    (blink_on   ? 0b0001 : 0)
  );
}

// Sets the extended and graphics bits simultaneously, regardless of
// the current state. This is a helper function for extended_function_set()
// and graphics()
void ST7920_Lite_Status_Screen::_extended_function_set(const bool extended, const bool graphics) {
  cmd(  0b00100000 |
    (extended   ? 0b00000100 : 0) |
    (graphics   ? 0b00000010 : 0)
  );
  current_bits.extended = extended;
  current_bits.graphics = graphics;
}

void ST7920_Lite_Status_Screen::extended_function_set(const bool extended) {
  if (extended != current_bits.extended)
    _extended_function_set(extended, current_bits.graphics);
}

void ST7920_Lite_Status_Screen::graphics(const bool graphics) {
  if (graphics != current_bits.graphics)
    _extended_function_set(current_bits.extended, graphics);
}

void ST7920_Lite_Status_Screen::entry_mode_select(const bool ac_increase, const bool shift) {
  extended_function_set(false);
  cmd(0b00000100 |
    (ac_increase ? 0b00000010 : 0) |
    (shift       ? 0b00000001 : 0)
  );
}

// Sets the sa bit regardless of the current state. This is a helper
// function for scroll_or_addr_select()
void ST7920_Lite_Status_Screen::_scroll_or_addr_select(const bool sa) {
  extended_function_set(true);
  cmd(0b00000010 | (sa ? 0b00000001 : 0));
  current_bits.sa = sa;
}

void ST7920_Lite_Status_Screen::scroll_or_addr_select(const bool sa) {
  if (sa != current_bits.sa)
    _scroll_or_addr_select(sa);
}

void ST7920_Lite_Status_Screen::set_ddram_address(const uint8_t addr) {
  extended_function_set(false);
  cmd(0b10000000 | (addr & 0b00111111));
}

void ST7920_Lite_Status_Screen::set_cgram_address(const uint8_t addr) {
  extended_function_set(false);
  cmd(0b01000000 | (addr & 0b00111111));
}

void ST7920_Lite_Status_Screen::set_gdram_address(const uint8_t x, const uint8_t y) {
  extended_function_set(true);
  cmd(0b10000000 | (y & 0b01111111));
  cmd(0b10000000 | (x & 0b00001111));
}

void ST7920_Lite_Status_Screen::clear() {
  extended_function_set(false);
  cmd(0x00000001);
  delay(15);                 //delay for CGRAM clear
}

void ST7920_Lite_Status_Screen::home() {
  extended_function_set(false);
  cmd(0x00000010);
}

/* This fills the entire text buffer with spaces */
void ST7920_Lite_Status_Screen::clear_ddram() {
  set_ddram_address(DDRAM_LINE_1);
  begin_data();
  for (uint8_t i = 64; i--;) write_byte(' ');
}

/* This fills the entire graphics buffer with zeros */
void ST7920_Lite_Status_Screen::clear_gdram() {
  for (uint8_t y = 0; y < BUFFER_HEIGHT; ++y) {
    set_gdram_address(0, y);
    begin_data();
    for (uint8_t i = (BUFFER_WIDTH) / 16; i--;) write_word(0);
  }
}

void ST7920_Lite_Status_Screen::load_cgram_icon(const uint16_t addr, const void *data) {
  const uint16_t *p_word = (const uint16_t *)data;
  set_cgram_address(addr);
  begin_data();
  for (uint8_t i = 16; i--;)
    write_word(pgm_read_word(p_word++));
}

/**
 * Draw an icon in GDRAM. Position specified in DDRAM
 * coordinates. i.e., X from 1 to 8, Y from 1 to 4.
 */
void ST7920_Lite_Status_Screen::draw_gdram_icon(uint8_t x, uint8_t y, const void *data) {
  const uint16_t *p_word = (const uint16_t *)data;
  // Handle display folding
  if (y > 1) y -= 2, x += 8;
  for (int i = 0; i < 16; i++) {
    set_gdram_address(x, i + y * 16);
    begin_data();
    write_word(pgm_read_word(p_word++));
  }
}

/************************** ICON DEFINITIONS *************************************/

#define CGRAM_ICON_1_ADDR 0x00
#define CGRAM_ICON_2_ADDR 0x10
#define CGRAM_ICON_3_ADDR 0x20
#define CGRAM_ICON_4_ADDR 0x30

#define CGRAM_ICON_1_WORD 0x00
#define CGRAM_ICON_2_WORD 0x02
#define CGRAM_ICON_3_WORD 0x04
#define CGRAM_ICON_4_WORD 0x06

const uint8_t degree_symbol_y_top = 1;
PROGMEM const uint8_t degree_symbol[] = {
  0b00110000,
  0b01001000,
  0b01001000,
  0b00110000,
};

const uint16_t nozzle_icon[] PROGMEM = {
  0b0000000000000000,
  0b0000000000000000,
  0b0000111111110000,
  0b0001111111111000,
  0b0001111111111000,
  0b0001111111111000,
  0b0000111111110000,
  0b0000111111110000,
  0b0001111111111000,
  0b0001111111111000,
  0b0001111111111000,
  0b0000011111100000,
  0b0000001111000000,
  0b0000000110000000,
  0b0000000000000000,
  0b0000000000000000
};

const uint16_t bed_icon[] PROGMEM = {
  0b0000000000000000,
  0b0000000000000000,
  0b0000000000000000,
  0b0000000000000000,
  0b0000000000000000,
  0b0000000000000000,
  0b0000000000000000,
  0b0000000000000000,
  0b0000000000000000,
  0b0000000000000000,
  0b0000000000000000,
  0b0111111111111110,
  0b0111111111111110,
  0b0110000000000110,
  0b0000000000000000,
  0b0000000000000000
};

const uint16_t heat1_icon[] PROGMEM = {
  0b0000000000000000,
  0b0010001000100000,
  0b0001000100010000,
  0b0000100010001000,
  0b0000100010001000,
  0b0001000100010000,
  0b0010001000100000,
  0b0010001000100000,
  0b0001000100010000,
  0b0000100010001000,
  0b0000000000000000,
  0b0000000000000000,
  0b0000000000000000,
  0b0000000000000000,
  0b0000000000000000,
  0b0000000000000000
};

const uint16_t heat2_icon[] PROGMEM = {
  0b0000000000000000,
  0b0000100010001000,
  0b0000100010001000,
  0b0001000100010000,
  0b0010001000100000,
  0b0010001000100000,
  0b0001000100010000,
  0b0000100010001000,
  0b0000100010001000,
  0b0001000100010000,
  0b0000000000000000,
  0b0000000000000000,
  0b0000000000000000,
  0b0000000000000000,
  0b0000000000000000,
  0b0000000000000000
};

const uint16_t fan1_icon[] PROGMEM = {
  0b0000000000000000,
  0b0111111111111110,
  0b0111000000001110,
  0b0110001111000110,
  0b0100001111000010,
  0b0100000110000010,
  0b0101100000011010,
  0b0101110110111010,
  0b0101100000011010,
  0b0100000110000010,
  0b0100001111000010,
  0b0110001111000110,
  0b0111000000001110,
  0b0111111111111110,
  0b0000000000000000,
  0b0000000000000000
};

const uint16_t fan2_icon[] PROGMEM = {
  0b0000000000000000,
  0b0111111111111110,
  0b0111000000001110,
  0b0110010000100110,
  0b0100111001110010,
  0b0101111001111010,
  0b0100110000110010,
  0b0100000110000010,
  0b0100110000110010,
  0b0101111001111010,
  0b0100111001110010,
  0b0110010000100110,
  0b0111000000001110,
  0b0111111111111110,
  0b0000000000000000,
  0b0000000000000000
};

const uint16_t feedrate_icon[] PROGMEM = {
  0b0000000000000000,
  0b0111111000000000,
  0b0110000000000000,
  0b0110000000000000,
  0b0110000000000000,
  0b0111111011111000,
  0b0110000011001100,
  0b0110000011001100,
  0b0110000011001100,
  0b0110000011111000,
  0b0000000011001100,
  0b0000000011001100,
  0b0000000011001100,
  0b0000000011001100,
  0b0000000000000000,
  0b0000000000000000
};

/************************** MAIN SCREEN *************************************/

/**
 * The ST7920 has no degree character, so draw it to GDRAM.
 * This function takes character position xy
 * i.e., x is [0-15], while the y position is [0-3]
 */
void ST7920_Lite_Status_Screen::draw_degree_symbol(uint8_t x, uint8_t y, const bool draw) {
  const uint8_t *p_bytes = degree_symbol;
    // Handle display folding
    if (y > 1) y -= 2, x += 16;
    const bool    oddChar = x & 1;
    const uint8_t x_word  = x >> 1,
                  y_top   = degree_symbol_y_top,
                  y_bot   = y_top + COUNT(degree_symbol);
    for (uint8_t i = y_top; i < y_bot; ++i) {
      uint8_t byte = pgm_read_byte(p_bytes++);
      set_gdram_address(x_word, i + y * 16);
      begin_data();
      if (draw) {
        write_byte(oddChar ? 0x00 : byte);
        write_byte(oddChar ? byte : 0x00);
      }
      else
        write_word(0x0000);
    }
}

void ST7920_Lite_Status_Screen::draw_static_elements() {
  scroll_or_addr_select(0);

  // Load the animated bed and fan icons
  load_cgram_icon(CGRAM_ICON_1_ADDR, heat1_icon);
  load_cgram_icon(CGRAM_ICON_2_ADDR, heat2_icon);
  load_cgram_icon(CGRAM_ICON_3_ADDR, fan1_icon);
  load_cgram_icon(CGRAM_ICON_4_ADDR, fan2_icon);

  // Draw the static icons in GDRAM
  draw_gdram_icon(0, 0, nozzle_icon);
  #if HAS_MULTI_HOTEND
    draw_gdram_icon(0, 1, nozzle_icon);
    draw_gdram_icon(0, 2, bed_icon);
  #else
    draw_gdram_icon(0, 1, bed_icon);
  #endif
  draw_gdram_icon(5, 1, feedrate_icon);

  // Draw the initial fan icon
  draw_fan_icon(false);
}

void ST7920_Lite_Status_Screen::draw_fan_icon(const bool whichIcon) {
  set_ddram_address(DDRAM_LINE_1 + 5);
  begin_data();
  write_word(whichIcon ? CGRAM_ICON_3_WORD : CGRAM_ICON_4_WORD);
}

void ST7920_Lite_Status_Screen::draw_heat_icon(const bool whichIcon, const bool heating) {
  set_ddram_address(
    #if HOTENDS == 1
      DDRAM_LINE_2
    #else
      DDRAM_LINE_3
    #endif
  );
  begin_data();
  if (heating)
    write_word(whichIcon ? CGRAM_ICON_1_WORD : CGRAM_ICON_2_WORD);
  else {
    write_byte(' ');
    write_byte(' ');
  }
}

#define FAR(a,b) (((a > b) ? (a-b) : (b-a)) > 2)

static struct {
  bool E1_show_target  : 1;
  bool E2_show_target  : 1;
  #if HAS_HEATED_BED
    bool bed_show_target : 1;
  #endif
} display_state = {
  true, true, TERN_(HAS_HEATED_BED, true)
};

void ST7920_Lite_Status_Screen::draw_temps(uint8_t line, const int16_t temp, const int16_t target, bool showTarget, bool targetStateChange) {
  switch (line) {
    case 0: set_ddram_address(DDRAM_LINE_1 + 1); break;
    case 1: set_ddram_address(DDRAM_LINE_2 + 1); break;
    case 2: set_ddram_address(DDRAM_LINE_3 + 1); break;
    case 3: set_ddram_address(DDRAM_LINE_3 + 1); break;
  }
  begin_data();
  write_number(temp);

  if (showTarget) {
    write_byte('\x1A');
    write_number(target);
  };

  if (targetStateChange) {
    if (!showTarget) write_str(F("    "));
    draw_degree_symbol(5, line, !showTarget);
    draw_degree_symbol(9, line,  showTarget);
  }
}

void ST7920_Lite_Status_Screen::draw_extruder_1_temp(const int16_t temp, const int16_t target, bool forceUpdate) {
  const bool show_target = target && FAR(temp, target);
  draw_temps(0, temp, target, show_target, display_state.E1_show_target != show_target || forceUpdate);
  display_state.E1_show_target = show_target;
}

void ST7920_Lite_Status_Screen::draw_extruder_2_temp(const int16_t temp, const int16_t target, bool forceUpdate) {
  const bool show_target = target && FAR(temp, target);
  draw_temps(1, temp, target, show_target, display_state.E2_show_target != show_target || forceUpdate);
  display_state.E2_show_target = show_target;
}

#if HAS_HEATED_BED
  void ST7920_Lite_Status_Screen::draw_bed_temp(const int16_t temp, const int16_t target, bool forceUpdate) {
    const bool show_target = target && FAR(temp, target);
    draw_temps(TERN(HAS_MULTI_HOTEND, 2, 1), temp, target, show_target, display_state.bed_show_target != show_target || forceUpdate);
    display_state.bed_show_target = show_target;
  }
#endif

void ST7920_Lite_Status_Screen::draw_fan_speed(const uint8_t value) {
  set_ddram_address(DDRAM_LINE_1 + 6);
  begin_data();
  write_number(value, 3);
  write_byte('%');
}

void ST7920_Lite_Status_Screen::draw_feedrate_percentage(const uint16_t percentage) {
  // We only have enough room for the feedrate when we have one extruder
  #if HOTENDS == 1
    set_ddram_address(DDRAM_LINE_2 + 6);
    begin_data();
    write_number(percentage, 3);
    write_byte('%');
  #else
    UNUSED(percentage);
  #endif
}

void ST7920_Lite_Status_Screen::draw_status_message() {
  set_ddram_address(DDRAM_LINE_4);
  begin_data();
  #if ENABLED(STATUS_MESSAGE_SCROLLING)
    uint8_t slen = ui.status_message.glyphs();

    if (slen <= TEXT_MODE_LCD_WIDTH) {
      // String fits the LCD, so just print it
      write_str(ui.status_message);
      while (slen < TEXT_MODE_LCD_WIDTH) { write_byte(' '); ++slen; }
    }
    else {  // String is larger than the available space in ST7920_Lite_Status_Screen::

      // Get a pointer to the next valid UTF8 character and the string remaining length
      uint8_t rlen;
      const char *stat = ui.status_and_len(rlen);
      write_str(stat, TEXT_MODE_LCD_WIDTH);

      // If the remaining string doesn't completely fill the screen
      if (rlen < TEXT_MODE_LCD_WIDTH) {
        uint8_t chars = TEXT_MODE_LCD_WIDTH - rlen; // Amount of space left in characters
        write_byte(' ');                            // Always at 1+ spaces left, draw a space
        if (--chars) {                              // Draw a second space if there's room
          write_byte(' ');
          if (--chars) {                            // Draw a third space if there's room
            write_byte(' ');
<<<<<<< HEAD
            if (--chars) write_str(ui.status_message, chars);  // Print a second copy of the message
=======
            if (--chars) write_str(str, chars);     // Print a second copy of the message
>>>>>>> b6911781
          }
        }
      }
      ui.advance_status_scroll();
    }

  #else

    uint8_t slen = ui.status_message.glyphs();
    write_str(ui.status_message, TEXT_MODE_LCD_WIDTH);
    for (; slen < TEXT_MODE_LCD_WIDTH; ++slen) write_byte(' ');

  #endif
}

void ST7920_Lite_Status_Screen::draw_position(const xyze_pos_t &pos, const bool position_trusted) {
  char str[7];
  set_ddram_address(DDRAM_LINE_4);
  begin_data();

  // If position is unknown, flash the labels.
  const unsigned char alt_label = position_trusted ? 0 : (ui.get_blink() ? ' ' : 0);

  if (TERN0(LCD_SHOW_E_TOTAL, printingIsActive())) {
    #if ENABLED(LCD_SHOW_E_TOTAL)
      char tmp[15];
      const uint8_t escale = e_move_accumulator >= 100000.0f ? 10 : 1; // After 100m switch to cm
      sprintf_P(tmp, PSTR("E%-7ld%cm "), uint32_t(_MAX(e_move_accumulator, 0.0f)) / escale, escale == 10 ? 'c' : 'm'); // 1234567mm
      write_str(tmp);
    #endif
  }
  else {
    write_byte(alt_label ?: 'X');
    write_str(dtostrf(pos.x, -4, 0, str), 4);

    write_byte(alt_label ?: 'Y');
    write_str(dtostrf(pos.y, -4, 0, str), 4);
  }

  write_byte(alt_label ?: 'Z');
  write_str(dtostrf(pos.z, -5, 1, str), 5);
}

bool ST7920_Lite_Status_Screen::indicators_changed() {
  // We only add the target temperatures to the checksum
  // because the actual temps fluctuate so by updating
  // them only during blinks we gain a bit of stability.
  const bool blink = ui.get_blink();
  const uint16_t feedrate_perc = feedrate_percentage;
  const uint16_t fs = thermalManager.scaledFanSpeed(0);
  const celsius_t extruder_1_target = thermalManager.degTargetHotend(0);
  #if HAS_MULTI_HOTEND
    const celsius_t extruder_2_target = thermalManager.degTargetHotend(1);
  #endif
  #if HAS_HEATED_BED
    const celsius_t bed_target = thermalManager.degTargetBed();
  #endif
  static uint16_t last_checksum = 0;
  const uint16_t checksum = blink ^ feedrate_perc ^ fs ^ extruder_1_target
    ^ TERN0(HAS_MULTI_HOTEND, extruder_2_target)
    ^ TERN0(HAS_HEATED_BED, bed_target);
  if (last_checksum == checksum) return false;
  last_checksum = checksum;
  return true;
}

// Process progress strings
#if HAS_PRINT_PROGRESS
  static char screenstr[8];

  char * ST7920_Lite_Status_Screen::prepare_time_string(const duration_t &time, char prefix) {
    static char str[6];
    memset(&screenstr, 0x20, 8); // fill with spaces to avoid artifacts, not doing right-justification to save cycles
    screenstr[0] = prefix;
    TERN_(HOTENDS == 1, screenstr[1] = 0x07;)  // add bullet • separator when there is space
    int str_length = time.toDigital(str);
    memcpy(&screenstr[TERN(HOTENDS == 1, 2, 1)], str, str_length); //memcpy because we can't have terminator
    return screenstr;
  }

  void ST7920_Lite_Status_Screen::draw_progress_string(uint8_t addr, const char *str) {
    set_ddram_address(addr);
    begin_data();
<<<<<<< HEAD
    write_str(str, TERN(HOTENDS == 1, 8, 6));
  }

  #define PPOS (DDRAM_LINE_3 + TERN(HOTENDS == 1, 4, 5)) // progress string position, in 16-bit words
=======
    write_str(str, HOTENDS == 1 ? 8 : 6);
  }

  constexpr uint8_t PPOS = (DDRAM_LINE_3 + (HOTENDS == 1 ? 4 : 5)); // Progress string position, in 16-bit words
>>>>>>> b6911781

  #if ENABLED(SHOW_PROGRESS_PERCENT)
    void MarlinUI::drawPercent() { lightUI.drawPercent(); }
    void ST7920_Lite_Status_Screen::drawPercent() {
      #define LSHIFT TERN(HOTENDS == 1, 0, 1)
      const uint8_t progress = ui.get_progress_percent();
<<<<<<< HEAD
      memset(&screenstr, 0x20, 8); // fill with spaces to avoid artifacts
=======
      memset(&screenstr, ' ', 8); // fill with spaces to avoid artifacts
>>>>>>> b6911781
      if (progress){
        memcpy(&screenstr[2 - LSHIFT], \
                  TERN(PRINT_PROGRESS_SHOW_DECIMALS, permyriadtostr4(ui.get_progress_permyriad()), ui8tostr3rj(progress)), \
                  TERN(PRINT_PROGRESS_SHOW_DECIMALS, 4, 3));
        screenstr[(TERN(PRINT_PROGRESS_SHOW_DECIMALS, 6, 5) - LSHIFT)] = '%';
        draw_progress_string(PPOS, screenstr);
      }
    }
  #endif
  #if ENABLED(SHOW_REMAINING_TIME)
    void MarlinUI::drawRemain() { lightUI.drawRemain(); }
    void ST7920_Lite_Status_Screen::drawRemain() {
      const duration_t remaint = TERN0(SET_REMAINING_TIME, ui.get_remaining_time());
      if (printJobOngoing() && remaint.value) {
        draw_progress_string(PPOS, prepare_time_string(remaint, 'R'));
      }
    }
  #endif
  #if ENABLED(SHOW_INTERACTION_TIME)
    void MarlinUI::drawInter() { lightUI.drawInter(); }
    void ST7920_Lite_Status_Screen::drawInter() {
      const duration_t interactt = ui.interaction_time;
      if (printingIsActive() && interactt.value) {
        draw_progress_string(PPOS, prepare_time_string(interactt, 'C'));
      }
    }
  #endif
  #if ENABLED(SHOW_ELAPSED_TIME)
    void MarlinUI::drawElapsed() { lightUI.drawElapsed(); }
    void ST7920_Lite_Status_Screen::drawElapsed() {
      if (printJobOngoing()) {
        const duration_t elapsedt = print_job_timer.duration();
        draw_progress_string(PPOS, prepare_time_string(elapsedt, 'E'));
      }
    }
  #endif

  /**
   * Although this is undocumented, the ST7920 allows the character
   * data buffer (DDRAM) to be used in conjunction with the graphics
   * bitmap buffer (CGRAM). The contents of the graphics buffer is
   * XORed with the data from the character generator. This allows
   * us to make the progress bar out of graphical data (the bar) and
   * text data (the percentage).
   */
  void ST7920_Lite_Status_Screen::draw_progress_bar(const uint8_t value) {
    #if HOTENDS == 1
      // If we have only one extruder, draw a long progress bar on the third line
      constexpr uint8_t top     = 1,         // Top in pixels
                        bottom  = 13,        // Bottom in pixels
                        left    = 8,         // Left edge, in 16-bit words
                        width   = 4;         // Width of progress bar, in 16-bit words
    #else
      constexpr uint8_t top     = 16 + 1,
                        bottom  = 16 + 13,
                        left    = 5,
                        width   = 3;
    #endif
    const uint8_t char_pcnt  = 100 / width; // How many percent does each 16-bit word represent?

    // Draw the progress bar as a bitmap in CGRAM
    // This drawing is a mess and only produce readable result around 25% steps
    // i.e. 74-76% look fine [||||||||||||||||||||||||        ], but 73% look like this: [||||||||||||||||       |        ]
    // meaning partially filled bytes produce only single vertical line, and i bet they're not supposed to!
    for (uint8_t y = top; y <= bottom; ++y) {
      set_gdram_address(left, y);
      begin_data();
      for (uint8_t x = 0; x < width; ++x) {
        uint16_t gfx_word = 0x0000;
        if ((x + 1) * char_pcnt <= value)
          gfx_word = 0xFFFF;                                              // Draw completely filled bytes
        else if ((x * char_pcnt) < value)
          gfx_word = int16_t(0x8000) >> (value % char_pcnt) * 16 / char_pcnt; // Draw partially filled bytes

        // Draw the frame around the progress bar
        if (y == top || y == bottom)
          gfx_word = 0xFFFF;        // Draw top/bottom border
        else if (x == width - 1)
          gfx_word |= 0x0001;       // Draw right border
        else if (x == 0)
          gfx_word |= 0x8000;       // Draw left border
        write_word(gfx_word);
      }
    }

    // // Draw the percentage as text in DDRAM
    // #if HOTENDS == 1
    //   set_ddram_address(DDRAM_LINE_3 + 4);
    //   begin_data();
    //   write_byte(' ');
    // #else
    //   set_ddram_address(DDRAM_LINE_2 + left);
    //   begin_data();
    // #endif

    // // Draw centered
    // if (value > 9)
    //   write_number(value, 4);
    // else
    //   write_number(value, 3);
    // write_str(F("%  "));
  }

  void ST7920_Lite_Status_Screen::update_progress(const bool forceUpdate) {

    // Since the progress bar involves writing
    // quite a few bytes to GDRAM, only do this
    // when an update is actually necessary.

    const uint8_t progress = ui.get_progress_percent();
    static uint8_t last_progress = 0;
    if (forceUpdate || last_progress != progress/2) {
      last_progress = progress/2;     // Because progress bar turns out only 62||46px wide, we only need to redraw it every 2%
      draw_progress_bar(progress);
    }
  }
#endif // HAS_PRINT_PROGRESS

void ST7920_Lite_Status_Screen::update_indicators(const bool forceUpdate) {
  if (forceUpdate || indicators_changed()) {
    const bool       blink              = ui.get_blink();
    const uint16_t   feedrate_perc      = feedrate_percentage;
    const celsius_t  extruder_1_temp    = thermalManager.wholeDegHotend(0),
                     extruder_1_target  = thermalManager.degTargetHotend(0);
    #if HAS_MULTI_HOTEND
      const celsius_t extruder_2_temp   = thermalManager.wholeDegHotend(1),
                      extruder_2_target = thermalManager.degTargetHotend(1);
    #endif
    #if HAS_HEATED_BED
      const celsius_t bed_temp          = thermalManager.wholeDegBed(),
                      bed_target        = thermalManager.degTargetBed();
    #endif

    draw_extruder_1_temp(extruder_1_temp, extruder_1_target, forceUpdate);
    TERN_(HAS_MULTI_HOTEND, draw_extruder_2_temp(extruder_2_temp, extruder_2_target, forceUpdate));
    TERN_(HAS_HEATED_BED, draw_bed_temp(bed_temp, bed_target, forceUpdate));

    // Update the fan and bed animations
    uint8_t spd = thermalManager.fan_speed[0];
    #if ENABLED(ADAPTIVE_FAN_SLOWING)
      if (!blink && thermalManager.fan_speed_scaler[0] < 128)
        spd = thermalManager.scaledFanSpeed(0, spd);
    #endif
    draw_fan_speed(thermalManager.pwmToPercent(spd));
    if (spd) draw_fan_icon(blink);
    TERN_(HAS_HEATED_BED, draw_heat_icon(bed_target > 0 && blink, bed_target > 0));

    draw_feedrate_percentage(feedrate_perc);

    // Update and draw progress strings
    TERN_(HAS_PRINT_PROGRESS, ui.rotate_progress());
  }
}

bool ST7920_Lite_Status_Screen::position_changed() {
  const xyz_pos_t pos = current_position;
  const uint8_t checksum = uint8_t(pos.x) ^ uint8_t(pos.y) ^ uint8_t(pos.z);
  static uint8_t last_checksum = 0, changed = last_checksum != checksum;
  if (changed) last_checksum = checksum;
  return changed;
}

bool ST7920_Lite_Status_Screen::status_changed() {
  static MString<>::hash_t last_hash = 0;
  const MString<>::hash_t hash = ui.status_message.hash();
  const bool changed = last_hash != hash;
  if (changed) last_hash = hash;
  return changed;
}

bool ST7920_Lite_Status_Screen::blink_changed() {
  static uint8_t last_blink = 0;
  const bool blink = ui.get_blink(), changed = last_blink != blink;
  if (changed) last_blink = blink;
  return changed;
}

#ifndef STATUS_EXPIRE_SECONDS
  #define STATUS_EXPIRE_SECONDS 20
#endif

void ST7920_Lite_Status_Screen::update_status_or_position(bool forceUpdate) {

  #if STATUS_EXPIRE_SECONDS
    static uint8_t countdown = 0;
  #endif

  /**
   * There's only enough room for either the status message or the position,
   * so draw one or the other. When the status message changes, show it for
   * a few seconds, then return to the position display once the head moves.
   *
   *  countdown > 1  -- Show status
   *  countdown = 1  -- Show status, until movement
   *  countdown = 0  -- Show position
   *
   * If STATUS_EXPIRE_SECONDS is zero, only the status is shown.
   */
  if (forceUpdate || status_changed()) {
    TERN_(STATUS_MESSAGE_SCROLLING, ui.status_scroll_offset = 0);
    #if STATUS_EXPIRE_SECONDS
      countdown = !ui.status_message.empty() ? STATUS_EXPIRE_SECONDS : 0;
    #endif
    draw_status_message();
    blink_changed(); // Clear changed flag
  }
  #if !STATUS_EXPIRE_SECONDS
    else if (TERN0(STATUS_MESSAGE_SCROLLING, blink_changed()))
      draw_status_message();
  #else
    else if (blink_changed()) {
      if (countdown > 1) {
        countdown--;
        TERN_(STATUS_MESSAGE_SCROLLING, draw_status_message());
      }
      else if (countdown > 0) {
        if (position_changed()) {
          countdown--;
          forceUpdate = true;
        }
        TERN_(STATUS_MESSAGE_SCROLLING, draw_status_message());
      }
    }

    if (countdown == 0 && (forceUpdate || position_changed() || TERN(DISABLE_REDUCED_ACCURACY_WARNING, 0, blink_changed())))
      draw_position(current_position, TERN(DISABLE_REDUCED_ACCURACY_WARNING, 1, all_axes_trusted()));
  #endif
}

void ST7920_Lite_Status_Screen::update(const bool forceUpdate) {
  cs();
  update_indicators(forceUpdate);
  update_status_or_position(forceUpdate);
  update_progress(forceUpdate);
  ncs();
}

void ST7920_Lite_Status_Screen::reset_state_from_unknown() {
  _extended_function_set(true, true); // Do it twice as only one bit
  _extended_function_set(true, true); // get set at a time.
  _scroll_or_addr_select(false);
}

void ST7920_Lite_Status_Screen::on_entry() {
  cs();
  reset_state_from_unknown();
  clear();
  clear_gdram();
  draw_static_elements();
  update(true);
  ncs();
}

void ST7920_Lite_Status_Screen::on_exit() {
  cs();
  clear();
  _extended_function_set(true, true); // Restore state to what u8g expects.
  ncs();
}

// Called prior to the KILL screen to
// clear the screen, preventing a garbled display.
void ST7920_Lite_Status_Screen::clear_text_buffer() {
  cs();
  reset_state_from_unknown();
  clear();
  _extended_function_set(true, true); // Restore state to what u8g expects.
  ncs();
}

void MarlinUI::draw_status_screen() {
  lightUI.update(false);
}

// This method is called before each screen update and
// fires on_entry() and on_exit() events upon entering
// or exiting the Status Screen.
void MarlinUI::lcd_in_status(const bool inStatus) {
  static bool lastInStatus = false;
  if (lastInStatus == inStatus) return;
  if ((lastInStatus = inStatus))
    lightUI.on_entry();
  else
    lightUI.on_exit();
}

#endif // LIGHTWEIGHT_UI<|MERGE_RESOLUTION|>--- conflicted
+++ resolved
@@ -73,10 +73,7 @@
 #if ENABLED(LIGHTWEIGHT_UI)
 
 #include "../marlinui.h"
-<<<<<<< HEAD
-=======
 #include "../utf8.h"
->>>>>>> b6911781
 #include "../lcdprint.h"
 #include "../../libs/duration_t.h"
 #include "../../module/motion.h"
@@ -597,11 +594,7 @@
           write_byte(' ');
           if (--chars) {                            // Draw a third space if there's room
             write_byte(' ');
-<<<<<<< HEAD
-            if (--chars) write_str(ui.status_message, chars);  // Print a second copy of the message
-=======
             if (--chars) write_str(str, chars);     // Print a second copy of the message
->>>>>>> b6911781
           }
         }
       }
@@ -685,28 +678,17 @@
   void ST7920_Lite_Status_Screen::draw_progress_string(uint8_t addr, const char *str) {
     set_ddram_address(addr);
     begin_data();
-<<<<<<< HEAD
-    write_str(str, TERN(HOTENDS == 1, 8, 6));
-  }
-
-  #define PPOS (DDRAM_LINE_3 + TERN(HOTENDS == 1, 4, 5)) // progress string position, in 16-bit words
-=======
     write_str(str, HOTENDS == 1 ? 8 : 6);
   }
 
   constexpr uint8_t PPOS = (DDRAM_LINE_3 + (HOTENDS == 1 ? 4 : 5)); // Progress string position, in 16-bit words
->>>>>>> b6911781
 
   #if ENABLED(SHOW_PROGRESS_PERCENT)
     void MarlinUI::drawPercent() { lightUI.drawPercent(); }
     void ST7920_Lite_Status_Screen::drawPercent() {
       #define LSHIFT TERN(HOTENDS == 1, 0, 1)
       const uint8_t progress = ui.get_progress_percent();
-<<<<<<< HEAD
-      memset(&screenstr, 0x20, 8); // fill with spaces to avoid artifacts
-=======
       memset(&screenstr, ' ', 8); // fill with spaces to avoid artifacts
->>>>>>> b6911781
       if (progress){
         memcpy(&screenstr[2 - LSHIFT], \
                   TERN(PRINT_PROGRESS_SHOW_DECIMALS, permyriadtostr4(ui.get_progress_permyriad()), ui8tostr3rj(progress)), \
