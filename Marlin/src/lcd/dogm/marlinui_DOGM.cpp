/**
 * Marlin 3D Printer Firmware
 * Copyright (c) 2020 MarlinFirmware [https://github.com/MarlinFirmware/Marlin]
 *
 * Based on Sprinter and grbl.
 * Copyright (c) 2011 Camiel Gubbels / Erik van der Zalm
 *
 * This program is free software: you can redistribute it and/or modify
 * it under the terms of the GNU General Public License as published by
 * the Free Software Foundation, either version 3 of the License, or
 * (at your option) any later version.
 *
 * This program is distributed in the hope that it will be useful,
 * but WITHOUT ANY WARRANTY; without even the implied warranty of
 * MERCHANTABILITY or FITNESS FOR A PARTICULAR PURPOSE.  See the
 * GNU General Public License for more details.
 *
 * You should have received a copy of the GNU General Public License
 * along with this program.  If not, see <https://www.gnu.org/licenses/>.
 *
 */

/**
 * lcd/dogm/marlinui_DOGM.h
 *
 * Implementation of the LCD display routines for a DOGM128 graphic display.
 * by STB for ErikZalm/Marlin. Common LCD 128x64 pixel graphic displays.
 *
 * Demonstrator: https://www.reprap.org/wiki/STB_Electronics
 * License: https://opensource.org/licenses/BSD-3-Clause
 *
 * With the use of:
 *  u8glib by Oliver Kraus
 *  https://github.com/olikraus/U8glib_Arduino
 *  License: https://opensource.org/licenses/BSD-3-Clause
 */

#include "../../inc/MarlinConfigPre.h"

#if HAS_MARLINUI_U8GLIB

#include "marlinui_DOGM.h"
#include "u8g_fontutf8.h"

#if ENABLED(SHOW_BOOTSCREEN)
  #include "dogm_Bootscreen.h"
#endif

#include "../lcdprint.h"
<<<<<<< HEAD
=======
#include "../utf8.h"
>>>>>>> b6911781
#include "../../libs/numtostr.h"
#include "../marlinui.h"

#include "../../sd/cardreader.h"
#include "../../module/temperature.h"
#include "../../module/printcounter.h"
#include "../../MarlinCore.h"

#if HAS_MEDIA
  #include "../../libs/duration_t.h"
#endif

#if ENABLED(AUTO_BED_LEVELING_UBL)
  #include "../../feature/bedlevel/bedlevel.h"
#endif

/**
 * Include all needed font files
 * (See https://marlinfw.org/docs/development/fonts.html)
 */
#include "fontdata/fontdata_ISO10646_1.h"
#if ENABLED(USE_SMALL_INFOFONT)
  #include "fontdata/fontdata_6x9_marlin.h"
  #define FONT_STATUSMENU_NAME u8g_font_6x9
#else
  #define FONT_STATUSMENU_NAME MENU_FONT_NAME
#endif

U8G_CLASS u8g;

#include LANGUAGE_DATA_INCL(LCD_LANGUAGE)
#ifdef LCD_LANGUAGE_2
  #include LANGUAGE_DATA_INCL(LCD_LANGUAGE_2)
#endif
#ifdef LCD_LANGUAGE_3
  #include LANGUAGE_DATA_INCL(LCD_LANGUAGE_3)
#endif
#ifdef LCD_LANGUAGE_4
  #include LANGUAGE_DATA_INCL(LCD_LANGUAGE_4)
#endif
#ifdef LCD_LANGUAGE_5
  #include LANGUAGE_DATA_INCL(LCD_LANGUAGE_5)
#endif

#if HAS_LCD_CONTRAST
  void MarlinUI::_set_contrast() { u8g.setContrast(contrast); }
#endif

void MarlinUI::set_font(const MarlinFont font_nr) {
  static char currentfont = 0;
  if (font_nr != currentfont) {
    switch ((currentfont = font_nr)) {
      case FONT_STATUSMENU : u8g.setFont(FONT_STATUSMENU_NAME); break;
      case FONT_EDIT       : u8g.setFont(EDIT_FONT_NAME);       break;
      default:
      case FONT_MENU       : u8g.setFont(MENU_FONT_NAME);       break;
    }
  }
}

bool MarlinUI::detected() { return true; }

#if ENABLED(SHOW_BOOTSCREEN)

  #if ENABLED(SHOW_CUSTOM_BOOTSCREEN)
    // Draws a slice of a particular frame of the custom bootscreen, without the u8g loop
    void MarlinUI::draw_custom_bootscreen(const uint8_t frame/*=0*/) {
      constexpr u8g_uint_t left = u8g_uint_t((LCD_PIXEL_WIDTH  - (CUSTOM_BOOTSCREEN_BMPWIDTH)) / 2),
                            top = u8g_uint_t(CUSTOM_BOOTSCREEN_Y);
      #if ENABLED(CUSTOM_BOOTSCREEN_INVERTED)
        constexpr u8g_uint_t right = left + CUSTOM_BOOTSCREEN_BMPWIDTH,
                            bottom = top + CUSTOM_BOOTSCREEN_BMPHEIGHT;
      #endif

      #if ENABLED(CUSTOM_BOOTSCREEN_ANIMATED)
        #if ENABLED(CUSTOM_BOOTSCREEN_ANIMATED_FRAME_TIME)
          const u8g_pgm_uint8_t * const bmp = (u8g_pgm_uint8_t*)pgm_read_ptr(&custom_bootscreen_animation[frame].bitmap);
        #else
          const u8g_pgm_uint8_t * const bmp = (u8g_pgm_uint8_t*)pgm_read_ptr(&custom_bootscreen_animation[frame]);
        #endif
      #else
        const u8g_pgm_uint8_t * const bmp = custom_start_bmp;
      #endif

      UNUSED(frame);

      u8g.drawBitmapP(left, top, CUSTOM_BOOTSCREEN_BMP_BYTEWIDTH, CUSTOM_BOOTSCREEN_BMPHEIGHT, bmp);

      #if ENABLED(CUSTOM_BOOTSCREEN_INVERTED)
        if (frame == 0) {
          u8g.setColorIndex(1);
          if (top) u8g.drawBox(0, 0, LCD_PIXEL_WIDTH, top);
          if (left) u8g.drawBox(0, top, left, CUSTOM_BOOTSCREEN_BMPHEIGHT);
          if (right < LCD_PIXEL_WIDTH) u8g.drawBox(right, top, LCD_PIXEL_WIDTH - right, CUSTOM_BOOTSCREEN_BMPHEIGHT);
          if (bottom < LCD_PIXEL_HEIGHT) u8g.drawBox(0, bottom, LCD_PIXEL_WIDTH, LCD_PIXEL_HEIGHT - bottom);
        }
      #endif
    }

    // Shows the custom bootscreen, with the u8g loop, animations and delays
    void MarlinUI::show_custom_bootscreen() {
      #if DISABLED(CUSTOM_BOOTSCREEN_ANIMATED)
        constexpr millis_t frame_time = 0;
        constexpr uint8_t f = 0;
      #else
        #if DISABLED(CUSTOM_BOOTSCREEN_ANIMATED_FRAME_TIME)
          constexpr millis_t frame_time = CUSTOM_BOOTSCREEN_FRAME_TIME;
        #endif
        for (uint8_t f = 0; f < COUNT(custom_bootscreen_animation); ++f)
      #endif
        {
          #if ENABLED(CUSTOM_BOOTSCREEN_ANIMATED_FRAME_TIME)
            const uint8_t fr = _MIN(f, COUNT(custom_bootscreen_animation) - 1);
            const millis_t frame_time = pgm_read_word(&custom_bootscreen_animation[fr].duration);
          #endif
          u8g.firstPage();
          do { draw_custom_bootscreen(f); } while (u8g.nextPage());
          if (frame_time) safe_delay(frame_time);
        }

      #ifndef CUSTOM_BOOTSCREEN_TIMEOUT
        #define CUSTOM_BOOTSCREEN_TIMEOUT 2500
      #endif
      #if CUSTOM_BOOTSCREEN_TIMEOUT
        safe_delay(CUSTOM_BOOTSCREEN_TIMEOUT);
      #endif
    }
  #endif // SHOW_CUSTOM_BOOTSCREEN

  // Two-part needed to display all info
  constexpr bool two_part = ((LCD_PIXEL_HEIGHT) - (START_BMPHEIGHT)) < ((MENU_FONT_ASCENT) * 2);
  constexpr uint8_t bootscreen_pages = 1 + two_part;

  // Draw the static Marlin bootscreen from a u8g loop
  // or the animated boot screen within its own u8g loop
  void MarlinUI::draw_marlin_bootscreen(const bool line2/*=false*/) {

    // Determine text space needed
    constexpr u8g_uint_t text_width_1 = u8g_uint_t((sizeof(SHORT_BUILD_VERSION) - 1) * (MENU_FONT_WIDTH)),
                         text_width_2 = u8g_uint_t((sizeof(MARLIN_WEBSITE_URL) - 1) * (MENU_FONT_WIDTH)),
                         text_max_width = _MAX(text_width_1, text_width_2),
                         text_total_height = (MENU_FONT_HEIGHT) * 2,
                         width = LCD_PIXEL_WIDTH, height = LCD_PIXEL_HEIGHT,
                         rspace = width - (START_BMPWIDTH);

    u8g_int_t offx, offy, txt_base, txt_offx_1, txt_offx_2;

    // Can the text fit to the right of the bitmap?
    if (text_max_width < rspace) {
      constexpr int8_t inter = (width - text_max_width - (START_BMPWIDTH)) / 3; // Evenly distribute horizontal space
      offx = inter;                             // First the boot logo...
      offy = (height - (START_BMPHEIGHT)) / 2;  // ...V-aligned in the full height
      txt_offx_1 = txt_offx_2 = inter + (START_BMPWIDTH) + inter; // Text right of the bitmap
      txt_base = (height + MENU_FONT_ASCENT + text_total_height - (MENU_FONT_HEIGHT)) / 2; // Text vertical center
    }
    else {
      constexpr int8_t inter = (height - text_total_height - (START_BMPHEIGHT)) / 3; // Evenly distribute vertical space
      offx = rspace / 2;                        // Center the boot logo in the whole space
      offy = inter;                             // V-align boot logo proportionally
      txt_offx_1 = (width - text_width_1) / 2;  // Text 1 centered
      txt_offx_2 = (width - text_width_2) / 2;  // Text 2 centered
      txt_base = offy + START_BMPHEIGHT + offy + text_total_height - (MENU_FONT_DESCENT);   // Even spacing looks best
    }
    NOLESS(offx, 0);
    NOLESS(offy, 0);

    auto _draw_bootscreen_bmp = [&](const uint8_t *bitmap) {
      u8g.drawBitmapP(offx, offy, START_BMP_BYTEWIDTH, START_BMPHEIGHT, bitmap);
      set_font(FONT_MENU);
      if (!two_part || !line2) lcd_put_u8str(txt_offx_1, txt_base - (MENU_FONT_HEIGHT), F(SHORT_BUILD_VERSION));
      if (!two_part || line2) lcd_put_u8str(txt_offx_2, txt_base, F(MARLIN_WEBSITE_URL));
    };

    auto draw_bootscreen_bmp = [&](const uint8_t *bitmap) {
      u8g.firstPage(); do { _draw_bootscreen_bmp(bitmap); } while (u8g.nextPage());
    };

    #if DISABLED(BOOT_MARLIN_LOGO_ANIMATED)
      draw_bootscreen_bmp(start_bmp);
    #else
      constexpr millis_t frame_time = MARLIN_BOOTSCREEN_FRAME_TIME;
      for (uint8_t f = 0; f < COUNT(marlin_bootscreen_animation); ++f) {
        draw_bootscreen_bmp((uint8_t*)pgm_read_ptr(&marlin_bootscreen_animation[f]));
        if (frame_time) safe_delay(frame_time);
      }
    #endif
  }

  // Show the Marlin bootscreen, with the u8g loop and delays
  void MarlinUI::show_marlin_bootscreen() {
    for (uint8_t q = bootscreen_pages; q--;) {
      draw_marlin_bootscreen(q == 0);
      if (q) safe_delay((BOOTSCREEN_TIMEOUT) / bootscreen_pages);
    }
  }

  void MarlinUI::show_bootscreen() {
    TERN_(SHOW_CUSTOM_BOOTSCREEN, show_custom_bootscreen());
    show_marlin_bootscreen();
  }

  void MarlinUI::bootscreen_completion(const millis_t sofar) {
    if ((BOOTSCREEN_TIMEOUT) / bootscreen_pages > sofar) safe_delay((BOOTSCREEN_TIMEOUT) / bootscreen_pages - sofar);
  }

#endif // SHOW_BOOTSCREEN

#if ENABLED(LIGHTWEIGHT_UI)
  #include "status_screen_lite_ST7920.h"
#endif

// Initialize or re-initialize the LCD
void MarlinUI::init_lcd() {

  static bool did_init_u8g = false;
  if (!did_init_u8g) {
    u8g.init(U8G_PARAM);
    did_init_u8g = true;
  }

  #if PIN_EXISTS(LCD_BACKLIGHT)
    OUT_WRITE(LCD_BACKLIGHT_PIN, DISABLED(DELAYED_BACKLIGHT_INIT)); // Illuminate after reset or right away
  #endif

  #if ANY(MKS_12864OLED, MKS_12864OLED_SSD1306, FYSETC_242_OLED_12864, ZONESTAR_12864OLED, K3D_242_OLED_CONTROLLER)
    SET_OUTPUT(LCD_PINS_DC);
    #ifndef LCD_RESET_PIN
      #define LCD_RESET_PIN LCD_PINS_RS
    #endif
  #endif

  #if PIN_EXISTS(LCD_RESET)
    // Perform a clean hardware reset with needed delays
    OUT_WRITE(LCD_RESET_PIN, LOW);
    hal.delay_ms(5);
    WRITE(LCD_RESET_PIN, HIGH);
    hal.delay_ms(5);
    u8g.begin();
  #endif

  #if PIN_EXISTS(LCD_BACKLIGHT) && ENABLED(DELAYED_BACKLIGHT_INIT)
    WRITE(LCD_BACKLIGHT_PIN, HIGH);
  #endif

  TERN_(HAS_LCD_CONTRAST, refresh_contrast());

  #if LCD_SCREEN_ROTATE == 90
    u8g.setRot90();
  #elif LCD_SCREEN_ROTATE == 180
    u8g.setRot180();
  #elif LCD_SCREEN_ROTATE == 270
    u8g.setRot270();
  #endif

  update_language_font();
}

void MarlinUI::update_language_font() {
  #if HAS_MULTI_LANGUAGE
    switch (language) {
      default: uxg_SetUtf8Fonts(LANG_FONT_INFO(LCD_LANGUAGE), COUNT(LANG_FONT_INFO(LCD_LANGUAGE))); break;
      #ifdef LCD_LANGUAGE_2
        case 1: uxg_SetUtf8Fonts(LANG_FONT_INFO(LCD_LANGUAGE_2), COUNT(LANG_FONT_INFO(LCD_LANGUAGE_2))); break;
      #endif
      #ifdef LCD_LANGUAGE_3
        case 2: uxg_SetUtf8Fonts(LANG_FONT_INFO(LCD_LANGUAGE_3), COUNT(LANG_FONT_INFO(LCD_LANGUAGE_3))); break;
      #endif
      #ifdef LCD_LANGUAGE_4
        case 3: uxg_SetUtf8Fonts(LANG_FONT_INFO(LCD_LANGUAGE_4), COUNT(LANG_FONT_INFO(LCD_LANGUAGE_4))); break;
      #endif
      #ifdef LCD_LANGUAGE_5
        case 4: uxg_SetUtf8Fonts(LANG_FONT_INFO(LCD_LANGUAGE_5), COUNT(LANG_FONT_INFO(LCD_LANGUAGE_5))); break;
      #endif
    }
  #else
    uxg_SetUtf8Fonts(LANG_FONT_INFO(LCD_LANGUAGE), COUNT(LANG_FONT_INFO(LCD_LANGUAGE)));
  #endif
}

// The kill screen is displayed for unrecoverable conditions
void MarlinUI::draw_kill_screen() {
  TERN_(LIGHTWEIGHT_UI, ST7920_Lite_Status_Screen::clear_text_buffer());
  const u8g_uint_t x = 0, h4 = u8g.getHeight() / 4;
  u8g.firstPage();
  do {
    set_font(FONT_MENU);
    lcd_put_u8str(x, h4 * 1, status_message);
    lcd_put_u8str(x, h4 * 2, GET_TEXT_F(MSG_HALTED));
    lcd_put_u8str(x, h4 * 3, GET_TEXT_F(MSG_PLEASE_RESET));
  } while (u8g.nextPage());
}

void MarlinUI::clear_lcd() { } // Automatically cleared by Picture Loop

#if HAS_DISPLAY_SLEEP
  void MarlinUI::sleep_display(const bool sleep)  { sleep ? u8g.sleepOn() : u8g.sleepOff(); }
#endif

#if HAS_LCD_BRIGHTNESS

  void MarlinUI::_set_brightness() {
    #if PIN_EXISTS(TFT_BACKLIGHT)
      if (PWM_PIN(TFT_BACKLIGHT_PIN))
        analogWrite(pin_t(TFT_BACKLIGHT_PIN), backlight ? brightness : 0);
    #endif
  }

#endif

#if HAS_MARLINUI_MENU

  #include "../menu/menu.h"

  u8g_uint_t row_y1, row_y2;

  #if ENABLED(ADVANCED_PAUSE_FEATURE)

    void MarlinUI::draw_hotend_status(const uint8_t row, const uint8_t extruder) {
      u8g_uint_t y1 = row * (MENU_FONT_HEIGHT) + 1, y2 = y1 + MENU_FONT_HEIGHT - 1;

      if (!PAGE_CONTAINS(y1 + 1, y2 + 2)) return;

      lcd_put_lchar(LCD_PIXEL_WIDTH - 11 * (MENU_FONT_WIDTH), y2, 'E');
      lcd_put_lchar((char)('1' + extruder));
      lcd_put_u8str(F(" "));
      lcd_put_u8str(i16tostr3rj(thermalManager.wholeDegHotend(extruder)));
      lcd_put_u8str(F("/"));

      if (get_blink() || !thermalManager.heater_idle[extruder].timed_out)
        lcd_put_u8str(i16tostr3rj(thermalManager.degTargetHotend(extruder)));
    }

  #endif // ADVANCED_PAUSE_FEATURE

  // Mark a menu item and set font color if selected.
  // Return 'false' if the item is not on screen.
  static bool mark_as_selected(const uint8_t row, const bool sel) {
    row_y1 = row * (MENU_FONT_HEIGHT) + 1;
    row_y2 = row_y1 + MENU_FONT_HEIGHT - 1;

    if (!PAGE_CONTAINS(row_y1 + 1, row_y2 + 2)) return false;

    if (sel) {
      #if ENABLED(MENU_HOLLOW_FRAME)
        u8g.drawHLine(0, row_y1 + 1, LCD_PIXEL_WIDTH);
        u8g.drawHLine(0, row_y2 + 2, LCD_PIXEL_WIDTH);
      #else
        u8g.setColorIndex(1); // solid outline
        u8g.drawBox(0, row_y1 + 2, LCD_PIXEL_WIDTH, MENU_FONT_HEIGHT - 1);
        u8g.setColorIndex(0); // inverted text
      #endif
    }
    #if DISABLED(MENU_HOLLOW_FRAME)
      else u8g.setColorIndex(1); // solid text
    #endif

    if (!PAGE_CONTAINS(row_y1, row_y2)) return false;

    lcd_moveto(0, row_y2);
    return true;
  }

  // Draw a static line of text in the same idiom as a menu item
<<<<<<< HEAD
  void MenuItem_static::draw(const uint8_t row, FSTR_P const ftpl, const uint8_t style/*=SS_DEFAULT*/, const char *vstr/*=nullptr*/) {
=======
  void MenuItem_static::draw(const uint8_t row, FSTR_P const ftpl, const uint8_t style/*=SS_DEFAULT*/, const char * const vstr/*=nullptr*/) {
>>>>>>> b6911781

    if (mark_as_selected(row, style & SS_INVERT)) {
      pixel_len_t n = LCD_PIXEL_WIDTH; // pixel width of string allowed

<<<<<<< HEAD
      const bool center = bool(style & SS_CENTER), full = bool(style & SS_FULL);
      const int pwide = ftpl ? calculateWidth(ftpl) : 0,
                vlen = vstr ? utf8_strlen(vstr) : 0;
      int pad = (center || full) ? ((LCD_PIXEL_WIDTH) - pwide - vlen * (MENU_FONT_WIDTH)) / (MENU_FONT_WIDTH) : 0;

      // SS_CENTER: Pad with half of the unused space first
      if (center) for (int lpad = pad / 2; lpad > 0; --lpad) n -= lcd_put_u8str(F(" "));

      // Draw as much of the label as fits
      if (pwide) n -= lcd_put_u8str(ftpl, itemIndex, itemStringC, itemStringF, n / (MENU_FONT_WIDTH)) * (MENU_FONT_WIDTH);

      if (vlen) {
        // SS_FULL: Pad with enough space to justify the value
        if (full && !center && n > MENU_FONT_WIDTH) {
          // Move the leading colon from the value to the label
          if (*vstr == ':') { n -= lcd_put_u8str(F(":")); vstr++; }
          // Move spaces to the padding
          while (*vstr == ' ') { vstr++; pad++; }
          // Pad in-between
          for (; pad > 0; --pad) n -= lcd_put_u8str(F(" "));
        }
        n -= lcd_put_u8str_max(vstr, n);
      }
=======
      const int plen = ftpl ? calculateWidth(ftpl) : 0,
                vlen = vstr ? utf8_strlen(vstr) : 0;
      if (style & SS_CENTER) {
        int pad = (LCD_PIXEL_WIDTH - plen - vlen * MENU_FONT_WIDTH) / MENU_FONT_WIDTH / 2;
        while (--pad >= 0) n -= lcd_put_u8str(F(" "));
      }

      if (plen) n = lcd_put_u8str(ftpl, itemIndex, itemStringC, itemStringF, n / (MENU_FONT_WIDTH)) * (MENU_FONT_WIDTH);
      if (vlen) n -= lcd_put_u8str_max(vstr, n);
>>>>>>> b6911781
      while (n > MENU_FONT_WIDTH) n -= lcd_put_u8str(F(" "));
    }
  }

  // Draw a generic menu item
  void MenuItemBase::_draw(const bool sel, const uint8_t row, FSTR_P const ftpl, const char, const char post_char) {
    if (mark_as_selected(row, sel)) {
<<<<<<< HEAD
      uint8_t n = LCD_WIDTH - 1;
      n -= lcd_put_u8str(ftpl, itemIndex, itemStringC, itemStringF, n);
      for (; n; --n) lcd_put_u8str(F(" "));
=======
      pixel_len_t n = lcd_put_u8str(ftpl, itemIndex, itemStringC, itemStringF, LCD_WIDTH - 1) * (MENU_FONT_WIDTH);
      while (n > MENU_FONT_WIDTH) n -= lcd_put_u8str(F(" "));
>>>>>>> b6911781
      lcd_put_lchar(LCD_PIXEL_WIDTH - (MENU_FONT_WIDTH), row_y2, post_char);
      lcd_put_u8str(F(" "));
    }
  }

  // Draw a menu item with an editable value
  void MenuEditItemBase::draw(const bool sel, const uint8_t row, FSTR_P const ftpl, const char * const inStr, const bool pgm) {
    if (mark_as_selected(row, sel)) {
      const uint8_t vallen = (pgm ? utf8_strlen_P(inStr) : utf8_strlen(inStr)),
                    pixelwidth = (pgm ? uxg_GetUtf8StrPixelWidthP(u8g.getU8g(), inStr) : uxg_GetUtf8StrPixelWidth(u8g.getU8g(), inStr));
      const u8g_uint_t prop = USE_WIDE_GLYPH ? 2 : 1;

<<<<<<< HEAD
      uint8_t n = LCD_WIDTH - 2 - vallen * prop;
      n -= lcd_put_u8str(ftpl, itemIndex, itemStringC, itemStringF, n);
      if (vallen) {
        lcd_put_u8str(F(":"));
        for (; n; --n) lcd_put_u8str(F(" "));
=======
      pixel_len_t n = lcd_put_u8str(ftpl, itemIndex, itemStringC, itemStringF, LCD_WIDTH - 2 - vallen * prop) * (MENU_FONT_WIDTH);
      if (vallen) {
        lcd_put_u8str(F(":"));
        while (n > MENU_FONT_WIDTH) n -= lcd_put_u8str(F(" "));
>>>>>>> b6911781
        lcd_moveto(LCD_PIXEL_WIDTH - _MAX((MENU_FONT_WIDTH) * vallen, pixelwidth + 2), row_y2);
        if (pgm) lcd_put_u8str_P(inStr); else lcd_put_u8str(inStr);
      }
    }
  }

  void MenuEditItemBase::draw_edit_screen(FSTR_P const ftpl, const char * const value/*=nullptr*/) {
    ui.encoder_direction_normal();

    const u8g_uint_t prop = USE_WIDE_GLYPH ? 2 : 1;
    const u8g_uint_t labellen = utf8_strlen(ftpl), vallen = utf8_strlen(value);
    bool extra_row = labellen * prop > LCD_WIDTH - 2 - vallen * prop;

    #if ENABLED(USE_BIG_EDIT_FONT)
      // Use the menu font if the label won't fit on a single line
      constexpr u8g_uint_t lcd_edit_width = (LCD_PIXEL_WIDTH) / (EDIT_FONT_WIDTH);
      u8g_uint_t lcd_chr_fit, one_chr_width;
      if (labellen * prop <= lcd_edit_width - 1) {
        if (labellen * prop + vallen * prop + 1 > lcd_edit_width) extra_row = true;
        lcd_chr_fit = lcd_edit_width + 1;
        one_chr_width = EDIT_FONT_WIDTH;
        ui.set_font(FONT_EDIT);
      }
      else {
        lcd_chr_fit = LCD_WIDTH;
        one_chr_width = MENU_FONT_WIDTH;
        ui.set_font(FONT_MENU);
      }
    #else
      constexpr u8g_uint_t lcd_chr_fit = LCD_WIDTH,
                           one_chr_width = MENU_FONT_WIDTH;
    #endif

    // Center the label and value lines on the middle line
    u8g_uint_t baseline = extra_row ? (LCD_PIXEL_HEIGHT) / 2 - 1
                                    : (LCD_PIXEL_HEIGHT + EDIT_FONT_ASCENT) / 2;

    // Assume the label is alpha-numeric (with a descender)
    bool onpage = PAGE_CONTAINS(baseline - (EDIT_FONT_ASCENT - 1), baseline + EDIT_FONT_DESCENT);
    if (onpage) lcd_put_u8str(0, baseline, ftpl, itemIndex, itemStringC, itemStringF);

    // If a value is included, print a colon, then print the value right-justified
    if (value) {
      lcd_put_u8str(F(":"));
      if (extra_row) {
        // Assume that value is numeric (with no descender)
        baseline += EDIT_FONT_ASCENT + 2;
        onpage = PAGE_CONTAINS(baseline - (EDIT_FONT_ASCENT - 1), baseline);
      }
      if (onpage) {
        lcd_put_lchar(((lcd_chr_fit - 1) - (vallen * prop + 1)) * one_chr_width, baseline, ' '); // Right-justified, padded, add a leading space
        lcd_put_u8str(value);
      }
    }
    TERN_(USE_BIG_EDIT_FONT, ui.set_font(FONT_MENU));
  }

  inline void draw_boxed_string(const u8g_uint_t x, const u8g_uint_t y, FSTR_P const fstr, const bool inv) {
    const u8g_uint_t len = utf8_strlen(fstr),
                      by = (y + 1) * (MENU_FONT_HEIGHT);
    const u8g_uint_t prop = USE_WIDE_GLYPH ? 2 : 1;
    const pixel_len_t bw = len * prop * (MENU_FONT_WIDTH), bx = x * prop * (MENU_FONT_WIDTH);
    if (inv) {
      u8g.setColorIndex(1);
      u8g.drawBox(bx / prop - 1, by - (MENU_FONT_ASCENT), bw + 2, MENU_FONT_HEIGHT);
      u8g.setColorIndex(0);
    }
    lcd_put_u8str(bx / prop, by, fstr);
    if (inv) u8g.setColorIndex(1);
  }

  void MenuItem_confirm::draw_select_screen(FSTR_P const yes, FSTR_P const no, const bool yesno, FSTR_P const fpre, const char * const string/*=nullptr*/, FSTR_P const suff/*=nullptr*/) {
    ui.draw_select_screen_prompt(fpre, string, suff);
    if (no)  draw_boxed_string(1, LCD_HEIGHT - 1, no, !yesno);
    if (yes) draw_boxed_string(LCD_WIDTH - (utf8_strlen(yes) * (USE_WIDE_GLYPH ? 2 : 1) + 1), LCD_HEIGHT - 1, yes, yesno);
  }

  #if HAS_MEDIA

    void MenuItem_sdbase::draw(const bool sel, const uint8_t row, FSTR_P const, CardReader &theCard, const bool isDir) {
      if (mark_as_selected(row, sel)) {
        const uint8_t maxlen = LCD_WIDTH - isDir;
        if (isDir) lcd_put_lchar(LCD_STR_FOLDER[0]);
        const pixel_len_t pixw = maxlen * (MENU_FONT_WIDTH);
        pixel_len_t n = pixw - lcd_put_u8str_max(ui.scrolled_filename(theCard, maxlen, row, sel), pixw);
<<<<<<< HEAD
        for (; n > MENU_FONT_WIDTH; n -= MENU_FONT_WIDTH) lcd_put_u8str(F(" "));
=======
        while (n > MENU_FONT_WIDTH) n -= lcd_put_u8str(F(" "));
>>>>>>> b6911781
      }
    }

  #endif // HAS_MEDIA

  #if ENABLED(AUTO_BED_LEVELING_UBL)

    /**
     * UBL LCD "radar" map data
     */
    #define MAP_UPPER_LEFT_CORNER_X 35  // These probably should be moved to the .h file  But for now,
    #define MAP_UPPER_LEFT_CORNER_Y  8  // it is easier to play with things having them here
    #define MAP_MAX_PIXELS_X        53
    #define MAP_MAX_PIXELS_Y        49

    void MarlinUI::ubl_plot(const uint8_t x_plot, const uint8_t y_plot) {
      // Scale the box pixels appropriately
      u8g_uint_t x_map_pixels = ((MAP_MAX_PIXELS_X - 4) / (GRID_MAX_POINTS_X)) * (GRID_MAX_POINTS_X),
                 y_map_pixels = ((MAP_MAX_PIXELS_Y - 4) / (GRID_MAX_POINTS_Y)) * (GRID_MAX_POINTS_Y),

              pixels_per_x_mesh_pnt = x_map_pixels / (GRID_MAX_POINTS_X),
              pixels_per_y_mesh_pnt = y_map_pixels / (GRID_MAX_POINTS_Y),

              x_offset = MAP_UPPER_LEFT_CORNER_X + 1 + (MAP_MAX_PIXELS_X - x_map_pixels - 2) / 2,
              y_offset = MAP_UPPER_LEFT_CORNER_Y + 1 + (MAP_MAX_PIXELS_Y - y_map_pixels - 2) / 2;

      // Clear the Mesh Map

      if (PAGE_CONTAINS(y_offset - 2, y_offset + y_map_pixels + 4)) {
        u8g.setColorIndex(1);  // First draw the bigger box in White so we have a border around the mesh map box
        u8g.drawBox(x_offset - 2, y_offset - 2, x_map_pixels + 4, y_map_pixels + 4);
        if (PAGE_CONTAINS(y_offset, y_offset + y_map_pixels)) {
          u8g.setColorIndex(0);  // Now actually clear the mesh map box
          u8g.drawBox(x_offset, y_offset, x_map_pixels, y_map_pixels);
        }
      }

      // Display Mesh Point Locations

      u8g.setColorIndex(1);
      const u8g_uint_t sx = x_offset + pixels_per_x_mesh_pnt / 2;
            u8g_uint_t  y = y_offset + pixels_per_y_mesh_pnt / 2;
      for (uint8_t j = 0; j < (GRID_MAX_POINTS_Y); j++, y += pixels_per_y_mesh_pnt)
        if (PAGE_CONTAINS(y, y))
          for (uint8_t i = 0, x = sx; i < (GRID_MAX_POINTS_X); i++, x += pixels_per_x_mesh_pnt)
            u8g.drawBox(x, y, 1, 1);

      // Fill in the Specified Mesh Point

      const uint8_t y_plot_inv = (GRID_MAX_POINTS_Y) - 1 - y_plot;  // The origin is typically in the lower right corner.  We need to
                                                                    // invert the Y to get it to plot in the right location.

      const u8g_uint_t by = y_offset + y_plot_inv * pixels_per_y_mesh_pnt;
      if (PAGE_CONTAINS(by, by + pixels_per_y_mesh_pnt))
        u8g.drawBox(
          x_offset + x_plot * pixels_per_x_mesh_pnt, by,
          pixels_per_x_mesh_pnt, pixels_per_y_mesh_pnt
        );

      // Put Relevant Text on Display

      // Show X and Y positions at top of screen
      u8g.setColorIndex(1);
      if (PAGE_UNDER(7)) {
        const xy_pos_t pos = { bedlevel.get_mesh_x(x_plot), bedlevel.get_mesh_y(y_plot) },
                       lpos = pos.asLogical();
        lcd_put_u8str_P(5, 7, X_LBL);
        lcd_put_u8str(ftostr52(lpos.x));
        lcd_put_u8str_P(74, 7, Y_LBL);
        lcd_put_u8str(ftostr52(lpos.y));
      }

      // Print plot position
      if (PAGE_CONTAINS(LCD_PIXEL_HEIGHT - (INFO_FONT_HEIGHT - 1), LCD_PIXEL_HEIGHT)) {
        lcd_put_lchar(5, LCD_PIXEL_HEIGHT, '(');
        u8g.print(x_plot);
        lcd_put_u8str(F(","));
        u8g.print(y_plot);
        lcd_put_u8str(F(")"));

        // Show the location value
        lcd_put_u8str_P(74, LCD_PIXEL_HEIGHT, Z_LBL);
        if (!isnan(bedlevel.z_values[x_plot][y_plot]))
          lcd_put_u8str(ftostr43sign(bedlevel.z_values[x_plot][y_plot]));
        else
          lcd_put_u8str(F(" -----"));
      }

    }

  #endif // AUTO_BED_LEVELING_UBL

<<<<<<< HEAD
  #if ANY(BABYSTEP_GFX_OVERLAY, MESH_EDIT_GFX_OVERLAY)
=======
  #if ANY(BABYSTEP_ZPROBE_GFX_OVERLAY, MESH_EDIT_GFX_OVERLAY)
>>>>>>> b6911781

    //
    // Draw knob rotation => Z motion key for:
    //  - menu.cpp:lcd_babystep_zoffset
    //  - menu_ubl.cpp:_lcd_mesh_fine_tune
    //

    const unsigned char cw_bmp[] PROGMEM = {
      B00000000,B11111110,B00000000,
      B00000011,B11111111,B10000000,
      B00000111,B11000111,B11000000,
      B00000111,B00000001,B11100000,
      B00000000,B00000000,B11100000,
      B00000000,B00000000,B11110000,
      B00000000,B00000000,B01110000,
      B00000100,B00000000,B01110000,
      B00001110,B00000000,B01110000,
      B00011111,B00000000,B01110000,
      B00111111,B10000000,B11110000,
      B00001110,B00000000,B11100000,
      B00001111,B00000001,B11100000,
      B00000111,B11000111,B11000000,
      B00000011,B11111111,B10000000,
      B00000000,B11111110,B00000000
    };

    const unsigned char ccw_bmp[] PROGMEM = {
      B00000000,B11111110,B00000000,
      B00000011,B11111111,B10000000,
      B00000111,B11000111,B11000000,
      B00001111,B00000001,B11100000,
      B00001110,B00000000,B11100000,
      B00111111,B10000000,B11110000,
      B00011111,B00000000,B01110000,
      B00001110,B00000000,B01110000,
      B00000100,B00000000,B01110000,
      B00000000,B00000000,B01110000,
      B00000000,B00000000,B11110000,
      B00000000,B00000000,B11100000,
      B00000111,B00000001,B11100000,
      B00000111,B11000111,B11000000,
      B00000011,B11111111,B10000000,
      B00000000,B11111110,B00000000
    };

    const unsigned char up_arrow_bmp[] PROGMEM = {
      B00000100,B00000000,
      B00001110,B00000000,
      B00011111,B00000000,
      B00111111,B10000000,
      B01111111,B11000000,
      B00001110,B00000000,
      B00001110,B00000000,
      B00001110,B00000000,
      B00001110,B00000000,
      B00001110,B00000000,
      B00001110,B00000000,
      B00001110,B00000000,
      B00001110,B00000000
    };

    const unsigned char down_arrow_bmp[] PROGMEM = {
      B00001110,B00000000,
      B00001110,B00000000,
      B00001110,B00000000,
      B00001110,B00000000,
      B00001110,B00000000,
      B00001110,B00000000,
      B00001110,B00000000,
      B00001110,B00000000,
      B01111111,B11000000,
      B00111111,B10000000,
      B00011111,B00000000,
      B00001110,B00000000,
      B00000100,B00000000
    };

    const unsigned char offset_bedline_bmp[] PROGMEM = {
      B11111111,B11111111,B11111111
    };

    const unsigned char nozzle_bmp[] PROGMEM = {
      B01111111,B10000000,
      B11111111,B11000000,
      B11111111,B11000000,
      B11111111,B11000000,
      B01111111,B10000000,
      B01111111,B10000000,
      B11111111,B11000000,
      B11111111,B11000000,
      B11111111,B11000000,
      B00111111,B00000000,
      B00011110,B00000000,
      B00001100,B00000000
    };

    void MarlinUI::zoffset_overlay(const int8_t dir) {
      const unsigned char *rot_up = TERN(OVERLAY_GFX_REVERSE, ccw_bmp,  cw_bmp),
                        *rot_down = TERN(OVERLAY_GFX_REVERSE,  cw_bmp, ccw_bmp);

      const int left = TERN(USE_BIG_EDIT_FONT,  0,  5),
               right = TERN(USE_BIG_EDIT_FONT, 45, 90),
              nozzle = TERN(USE_BIG_EDIT_FONT, 95, 60);

      // Draw nozzle lowered or raised according to direction moved
      if (PAGE_CONTAINS( 3, 16)) u8g.drawBitmapP(nozzle + 6,  4 - dir, 2, 12, nozzle_bmp);
      if (PAGE_CONTAINS(20, 20)) u8g.drawBitmapP(nozzle + 0, 20      , 3,  1, offset_bedline_bmp);

      // Draw cw/ccw indicator and up/down arrows.
      if (PAGE_CONTAINS(47, 62)) {
        u8g.drawBitmapP(right +  0, 48 - dir, 2, 13, up_arrow_bmp);
        u8g.drawBitmapP(left  +  0, 49 - dir, 2, 13, down_arrow_bmp);
        u8g.drawBitmapP(left  + 13, 47      , 3, 16, rot_down);
        u8g.drawBitmapP(right + 13, 47      , 3, 16, rot_up);
      }
    }

  #endif // BABYSTEP_GFX_OVERLAY || MESH_EDIT_GFX_OVERLAY

#endif // HAS_MARLINUI_MENU

#endif // HAS_MARLINUI_U8GLIB<|MERGE_RESOLUTION|>--- conflicted
+++ resolved
@@ -47,10 +47,7 @@
 #endif
 
 #include "../lcdprint.h"
-<<<<<<< HEAD
-=======
 #include "../utf8.h"
->>>>>>> b6911781
 #include "../../libs/numtostr.h"
 #include "../marlinui.h"
 
@@ -414,40 +411,11 @@
   }
 
   // Draw a static line of text in the same idiom as a menu item
-<<<<<<< HEAD
-  void MenuItem_static::draw(const uint8_t row, FSTR_P const ftpl, const uint8_t style/*=SS_DEFAULT*/, const char *vstr/*=nullptr*/) {
-=======
   void MenuItem_static::draw(const uint8_t row, FSTR_P const ftpl, const uint8_t style/*=SS_DEFAULT*/, const char * const vstr/*=nullptr*/) {
->>>>>>> b6911781
 
     if (mark_as_selected(row, style & SS_INVERT)) {
       pixel_len_t n = LCD_PIXEL_WIDTH; // pixel width of string allowed
 
-<<<<<<< HEAD
-      const bool center = bool(style & SS_CENTER), full = bool(style & SS_FULL);
-      const int pwide = ftpl ? calculateWidth(ftpl) : 0,
-                vlen = vstr ? utf8_strlen(vstr) : 0;
-      int pad = (center || full) ? ((LCD_PIXEL_WIDTH) - pwide - vlen * (MENU_FONT_WIDTH)) / (MENU_FONT_WIDTH) : 0;
-
-      // SS_CENTER: Pad with half of the unused space first
-      if (center) for (int lpad = pad / 2; lpad > 0; --lpad) n -= lcd_put_u8str(F(" "));
-
-      // Draw as much of the label as fits
-      if (pwide) n -= lcd_put_u8str(ftpl, itemIndex, itemStringC, itemStringF, n / (MENU_FONT_WIDTH)) * (MENU_FONT_WIDTH);
-
-      if (vlen) {
-        // SS_FULL: Pad with enough space to justify the value
-        if (full && !center && n > MENU_FONT_WIDTH) {
-          // Move the leading colon from the value to the label
-          if (*vstr == ':') { n -= lcd_put_u8str(F(":")); vstr++; }
-          // Move spaces to the padding
-          while (*vstr == ' ') { vstr++; pad++; }
-          // Pad in-between
-          for (; pad > 0; --pad) n -= lcd_put_u8str(F(" "));
-        }
-        n -= lcd_put_u8str_max(vstr, n);
-      }
-=======
       const int plen = ftpl ? calculateWidth(ftpl) : 0,
                 vlen = vstr ? utf8_strlen(vstr) : 0;
       if (style & SS_CENTER) {
@@ -457,7 +425,6 @@
 
       if (plen) n = lcd_put_u8str(ftpl, itemIndex, itemStringC, itemStringF, n / (MENU_FONT_WIDTH)) * (MENU_FONT_WIDTH);
       if (vlen) n -= lcd_put_u8str_max(vstr, n);
->>>>>>> b6911781
       while (n > MENU_FONT_WIDTH) n -= lcd_put_u8str(F(" "));
     }
   }
@@ -465,14 +432,8 @@
   // Draw a generic menu item
   void MenuItemBase::_draw(const bool sel, const uint8_t row, FSTR_P const ftpl, const char, const char post_char) {
     if (mark_as_selected(row, sel)) {
-<<<<<<< HEAD
-      uint8_t n = LCD_WIDTH - 1;
-      n -= lcd_put_u8str(ftpl, itemIndex, itemStringC, itemStringF, n);
-      for (; n; --n) lcd_put_u8str(F(" "));
-=======
       pixel_len_t n = lcd_put_u8str(ftpl, itemIndex, itemStringC, itemStringF, LCD_WIDTH - 1) * (MENU_FONT_WIDTH);
       while (n > MENU_FONT_WIDTH) n -= lcd_put_u8str(F(" "));
->>>>>>> b6911781
       lcd_put_lchar(LCD_PIXEL_WIDTH - (MENU_FONT_WIDTH), row_y2, post_char);
       lcd_put_u8str(F(" "));
     }
@@ -485,18 +446,10 @@
                     pixelwidth = (pgm ? uxg_GetUtf8StrPixelWidthP(u8g.getU8g(), inStr) : uxg_GetUtf8StrPixelWidth(u8g.getU8g(), inStr));
       const u8g_uint_t prop = USE_WIDE_GLYPH ? 2 : 1;
 
-<<<<<<< HEAD
-      uint8_t n = LCD_WIDTH - 2 - vallen * prop;
-      n -= lcd_put_u8str(ftpl, itemIndex, itemStringC, itemStringF, n);
-      if (vallen) {
-        lcd_put_u8str(F(":"));
-        for (; n; --n) lcd_put_u8str(F(" "));
-=======
       pixel_len_t n = lcd_put_u8str(ftpl, itemIndex, itemStringC, itemStringF, LCD_WIDTH - 2 - vallen * prop) * (MENU_FONT_WIDTH);
       if (vallen) {
         lcd_put_u8str(F(":"));
         while (n > MENU_FONT_WIDTH) n -= lcd_put_u8str(F(" "));
->>>>>>> b6911781
         lcd_moveto(LCD_PIXEL_WIDTH - _MAX((MENU_FONT_WIDTH) * vallen, pixelwidth + 2), row_y2);
         if (pgm) lcd_put_u8str_P(inStr); else lcd_put_u8str(inStr);
       }
@@ -582,11 +535,7 @@
         if (isDir) lcd_put_lchar(LCD_STR_FOLDER[0]);
         const pixel_len_t pixw = maxlen * (MENU_FONT_WIDTH);
         pixel_len_t n = pixw - lcd_put_u8str_max(ui.scrolled_filename(theCard, maxlen, row, sel), pixw);
-<<<<<<< HEAD
-        for (; n > MENU_FONT_WIDTH; n -= MENU_FONT_WIDTH) lcd_put_u8str(F(" "));
-=======
         while (n > MENU_FONT_WIDTH) n -= lcd_put_u8str(F(" "));
->>>>>>> b6911781
       }
     }
 
@@ -679,11 +628,7 @@
 
   #endif // AUTO_BED_LEVELING_UBL
 
-<<<<<<< HEAD
-  #if ANY(BABYSTEP_GFX_OVERLAY, MESH_EDIT_GFX_OVERLAY)
-=======
   #if ANY(BABYSTEP_ZPROBE_GFX_OVERLAY, MESH_EDIT_GFX_OVERLAY)
->>>>>>> b6911781
 
     //
     // Draw knob rotation => Z motion key for:
