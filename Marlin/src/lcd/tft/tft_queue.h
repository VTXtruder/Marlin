--- conflicted
+++ resolved
@@ -140,10 +140,6 @@
     static void fill(uint16_t x, uint16_t y, uint16_t width, uint16_t height, uint16_t color);
     static void canvas(uint16_t x, uint16_t y, uint16_t width, uint16_t height);
     static void set_background(uint16_t color);
-<<<<<<< HEAD
-    static void add_text(uint16_t x, uint16_t y, uint16_t color, const uint16_t *string, uint16_t maxWidth);
-=======
->>>>>>> b6911781
     static void add_text(uint16_t x, uint16_t y, uint16_t color, const uint8_t *string, uint16_t maxWidth);
     static void add_text(uint16_t x, uint16_t y, uint16_t color, const char *string, uint16_t maxWidth) {
       add_text(x, y, color, (uint8_t *)string, maxWidth);
