/**
 * Marlin 3D Printer Firmware
 * Copyright (c) 2020 MarlinFirmware [https://github.com/MarlinFirmware/Marlin]
 *
 * Based on Sprinter and grbl.
 * Copyright (c) 2011 Camiel Gubbels / Erik van der Zalm
 *
 * This program is free software: you can redistribute it and/or modify
 * it under the terms of the GNU General Public License as published by
 * the Free Software Foundation, either version 3 of the License, or
 * (at your option) any later version.
 *
 * This program is distributed in the hope that it will be useful,
 * but WITHOUT ANY WARRANTY; without even the implied warranty of
 * MERCHANTABILITY or FITNESS FOR A PARTICULAR PURPOSE.  See the
 * GNU General Public License for more details.
 *
 * You should have received a copy of the GNU General Public License
 * along with this program.  If not, see <https://www.gnu.org/licenses/>.
 *
 */
#pragma once

#include "tft_queue.h"
#include "canvas.h"
#include "ui_theme.h"
#include "tft_string.h"
#include "tft_image.h"
#include "../tft_io/tft_io.h"

#include "../../inc/MarlinConfig.h"

#if ENABLED(TFT_INTERFACE_FSMC_8BIT)
  // When we have a 8 bit interface, we need to invert the bytes of the color
  #define ENDIAN_COLOR(C) (((C) >> 8) | ((C) << 8))
#else
  #define ENDIAN_COLOR(C) (C)
#endif

<<<<<<< HEAD
=======
#if HAS_UI_320x240
  #define TFT_WIDTH         320
  #define TFT_HEIGHT        240
#elif HAS_UI_480x320
  #define TFT_WIDTH         480
  #define TFT_HEIGHT        320
#elif HAS_UI_480x272
  #define TFT_WIDTH         480
  #define TFT_HEIGHT        272
#elif HAS_UI_1024x600
  #define TFT_WIDTH         1024
  #define TFT_HEIGHT        600
#else
  #error "Unsupported display resolution!"
#endif

>>>>>>> b6911781
#ifndef TFT_BUFFER_WORDS
  #ifdef STM32F103xB
    #define TFT_BUFFER_WORDS      1024
  #elif defined(STM32F103xE)
    #define TFT_BUFFER_WORDS      19200 // 320 * 60
  #elif defined(STM32F1)
    #define TFT_BUFFER_WORDS      8192
  #else
    #define TFT_BUFFER_WORDS      19200 // 320 * 60
  #endif
#endif

#if TFT_BUFFER_WORDS > DMA_MAX_WORDS
  // DMA Count parameter is uint16_t
  #error "TFT_BUFFER_WORDS can not exceed DMA_MAX_WORDS"
#endif

class TFT {
  private:
    static TFT_String string;
    static TFT_IO io;

  public:
    static TFT_Queue queue;

    static uint16_t buffer[TFT_BUFFER_WORDS];

    static void init();
    static void set_font(const uint8_t *Font) { string.set_font(Font); }
    static void add_glyphs(const uint8_t *Font) { string.add_glyphs(Font); }

    static bool is_busy() { return io.isBusy(); }
<<<<<<< HEAD
    static void abort() { io.abort(); }
    static void write_multiple(uint16_t data, uint16_t count) { io.WriteMultipleDMA(data, count); }
    static void write_sequence(uint16_t *data, uint16_t count) { io.writeSequenceDMA(data, count); }
    static void set_window(uint16_t xMin, uint16_t yMin, uint16_t xMax, uint16_t yMax) { io.set_window(xMin, yMin, xMax, yMax); }
=======
    static void abort() { io.Abort(); }
    static void write_multiple(uint16_t Data, uint16_t Count) { io.WriteMultipleDMA(Data, Count); }
    static void write_sequence(uint16_t *Data, uint16_t Count) { io.WriteSequenceDMA(Data, Count); }
    static void set_window(uint16_t Xmin, uint16_t Ymin, uint16_t Xmax, uint16_t Ymax) { io.set_window(Xmin, Ymin, Xmax, Ymax); }
>>>>>>> b6911781

    static void fill(uint16_t x, uint16_t y, uint16_t width, uint16_t height, uint16_t color) { queue.fill(x, y, width, height, color); }
    static void canvas(uint16_t x, uint16_t y, uint16_t width, uint16_t height) { queue.canvas(x, y, width, height); }
    static void set_background(uint16_t color) { queue.set_background(color); }
    static void add_text(uint16_t x, uint16_t y, uint16_t color, TFT_String tft_string, uint16_t maxWidth = 0) { queue.add_text(x, y, color, tft_string.string(), maxWidth); }
    static void add_text(uint16_t x, uint16_t y, uint16_t color, const char *string, uint16_t maxWidth = 0) { queue.add_text(x, y, color, string, maxWidth); }
    static void add_image(int16_t x, int16_t y, MarlinImage image, uint16_t *colors) { queue.add_image(x, y, image, colors); }
    static void add_image(int16_t x, int16_t y, MarlinImage image, uint16_t color_main = COLOR_WHITE, uint16_t color_background = COLOR_BACKGROUND, uint16_t color_shadow = COLOR_BLACK) { queue.add_image(x, y, image, color_main,  color_background, color_shadow); }
    static void add_bar(uint16_t x, uint16_t y, uint16_t width, uint16_t height, uint16_t color) { queue.add_bar(x, y, width, height, color); }
    static void add_rectangle(uint16_t x, uint16_t y, uint16_t width, uint16_t height, uint16_t color) { queue.add_rectangle(x, y, width, height, color); }
    static void draw_edit_screen_buttons();
};

extern TFT tft;<|MERGE_RESOLUTION|>--- conflicted
+++ resolved
@@ -37,8 +37,6 @@
   #define ENDIAN_COLOR(C) (C)
 #endif
 
-<<<<<<< HEAD
-=======
 #if HAS_UI_320x240
   #define TFT_WIDTH         320
   #define TFT_HEIGHT        240
@@ -55,7 +53,6 @@
   #error "Unsupported display resolution!"
 #endif
 
->>>>>>> b6911781
 #ifndef TFT_BUFFER_WORDS
   #ifdef STM32F103xB
     #define TFT_BUFFER_WORDS      1024
@@ -88,17 +85,10 @@
     static void add_glyphs(const uint8_t *Font) { string.add_glyphs(Font); }
 
     static bool is_busy() { return io.isBusy(); }
-<<<<<<< HEAD
-    static void abort() { io.abort(); }
-    static void write_multiple(uint16_t data, uint16_t count) { io.WriteMultipleDMA(data, count); }
-    static void write_sequence(uint16_t *data, uint16_t count) { io.writeSequenceDMA(data, count); }
-    static void set_window(uint16_t xMin, uint16_t yMin, uint16_t xMax, uint16_t yMax) { io.set_window(xMin, yMin, xMax, yMax); }
-=======
     static void abort() { io.Abort(); }
     static void write_multiple(uint16_t Data, uint16_t Count) { io.WriteMultipleDMA(Data, Count); }
     static void write_sequence(uint16_t *Data, uint16_t Count) { io.WriteSequenceDMA(Data, Count); }
     static void set_window(uint16_t Xmin, uint16_t Ymin, uint16_t Xmax, uint16_t Ymax) { io.set_window(Xmin, Ymin, Xmax, Ymax); }
->>>>>>> b6911781
 
     static void fill(uint16_t x, uint16_t y, uint16_t width, uint16_t height, uint16_t color) { queue.fill(x, y, width, height, color); }
     static void canvas(uint16_t x, uint16_t y, uint16_t width, uint16_t height) { queue.canvas(x, y, width, height); }
