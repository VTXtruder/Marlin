--- conflicted
+++ resolved
@@ -44,11 +44,7 @@
 
 void Canvas::next() {
   startLine = endLine;
-<<<<<<< HEAD
-  endLine = (TFT_BUFFER_WORDS) < width * (height - startLine) ? startLine + (TFT_BUFFER_WORDS) / width : height;
-=======
   endLine = TFT_BUFFER_WORDS < width * (height - startLine) ? startLine + TFT_BUFFER_WORDS / width : height;
->>>>>>> b6911781
 }
 
 bool Canvas::toScreen() {
@@ -56,11 +52,7 @@
   return endLine == height;
 }
 
-<<<<<<< HEAD
-void Canvas::setBackground(uint16_t color) {
-=======
 void CANVAS::SetBackground(uint16_t color) {
->>>>>>> b6911781
   /* TODO: test and optimize performance */
   /*
   uint32_t count = (endLine - startLine) * width;
