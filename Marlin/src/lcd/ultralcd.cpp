--- conflicted
+++ resolved
@@ -5116,25 +5116,6 @@
       #endif
 
       #if ENABLED(DOGLCD)
-<<<<<<< HEAD
-        #if defined(USE_ST7920_LIGHTWEIGHT_UI)
-          #if ENABLED(ULTIPANEL)
-            bool do_U8G_loop = true;
-            lcd_in_status(currentScreen == lcd_status_screen);
-            if(currentScreen == lcd_status_screen) {
-              lcd_status_screen();
-              do_U8G_loop = false;
-            }
-          #else
-            const bool do_U8G_loop = false;
-            lcd_in_status(true);
-            lcd_status_screen();
-          #endif
-        #else
-          const bool do_U8G_loop = true;
-        #endif
-        if(do_U8G_loop) {
-=======
         #if ENABLED(LIGHTWEIGHT_UI)
           #if ENABLED(ULTIPANEL)
             const bool in_status = currentScreen == lcd_status_screen;
@@ -5148,7 +5129,6 @@
           constexpr bool do_u8g_loop = true;
         #endif
         if (do_u8g_loop) {
->>>>>>> 79272f98
           if (!drawing_screen) {                        // If not already drawing pages
             u8g.firstPage();                            // Start the first page
             drawing_screen = 1;                         // Flag as drawing pages
