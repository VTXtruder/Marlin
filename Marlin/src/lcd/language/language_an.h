/**
 * Marlin 3D Printer Firmware
 * Copyright (c) 2020 MarlinFirmware [https://github.com/MarlinFirmware/Marlin]
 *
 * Based on Sprinter and grbl.
 * Copyright (c) 2011 Camiel Gubbels / Erik van der Zalm
 *
 * This program is free software: you can redistribute it and/or modify
 * it under the terms of the GNU General Public License as published by
 * the Free Software Foundation, either version 3 of the License, or
 * (at your option) any later version.
 *
 * This program is distributed in the hope that it will be useful,
 * but WITHOUT ANY WARRANTY; without even the implied warranty of
 * MERCHANTABILITY or FITNESS FOR A PARTICULAR PURPOSE.  See the
 * GNU General Public License for more details.
 *
 * You should have received a copy of the GNU General Public License
 * along with this program.  If not, see <https://www.gnu.org/licenses/>.
 *
 */
#pragma once

/**
 * Aragonese
 *
 * LCD Menu Messages
 * See also https://marlinfw.org/docs/development/lcd_language.html
 */

#define DISPLAY_CHARSET_ISO10646_1
#define NOT_EXTENDED_ISO10646_1_5X7

namespace LanguageNarrow_an {
  using namespace Language_en; // Inherit undefined strings from English

  constexpr uint8_t CHARSIZE              = 1;
  LSTR LANGUAGE                           = _UxGT("Aragonese");

  LSTR WELCOME_MSG                        = MACHINE_NAME _UxGT(" parada.");
  LSTR MSG_MEDIA_INSERTED                 = _UxGT("Tarcheta mesa");
  LSTR MSG_MEDIA_REMOVED                  = _UxGT("Tarcheta sacada");
  LSTR MSG_LCD_ENDSTOPS                   = _UxGT("Endstops"); // Max length 8 characters
  LSTR MSG_MAIN_MENU                      = _UxGT("Menu prencipal");
  LSTR MSG_RUN_AUTO_FILES                 = _UxGT("Inicio automatico");
  LSTR MSG_DISABLE_STEPPERS               = _UxGT("Amortar motors");
  LSTR MSG_HOMING                         = _UxGT("Orichen");
  LSTR MSG_AUTO_HOME                      = _UxGT("Levar a l'orichen");
  LSTR MSG_AUTO_HOME_X                    = _UxGT("Orichen X");
  LSTR MSG_AUTO_HOME_Y                    = _UxGT("Orichen Y");
  LSTR MSG_AUTO_HOME_Z                    = _UxGT("Orichen Z");
  LSTR MSG_LEVEL_BED_HOMING               = _UxGT("Orichen XYZ");
  LSTR MSG_LEVEL_BED_WAITING              = _UxGT("Encetar (pretar)");
  LSTR MSG_LEVEL_BED_NEXT_POINT           = _UxGT("Vinient punto");
  LSTR MSG_LEVEL_BED_DONE                 = _UxGT("Nivelacion feita!");
  LSTR MSG_SET_HOME_OFFSETS               = _UxGT("Achustar desfases");
  LSTR MSG_HOME_OFFSETS_APPLIED           = _UxGT("Desfase aplicau");
<<<<<<< HEAD

  LSTR MSG_PREHEAT_1                      = _UxGT("Precalentar ") PREHEAT_1_LABEL;
  LSTR MSG_PREHEAT_1_H                    = _UxGT("Precalentar ") PREHEAT_1_LABEL " ~";
  LSTR MSG_PREHEAT_1_END                  = _UxGT("Precal. ") PREHEAT_1_LABEL _UxGT(" Boquilla");
  LSTR MSG_PREHEAT_1_END_E                = _UxGT("Precal. ") PREHEAT_1_LABEL _UxGT(" Boquilla ~");
  LSTR MSG_PREHEAT_1_ALL                  = _UxGT("Precalentar ") PREHEAT_1_LABEL _UxGT(" Tot");
  LSTR MSG_PREHEAT_1_BEDONLY              = _UxGT("Precalentar ") PREHEAT_1_LABEL _UxGT(" Base");
  LSTR MSG_PREHEAT_1_SETTINGS             = _UxGT("Precalentar ") PREHEAT_1_LABEL _UxGT(" Conf");

  LSTR MSG_PREHEAT_M                      = _UxGT("Precalentar $");
  LSTR MSG_PREHEAT_M_H                    = _UxGT("Precalentar $ ~");
  LSTR MSG_PREHEAT_M_END                  = _UxGT("Precal. $ Boquilla");
  LSTR MSG_PREHEAT_M_END_E                = _UxGT("Precal. $ Boquilla ~");
  LSTR MSG_PREHEAT_M_ALL                  = _UxGT("Precalentar $ Tot");
  LSTR MSG_PREHEAT_M_BEDONLY              = _UxGT("Precalentar $ Base");
  LSTR MSG_PREHEAT_M_SETTINGS             = _UxGT("Precalentar $ Conf");

=======
  #if HAS_PREHEAT
    LSTR MSG_PREHEAT_1                    = _UxGT("Precalentar ") PREHEAT_1_LABEL;
    LSTR MSG_PREHEAT_1_H                  = _UxGT("Precalentar ") PREHEAT_1_LABEL " ~";
    LSTR MSG_PREHEAT_1_END                = _UxGT("Precal. ") PREHEAT_1_LABEL _UxGT(" Boquilla");
    LSTR MSG_PREHEAT_1_END_E              = _UxGT("Precal. ") PREHEAT_1_LABEL _UxGT(" Boquilla ~");
    LSTR MSG_PREHEAT_1_ALL                = _UxGT("Precalentar ") PREHEAT_1_LABEL _UxGT(" Tot");
    LSTR MSG_PREHEAT_1_BEDONLY            = _UxGT("Precalentar ") PREHEAT_1_LABEL _UxGT(" Base");
    LSTR MSG_PREHEAT_1_SETTINGS           = _UxGT("Precalentar ") PREHEAT_1_LABEL _UxGT(" Conf");

    LSTR MSG_PREHEAT_M                    = _UxGT("Precalentar $");
    LSTR MSG_PREHEAT_M_H                  = _UxGT("Precalentar $ ~");
    LSTR MSG_PREHEAT_M_END                = _UxGT("Precal. $ Boquilla");
    LSTR MSG_PREHEAT_M_END_E              = _UxGT("Precal. $ Boquilla ~");
    LSTR MSG_PREHEAT_M_ALL                = _UxGT("Precalentar $ Tot");
    LSTR MSG_PREHEAT_M_BEDONLY            = _UxGT("Precalentar $ Base");
    LSTR MSG_PREHEAT_M_SETTINGS           = _UxGT("Precalentar $ Conf");
  #endif
>>>>>>> b6911781
  LSTR MSG_COOLDOWN                       = _UxGT("Enfriar");
  LSTR MSG_SWITCH_PS_ON                   = _UxGT("Enchegar Fuent");
  LSTR MSG_SWITCH_PS_OFF                  = _UxGT("Amortar Fuent");
  LSTR MSG_EXTRUDE                        = _UxGT("Extruir");
  LSTR MSG_RETRACT                        = _UxGT("Retraer");
  LSTR MSG_MOVE_AXIS                      = _UxGT("Mover Eixes");
  LSTR MSG_BED_LEVELING                   = _UxGT("Nivelar base");
  LSTR MSG_LEVEL_BED                      = _UxGT("Nivelar base");
  LSTR MSG_MOVE_X                         = _UxGT("Mover X");
  LSTR MSG_MOVE_Y                         = _UxGT("Mover Y");
  LSTR MSG_MOVE_Z                         = _UxGT("Mover Z");
  LSTR MSG_MOVE_N                         = _UxGT("Mover @");
  LSTR MSG_MOVE_E                         = _UxGT("Extrusor");
  LSTR MSG_MOVE_EN                        = _UxGT("Extrusor *");
  LSTR MSG_MOVE_N_MM                      = _UxGT("Mover $mm");
  LSTR MSG_MOVE_01MM                      = _UxGT("Mover 0.1mm");
  LSTR MSG_MOVE_1MM                       = _UxGT("Mover 1mm");
  LSTR MSG_MOVE_10MM                      = _UxGT("Mover 10mm");
  LSTR MSG_MOVE_50MM                      = _UxGT("Mover 50mm");
  LSTR MSG_MOVE_100MM                     = _UxGT("Mover 100mm");
  LSTR MSG_SPEED                          = _UxGT("Velocidat");
<<<<<<< HEAD
  LSTR MSG_MESH_Z_OFFSET                  = _UxGT("Base Z");
=======
  LSTR MSG_BED_Z                          = _UxGT("Base Z");
>>>>>>> b6911781
  LSTR MSG_NOZZLE                         = _UxGT("Boquilla");
  LSTR MSG_NOZZLE_N                       = _UxGT("Boquilla ~");
  LSTR MSG_BED                            = _UxGT("Base");
  LSTR MSG_FAN_SPEED                      = _UxGT("Ixoriador");
  LSTR MSG_FAN_SPEED_N                    = _UxGT("Ixoriador ~");
  LSTR MSG_FLOW                           = _UxGT("Fluxo");
  LSTR MSG_FLOW_N                         = _UxGT("Fluxo ~");
  LSTR MSG_CONTROL                        = _UxGT("Control");
  LSTR MSG_AUTOTEMP                       = _UxGT("Temperatura Auto.");
  LSTR MSG_SELECT_E                       = _UxGT("Trigar *");
  LSTR MSG_ACC                            = _UxGT("Aceleracion");
  LSTR MSG_VTRAV_MIN                      = _UxGT("Vel. viache min");
  LSTR MSG_ACCELERATION                   = _UxGT("Accel");
  LSTR MSG_AMAX_A                         = _UxGT("Acel. max ") STR_A;
  LSTR MSG_AMAX_B                         = _UxGT("Acel. max ") STR_B;
  LSTR MSG_AMAX_C                         = _UxGT("Acel. max ") STR_C;
  LSTR MSG_AMAX_N                         = _UxGT("Acel. max @");
  LSTR MSG_AMAX_E                         = _UxGT("Acel. max E");
  LSTR MSG_AMAX_EN                        = _UxGT("Acel. max *");
  LSTR MSG_A_RETRACT                      = _UxGT("Acel. retrac.");
  LSTR MSG_A_TRAVEL                       = _UxGT("Acel. Viaje");
  LSTR MSG_STEPS_PER_MM                   = _UxGT("Trangos/mm");
  LSTR MSG_A_STEPS                        = STR_A _UxGT(" trangos/mm");
  LSTR MSG_B_STEPS                        = STR_B _UxGT(" trangos/mm");
  LSTR MSG_C_STEPS                        = STR_C _UxGT(" trangos/mm");
  LSTR MSG_N_STEPS                        = _UxGT("@ trangos/mm");
  LSTR MSG_E_STEPS                        = _UxGT("E trangos/mm");
  LSTR MSG_EN_STEPS                       = _UxGT("* trangos/mm");
  LSTR MSG_TEMPERATURE                    = _UxGT("Temperatura");
  LSTR MSG_MOTION                         = _UxGT("Movimiento");
  LSTR MSG_FILAMENT                       = _UxGT("Filamento");
  LSTR MSG_VOLUMETRIC_ENABLED             = _UxGT("E in mm") SUPERSCRIPT_THREE;
  LSTR MSG_FILAMENT_DIAM                  = _UxGT("Fil. Dia.");
  LSTR MSG_FILAMENT_DIAM_E                = _UxGT("Fil. Dia. *");
  LSTR MSG_CONTRAST                       = _UxGT("Contraste");
  LSTR MSG_STORE_EEPROM                   = _UxGT("Alzar memoria");
  LSTR MSG_LOAD_EEPROM                    = _UxGT("Cargar memoria");
  LSTR MSG_RESTORE_DEFAULTS               = _UxGT("Restaurar memoria");
  LSTR MSG_REFRESH                        = LCD_STR_REFRESH _UxGT("Tornar a cargar");
  LSTR MSG_INFO_SCREEN                    = _UxGT("Informacion");
  LSTR MSG_PREPARE                        = _UxGT("Preparar");
  LSTR MSG_TUNE                           = _UxGT("Achustar");
  LSTR MSG_PAUSE_PRINT                    = _UxGT("Pausar impresion");
  LSTR MSG_RESUME_PRINT                   = _UxGT("Contin. impresion");
  LSTR MSG_STOP_PRINT                     = _UxGT("Detener Impresion");
  LSTR MSG_MEDIA_MENU                     = _UxGT("Menu de SD");
  LSTR MSG_NO_MEDIA                       = _UxGT("No i hai tarcheta");
  LSTR MSG_DWELL                          = _UxGT("Reposo...");
  LSTR MSG_USERWAIT                       = _UxGT("Aguardand ordines");
  LSTR MSG_PRINT_ABORTED                  = _UxGT("Impres. cancelada");
  LSTR MSG_NO_MOVE                        = _UxGT("Sin movimiento");
  LSTR MSG_KILLED                         = _UxGT("Aturada d'emerch.");
  LSTR MSG_STOPPED                        = _UxGT("Aturada.");
  LSTR MSG_CONTROL_RETRACT                = _UxGT("Retraer mm");
  LSTR MSG_CONTROL_RETRACT_SWAP           = _UxGT("Swap Retraer mm");
  LSTR MSG_CONTROL_RETRACTF               = _UxGT("Retraer  F");
  LSTR MSG_CONTROL_RETRACT_ZHOP           = _UxGT("Devantar mm");
  LSTR MSG_CONTROL_RETRACT_RECOVER        = _UxGT("DesRet mm");
  LSTR MSG_CONTROL_RETRACT_RECOVER_SWAP   = _UxGT("Swap DesRet mm");
  LSTR MSG_CONTROL_RETRACT_RECOVERF       = _UxGT("DesRet F");
  LSTR MSG_AUTORETRACT                    = _UxGT("Retraccion auto.");
  LSTR MSG_FILAMENTCHANGE                 = _UxGT("Cambear filamento");
  LSTR MSG_FILAMENTCHANGE_E               = _UxGT("Cambear filamento *");
  LSTR MSG_ATTACH_MEDIA                   = _UxGT("Encetan. tarcheta");
  LSTR MSG_CHANGE_MEDIA                   = _UxGT("Cambiar tarcheta");
  LSTR MSG_ZPROBE_OUT                     = _UxGT("Sonda Z fuera");
  LSTR MSG_BLTOUCH_RESET                  = _UxGT("Reset BLTouch");
  LSTR MSG_ZPROBE_ZOFFSET                 = _UxGT("Desfase Z");
  LSTR MSG_BABYSTEP_X                     = _UxGT("Micropaso X");
  LSTR MSG_BABYSTEP_Y                     = _UxGT("Micropaso Y");
  LSTR MSG_BABYSTEP_Z                     = _UxGT("Micropaso Z");
  LSTR MSG_BABYSTEP_N                     = _UxGT("Micropaso @");
  LSTR MSG_ENDSTOP_ABORT                  = _UxGT("Cancelado - Endstop");
<<<<<<< HEAD
  LSTR MSG_ERR_HEATING_FAILED             = _UxGT("Error en calentar");
  LSTR MSG_ERR_REDUNDANT_TEMP             = _UxGT("Error temp adicional");
  LSTR MSG_ERR_THERMAL_RUNAWAY            = _UxGT("Error de temperatura");
  LSTR MSG_ERR_MAXTEMP                    = _UxGT("Error Temp Max");
  LSTR MSG_ERR_MINTEMP                    = _UxGT("Error Temp Min");
=======
  LSTR MSG_HEATING_FAILED_LCD             = _UxGT("Error: en calentar");
  LSTR MSG_ERR_REDUNDANT_TEMP             = _UxGT("Error: temperatura");
  LSTR MSG_THERMAL_RUNAWAY                = _UxGT("Error de temperatura");
  LSTR MSG_ERR_MAXTEMP                    = _UxGT("Error: Temp Max");
  LSTR MSG_ERR_MINTEMP                    = _UxGT("Error: Temp Min");
>>>>>>> b6911781
  LSTR MSG_HALTED                         = _UxGT("IMPRESORA ATURADA");
  LSTR MSG_PLEASE_RESET                   = _UxGT("Per favor reinic.");
  LSTR MSG_HEATING                        = _UxGT("Calentando...");
  LSTR MSG_BED_HEATING                    = _UxGT("Calentando base...");
  LSTR MSG_DELTA_CALIBRATE                = _UxGT("Calibracion Delta");
  LSTR MSG_DELTA_CALIBRATE_X              = _UxGT("Calibrar X");
  LSTR MSG_DELTA_CALIBRATE_Y              = _UxGT("Calibrar Y");
  LSTR MSG_DELTA_CALIBRATE_Z              = _UxGT("Calibrar Z");
  LSTR MSG_DELTA_CALIBRATE_CENTER         = _UxGT("Calibrar Centro");

  LSTR MSG_INFO_MENU                      = _UxGT("Inf. Impresora");
  LSTR MSG_INFO_PRINTER_MENU              = _UxGT("Inf. Impresora");
  LSTR MSG_INFO_STATS_MENU                = _UxGT("Estadisticas Imp.");
  LSTR MSG_INFO_BOARD_MENU                = _UxGT("Inf. Controlador");
  LSTR MSG_INFO_THERMISTOR_MENU           = _UxGT("Termistors");
  LSTR MSG_INFO_EXTRUDERS                 = _UxGT("Extrusors");
  LSTR MSG_INFO_BAUDRATE                  = _UxGT("Baudios");
  LSTR MSG_INFO_PROTOCOL                  = _UxGT("Protocolo");
  LSTR MSG_CASE_LIGHT                     = _UxGT("Luz");
<<<<<<< HEAD

  LSTR MSG_INFO_PRINT_COUNT               = _UxGT("Impresions");
  LSTR MSG_INFO_COMPLETED_PRINTS          = _UxGT("Completadas");
  LSTR MSG_INFO_PRINT_TIME                = _UxGT("Total");
  LSTR MSG_INFO_PRINT_LONGEST             = _UxGT("Mas larga");
  LSTR MSG_INFO_PRINT_FILAMENT            = _UxGT("Extrusion");

  LSTR MSG_INFO_MIN_TEMP                  = _UxGT("Temperatura menima");
  LSTR MSG_INFO_MAX_TEMP                  = _UxGT("Temperatura maxima");
  LSTR MSG_INFO_PSU                       = _UxGT("Fuente de aliment");
=======

  #if LCD_WIDTH >= 20 || HAS_DWIN_E3V2
    LSTR MSG_INFO_PRINT_COUNT             = _UxGT("Conteo de impresion");
    LSTR MSG_INFO_COMPLETED_PRINTS        = _UxGT("Completadas");
    LSTR MSG_INFO_PRINT_TIME              = _UxGT("Tiempo total d'imp.");
    LSTR MSG_INFO_PRINT_LONGEST           = _UxGT("Impresion mas larga");
    LSTR MSG_INFO_PRINT_FILAMENT          = _UxGT("Total d'extrusion");
  #else
    LSTR MSG_INFO_PRINT_COUNT             = _UxGT("Impresions");
    LSTR MSG_INFO_COMPLETED_PRINTS        = _UxGT("Completadas");
    LSTR MSG_INFO_PRINT_TIME              = _UxGT("Total");
    LSTR MSG_INFO_PRINT_LONGEST           = _UxGT("Mas larga");
    LSTR MSG_INFO_PRINT_FILAMENT          = _UxGT("Extrusion");
  #endif

  LSTR MSG_INFO_MIN_TEMP                  = _UxGT("Temperatura menima");
  LSTR MSG_INFO_MAX_TEMP                  = _UxGT("Temperatura maxima");
  LSTR MSG_INFO_PSU                       = _UxGT("Fuente de aliment");

  LSTR MSG_DRIVE_STRENGTH                 = _UxGT("Fuerza d'o driver");
  LSTR MSG_DAC_EEPROM_WRITE               = _UxGT("Escri. DAC EEPROM");
  LSTR MSG_FILAMENT_CHANGE_OPTION_RESUME  = _UxGT("Resumir imp.");
>>>>>>> b6911781

  LSTR MSG_DRIVE_STRENGTH                 = _UxGT("Fuerza d'o driver");
  LSTR MSG_DAC_EEPROM_WRITE               = _UxGT("Escri. DAC EEPROM");
  LSTR MSG_FILAMENT_CHANGE_OPTION_RESUME  = _UxGT("Resumir imp.");

  // Up to 2 lines allowed
  LSTR MSG_FILAMENT_CHANGE_INIT           = _UxGT(MSG_2_LINE("Aguardand iniciar", "d'o fil. cambear"));
  LSTR MSG_FILAMENT_CHANGE_INSERT         = _UxGT(MSG_2_LINE("Meta o filamento", "y prete lo boton"));

  LSTR MSG_FILAMENT_CHANGE_UNLOAD         = _UxGT(MSG_2_LINE("Aguardando a", "expulsar filament"));
  LSTR MSG_FILAMENT_CHANGE_LOAD           = _UxGT(MSG_2_LINE("Aguardando a", "cargar filamento"));
  LSTR MSG_FILAMENT_CHANGE_RESUME         = _UxGT(MSG_2_LINE("Aguardando impre.", "pa continar"));
}

namespace LanguageWide_an {
  using namespace LanguageNarrow_an;
  #if LCD_WIDTH >= 20 || HAS_DWIN_E3V2
    LSTR MSG_INFO_PRINT_COUNT             = _UxGT("Conteo de impresion");
    LSTR MSG_INFO_COMPLETED_PRINTS        = _UxGT("Completadas");
    LSTR MSG_INFO_PRINT_TIME              = _UxGT("Tiempo total d'imp.");
    LSTR MSG_INFO_PRINT_LONGEST           = _UxGT("Impresion mas larga");
    LSTR MSG_INFO_PRINT_FILAMENT          = _UxGT("Total d'extrusion");
  #endif
}

namespace LanguageTall_an {
  using namespace LanguageWide_an;
  #if LCD_HEIGHT >= 4
<<<<<<< HEAD
    // Filament Change screens show up to 3 lines on a 4-line display
    LSTR MSG_FILAMENT_CHANGE_INIT         = _UxGT(MSG_3_LINE("Aguardand iniciar", "d'o filamento", "cambear"));
    LSTR MSG_FILAMENT_CHANGE_INSERT       = _UxGT(MSG_3_LINE("Meta o filamento", "y prete lo boton", "pa continar..."));
  #endif
}

namespace Language_an {
  using namespace LanguageTall_an;
=======
    // Up to 3 lines allowed
    LSTR MSG_FILAMENT_CHANGE_INIT         = _UxGT(MSG_3_LINE("Aguardand iniciar", "d'o filamento", "cambear"));
    LSTR MSG_FILAMENT_CHANGE_INSERT       = _UxGT(MSG_3_LINE("Meta o filamento", "y prete lo boton", "pa continar..."));
  #else // LCD_HEIGHT < 4
    // Up to 2 lines allowed
    LSTR MSG_FILAMENT_CHANGE_INIT         = _UxGT(MSG_2_LINE("Aguardand iniciar", "d'o fil. cambear"));
    LSTR MSG_FILAMENT_CHANGE_INSERT       = _UxGT(MSG_2_LINE("Meta o filamento", "y prete lo boton"));
  #endif // LCD_HEIGHT < 4

  LSTR MSG_FILAMENT_CHANGE_UNLOAD         = _UxGT(MSG_2_LINE("Aguardando a", "expulsar filament"));
  LSTR MSG_FILAMENT_CHANGE_LOAD           = _UxGT(MSG_2_LINE("Aguardando a", "cargar filamento"));
  LSTR MSG_FILAMENT_CHANGE_RESUME         = _UxGT(MSG_2_LINE("Aguardando impre.", "pa continar"));
>>>>>>> b6911781
}<|MERGE_RESOLUTION|>--- conflicted
+++ resolved
@@ -55,25 +55,6 @@
   LSTR MSG_LEVEL_BED_DONE                 = _UxGT("Nivelacion feita!");
   LSTR MSG_SET_HOME_OFFSETS               = _UxGT("Achustar desfases");
   LSTR MSG_HOME_OFFSETS_APPLIED           = _UxGT("Desfase aplicau");
-<<<<<<< HEAD
-
-  LSTR MSG_PREHEAT_1                      = _UxGT("Precalentar ") PREHEAT_1_LABEL;
-  LSTR MSG_PREHEAT_1_H                    = _UxGT("Precalentar ") PREHEAT_1_LABEL " ~";
-  LSTR MSG_PREHEAT_1_END                  = _UxGT("Precal. ") PREHEAT_1_LABEL _UxGT(" Boquilla");
-  LSTR MSG_PREHEAT_1_END_E                = _UxGT("Precal. ") PREHEAT_1_LABEL _UxGT(" Boquilla ~");
-  LSTR MSG_PREHEAT_1_ALL                  = _UxGT("Precalentar ") PREHEAT_1_LABEL _UxGT(" Tot");
-  LSTR MSG_PREHEAT_1_BEDONLY              = _UxGT("Precalentar ") PREHEAT_1_LABEL _UxGT(" Base");
-  LSTR MSG_PREHEAT_1_SETTINGS             = _UxGT("Precalentar ") PREHEAT_1_LABEL _UxGT(" Conf");
-
-  LSTR MSG_PREHEAT_M                      = _UxGT("Precalentar $");
-  LSTR MSG_PREHEAT_M_H                    = _UxGT("Precalentar $ ~");
-  LSTR MSG_PREHEAT_M_END                  = _UxGT("Precal. $ Boquilla");
-  LSTR MSG_PREHEAT_M_END_E                = _UxGT("Precal. $ Boquilla ~");
-  LSTR MSG_PREHEAT_M_ALL                  = _UxGT("Precalentar $ Tot");
-  LSTR MSG_PREHEAT_M_BEDONLY              = _UxGT("Precalentar $ Base");
-  LSTR MSG_PREHEAT_M_SETTINGS             = _UxGT("Precalentar $ Conf");
-
-=======
   #if HAS_PREHEAT
     LSTR MSG_PREHEAT_1                    = _UxGT("Precalentar ") PREHEAT_1_LABEL;
     LSTR MSG_PREHEAT_1_H                  = _UxGT("Precalentar ") PREHEAT_1_LABEL " ~";
@@ -91,7 +72,6 @@
     LSTR MSG_PREHEAT_M_BEDONLY            = _UxGT("Precalentar $ Base");
     LSTR MSG_PREHEAT_M_SETTINGS           = _UxGT("Precalentar $ Conf");
   #endif
->>>>>>> b6911781
   LSTR MSG_COOLDOWN                       = _UxGT("Enfriar");
   LSTR MSG_SWITCH_PS_ON                   = _UxGT("Enchegar Fuent");
   LSTR MSG_SWITCH_PS_OFF                  = _UxGT("Amortar Fuent");
@@ -113,11 +93,7 @@
   LSTR MSG_MOVE_50MM                      = _UxGT("Mover 50mm");
   LSTR MSG_MOVE_100MM                     = _UxGT("Mover 100mm");
   LSTR MSG_SPEED                          = _UxGT("Velocidat");
-<<<<<<< HEAD
-  LSTR MSG_MESH_Z_OFFSET                  = _UxGT("Base Z");
-=======
   LSTR MSG_BED_Z                          = _UxGT("Base Z");
->>>>>>> b6911781
   LSTR MSG_NOZZLE                         = _UxGT("Boquilla");
   LSTR MSG_NOZZLE_N                       = _UxGT("Boquilla ~");
   LSTR MSG_BED                            = _UxGT("Base");
@@ -191,19 +167,11 @@
   LSTR MSG_BABYSTEP_Z                     = _UxGT("Micropaso Z");
   LSTR MSG_BABYSTEP_N                     = _UxGT("Micropaso @");
   LSTR MSG_ENDSTOP_ABORT                  = _UxGT("Cancelado - Endstop");
-<<<<<<< HEAD
-  LSTR MSG_ERR_HEATING_FAILED             = _UxGT("Error en calentar");
-  LSTR MSG_ERR_REDUNDANT_TEMP             = _UxGT("Error temp adicional");
-  LSTR MSG_ERR_THERMAL_RUNAWAY            = _UxGT("Error de temperatura");
-  LSTR MSG_ERR_MAXTEMP                    = _UxGT("Error Temp Max");
-  LSTR MSG_ERR_MINTEMP                    = _UxGT("Error Temp Min");
-=======
   LSTR MSG_HEATING_FAILED_LCD             = _UxGT("Error: en calentar");
   LSTR MSG_ERR_REDUNDANT_TEMP             = _UxGT("Error: temperatura");
   LSTR MSG_THERMAL_RUNAWAY                = _UxGT("Error de temperatura");
   LSTR MSG_ERR_MAXTEMP                    = _UxGT("Error: Temp Max");
   LSTR MSG_ERR_MINTEMP                    = _UxGT("Error: Temp Min");
->>>>>>> b6911781
   LSTR MSG_HALTED                         = _UxGT("IMPRESORA ATURADA");
   LSTR MSG_PLEASE_RESET                   = _UxGT("Per favor reinic.");
   LSTR MSG_HEATING                        = _UxGT("Calentando...");
@@ -223,18 +191,6 @@
   LSTR MSG_INFO_BAUDRATE                  = _UxGT("Baudios");
   LSTR MSG_INFO_PROTOCOL                  = _UxGT("Protocolo");
   LSTR MSG_CASE_LIGHT                     = _UxGT("Luz");
-<<<<<<< HEAD
-
-  LSTR MSG_INFO_PRINT_COUNT               = _UxGT("Impresions");
-  LSTR MSG_INFO_COMPLETED_PRINTS          = _UxGT("Completadas");
-  LSTR MSG_INFO_PRINT_TIME                = _UxGT("Total");
-  LSTR MSG_INFO_PRINT_LONGEST             = _UxGT("Mas larga");
-  LSTR MSG_INFO_PRINT_FILAMENT            = _UxGT("Extrusion");
-
-  LSTR MSG_INFO_MIN_TEMP                  = _UxGT("Temperatura menima");
-  LSTR MSG_INFO_MAX_TEMP                  = _UxGT("Temperatura maxima");
-  LSTR MSG_INFO_PSU                       = _UxGT("Fuente de aliment");
-=======
 
   #if LCD_WIDTH >= 20 || HAS_DWIN_E3V2
     LSTR MSG_INFO_PRINT_COUNT             = _UxGT("Conteo de impresion");
@@ -257,45 +213,12 @@
   LSTR MSG_DRIVE_STRENGTH                 = _UxGT("Fuerza d'o driver");
   LSTR MSG_DAC_EEPROM_WRITE               = _UxGT("Escri. DAC EEPROM");
   LSTR MSG_FILAMENT_CHANGE_OPTION_RESUME  = _UxGT("Resumir imp.");
->>>>>>> b6911781
-
-  LSTR MSG_DRIVE_STRENGTH                 = _UxGT("Fuerza d'o driver");
-  LSTR MSG_DAC_EEPROM_WRITE               = _UxGT("Escri. DAC EEPROM");
-  LSTR MSG_FILAMENT_CHANGE_OPTION_RESUME  = _UxGT("Resumir imp.");
-
-  // Up to 2 lines allowed
-  LSTR MSG_FILAMENT_CHANGE_INIT           = _UxGT(MSG_2_LINE("Aguardand iniciar", "d'o fil. cambear"));
-  LSTR MSG_FILAMENT_CHANGE_INSERT         = _UxGT(MSG_2_LINE("Meta o filamento", "y prete lo boton"));
-
-  LSTR MSG_FILAMENT_CHANGE_UNLOAD         = _UxGT(MSG_2_LINE("Aguardando a", "expulsar filament"));
-  LSTR MSG_FILAMENT_CHANGE_LOAD           = _UxGT(MSG_2_LINE("Aguardando a", "cargar filamento"));
-  LSTR MSG_FILAMENT_CHANGE_RESUME         = _UxGT(MSG_2_LINE("Aguardando impre.", "pa continar"));
-}
-
-namespace LanguageWide_an {
-  using namespace LanguageNarrow_an;
-  #if LCD_WIDTH >= 20 || HAS_DWIN_E3V2
-    LSTR MSG_INFO_PRINT_COUNT             = _UxGT("Conteo de impresion");
-    LSTR MSG_INFO_COMPLETED_PRINTS        = _UxGT("Completadas");
-    LSTR MSG_INFO_PRINT_TIME              = _UxGT("Tiempo total d'imp.");
-    LSTR MSG_INFO_PRINT_LONGEST           = _UxGT("Impresion mas larga");
-    LSTR MSG_INFO_PRINT_FILAMENT          = _UxGT("Total d'extrusion");
-  #endif
-}
-
-namespace LanguageTall_an {
-  using namespace LanguageWide_an;
+
+  LSTR MSG_INFO_MIN_TEMP                  = _UxGT("Temperatura menima");
+  LSTR MSG_INFO_MAX_TEMP                  = _UxGT("Temperatura maxima");
+  LSTR MSG_INFO_PSU                       = _UxGT("Fuente de aliment");
+
   #if LCD_HEIGHT >= 4
-<<<<<<< HEAD
-    // Filament Change screens show up to 3 lines on a 4-line display
-    LSTR MSG_FILAMENT_CHANGE_INIT         = _UxGT(MSG_3_LINE("Aguardand iniciar", "d'o filamento", "cambear"));
-    LSTR MSG_FILAMENT_CHANGE_INSERT       = _UxGT(MSG_3_LINE("Meta o filamento", "y prete lo boton", "pa continar..."));
-  #endif
-}
-
-namespace Language_an {
-  using namespace LanguageTall_an;
-=======
     // Up to 3 lines allowed
     LSTR MSG_FILAMENT_CHANGE_INIT         = _UxGT(MSG_3_LINE("Aguardand iniciar", "d'o filamento", "cambear"));
     LSTR MSG_FILAMENT_CHANGE_INSERT       = _UxGT(MSG_3_LINE("Meta o filamento", "y prete lo boton", "pa continar..."));
@@ -308,5 +231,4 @@
   LSTR MSG_FILAMENT_CHANGE_UNLOAD         = _UxGT(MSG_2_LINE("Aguardando a", "expulsar filament"));
   LSTR MSG_FILAMENT_CHANGE_LOAD           = _UxGT(MSG_2_LINE("Aguardando a", "cargar filamento"));
   LSTR MSG_FILAMENT_CHANGE_RESUME         = _UxGT(MSG_2_LINE("Aguardando impre.", "pa continar"));
->>>>>>> b6911781
 }