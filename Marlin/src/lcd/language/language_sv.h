/**
 * Marlin 3D Printer Firmware
 * Copyright (c) 2020 MarlinFirmware [https://github.com/MarlinFirmware/Marlin]
 *
 * Based on Sprinter and grbl.
 * Copyright (c) 2011 Camiel Gubbels / Erik van der Zalm
 *
 * This program is free software: you can redistribute it and/or modify
 * it under the terms of the GNU General Public License as published by
 * the Free Software Foundation, either version 3 of the License, or
 * (at your option) any later version.
 *
 * This program is distributed in the hope that it will be useful,
 * but WITHOUT ANY WARRANTY; without even the implied warranty of
 * MERCHANTABILITY or FITNESS FOR A PARTICULAR PURPOSE.  See the
 * GNU General Public License för more details.
 *
 * You should have received a copy of the GNU General Public License
 * along with this program.  If not, see <https://www.gnu.org/licenses/>.
 *
 */
#pragma once

/**
 * Swedish
 *
 * LCD Menu Messages
 * See also https://marlinfw.org/docs/development/lcd_language.html
 */

#define DISPLAY_CHARSET_ISO10646_1

namespace LanguageNarrow_sv {
  using namespace Language_en; // Inherit undefined strings from English

  constexpr uint8_t CHARSIZE              = 2;
  LSTR LANGUAGE                           = _UxGT("Swedish");

  LSTR WELCOME_MSG                        = MACHINE_NAME _UxGT(" Redo.");
  LSTR MSG_YES                            = _UxGT("JA");
  LSTR MSG_NO                             = _UxGT("NEJ");
  LSTR MSG_BACK                           = _UxGT("Bakåt");
  LSTR MSG_MEDIA_ABORTING                 = _UxGT("Avbryter...");
  LSTR MSG_MEDIA_INSERTED                 = _UxGT("Media Instatt");
  LSTR MSG_MEDIA_REMOVED                  = _UxGT("Media Borttaget");
  LSTR MSG_MEDIA_WAITING                  = _UxGT("Väntar på media");
  LSTR MSG_MEDIA_INIT_FAIL                = _UxGT("Media init misslyckades");
  LSTR MSG_MEDIA_READ_ERROR               = _UxGT("Media läsningsfel");
  LSTR MSG_MEDIA_USB_REMOVED              = _UxGT("USB enhet borttagen");
  LSTR MSG_MEDIA_USB_FAILED               = _UxGT("USB start misslyckad");
  LSTR MSG_KILL_SUBCALL_OVERFLOW          = _UxGT("Underanrop överskriden");
  LSTR MSG_LCD_ENDSTOPS                   = _UxGT("Slutstop"); // Max length 8 characters
  LSTR MSG_LCD_SOFT_ENDSTOPS              = _UxGT("Mjuk slutstopp");
  LSTR MSG_MAIN_MENU                      = _UxGT("Huvud");
  LSTR MSG_ADVANCED_SETTINGS              = _UxGT("Advancerade inställningar");
  LSTR MSG_CONFIGURATION                  = _UxGT("Konfiguration");
  LSTR MSG_RUN_AUTO_FILES                 = _UxGT("Autostarta Filer");
  LSTR MSG_DISABLE_STEPPERS               = _UxGT("Inaktivera Stegare");
  LSTR MSG_DEBUG_MENU                     = _UxGT("Debug Meny");
  LSTR MSG_PROGRESS_BAR_TEST              = _UxGT("Framstegsindikator Test");
  LSTR MSG_AUTO_HOME                      = _UxGT("Auto Hem");
  LSTR MSG_AUTO_HOME_X                    = _UxGT("Hem X");
  LSTR MSG_AUTO_HOME_Y                    = _UxGT("Hem Y");
  LSTR MSG_AUTO_HOME_Z                    = _UxGT("Hem Z");
  LSTR MSG_AUTO_Z_ALIGN                   = _UxGT("Auto Z-Justering");
  LSTR MSG_ITERATION                      = _UxGT("G34 Iteration: %i");
  LSTR MSG_DECREASING_ACCURACY            = _UxGT("Noggrannhet Minskar!");
  LSTR MSG_ACCURACY_ACHIEVED              = _UxGT("Noggrannhet uppnådd");
  LSTR MSG_LEVEL_BED_HOMING               = _UxGT("Hemning XYZ");
  LSTR MSG_LEVEL_BED_WAITING              = _UxGT("Klicka för att börja");
  LSTR MSG_LEVEL_BED_NEXT_POINT           = _UxGT("Nästa Punkt");
  LSTR MSG_LEVEL_BED_DONE                 = _UxGT("Nivellering Färdig!");
  LSTR MSG_Z_FADE_HEIGHT                  = _UxGT("Falna Höjd");
  LSTR MSG_SET_HOME_OFFSETS               = _UxGT("Sätt Hem Offset");
  LSTR MSG_HOME_OFFSETS_APPLIED           = _UxGT("Offset Tillämpad");
  LSTR MSG_TRAMMING_WIZARD                = _UxGT("Justerings Wizard");
  LSTR MSG_SELECT_ORIGIN                  = _UxGT("Välj Origo");
  LSTR MSG_LAST_VALUE_SP                  = _UxGT("Senaste värde ");

<<<<<<< HEAD
  LSTR MSG_PREHEAT_1                      = _UxGT("Förvärmning ") PREHEAT_1_LABEL;
  LSTR MSG_PREHEAT_1_H                    = _UxGT("Förvärmning ") PREHEAT_1_LABEL " ~";
  LSTR MSG_PREHEAT_1_END                  = _UxGT("Förvärmning ") PREHEAT_1_LABEL _UxGT(" Stoppa");
  LSTR MSG_PREHEAT_1_END_E                = _UxGT("Förvärmning ") PREHEAT_1_LABEL _UxGT(" Stoppa ~");
  LSTR MSG_PREHEAT_1_ALL                  = _UxGT("Förvärmning ") PREHEAT_1_LABEL _UxGT(" Alla");
  LSTR MSG_PREHEAT_1_BEDONLY              = _UxGT("Förvärmning ") PREHEAT_1_LABEL _UxGT(" Bädd");
  LSTR MSG_PREHEAT_1_SETTINGS             = _UxGT("Förvärmning ") PREHEAT_1_LABEL _UxGT(" Konf");

  LSTR MSG_PREHEAT_M                      = _UxGT("Förvärmning $");
  LSTR MSG_PREHEAT_M_H                    = _UxGT("Förvärmning $ ~");
  LSTR MSG_PREHEAT_M_END                  = _UxGT("Förvärmning $ Stoppa");
  LSTR MSG_PREHEAT_M_END_E                = _UxGT("Förvärmning $ Stoppa ~");
  LSTR MSG_PREHEAT_M_ALL                  = _UxGT("Förvärmning $ Alla");
  LSTR MSG_PREHEAT_M_BEDONLY              = _UxGT("Förvärmning $ Bädd");
  LSTR MSG_PREHEAT_M_SETTINGS             = _UxGT("Förvärmning $ Donf");
=======
  #if HAS_PREHEAT
    LSTR MSG_PREHEAT_1                    = _UxGT("Förvärmning ") PREHEAT_1_LABEL;
    LSTR MSG_PREHEAT_1_H                  = _UxGT("Förvärmning ") PREHEAT_1_LABEL " ~";
    LSTR MSG_PREHEAT_1_END                = _UxGT("Förvärmning ") PREHEAT_1_LABEL _UxGT(" Stoppa");
    LSTR MSG_PREHEAT_1_END_E              = _UxGT("Förvärmning ") PREHEAT_1_LABEL _UxGT(" Stoppa ~");
    LSTR MSG_PREHEAT_1_ALL                = _UxGT("Förvärmning ") PREHEAT_1_LABEL _UxGT(" Alla");
    LSTR MSG_PREHEAT_1_BEDONLY            = _UxGT("Förvärmning ") PREHEAT_1_LABEL _UxGT(" Bädd");
    LSTR MSG_PREHEAT_1_SETTINGS           = _UxGT("Förvärmning ") PREHEAT_1_LABEL _UxGT(" Konf");

    LSTR MSG_PREHEAT_M                    = _UxGT("Förvärmning $");
    LSTR MSG_PREHEAT_M_H                  = _UxGT("Förvärmning $ ~");
    LSTR MSG_PREHEAT_M_END                = _UxGT("Förvärmning $ Stoppa");
    LSTR MSG_PREHEAT_M_END_E              = _UxGT("Förvärmning $ Stoppa ~");
    LSTR MSG_PREHEAT_M_ALL                = _UxGT("Förvärmning $ Alla");
    LSTR MSG_PREHEAT_M_BEDONLY            = _UxGT("Förvärmning $ Bädd");
    LSTR MSG_PREHEAT_M_SETTINGS           = _UxGT("Förvärmning $ Donf");
  #endif
>>>>>>> b6911781

  LSTR MSG_PREHEAT_CUSTOM                 = _UxGT("Förvärmning Anpassad");
  LSTR MSG_COOLDOWN                       = _UxGT("Nedkylning");
  LSTR MSG_CUTTER_FREQUENCY               = _UxGT("Frekvens");
  LSTR MSG_LASER_MENU                     = _UxGT("Laser kontroll");
  LSTR MSG_SPINDLE_MENU                   = _UxGT("Spindel Kontroll");
  LSTR MSG_LASER_POWER                    = _UxGT("Laser Styrka");
  LSTR MSG_SPINDLE_POWER                  = _UxGT("Spindel Styrka");
  LSTR MSG_LASER_TOGGLE                   = _UxGT("Växla Laser");
  LSTR MSG_LASER_PULSE_MS                 = _UxGT("Test Puls ms");
  LSTR MSG_LASER_FIRE_PULSE               = _UxGT("Avfyra Puls");
  LSTR MSG_SPINDLE_TOGGLE                 = _UxGT("Växla Spindel");
  LSTR MSG_SPINDLE_FORWARD                = _UxGT("Spindel Framåt");
  LSTR MSG_SPINDLE_REVERSE                = _UxGT("Spindel Bakåt");
  LSTR MSG_LASER_OFF                      = _UxGT("Laser Av");
  LSTR MSG_LASER_ON                       = _UxGT("Laser På");
  LSTR MSG_SPINDLE_OFF                    = _UxGT("Spindel Av");
  LSTR MSG_SPINDLE_ON                     = _UxGT("Spindel På");
  LSTR MSG_SWITCH_PS_ON                   = _UxGT("Sätt på ström");
  LSTR MSG_SWITCH_PS_OFF                  = _UxGT("Stäng av ström");
  LSTR MSG_EXTRUDE                        = _UxGT("Extrudera");
  LSTR MSG_RETRACT                        = _UxGT("Dra tillbaka");
  LSTR MSG_MOVE_AXIS                      = _UxGT("Flytta Axel");
  LSTR MSG_BED_LEVELING                   = _UxGT("Bädd Nivellering");
  LSTR MSG_LEVEL_BED                      = _UxGT("Nivellera Bädd");
  LSTR MSG_BED_TRAMMING                   = _UxGT("Bädd Justering");
  LSTR MSG_BED_TRAMMING_RAISE             = _UxGT("Höj Bädd tills nästa Sond Triggad");
  LSTR MSG_BED_TRAMMING_IN_RANGE          = _UxGT("Alla Hörn inom Tolerans. Nivellering Bädd");
  LSTR MSG_BED_TRAMMING_GOOD_POINTS       = _UxGT("Bra Punkter: ");
  LSTR MSG_BED_TRAMMING_LAST_Z            = _UxGT("Senaste Z: ");
  LSTR MSG_NEXT_CORNER                    = _UxGT("Nästa Hörn");
  LSTR MSG_MESH_EDITOR                    = _UxGT("Nät Redigerare");
  LSTR MSG_EDIT_MESH                      = _UxGT("Redigera Nät");
  LSTR MSG_EDITING_STOPPED                = _UxGT("Nätredigering Stoppad");
  LSTR MSG_PROBING_POINT                  = _UxGT("Sonderingspunkt");
  LSTR MSG_MESH_X                         = _UxGT("Index X");
  LSTR MSG_MESH_Y                         = _UxGT("Index Y");
  LSTR MSG_MESH_EDIT_Z                    = _UxGT("Z Värde");
  LSTR MSG_USER_MENU                      = _UxGT("Anpassade Kommandon");
  LSTR MSG_M48_TEST                       = _UxGT("M48 Sond Test");
  LSTR MSG_M48_POINT                      = _UxGT("M48 Punkt");
  LSTR MSG_M48_OUT_OF_BOUNDS              = _UxGT("Sond utan för gränser");
  LSTR MSG_M48_DEVIATION                  = _UxGT("Avvikelse");
  LSTR MSG_IDEX_MENU                      = _UxGT("IDEX Läge");
  LSTR MSG_OFFSETS_MENU                   = _UxGT("Verktygsoffset");
  LSTR MSG_IDEX_MODE_AUTOPARK             = _UxGT("Auto-Parkera");
  LSTR MSG_IDEX_MODE_DUPLICATE            = _UxGT("Duplicering");
  LSTR MSG_IDEX_MODE_MIRRORED_COPY        = _UxGT("Speglad Kopia");
  LSTR MSG_IDEX_MODE_FULL_CTRL            = _UxGT("Full Kontroll");
  LSTR MSG_IDEX_DUPE_GAP                  = _UxGT("Duplicera X-Avstånd");
  LSTR MSG_HOTEND_OFFSET_Z                = _UxGT("2:a Munstycke Z");
  LSTR MSG_HOTEND_OFFSET_A                = _UxGT("2:a Munstycke @");
  LSTR MSG_UBL_DOING_G29                  = _UxGT("Utför G29");
  LSTR MSG_UBL_TOOLS                      = _UxGT("UBL Verktyg");
  LSTR MSG_UBL_LEVEL_BED                  = _UxGT("Enad Bädd Nivellering (UBL)");
  LSTR MSG_LCD_TILTING_MESH               = _UxGT("Lutningspunkt");
  LSTR MSG_UBL_MANUAL_MESH                = _UxGT("Manuellt skapa nät");
  LSTR MSG_UBL_BC_INSERT                  = _UxGT("Placera Shim & Mät");
  LSTR MSG_UBL_BC_INSERT2                 = _UxGT("Mät");
  LSTR MSG_UBL_BC_REMOVE                  = _UxGT("Ta bort & Mät bädd");
  LSTR MSG_UBL_MOVING_TO_NEXT             = _UxGT("Flyttar till nästa");
  LSTR MSG_UBL_ACTIVATE_MESH              = _UxGT("Aktivera UBL");
  LSTR MSG_UBL_DEACTIVATE_MESH            = _UxGT("Avaktivera UBL");
  LSTR MSG_UBL_SET_TEMP_BED               = _UxGT("Bädd Temp");
  LSTR MSG_UBL_BED_TEMP_CUSTOM            = _UxGT("Bädd Temp");
  LSTR MSG_UBL_SET_TEMP_HOTEND            = _UxGT("Hetände Temp");
  LSTR MSG_UBL_HOTEND_TEMP_CUSTOM         = _UxGT("Hetände Temp");
  LSTR MSG_UBL_MESH_EDIT                  = _UxGT("Nät Redigera");
  LSTR MSG_UBL_EDIT_CUSTOM_MESH           = _UxGT("Redigera Anpassat Nät");
  LSTR MSG_UBL_FINE_TUNE_MESH             = _UxGT("Finjustera Nät");
  LSTR MSG_UBL_DONE_EDITING_MESH          = _UxGT("Färdig Redigera Nät");
  LSTR MSG_UBL_BUILD_CUSTOM_MESH          = _UxGT("Bygg Anpassat Nät");
  LSTR MSG_UBL_BUILD_MESH_MENU            = _UxGT("Bygg Nät");
  LSTR MSG_UBL_BUILD_MESH_M               = _UxGT("Bygg Nät ($)");
  LSTR MSG_UBL_BUILD_COLD_MESH            = _UxGT("Bygg Kallt Nät");
  LSTR MSG_UBL_MESH_HEIGHT_ADJUST         = _UxGT("Justera Nät Höjd");
  LSTR MSG_UBL_MESH_HEIGHT_AMOUNT         = _UxGT("Höjd Antal");
  LSTR MSG_UBL_VALIDATE_MESH_MENU         = _UxGT("Validera Nät");
  LSTR MSG_UBL_VALIDATE_MESH_M            = _UxGT("Validera Nät ($)");
  LSTR MSG_UBL_VALIDATE_CUSTOM_MESH       = _UxGT("Validera Anpassat Nät");
  LSTR MSG_G26_HEATING_BED                = _UxGT("G26 Värma Bädd");
  LSTR MSG_G26_HEATING_NOZZLE             = _UxGT("G26 Värma Munstycke");
  LSTR MSG_G26_MANUAL_PRIME               = _UxGT("Manuel grundning...");
  LSTR MSG_G26_FIXED_LENGTH               = _UxGT("Fastlängd Grundning");
  LSTR MSG_G26_PRIME_DONE                 = _UxGT("Färdig Grundning");
  LSTR MSG_G26_CANCELED                   = _UxGT("G26 Avbruten");
  LSTR MSG_G26_LEAVING                    = _UxGT("Nivellera G26");
  LSTR MSG_UBL_CONTINUE_MESH              = _UxGT("Fortsätt Bädd Nät");
  LSTR MSG_UBL_MESH_LEVELING              = _UxGT("Nät Nivellering");
  LSTR MSG_UBL_3POINT_MESH_LEVELING       = _UxGT("3-Punkts Nivellering");
  LSTR MSG_UBL_GRID_MESH_LEVELING         = _UxGT("Rutnät Nivellering");
  LSTR MSG_UBL_MESH_LEVEL                 = _UxGT("Nivellera Nät");
  LSTR MSG_UBL_SIDE_POINTS                = _UxGT("Sidopunkter");
  LSTR MSG_UBL_MAP_TYPE                   = _UxGT("Kart Typ");
  LSTR MSG_UBL_OUTPUT_MAP                 = _UxGT("Utmatning Nät Map");
  LSTR MSG_UBL_OUTPUT_MAP_HOST            = _UxGT("Utmatning för Värd");
  LSTR MSG_UBL_OUTPUT_MAP_CSV             = _UxGT("Utmatning för CSV");
  LSTR MSG_UBL_OUTPUT_MAP_BACKUP          = _UxGT("Utanför skrivare Backup");
  LSTR MSG_UBL_INFO_UBL                   = _UxGT("Utmatning UBL Info");
  LSTR MSG_UBL_FILLIN_AMOUNT              = _UxGT("Ifyllnad Mängd");
  LSTR MSG_UBL_MANUAL_FILLIN              = _UxGT("Manuell Ifyllnad");
  LSTR MSG_UBL_SMART_FILLIN               = _UxGT("Smart Ifyllnad");
  LSTR MSG_UBL_FILLIN_MESH                = _UxGT("Ifyllnad Nät");
  LSTR MSG_UBL_INVALIDATE_ALL             = _UxGT("Ogiltigförklara Alla");
  LSTR MSG_UBL_INVALIDATE_CLOSEST         = _UxGT("Ogiltigförklara Närmast");
  LSTR MSG_UBL_FINE_TUNE_ALL              = _UxGT("Finjustera Alla");
  LSTR MSG_UBL_FINE_TUNE_CLOSEST          = _UxGT("Finjustera Närmast");
  LSTR MSG_UBL_STORAGE_MESH_MENU          = _UxGT("Nät Lagra");
  LSTR MSG_UBL_STORAGE_SLOT               = _UxGT("Minnesöppning");
  LSTR MSG_UBL_LOAD_MESH                  = _UxGT("Ladda Bädd Nät");
  LSTR MSG_UBL_SAVE_MESH                  = _UxGT("Spara Bädd Nät");
  LSTR MSG_MESH_LOADED                    = _UxGT("Nät %i Ladda");
  LSTR MSG_MESH_SAVED                     = _UxGT("Nät %i Sparad");
  LSTR MSG_UBL_NO_STORAGE                 = _UxGT("Ingen Lagring");
  LSTR MSG_UBL_SAVE_ERROR                 = _UxGT("Fel: UBL Sparad");
  LSTR MSG_UBL_RESTORE_ERROR              = _UxGT("Fel: UBL Återställd");
  LSTR MSG_UBL_Z_OFFSET                   = _UxGT("Z-Offset: ");
  LSTR MSG_UBL_Z_OFFSET_STOPPED           = _UxGT("Z-Offset Stoppad");
  LSTR MSG_UBL_STEP_BY_STEP_MENU          = _UxGT("Steg-för-Steg UBL");
  LSTR MSG_UBL_1_BUILD_COLD_MESH          = _UxGT("1. Bygg Kallt Nät");
  LSTR MSG_UBL_2_SMART_FILLIN             = _UxGT("2. Smart Ifyllnad");
  LSTR MSG_UBL_3_VALIDATE_MESH_MENU       = _UxGT("3. Validera Nät");
  LSTR MSG_UBL_4_FINE_TUNE_ALL            = _UxGT("4. Finjustera Alla");
  LSTR MSG_UBL_5_VALIDATE_MESH_MENU       = _UxGT("5. Validera Nät");
  LSTR MSG_UBL_6_FINE_TUNE_ALL            = _UxGT("6. Finjustera Alla");
  LSTR MSG_UBL_7_SAVE_MESH                = _UxGT("7. Spara Bädd Nät");

  LSTR MSG_LED_CONTROL                    = _UxGT("LED Kontroll");
  LSTR MSG_LEDS                           = _UxGT("Ljus");
  LSTR MSG_LED_PRESETS                    = _UxGT("Ljus Förinställd");
  LSTR MSG_SET_LEDS_RED                   = _UxGT("Röd");
  LSTR MSG_SET_LEDS_ORANGE                = _UxGT("Orange");
  LSTR MSG_SET_LEDS_YELLOW                = _UxGT("Gul");
  LSTR MSG_SET_LEDS_GREEN                 = _UxGT("Grön");
  LSTR MSG_SET_LEDS_BLUE                  = _UxGT("Blå");
  LSTR MSG_SET_LEDS_INDIGO                = _UxGT("Indigo");
  LSTR MSG_SET_LEDS_VIOLET                = _UxGT("Violet");
  LSTR MSG_SET_LEDS_WHITE                 = _UxGT("Vitt");
  LSTR MSG_SET_LEDS_DEFAULT               = _UxGT("Standard");
  LSTR MSG_LED_CHANNEL_N                  = _UxGT("Kanal {");
  LSTR MSG_LEDS2                          = _UxGT("Ljus #2");
  LSTR MSG_NEO2_PRESETS                   = _UxGT("Ljus #2 Förinställd");
  LSTR MSG_NEO2_BRIGHTNESS                = _UxGT("Ljusstyrka");
  LSTR MSG_CUSTOM_LEDS                    = _UxGT("Anpassat Ljus");
  LSTR MSG_INTENSITY_R                    = _UxGT("Rör Intensitet");
  LSTR MSG_INTENSITY_G                    = _UxGT("Grön Intensitet");
  LSTR MSG_INTENSITY_B                    = _UxGT("Blå Intensitet");
  LSTR MSG_INTENSITY_W                    = _UxGT("Vit Intensitet");
  LSTR MSG_LED_BRIGHTNESS                 = _UxGT("Brightness");

  LSTR MSG_MOVING                         = _UxGT("Flyttar...");
  LSTR MSG_FREE_XY                        = _UxGT("Fri XY");
  LSTR MSG_MOVE_X                         = _UxGT("Flytta X");
  LSTR MSG_MOVE_Y                         = _UxGT("Flytta Y");
  LSTR MSG_MOVE_Z                         = _UxGT("Flytta Z");
  LSTR MSG_MOVE_N                         = _UxGT("Flytta @");
  LSTR MSG_MOVE_E                         = _UxGT("Extruder");
  LSTR MSG_MOVE_EN                        = _UxGT("Extruder *");
  LSTR MSG_HOTEND_TOO_COLD                = _UxGT("Hetände för kall");
  LSTR MSG_MOVE_N_MM                      = _UxGT("Flytta $mm");
  LSTR MSG_MOVE_01MM                      = _UxGT("Flytta 0.1mm");
  LSTR MSG_MOVE_1MM                       = _UxGT("Flytta 1mm");
  LSTR MSG_MOVE_10MM                      = _UxGT("Flytta 10mm");
  LSTR MSG_MOVE_100MM                     = _UxGT("Flytta 100mm");
  LSTR MSG_MOVE_0001IN                    = _UxGT("Flytta 0.001tum");
  LSTR MSG_MOVE_001IN                     = _UxGT("Flytta 0.01tum");
  LSTR MSG_MOVE_01IN                      = _UxGT("Flytta 0.1tum");
  LSTR MSG_SPEED                          = _UxGT("Hastighet");
<<<<<<< HEAD
  LSTR MSG_MESH_Z_OFFSET                  = _UxGT("Bädd Z");
=======
  LSTR MSG_BED_Z                          = _UxGT("Bädd Z");
>>>>>>> b6911781
  LSTR MSG_NOZZLE                         = _UxGT("Munstycke");
  LSTR MSG_NOZZLE_N                       = _UxGT("Munstycke ~");
  LSTR MSG_NOZZLE_PARKED                  = _UxGT("Munstycke Parkerad");
  LSTR MSG_NOZZLE_STANDBY                 = _UxGT("Munstycke Standby");
  LSTR MSG_BED                            = _UxGT("Bädd");
  LSTR MSG_CHAMBER                        = _UxGT("Inkapsling");
  LSTR MSG_FAN_SPEED                      = _UxGT("Fläkt Hastighet");
  LSTR MSG_FAN_SPEED_N                    = _UxGT("Fläkt Hastighet ~");
  LSTR MSG_STORED_FAN_N                   = _UxGT("Lagrad Fläkt ~");
  LSTR MSG_EXTRA_FAN_SPEED                = _UxGT("Extra Fläkt Hastighet");
  LSTR MSG_EXTRA_FAN_SPEED_N              = _UxGT("Extra Fläkt Hastighet ~");
  LSTR MSG_CONTROLLER_FAN                 = _UxGT("Kontroller Fläkt");
  LSTR MSG_CONTROLLER_FAN_IDLE_SPEED      = _UxGT("Overksam Hastighet");
  LSTR MSG_CONTROLLER_FAN_AUTO_ON         = _UxGT("Auto läga");
  LSTR MSG_CONTROLLER_FAN_SPEED           = _UxGT("Aktive Hastighet");
  LSTR MSG_CONTROLLER_FAN_DURATION        = _UxGT("Overksam Period");
  LSTR MSG_FLOW                           = _UxGT("Flöde");
  LSTR MSG_FLOW_N                         = _UxGT("Flöde ~");
  LSTR MSG_CONTROL                        = _UxGT("Kontroll");
  LSTR MSG_MIN                            = " " LCD_STR_THERMOMETER _UxGT(" Min");
  LSTR MSG_MAX                            = " " LCD_STR_THERMOMETER _UxGT(" Max");
  LSTR MSG_FACTOR                         = " " LCD_STR_THERMOMETER _UxGT(" Fakt");
  LSTR MSG_AUTOTEMP                       = _UxGT("Autotemp");
  LSTR MSG_LCD_ON                         = _UxGT("På");
  LSTR MSG_LCD_OFF                        = _UxGT("Av");
  LSTR MSG_PID_AUTOTUNE                   = _UxGT("PID Autojustera");
  LSTR MSG_PID_AUTOTUNE_E                 = _UxGT("PID Autojustera *");
  LSTR MSG_PID_AUTOTUNE_DONE              = _UxGT("PID tuning done");
<<<<<<< HEAD
  LSTR MSG_PID_BAD_HEATER_ID              = _UxGT("Autojustera misslyckad! Dålig extruder.");
=======
  LSTR MSG_PID_BAD_EXTRUDER_NUM           = _UxGT("Autojustera misslyckad! Dålig extruder.");
>>>>>>> b6911781
  LSTR MSG_PID_TEMP_TOO_HIGH              = _UxGT("Autojustera misslyckad! Temperatur för hög.");
  LSTR MSG_PID_TIMEOUT                    = _UxGT("Autojustera misslyckad! Tidsgräns.");
  LSTR MSG_SELECT_E                       = _UxGT("Välj *");
  LSTR MSG_ACC                            = _UxGT("Accel");
  LSTR MSG_JERK                           = _UxGT("Ryck");
  LSTR MSG_VA_JERK                        = _UxGT("V") STR_A _UxGT("-Ryck");
  LSTR MSG_VB_JERK                        = _UxGT("V") STR_B _UxGT("-Ryck");
  LSTR MSG_VC_JERK                        = _UxGT("V") STR_C _UxGT("-Ryck");
  LSTR MSG_VN_JERK                        = _UxGT("V@-Ryck");
  LSTR MSG_VE_JERK                        = _UxGT("Ve-Ryck");
  LSTR MSG_JUNCTION_DEVIATION             = _UxGT("Knutpunkt Avv");
  LSTR MSG_MAX_SPEED                      = _UxGT("Hastighet");
  LSTR MSG_VMAX_A                         = _UxGT("Vmax ") STR_A;
  LSTR MSG_VMAX_B                         = _UxGT("Vmax ") STR_B;
  LSTR MSG_VMAX_C                         = _UxGT("Vmax ") STR_C;
  LSTR MSG_VMAX_N                         = _UxGT("Vmax @");
  LSTR MSG_VMAX_E                         = _UxGT("Vmax E");
  LSTR MSG_VMAX_EN                        = _UxGT("Vmax *");
  LSTR MSG_VMIN                           = _UxGT("Vmin");
  LSTR MSG_VTRAV_MIN                      = _UxGT("VTrav Min");
  LSTR MSG_ACCELERATION                   = _UxGT("Acceleration");
  LSTR MSG_AMAX_A                         = _UxGT("Amax ") STR_A;
  LSTR MSG_AMAX_B                         = _UxGT("Amax ") STR_B;
  LSTR MSG_AMAX_C                         = _UxGT("Amax ") STR_C;
  LSTR MSG_AMAX_N                         = _UxGT("Amax @");
  LSTR MSG_AMAX_E                         = _UxGT("Amax E");
  LSTR MSG_AMAX_EN                        = _UxGT("Amax *");
  LSTR MSG_A_RETRACT                      = _UxGT("A-Dra tillbaka");
  LSTR MSG_A_TRAVEL                       = _UxGT("A-Färdas");
  LSTR MSG_XY_FREQUENCY_LIMIT             = _UxGT("Frekvens max");
  LSTR MSG_XY_FREQUENCY_FEEDRATE          = _UxGT("Flöde min");
  LSTR MSG_STEPS_PER_MM                   = _UxGT("Steg/mm");
  LSTR MSG_A_STEPS                        = STR_A _UxGT(" Steg/mm");
  LSTR MSG_B_STEPS                        = STR_B _UxGT(" Steg/mm");
  LSTR MSG_C_STEPS                        = STR_C _UxGT(" Steg/mm");
  LSTR MSG_N_STEPS                        = _UxGT("@ Steg/mm");
  LSTR MSG_E_STEPS                        = _UxGT("E Steg/mm");
  LSTR MSG_EN_STEPS                       = _UxGT("* Steg/mm");
  LSTR MSG_TEMPERATURE                    = _UxGT("Temperatur");
  LSTR MSG_MOTION                         = _UxGT("Rörelse");
  LSTR MSG_FILAMENT                       = _UxGT("Tråd");
  LSTR MSG_VOLUMETRIC_ENABLED             = _UxGT("E i mm³");
  LSTR MSG_VOLUMETRIC_LIMIT               = _UxGT("E Gräns i mm³");
  LSTR MSG_VOLUMETRIC_LIMIT_E             = _UxGT("E Gräns *");
  LSTR MSG_FILAMENT_DIAM                  = _UxGT("Tråd Dia.");
  LSTR MSG_FILAMENT_DIAM_E                = _UxGT("Tråd Dia. *");
  LSTR MSG_FILAMENT_UNLOAD                = _UxGT("Lossa mm");
  LSTR MSG_FILAMENT_LOAD                  = _UxGT("Ladda mm");
  LSTR MSG_ADVANCE_K                      = _UxGT("Advancera K");
  LSTR MSG_ADVANCE_K_E                    = _UxGT("Advancera K *");
  LSTR MSG_CONTRAST                       = _UxGT("LCD Kontrast");
  LSTR MSG_STORE_EEPROM                   = _UxGT("Spara Inställningar");
  LSTR MSG_LOAD_EEPROM                    = _UxGT("Ladda Inställningar");
  LSTR MSG_RESTORE_DEFAULTS               = _UxGT("Återställ Standard");
  LSTR MSG_INIT_EEPROM                    = _UxGT("Initiera EEPROM");
  LSTR MSG_ERR_EEPROM_CRC                 = _UxGT("EEPROM CRC Fel");
  LSTR MSG_ERR_EEPROM_SIZE                = _UxGT("EEPROM Storlek Fel");
  LSTR MSG_ERR_EEPROM_VERSION             = _UxGT("EEPROM Version Fel");
  LSTR MSG_SETTINGS_STORED                = _UxGT("Inställningar Lagrad");
  LSTR MSG_MEDIA_UPDATE                   = _UxGT("Media Uppdatera");
  LSTR MSG_RESET_PRINTER                  = _UxGT("Återställ Skrivare");
  LSTR MSG_REFRESH                        = LCD_STR_REFRESH _UxGT("Uppdatera");
  LSTR MSG_INFO_SCREEN                    = _UxGT("Info Skärm");
  LSTR MSG_PREPARE                        = _UxGT("Förbered");
  LSTR MSG_TUNE                           = _UxGT("Justera");
  LSTR MSG_POWER_MONITOR                  = _UxGT("Ström övervakning");
  LSTR MSG_CURRENT                        = _UxGT("Ström");
  LSTR MSG_VOLTAGE                        = _UxGT("Spänning");
  LSTR MSG_POWER                          = _UxGT("Ström");
  LSTR MSG_START_PRINT                    = _UxGT("Start Utskrift");
  LSTR MSG_BUTTON_NEXT                    = _UxGT("Nästa");
  LSTR MSG_BUTTON_INIT                    = _UxGT("Initiera");
  LSTR MSG_BUTTON_STOP                    = _UxGT("Stoppa");
  LSTR MSG_BUTTON_PRINT                   = _UxGT("Skriv");
  LSTR MSG_BUTTON_RESET                   = _UxGT("Återställa");
  LSTR MSG_BUTTON_IGNORE                  = _UxGT("Ignorera");
  LSTR MSG_BUTTON_CANCEL                  = _UxGT("Avbryt");
  LSTR MSG_BUTTON_DONE                    = _UxGT("Färdig");
  LSTR MSG_BUTTON_BACK                    = _UxGT("Bakåt");
  LSTR MSG_BUTTON_PROCEED                 = _UxGT("Fortsätt");
  LSTR MSG_BUTTON_SKIP                    = _UxGT("Hoppa över");
  LSTR MSG_PAUSING                        = _UxGT("Paus..");
  LSTR MSG_PAUSE_PRINT                    = _UxGT("Pausera Utskrift");
  LSTR MSG_RESUME_PRINT                   = _UxGT("Återuppta Utskrift");
  LSTR MSG_HOST_START_PRINT               = _UxGT("Värd Start");
  LSTR MSG_STOP_PRINT                     = _UxGT("Stoppa Utskrift");
  LSTR MSG_END_LOOPS                      = _UxGT("Slut Upprepningsloop");
  LSTR MSG_PRINTING_OBJECT                = _UxGT("Skriver Objekt");
  LSTR MSG_CANCEL_OBJECT                  = _UxGT("Avbryt Objekt");
  LSTR MSG_CANCEL_OBJECT_N                = _UxGT("Avbryt Objekt {");
  LSTR MSG_OUTAGE_RECOVERY                = _UxGT("Ström Avbrott");
  LSTR MSG_MEDIA_MENU                     = _UxGT("Skriv fråm Media");
  LSTR MSG_NO_MEDIA                       = _UxGT("Inget Media");
  LSTR MSG_DWELL                          = _UxGT("Sov...");
  LSTR MSG_USERWAIT                       = _UxGT("Klick för att återuppta...");
  LSTR MSG_PRINT_PAUSED                   = _UxGT("Utskrift Pausad");
  LSTR MSG_PRINTING                       = _UxGT("Skriver...");
  LSTR MSG_PRINT_ABORTED                  = _UxGT("Utskrift Avbruten");
  LSTR MSG_PRINT_DONE                     = _UxGT("Utskrift Färdig");
  LSTR MSG_NO_MOVE                        = _UxGT("Ingen Flytt.");
  LSTR MSG_KILLED                         = _UxGT("DÖDAD. ");
  LSTR MSG_STOPPED                        = _UxGT("STOPPAD. ");
  LSTR MSG_CONTROL_RETRACT                = _UxGT("Dra tillbaka mm");
  LSTR MSG_CONTROL_RETRACT_SWAP           = _UxGT("Byt Dra.mm");
  LSTR MSG_CONTROL_RETRACTF               = _UxGT("Dra tillbaka V");
  LSTR MSG_CONTROL_RETRACT_ZHOP           = _UxGT("Hoppa mm");
  LSTR MSG_CONTROL_RETRACT_RECOVER        = _UxGT("Åter dra tillbaka. mm");
  LSTR MSG_CONTROL_RETRACT_RECOVER_SWAP   = _UxGT("Byt åter dra t. mm");
  LSTR MSG_CONTROL_RETRACT_RECOVERF       = _UxGT("Återdrat. V");
  LSTR MSG_CONTROL_RETRACT_RECOVER_SWAPF  = _UxGT("Byt åter dra. V");
  LSTR MSG_AUTORETRACT                    = _UxGT("Auto-Dra-tillbka");
  LSTR MSG_FILAMENT_SWAP_LENGTH           = _UxGT("Byt Längd");
  LSTR MSG_FILAMENT_SWAP_EXTRA            = _UxGT("Byt Extra");
  LSTR MSG_FILAMENT_PURGE_LENGTH          = _UxGT("Rensa Längd");
  LSTR MSG_TOOL_CHANGE                    = _UxGT("Byt verktyg");
  LSTR MSG_TOOL_CHANGE_ZLIFT              = _UxGT("Z Höj");
  LSTR MSG_SINGLENOZZLE_PRIME_SPEED       = _UxGT("Grund Hastighet");
  LSTR MSG_SINGLENOZZLE_RETRACT_SPEED     = _UxGT("Återgå Hastighet");
  LSTR MSG_FILAMENT_PARK_ENABLED          = _UxGT("Parkera Huvud");
  LSTR MSG_SINGLENOZZLE_UNRETRACT_SPEED   = _UxGT("Återgår Hastighet");
  LSTR MSG_SINGLENOZZLE_FAN_SPEED         = _UxGT("Fläkt Hastighet");
  LSTR MSG_SINGLENOZZLE_FAN_TIME          = _UxGT("Fläkt Tid");
  LSTR MSG_TOOL_MIGRATION_ON              = _UxGT("Auto PÅ");
  LSTR MSG_TOOL_MIGRATION_OFF             = _UxGT("Auto AV");
  LSTR MSG_TOOL_MIGRATION                 = _UxGT("Verktyg Migration");
  LSTR MSG_TOOL_MIGRATION_AUTO            = _UxGT("Auto-migration");
  LSTR MSG_TOOL_MIGRATION_END             = _UxGT("Senast Extruder");
  LSTR MSG_TOOL_MIGRATION_SWAP            = _UxGT("Migrera till *");
  LSTR MSG_FILAMENTCHANGE                 = _UxGT("Byt Tråd");
  LSTR MSG_FILAMENTCHANGE_E               = _UxGT("Byt Tråd *");
  LSTR MSG_FILAMENTLOAD                   = _UxGT("Ladda Tråd");
  LSTR MSG_FILAMENTLOAD_E                 = _UxGT("Ladda *");
  LSTR MSG_FILAMENTUNLOAD                 = _UxGT("Lossa Tråd");
  LSTR MSG_FILAMENTUNLOAD_E               = _UxGT("Lossa *");
  LSTR MSG_FILAMENTUNLOAD_ALL             = _UxGT("Lossa All");
  LSTR MSG_ATTACH_MEDIA                   = _UxGT("Bifoga Media");
  LSTR MSG_CHANGE_MEDIA                   = _UxGT("Byt Media");
  LSTR MSG_RELEASE_MEDIA                  = _UxGT("Släpp Media");
  LSTR MSG_ZPROBE_OUT                     = _UxGT("Z Sond Utanför Bädd");
  LSTR MSG_SKEW_FACTOR                    = _UxGT("Skev Faktor");
  LSTR MSG_BLTOUCH                        = _UxGT("BLTouch");
  LSTR MSG_BLTOUCH_SELFTEST               = _UxGT("Själv-Test");
  LSTR MSG_BLTOUCH_RESET                  = _UxGT("Återställ");
  LSTR MSG_BLTOUCH_STOW                   = _UxGT("Stuva undan");
  LSTR MSG_BLTOUCH_DEPLOY                 = _UxGT("Fällut");
  LSTR MSG_BLTOUCH_SW_MODE                = _UxGT("SW-Läge");
  LSTR MSG_BLTOUCH_5V_MODE                = _UxGT("5V-Läge");
  LSTR MSG_BLTOUCH_OD_MODE                = _UxGT("OD-Läge");
  LSTR MSG_BLTOUCH_MODE_STORE             = _UxGT("Läge-Lägring");
  LSTR MSG_BLTOUCH_MODE_STORE_5V          = _UxGT("Sätt BLTouch to 5V");
  LSTR MSG_BLTOUCH_MODE_STORE_OD          = _UxGT("Sätt BLTouch to OD");
  LSTR MSG_BLTOUCH_MODE_ECHO              = _UxGT("Reportera Dränering");
  LSTR MSG_BLTOUCH_MODE_CHANGE            = _UxGT("FARA: Dålig inställningar kan orsaka skada! Fortsätt ändå?");
  LSTR MSG_TOUCHMI_PROBE                  = _UxGT("TouchMI");
  LSTR MSG_TOUCHMI_INIT                   = _UxGT("Initiera TouchMI");
  LSTR MSG_TOUCHMI_ZTEST                  = _UxGT("Z Offset Test");
  LSTR MSG_TOUCHMI_SAVE                   = _UxGT("Spara");
  LSTR MSG_MANUAL_DEPLOY_TOUCHMI          = _UxGT("Fällut TouchMI");
  LSTR MSG_MANUAL_DEPLOY                  = _UxGT("Fällut Z-Sond");
  LSTR MSG_MANUAL_STOW                    = _UxGT("Stuva undan Z-Sond");
  LSTR MSG_HOME_FIRST                     = _UxGT("Hem %s Först");
  LSTR MSG_ZPROBE_OFFSETS                 = _UxGT("Sond Offsets");
  LSTR MSG_ZPROBE_XOFFSET                 = _UxGT("Sond X Offset");
  LSTR MSG_ZPROBE_YOFFSET                 = _UxGT("Sond Y Offset");
  LSTR MSG_ZPROBE_ZOFFSET                 = _UxGT("Sond Z Offset");
  LSTR MSG_MOVE_NOZZLE_TO_BED             = _UxGT("Flytta Munstycke till Bädd");
  LSTR MSG_BABYSTEP_X                     = _UxGT("Småsteg X");
  LSTR MSG_BABYSTEP_Y                     = _UxGT("Småsteg Y");
  LSTR MSG_BABYSTEP_Z                     = _UxGT("Småsteg Z");
  LSTR MSG_BABYSTEP_N                     = _UxGT("Småsteg @");
  LSTR MSG_BABYSTEP_TOTAL                 = _UxGT("Total");
  LSTR MSG_ENDSTOP_ABORT                  = _UxGT("Slutstopp Avbrott");
<<<<<<< HEAD
  LSTR MSG_ERR_HEATING_FAILED             = _UxGT("Värma Misslyckad");
  LSTR MSG_ERR_REDUNDANT_TEMP             = _UxGT("Fel: REDUNDANT TEMP");
  LSTR MSG_ERR_THERMAL_RUNAWAY            = _UxGT("TERMISK ÖVERDRIFT");
=======
  LSTR MSG_HEATING_FAILED_LCD             = _UxGT("Värma Misslyckad");
  LSTR MSG_ERR_REDUNDANT_TEMP             = _UxGT("Fel: REDUNDANT TEMP");
  LSTR MSG_THERMAL_RUNAWAY                = _UxGT("TERMISK ÖVERDRIFT");
  LSTR MSG_THERMAL_RUNAWAY_BED            = _UxGT("BÄDD TERMISK ÖVERDRIFT");
  LSTR MSG_THERMAL_RUNAWAY_CHAMBER        = _UxGT("KAMMARE T. ÖVERDRIFT");
>>>>>>> b6911781
  LSTR MSG_ERR_MAXTEMP                    = _UxGT("Fel: MAXTEMP");
  LSTR MSG_ERR_MINTEMP                    = _UxGT("Fel: MINTEMP");
  LSTR MSG_HALTED                         = _UxGT("Utskrift stoppad");
  LSTR MSG_PLEASE_RESET                   = _UxGT("Snälla Återställ");
  LSTR MSG_SHORT_HOUR                     = _UxGT("t"); // One character only
  LSTR MSG_HEATING                        = _UxGT("Värmer...");
  LSTR MSG_COOLING                        = _UxGT("Kyler...");
  LSTR MSG_BED_HEATING                    = _UxGT("Bädd Värmer...");
  LSTR MSG_BED_COOLING                    = _UxGT("Bädd Kyler...");
  LSTR MSG_PROBE_HEATING                  = _UxGT("Sond Värmer...");
  LSTR MSG_PROBE_COOLING                  = _UxGT("Sond Kyler...");
  LSTR MSG_CHAMBER_HEATING                = _UxGT("Kammare Värmer...");
  LSTR MSG_CHAMBER_COOLING                = _UxGT("Kammare Kyler...");
  LSTR MSG_DELTA_CALIBRATE                = _UxGT("Delta Kalibrering");
  LSTR MSG_DELTA_CALIBRATE_X              = _UxGT("Kalibrera X");
  LSTR MSG_DELTA_CALIBRATE_Y              = _UxGT("Kalibrera Y");
  LSTR MSG_DELTA_CALIBRATE_Z              = _UxGT("Kalibrera Z");
  LSTR MSG_DELTA_CALIBRATE_CENTER         = _UxGT("Kalibrera Center");
  LSTR MSG_DELTA_SETTINGS                 = _UxGT("Delta Inställningar");
  LSTR MSG_DELTA_AUTO_CALIBRATE           = _UxGT("Auto Kalibrering");
  LSTR MSG_DELTA_DIAG_ROD                 = _UxGT("Diag Rod");
  LSTR MSG_DELTA_HEIGHT                   = _UxGT("Höjd");
  LSTR MSG_DELTA_RADIUS                   = _UxGT("Radius");
  LSTR MSG_INFO_MENU                      = _UxGT("Om Skrivaren");
  LSTR MSG_INFO_PRINTER_MENU              = _UxGT("Skrivare Info");
  LSTR MSG_3POINT_LEVELING                = _UxGT("3-Punkt Nivellering");
  LSTR MSG_LINEAR_LEVELING                = _UxGT("Linjär Nivellering");
  LSTR MSG_BILINEAR_LEVELING              = _UxGT("Bilinjär Nivellering");
  LSTR MSG_UBL_LEVELING                   = _UxGT("Enhetlig Bädd Nivellering (UBL)");
  LSTR MSG_MESH_LEVELING                  = _UxGT("Nät Nivellering");
  LSTR MSG_INFO_STATS_MENU                = _UxGT("Skrivar Stats");
  LSTR MSG_INFO_BOARD_MENU                = _UxGT("Kort Info");
  LSTR MSG_INFO_THERMISTOR_MENU           = _UxGT("Termistor");
  LSTR MSG_INFO_EXTRUDERS                 = _UxGT("Extruderare");
  LSTR MSG_INFO_BAUDRATE                  = _UxGT("Baud");
  LSTR MSG_INFO_PROTOCOL                  = _UxGT("Protokoll");
  LSTR MSG_INFO_RUNAWAY_OFF               = _UxGT("Överdrift Övervakning: AV");
  LSTR MSG_INFO_RUNAWAY_ON                = _UxGT("Överdrift Övervakning: PÅ");
  LSTR MSG_HOTEND_IDLE_TIMEOUT            = _UxGT("Hetände Overksam Tidsgräns");

  LSTR MSG_CASE_LIGHT                     = _UxGT("Lådljus");
  LSTR MSG_CASE_LIGHT_BRIGHTNESS          = _UxGT("Ljus ljusstyrka");
  LSTR MSG_KILL_EXPECTED_PRINTER          = _UxGT("INKORREKT SKRIVARE");

<<<<<<< HEAD
  LSTR MSG_INFO_PRINT_COUNT               = _UxGT("Utskrift");
  LSTR MSG_INFO_COMPLETED_PRINTS          = _UxGT("Färdig");
  LSTR MSG_INFO_PRINT_TIME                = _UxGT("Total");
  LSTR MSG_INFO_PRINT_LONGEST             = _UxGT("Längsta");
  LSTR MSG_INFO_PRINT_FILAMENT            = _UxGT("Extruderad");
=======
  #if LCD_WIDTH >= 20 || HAS_DWIN_E3V2
    LSTR MSG_INFO_PRINT_COUNT             = _UxGT("Utskriftsantal");
    LSTR MSG_INFO_COMPLETED_PRINTS        = _UxGT("Färdiga");
    LSTR MSG_INFO_PRINT_TIME              = _UxGT("Total Utskriftstid");
    LSTR MSG_INFO_PRINT_LONGEST           = _UxGT("Längsta Jobbtid");
    LSTR MSG_INFO_PRINT_FILAMENT          = _UxGT("Extruderade Totalt");
  #else
    LSTR MSG_INFO_PRINT_COUNT             = _UxGT("Utskrift");
    LSTR MSG_INFO_COMPLETED_PRINTS        = _UxGT("Färdig");
    LSTR MSG_INFO_PRINT_TIME              = _UxGT("Total");
    LSTR MSG_INFO_PRINT_LONGEST           = _UxGT("Längsta");
    LSTR MSG_INFO_PRINT_FILAMENT          = _UxGT("Extruderad");
  #endif
>>>>>>> b6911781

  LSTR MSG_INFO_MIN_TEMP                  = _UxGT("Min Temp");
  LSTR MSG_INFO_MAX_TEMP                  = _UxGT("Max Temp");
  LSTR MSG_INFO_PSU                       = _UxGT("PSU");
  LSTR MSG_DRIVE_STRENGTH                 = _UxGT("Driv Styrka");
  LSTR MSG_DAC_PERCENT_N                  = _UxGT("@ Driver %");
  LSTR MSG_ERROR_TMC                      = _UxGT("TMC KOPPLNINGSFEL");
  LSTR MSG_DAC_EEPROM_WRITE               = _UxGT("DAC EEPROM Skriv");
  LSTR MSG_FILAMENT_CHANGE_HEADER         = _UxGT("TRÅDBYTE");
  LSTR MSG_FILAMENT_CHANGE_HEADER_PAUSE   = _UxGT("UTSKRIFTSPAUSERAD");
  LSTR MSG_FILAMENT_CHANGE_HEADER_LOAD    = _UxGT("LADDA TRÅD");
  LSTR MSG_FILAMENT_CHANGE_HEADER_UNLOAD  = _UxGT("LOSSA TRÅD");
  LSTR MSG_FILAMENT_CHANGE_OPTION_HEADER  = _UxGT("ÅTERGÅ VAÖ:");
  LSTR MSG_FILAMENT_CHANGE_OPTION_PURGE   = _UxGT("Rensa mer");
  LSTR MSG_FILAMENT_CHANGE_OPTION_RESUME  = _UxGT("Fortsätt");
  LSTR MSG_FILAMENT_CHANGE_NOZZLE         = _UxGT("  Munstycke: ");
  LSTR MSG_RUNOUT_SENSOR                  = _UxGT("Utskjut Sensor");
  LSTR MSG_RUNOUT_DISTANCE_MM             = _UxGT("Utskjut Dist mm");
  LSTR MSG_KILL_HOMING_FAILED             = _UxGT("Hemning Misslyckad");
  LSTR MSG_LCD_PROBING_FAILED             = _UxGT("Sondering Misslyckad");

  LSTR MSG_MMU2_CHOOSE_FILAMENT_HEADER    = _UxGT("VÄLJ TRÅD");
  LSTR MSG_MMU2_MENU                      = _UxGT("MMU");
  LSTR MSG_KILL_MMU2_FIRMWARE             = _UxGT("Uppdatera MMU Firmware!");
  LSTR MSG_MMU2_NOT_RESPONDING            = _UxGT("MMU Behöver uppmärksamhet.");
  LSTR MSG_MMU2_RESUME                    = _UxGT("MMU Återuppta");
  LSTR MSG_MMU2_RESUMING                  = _UxGT("MMU Återupptas...");
  LSTR MSG_MMU2_LOAD_FILAMENT             = _UxGT("MMU Ladda");
  LSTR MSG_MMU2_LOAD_ALL                  = _UxGT("MMU Ladda Alla");
  LSTR MSG_MMU2_LOAD_TO_NOZZLE            = _UxGT("MMU Ladda till Munstycke");
  LSTR MSG_MMU2_EJECT_FILAMENT            = _UxGT("MMU Mata ut");
  LSTR MSG_MMU2_EJECT_FILAMENT_N          = _UxGT("MMU Mata ut ~");
  LSTR MSG_MMU2_UNLOAD_FILAMENT           = _UxGT("MMU Lossa");
  LSTR MSG_MMU2_LOADING_FILAMENT          = _UxGT("Ladda Tråd %i...");
  LSTR MSG_MMU2_EJECTING_FILAMENT         = _UxGT("Mata ut Tråd ...");
  LSTR MSG_MMU2_UNLOADING_FILAMENT        = _UxGT("Lossa Tråd...");
  LSTR MSG_MMU2_ALL                       = _UxGT("Alla");
  LSTR MSG_MMU2_FILAMENT_N                = _UxGT("Tråd ~");
  LSTR MSG_MMU2_RESET                     = _UxGT("Återställ MMU");
  LSTR MSG_MMU2_RESETTING                 = _UxGT("MMU Återställer...");
  LSTR MSG_MMU2_EJECT_RECOVER             = _UxGT("Ta bort, Klicka");

  LSTR MSG_MIX                            = _UxGT("Mixa");
  LSTR MSG_MIX_COMPONENT_N                = _UxGT("Komponent {");
  LSTR MSG_MIXER                          = _UxGT("Mixer");
  LSTR MSG_GRADIENT                       = _UxGT("Gradient");
  LSTR MSG_FULL_GRADIENT                  = _UxGT("Full Gradient");
  LSTR MSG_TOGGLE_MIX                     = _UxGT("Växla Mix");
  LSTR MSG_CYCLE_MIX                      = _UxGT("Totera Mix");
  LSTR MSG_GRADIENT_MIX                   = _UxGT("Gradient Mix");
  LSTR MSG_REVERSE_GRADIENT               = _UxGT("Omvänd Gradient");
  LSTR MSG_ACTIVE_VTOOL                   = _UxGT("Aktive V-verktyg");
  LSTR MSG_START_VTOOL                    = _UxGT("Start V-verktyg");
  LSTR MSG_END_VTOOL                      = _UxGT(" Slut V-verktyg");
  LSTR MSG_GRADIENT_ALIAS                 = _UxGT("Alias V-verktyg");
  LSTR MSG_RESET_VTOOLS                   = _UxGT("Återställ V-verktyg");
  LSTR MSG_COMMIT_VTOOL                   = _UxGT("Kommitta V-verktyg Mix");
  LSTR MSG_VTOOLS_RESET                   = _UxGT("V-verktyg blev Återställda");
  LSTR MSG_START_Z                        = _UxGT("Start Z:");
  LSTR MSG_END_Z                          = _UxGT(" Slut Z:");

  LSTR MSG_GAMES                          = _UxGT("Spel");
  LSTR MSG_BRICKOUT                       = _UxGT("Brickout");
  LSTR MSG_INVADERS                       = _UxGT("Invaders");
  LSTR MSG_SNAKE                          = _UxGT("Sn4k3");
  LSTR MSG_MAZE                           = _UxGT("Labyrint");

  LSTR MSG_BAD_PAGE                       = _UxGT("Dålig sida index");
  LSTR MSG_BAD_PAGE_SPEED                 = _UxGT("Dålig sida hastighet");

  LSTR MSG_EDIT_PASSWORD                  = _UxGT("Redigera Lösenord");
  LSTR MSG_LOGIN_REQUIRED                 = _UxGT("Login Krävs");
  LSTR MSG_PASSWORD_SETTINGS              = _UxGT("Lösenordsinställningar");
  LSTR MSG_ENTER_DIGIT                    = _UxGT("Ange Siffra");
  LSTR MSG_CHANGE_PASSWORD                = _UxGT("Sätt/Redigera Lösenord");
  LSTR MSG_REMOVE_PASSWORD                = _UxGT("Ta bort Lösenord");
  LSTR MSG_PASSWORD_SET                   = _UxGT("Lösenord är ");
  LSTR MSG_START_OVER                     = _UxGT("Börja om");
  LSTR MSG_REMINDER_SAVE_SETTINGS         = _UxGT("Kom ihåg att Spara!");
  LSTR MSG_PASSWORD_REMOVED               = _UxGT("Lösenord Bort taget");

  //
  // Filament Change screens show up to 2 lines on a 3-line display
  //
<<<<<<< HEAD
  LSTR MSG_ADVANCED_PAUSE_WAITING       = _UxGT(MSG_1_LINE("Klick för att fortsätta"));
  LSTR MSG_PAUSE_PRINT_PARKING          = _UxGT(MSG_1_LINE("Parkera..."));
  LSTR MSG_FILAMENT_CHANGE_INIT         = _UxGT(MSG_1_LINE("Vänta..."));
  LSTR MSG_FILAMENT_CHANGE_INSERT       = _UxGT(MSG_1_LINE("Sätt in och klicka"));
  LSTR MSG_FILAMENT_CHANGE_HEAT         = _UxGT(MSG_1_LINE("Klicka för att värma"));
  LSTR MSG_FILAMENT_CHANGE_HEATING      = _UxGT(MSG_1_LINE("Värmer..."));
  LSTR MSG_FILAMENT_CHANGE_UNLOAD       = _UxGT(MSG_1_LINE("Lossar..."));
  LSTR MSG_FILAMENT_CHANGE_LOAD         = _UxGT(MSG_1_LINE("Laddar..."));
  LSTR MSG_FILAMENT_CHANGE_PURGE        = _UxGT(MSG_1_LINE("Rensar..."));
  LSTR MSG_FILAMENT_CHANGE_CONT_PURGE   = _UxGT(MSG_1_LINE("Klicka för att slutföra"));
  LSTR MSG_FILAMENT_CHANGE_RESUME       = _UxGT(MSG_1_LINE("Återgår..."));

  LSTR MSG_TMC_DRIVERS                    = _UxGT("TMC Drivers");
  LSTR MSG_TMC_CURRENT                    = _UxGT("Driver Ström");
  LSTR MSG_TMC_HYBRID_THRS                = _UxGT("Hybrid Tröskelvärde");
  LSTR MSG_TMC_HOMING_THRS                = _UxGT("Sensorlös Hemning");
  LSTR MSG_TMC_STEPPING_MODE              = _UxGT("Stegningsläge");
  LSTR MSG_TMC_STEALTH_ENABLED            = _UxGT("Smyghack Aktiverad");
  LSTR MSG_SERVICE_RESET                  = _UxGT("Återställ");
  LSTR MSG_SERVICE_IN                     = _UxGT(" in:");
  LSTR MSG_BACKLASH                       = _UxGT("Backlash");
  LSTR MSG_BACKLASH_CORRECTION            = _UxGT("Korrigering");
  LSTR MSG_BACKLASH_SMOOTHING             = _UxGT("Glättning");

  LSTR MSG_LEVEL_X_AXIS                   = _UxGT("Nivå X Axel");
  LSTR MSG_AUTO_CALIBRATE                 = _UxGT("Auto Kalibrera");
  LSTR MSG_FTDI_HEATER_TIMEOUT            = _UxGT("Overksam tidsgräns, temperatur minskning. Tryck ok för att återvärma och igen för att fortsätta.");
  LSTR MSG_HEATER_TIMEOUT                 = _UxGT("Värmare Tidsgräns");
=======
  #if LCD_HEIGHT >= 4
    LSTR MSG_ADVANCED_PAUSE_WAITING       = _UxGT(MSG_2_LINE("Tryck på knappen", "för att fortsätta utskrift"));
    LSTR MSG_PAUSE_PRINT_PARKING          = _UxGT(MSG_1_LINE("Parkera..."));
    LSTR MSG_FILAMENT_CHANGE_INIT         = _UxGT(MSG_3_LINE("Vänta på", "trådbyte", "att börja"));
    LSTR MSG_FILAMENT_CHANGE_INSERT       = _UxGT(MSG_3_LINE("Sätt in tråd", "och tryck på knappen", "för att fortsätta"));
    LSTR MSG_FILAMENT_CHANGE_HEAT         = _UxGT(MSG_2_LINE("Tryck på knappen", "för att värma munstycke"));
    LSTR MSG_FILAMENT_CHANGE_HEATING      = _UxGT(MSG_2_LINE("Munstycke värms", "Var snäll och vänta..."));
    LSTR MSG_FILAMENT_CHANGE_UNLOAD       = _UxGT(MSG_2_LINE("Väntar på", "trådlossning"));
    LSTR MSG_FILAMENT_CHANGE_LOAD         = _UxGT(MSG_2_LINE("Väntar på", "trådladdning"));
    LSTR MSG_FILAMENT_CHANGE_PURGE        = _UxGT(MSG_2_LINE("Väntar på", "tråd utrensning"));
    LSTR MSG_FILAMENT_CHANGE_CONT_PURGE   = _UxGT(MSG_2_LINE("Klicka för att slutföra", "tråd utrensning"));
    LSTR MSG_FILAMENT_CHANGE_RESUME       = _UxGT(MSG_2_LINE("Väntar på utskrift", "att återstarta..."));
  #else
    LSTR MSG_ADVANCED_PAUSE_WAITING       = _UxGT(MSG_1_LINE("Klick för att fortsätta"));
    LSTR MSG_PAUSE_PRINT_PARKING          = _UxGT(MSG_1_LINE("Parkera..."));
    LSTR MSG_FILAMENT_CHANGE_INIT         = _UxGT(MSG_1_LINE("Vänta..."));
    LSTR MSG_FILAMENT_CHANGE_INSERT       = _UxGT(MSG_1_LINE("Sätt in och klicka"));
    LSTR MSG_FILAMENT_CHANGE_HEAT         = _UxGT(MSG_1_LINE("Klicka för att värma"));
    LSTR MSG_FILAMENT_CHANGE_HEATING      = _UxGT(MSG_1_LINE("Värmer..."));
    LSTR MSG_FILAMENT_CHANGE_UNLOAD       = _UxGT(MSG_1_LINE("Lossar..."));
    LSTR MSG_FILAMENT_CHANGE_LOAD         = _UxGT(MSG_1_LINE("Laddar..."));
    LSTR MSG_FILAMENT_CHANGE_PURGE        = _UxGT(MSG_1_LINE("Rensar..."));
    LSTR MSG_FILAMENT_CHANGE_CONT_PURGE   = _UxGT(MSG_1_LINE("Klicka för att slutföra"));
    LSTR MSG_FILAMENT_CHANGE_RESUME       = _UxGT(MSG_1_LINE("Återgår..."));
  #endif
  LSTR MSG_TMC_DRIVERS                    = _UxGT("TMC Drivers");
  LSTR MSG_TMC_CURRENT                    = _UxGT("Driver Ström");
  LSTR MSG_TMC_HYBRID_THRS                = _UxGT("Hybrid Tröskelvärde");
  LSTR MSG_TMC_HOMING_THRS                = _UxGT("Sensorlös Hemning");
  LSTR MSG_TMC_STEPPING_MODE              = _UxGT("Stegningsläge");
  LSTR MSG_TMC_STEALTH_ENABLED            = _UxGT("Smyghack Aktiverad");
  LSTR MSG_SERVICE_RESET                  = _UxGT("Återställ");
  LSTR MSG_SERVICE_IN                     = _UxGT(" in:");
  LSTR MSG_BACKLASH                       = _UxGT("Backlash");
  LSTR MSG_BACKLASH_CORRECTION            = _UxGT("Korrigering");
  LSTR MSG_BACKLASH_SMOOTHING             = _UxGT("Glättning");

  LSTR MSG_LEVEL_X_AXIS                   = _UxGT("Nivå X Axel");
  LSTR MSG_AUTO_CALIBRATE                 = _UxGT("Auto Kalibrera");
  #if ENABLED(TOUCH_UI_FTDI_EVE)
    LSTR MSG_HEATER_TIMEOUT               = _UxGT("Overksam tidsgräns, temperatur minskning. Tryck ok för att återvärma och igen för att fortsätta.");
  #else
    LSTR MSG_HEATER_TIMEOUT               = _UxGT("Värmare Tidsgräns");
  #endif
>>>>>>> b6911781
  LSTR MSG_REHEAT                         = _UxGT("Återvärm");
  LSTR MSG_REHEATING                      = _UxGT("Återvärmning...");

  LSTR MSG_PROBE_WIZARD                   = _UxGT("Z Sond Wizard");
  LSTR MSG_PROBE_WIZARD_PROBING           = _UxGT("Sondering Z Referens");
  LSTR MSG_PROBE_WIZARD_MOVING            = _UxGT("Flyttar till Sonderings Pos");

  LSTR MSG_SOUND                          = _UxGT("Ljud");

  LSTR MSG_TOP_LEFT                       = _UxGT("Uppe Vänster");
  LSTR MSG_BOTTOM_LEFT                    = _UxGT("Nere Vänster");
  LSTR MSG_TOP_RIGHT                      = _UxGT("Uppe Höger");
  LSTR MSG_BOTTOM_RIGHT                   = _UxGT("Nere Höger");
  LSTR MSG_CALIBRATION_COMPLETED          = _UxGT("Kalibrering Färdig");
  LSTR MSG_CALIBRATION_FAILED             = _UxGT("Kalibrering Misslyckad");
<<<<<<< HEAD
}

namespace LanguageWide_sv {
  using namespace LanguageNarrow_sv;
  #if LCD_WIDTH >= 20 || HAS_DWIN_E3V2
    LSTR MSG_INFO_PRINT_COUNT             = _UxGT("Utskriftsantal");
    LSTR MSG_INFO_COMPLETED_PRINTS        = _UxGT("Färdiga");
    LSTR MSG_INFO_PRINT_TIME              = _UxGT("Total Utskriftstid");
    LSTR MSG_INFO_PRINT_LONGEST           = _UxGT("Längsta Jobbtid");
    LSTR MSG_INFO_PRINT_FILAMENT          = _UxGT("Extruderade Totalt");
  #endif
}

namespace LanguageTall_sv {
  using namespace LanguageWide_sv;
  #if LCD_HEIGHT >= 4
    // Filament Change screens show up to 3 lines on a 4-line display
    LSTR MSG_ADVANCED_PAUSE_WAITING       = _UxGT(MSG_2_LINE("Tryck på knappen", "för att fortsätta utskrift"));
    LSTR MSG_FILAMENT_CHANGE_INIT         = _UxGT(MSG_3_LINE("Vänta på", "trådbyte", "att börja"));
    LSTR MSG_FILAMENT_CHANGE_INSERT       = _UxGT(MSG_3_LINE("Sätt in tråd", "och tryck på knappen", "för att fortsätta"));
    LSTR MSG_FILAMENT_CHANGE_HEAT         = _UxGT(MSG_2_LINE("Tryck på knappen", "för att värma munstycke"));
    LSTR MSG_FILAMENT_CHANGE_HEATING      = _UxGT(MSG_2_LINE("Munstycke värms", "Var snäll och vänta..."));
    LSTR MSG_FILAMENT_CHANGE_UNLOAD       = _UxGT(MSG_2_LINE("Väntar på", "trådlossning"));
    LSTR MSG_FILAMENT_CHANGE_LOAD         = _UxGT(MSG_2_LINE("Väntar på", "trådladdning"));
    LSTR MSG_FILAMENT_CHANGE_PURGE        = _UxGT(MSG_2_LINE("Väntar på", "tråd utrensning"));
    LSTR MSG_FILAMENT_CHANGE_CONT_PURGE   = _UxGT(MSG_2_LINE("Klicka för att slutföra", "tråd utrensning"));
    LSTR MSG_FILAMENT_CHANGE_RESUME       = _UxGT(MSG_2_LINE("Väntar på utskrift", "att återstarta..."));
  #endif
}

namespace Language_sv {
  using namespace LanguageTall_sv;
=======
>>>>>>> b6911781
}<|MERGE_RESOLUTION|>--- conflicted
+++ resolved
@@ -77,23 +77,6 @@
   LSTR MSG_SELECT_ORIGIN                  = _UxGT("Välj Origo");
   LSTR MSG_LAST_VALUE_SP                  = _UxGT("Senaste värde ");
 
-<<<<<<< HEAD
-  LSTR MSG_PREHEAT_1                      = _UxGT("Förvärmning ") PREHEAT_1_LABEL;
-  LSTR MSG_PREHEAT_1_H                    = _UxGT("Förvärmning ") PREHEAT_1_LABEL " ~";
-  LSTR MSG_PREHEAT_1_END                  = _UxGT("Förvärmning ") PREHEAT_1_LABEL _UxGT(" Stoppa");
-  LSTR MSG_PREHEAT_1_END_E                = _UxGT("Förvärmning ") PREHEAT_1_LABEL _UxGT(" Stoppa ~");
-  LSTR MSG_PREHEAT_1_ALL                  = _UxGT("Förvärmning ") PREHEAT_1_LABEL _UxGT(" Alla");
-  LSTR MSG_PREHEAT_1_BEDONLY              = _UxGT("Förvärmning ") PREHEAT_1_LABEL _UxGT(" Bädd");
-  LSTR MSG_PREHEAT_1_SETTINGS             = _UxGT("Förvärmning ") PREHEAT_1_LABEL _UxGT(" Konf");
-
-  LSTR MSG_PREHEAT_M                      = _UxGT("Förvärmning $");
-  LSTR MSG_PREHEAT_M_H                    = _UxGT("Förvärmning $ ~");
-  LSTR MSG_PREHEAT_M_END                  = _UxGT("Förvärmning $ Stoppa");
-  LSTR MSG_PREHEAT_M_END_E                = _UxGT("Förvärmning $ Stoppa ~");
-  LSTR MSG_PREHEAT_M_ALL                  = _UxGT("Förvärmning $ Alla");
-  LSTR MSG_PREHEAT_M_BEDONLY              = _UxGT("Förvärmning $ Bädd");
-  LSTR MSG_PREHEAT_M_SETTINGS             = _UxGT("Förvärmning $ Donf");
-=======
   #if HAS_PREHEAT
     LSTR MSG_PREHEAT_1                    = _UxGT("Förvärmning ") PREHEAT_1_LABEL;
     LSTR MSG_PREHEAT_1_H                  = _UxGT("Förvärmning ") PREHEAT_1_LABEL " ~";
@@ -111,7 +94,6 @@
     LSTR MSG_PREHEAT_M_BEDONLY            = _UxGT("Förvärmning $ Bädd");
     LSTR MSG_PREHEAT_M_SETTINGS           = _UxGT("Förvärmning $ Donf");
   #endif
->>>>>>> b6911781
 
   LSTR MSG_PREHEAT_CUSTOM                 = _UxGT("Förvärmning Anpassad");
   LSTR MSG_COOLDOWN                       = _UxGT("Nedkylning");
@@ -280,11 +262,7 @@
   LSTR MSG_MOVE_001IN                     = _UxGT("Flytta 0.01tum");
   LSTR MSG_MOVE_01IN                      = _UxGT("Flytta 0.1tum");
   LSTR MSG_SPEED                          = _UxGT("Hastighet");
-<<<<<<< HEAD
-  LSTR MSG_MESH_Z_OFFSET                  = _UxGT("Bädd Z");
-=======
   LSTR MSG_BED_Z                          = _UxGT("Bädd Z");
->>>>>>> b6911781
   LSTR MSG_NOZZLE                         = _UxGT("Munstycke");
   LSTR MSG_NOZZLE_N                       = _UxGT("Munstycke ~");
   LSTR MSG_NOZZLE_PARKED                  = _UxGT("Munstycke Parkerad");
@@ -313,11 +291,7 @@
   LSTR MSG_PID_AUTOTUNE                   = _UxGT("PID Autojustera");
   LSTR MSG_PID_AUTOTUNE_E                 = _UxGT("PID Autojustera *");
   LSTR MSG_PID_AUTOTUNE_DONE              = _UxGT("PID tuning done");
-<<<<<<< HEAD
-  LSTR MSG_PID_BAD_HEATER_ID              = _UxGT("Autojustera misslyckad! Dålig extruder.");
-=======
   LSTR MSG_PID_BAD_EXTRUDER_NUM           = _UxGT("Autojustera misslyckad! Dålig extruder.");
->>>>>>> b6911781
   LSTR MSG_PID_TEMP_TOO_HIGH              = _UxGT("Autojustera misslyckad! Temperatur för hög.");
   LSTR MSG_PID_TIMEOUT                    = _UxGT("Autojustera misslyckad! Tidsgräns.");
   LSTR MSG_SELECT_E                       = _UxGT("Välj *");
@@ -490,17 +464,11 @@
   LSTR MSG_BABYSTEP_N                     = _UxGT("Småsteg @");
   LSTR MSG_BABYSTEP_TOTAL                 = _UxGT("Total");
   LSTR MSG_ENDSTOP_ABORT                  = _UxGT("Slutstopp Avbrott");
-<<<<<<< HEAD
-  LSTR MSG_ERR_HEATING_FAILED             = _UxGT("Värma Misslyckad");
-  LSTR MSG_ERR_REDUNDANT_TEMP             = _UxGT("Fel: REDUNDANT TEMP");
-  LSTR MSG_ERR_THERMAL_RUNAWAY            = _UxGT("TERMISK ÖVERDRIFT");
-=======
   LSTR MSG_HEATING_FAILED_LCD             = _UxGT("Värma Misslyckad");
   LSTR MSG_ERR_REDUNDANT_TEMP             = _UxGT("Fel: REDUNDANT TEMP");
   LSTR MSG_THERMAL_RUNAWAY                = _UxGT("TERMISK ÖVERDRIFT");
   LSTR MSG_THERMAL_RUNAWAY_BED            = _UxGT("BÄDD TERMISK ÖVERDRIFT");
   LSTR MSG_THERMAL_RUNAWAY_CHAMBER        = _UxGT("KAMMARE T. ÖVERDRIFT");
->>>>>>> b6911781
   LSTR MSG_ERR_MAXTEMP                    = _UxGT("Fel: MAXTEMP");
   LSTR MSG_ERR_MINTEMP                    = _UxGT("Fel: MINTEMP");
   LSTR MSG_HALTED                         = _UxGT("Utskrift stoppad");
@@ -545,13 +513,6 @@
   LSTR MSG_CASE_LIGHT_BRIGHTNESS          = _UxGT("Ljus ljusstyrka");
   LSTR MSG_KILL_EXPECTED_PRINTER          = _UxGT("INKORREKT SKRIVARE");
 
-<<<<<<< HEAD
-  LSTR MSG_INFO_PRINT_COUNT               = _UxGT("Utskrift");
-  LSTR MSG_INFO_COMPLETED_PRINTS          = _UxGT("Färdig");
-  LSTR MSG_INFO_PRINT_TIME                = _UxGT("Total");
-  LSTR MSG_INFO_PRINT_LONGEST             = _UxGT("Längsta");
-  LSTR MSG_INFO_PRINT_FILAMENT            = _UxGT("Extruderad");
-=======
   #if LCD_WIDTH >= 20 || HAS_DWIN_E3V2
     LSTR MSG_INFO_PRINT_COUNT             = _UxGT("Utskriftsantal");
     LSTR MSG_INFO_COMPLETED_PRINTS        = _UxGT("Färdiga");
@@ -565,7 +526,6 @@
     LSTR MSG_INFO_PRINT_LONGEST           = _UxGT("Längsta");
     LSTR MSG_INFO_PRINT_FILAMENT          = _UxGT("Extruderad");
   #endif
->>>>>>> b6911781
 
   LSTR MSG_INFO_MIN_TEMP                  = _UxGT("Min Temp");
   LSTR MSG_INFO_MAX_TEMP                  = _UxGT("Max Temp");
@@ -650,36 +610,6 @@
   //
   // Filament Change screens show up to 2 lines on a 3-line display
   //
-<<<<<<< HEAD
-  LSTR MSG_ADVANCED_PAUSE_WAITING       = _UxGT(MSG_1_LINE("Klick för att fortsätta"));
-  LSTR MSG_PAUSE_PRINT_PARKING          = _UxGT(MSG_1_LINE("Parkera..."));
-  LSTR MSG_FILAMENT_CHANGE_INIT         = _UxGT(MSG_1_LINE("Vänta..."));
-  LSTR MSG_FILAMENT_CHANGE_INSERT       = _UxGT(MSG_1_LINE("Sätt in och klicka"));
-  LSTR MSG_FILAMENT_CHANGE_HEAT         = _UxGT(MSG_1_LINE("Klicka för att värma"));
-  LSTR MSG_FILAMENT_CHANGE_HEATING      = _UxGT(MSG_1_LINE("Värmer..."));
-  LSTR MSG_FILAMENT_CHANGE_UNLOAD       = _UxGT(MSG_1_LINE("Lossar..."));
-  LSTR MSG_FILAMENT_CHANGE_LOAD         = _UxGT(MSG_1_LINE("Laddar..."));
-  LSTR MSG_FILAMENT_CHANGE_PURGE        = _UxGT(MSG_1_LINE("Rensar..."));
-  LSTR MSG_FILAMENT_CHANGE_CONT_PURGE   = _UxGT(MSG_1_LINE("Klicka för att slutföra"));
-  LSTR MSG_FILAMENT_CHANGE_RESUME       = _UxGT(MSG_1_LINE("Återgår..."));
-
-  LSTR MSG_TMC_DRIVERS                    = _UxGT("TMC Drivers");
-  LSTR MSG_TMC_CURRENT                    = _UxGT("Driver Ström");
-  LSTR MSG_TMC_HYBRID_THRS                = _UxGT("Hybrid Tröskelvärde");
-  LSTR MSG_TMC_HOMING_THRS                = _UxGT("Sensorlös Hemning");
-  LSTR MSG_TMC_STEPPING_MODE              = _UxGT("Stegningsläge");
-  LSTR MSG_TMC_STEALTH_ENABLED            = _UxGT("Smyghack Aktiverad");
-  LSTR MSG_SERVICE_RESET                  = _UxGT("Återställ");
-  LSTR MSG_SERVICE_IN                     = _UxGT(" in:");
-  LSTR MSG_BACKLASH                       = _UxGT("Backlash");
-  LSTR MSG_BACKLASH_CORRECTION            = _UxGT("Korrigering");
-  LSTR MSG_BACKLASH_SMOOTHING             = _UxGT("Glättning");
-
-  LSTR MSG_LEVEL_X_AXIS                   = _UxGT("Nivå X Axel");
-  LSTR MSG_AUTO_CALIBRATE                 = _UxGT("Auto Kalibrera");
-  LSTR MSG_FTDI_HEATER_TIMEOUT            = _UxGT("Overksam tidsgräns, temperatur minskning. Tryck ok för att återvärma och igen för att fortsätta.");
-  LSTR MSG_HEATER_TIMEOUT                 = _UxGT("Värmare Tidsgräns");
-=======
   #if LCD_HEIGHT >= 4
     LSTR MSG_ADVANCED_PAUSE_WAITING       = _UxGT(MSG_2_LINE("Tryck på knappen", "för att fortsätta utskrift"));
     LSTR MSG_PAUSE_PRINT_PARKING          = _UxGT(MSG_1_LINE("Parkera..."));
@@ -724,7 +654,6 @@
   #else
     LSTR MSG_HEATER_TIMEOUT               = _UxGT("Värmare Tidsgräns");
   #endif
->>>>>>> b6911781
   LSTR MSG_REHEAT                         = _UxGT("Återvärm");
   LSTR MSG_REHEATING                      = _UxGT("Återvärmning...");
 
@@ -740,39 +669,4 @@
   LSTR MSG_BOTTOM_RIGHT                   = _UxGT("Nere Höger");
   LSTR MSG_CALIBRATION_COMPLETED          = _UxGT("Kalibrering Färdig");
   LSTR MSG_CALIBRATION_FAILED             = _UxGT("Kalibrering Misslyckad");
-<<<<<<< HEAD
-}
-
-namespace LanguageWide_sv {
-  using namespace LanguageNarrow_sv;
-  #if LCD_WIDTH >= 20 || HAS_DWIN_E3V2
-    LSTR MSG_INFO_PRINT_COUNT             = _UxGT("Utskriftsantal");
-    LSTR MSG_INFO_COMPLETED_PRINTS        = _UxGT("Färdiga");
-    LSTR MSG_INFO_PRINT_TIME              = _UxGT("Total Utskriftstid");
-    LSTR MSG_INFO_PRINT_LONGEST           = _UxGT("Längsta Jobbtid");
-    LSTR MSG_INFO_PRINT_FILAMENT          = _UxGT("Extruderade Totalt");
-  #endif
-}
-
-namespace LanguageTall_sv {
-  using namespace LanguageWide_sv;
-  #if LCD_HEIGHT >= 4
-    // Filament Change screens show up to 3 lines on a 4-line display
-    LSTR MSG_ADVANCED_PAUSE_WAITING       = _UxGT(MSG_2_LINE("Tryck på knappen", "för att fortsätta utskrift"));
-    LSTR MSG_FILAMENT_CHANGE_INIT         = _UxGT(MSG_3_LINE("Vänta på", "trådbyte", "att börja"));
-    LSTR MSG_FILAMENT_CHANGE_INSERT       = _UxGT(MSG_3_LINE("Sätt in tråd", "och tryck på knappen", "för att fortsätta"));
-    LSTR MSG_FILAMENT_CHANGE_HEAT         = _UxGT(MSG_2_LINE("Tryck på knappen", "för att värma munstycke"));
-    LSTR MSG_FILAMENT_CHANGE_HEATING      = _UxGT(MSG_2_LINE("Munstycke värms", "Var snäll och vänta..."));
-    LSTR MSG_FILAMENT_CHANGE_UNLOAD       = _UxGT(MSG_2_LINE("Väntar på", "trådlossning"));
-    LSTR MSG_FILAMENT_CHANGE_LOAD         = _UxGT(MSG_2_LINE("Väntar på", "trådladdning"));
-    LSTR MSG_FILAMENT_CHANGE_PURGE        = _UxGT(MSG_2_LINE("Väntar på", "tråd utrensning"));
-    LSTR MSG_FILAMENT_CHANGE_CONT_PURGE   = _UxGT(MSG_2_LINE("Klicka för att slutföra", "tråd utrensning"));
-    LSTR MSG_FILAMENT_CHANGE_RESUME       = _UxGT(MSG_2_LINE("Väntar på utskrift", "att återstarta..."));
-  #endif
-}
-
-namespace Language_sv {
-  using namespace LanguageTall_sv;
-=======
->>>>>>> b6911781
 }