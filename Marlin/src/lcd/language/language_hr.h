/**
 * Marlin 3D Printer Firmware
 * Copyright (c) 2020 MarlinFirmware [https://github.com/MarlinFirmware/Marlin]
 *
 * Based on Sprinter and grbl.
 * Copyright (c) 2011 Camiel Gubbels / Erik van der Zalm
 *
 * This program is free software: you can redistribute it and/or modify
 * it under the terms of the GNU General Public License as published by
 * the Free Software Foundation, either version 3 of the License, or
 * (at your option) any later version.
 *
 * This program is distributed in the hope that it will be useful,
 * but WITHOUT ANY WARRANTY; without even the implied warranty of
 * MERCHANTABILITY or FITNESS FOR A PARTICULAR PURPOSE.  See the
 * GNU General Public License for more details.
 *
 * You should have received a copy of the GNU General Public License
 * along with this program.  If not, see <https://www.gnu.org/licenses/>.
 *
 */
#pragma once

/**
 * Croatian (Hrvatski)
 *
 * LCD Menu Messages
 * See also https://marlinfw.org/docs/development/lcd_language.html
 */

#define DISPLAY_CHARSET_ISO10646_1 // use the better font on full graphic displays.

namespace LanguageNarrow_hr {
  using namespace Language_en; // Inherit undefined strings from English

  constexpr uint8_t CHARSIZE              = 2;
  LSTR LANGUAGE                           = _UxGT("Croatian");

  LSTR WELCOME_MSG                        = MACHINE_NAME _UxGT(" spreman.");
  LSTR MSG_MEDIA_INSERTED                 = _UxGT("SD kartica umetnuta");
  LSTR MSG_MEDIA_REMOVED                  = _UxGT("SD kartica uklonjena");
  LSTR MSG_LCD_ENDSTOPS                   = _UxGT("Endstops"); // Max length 8 characters
  LSTR MSG_MAIN_MENU                      = _UxGT("Main");
  LSTR MSG_RUN_AUTO_FILES                 = _UxGT("Auto pokretanje");
  LSTR MSG_DISABLE_STEPPERS               = _UxGT("Ugasi steppere");
  LSTR MSG_AUTO_HOME                      = _UxGT("Automatski homing");
  LSTR MSG_AUTO_HOME_X                    = _UxGT("Home-aj X");
  LSTR MSG_AUTO_HOME_Y                    = _UxGT("Home-aj Y");
  LSTR MSG_AUTO_HOME_Z                    = _UxGT("Home-aj Z");
  LSTR MSG_LEVEL_BED_HOMING               = _UxGT("Home-aj XYZ");
  LSTR MSG_LEVEL_BED_WAITING              = _UxGT("Klikni za početak");
  LSTR MSG_LEVEL_BED_NEXT_POINT           = _UxGT("Sljedeća točka");
  LSTR MSG_LEVEL_BED_DONE                 = _UxGT("Niveliranje gotovo!");
  LSTR MSG_SET_HOME_OFFSETS               = _UxGT("Postavi home offsete");
  LSTR MSG_HOME_OFFSETS_APPLIED           = _UxGT("Offsets postavljeni");
<<<<<<< HEAD

  LSTR MSG_PREHEAT_1                      = _UxGT("Predgrij ") PREHEAT_1_LABEL;
  LSTR MSG_PREHEAT_1_H                    = _UxGT("Predgrij ") PREHEAT_1_LABEL " ~";
  LSTR MSG_PREHEAT_1_END                  = _UxGT("Predgrij ") PREHEAT_1_LABEL _UxGT(" Dizna");
  LSTR MSG_PREHEAT_1_END_E                = _UxGT("Predgrij ") PREHEAT_1_LABEL _UxGT(" Dizna ~");
  LSTR MSG_PREHEAT_1_ALL                  = _UxGT("Predgrij ") PREHEAT_1_LABEL _UxGT(" Sve");
  LSTR MSG_PREHEAT_1_BEDONLY              = _UxGT("Predgrij ") PREHEAT_1_LABEL _UxGT(" Bed");
  LSTR MSG_PREHEAT_1_SETTINGS             = _UxGT("Predgrij ") PREHEAT_1_LABEL _UxGT(" conf");

  LSTR MSG_PREHEAT_M                      = _UxGT("Predgrij $");
  LSTR MSG_PREHEAT_M_H                    = _UxGT("Predgrij $ ~");
  LSTR MSG_PREHEAT_M_END                  = _UxGT("Predgrij $ Dizna");
  LSTR MSG_PREHEAT_M_END_E                = _UxGT("Predgrij $ Dizna ~");
  LSTR MSG_PREHEAT_M_ALL                  = _UxGT("Predgrij $ Sve");
  LSTR MSG_PREHEAT_M_BEDONLY              = _UxGT("Predgrij $ Bed");
  LSTR MSG_PREHEAT_M_SETTINGS             = _UxGT("Predgrij $ conf");

=======
  #if HAS_PREHEAT
    LSTR MSG_PREHEAT_1                    = _UxGT("Predgrij ") PREHEAT_1_LABEL;
    LSTR MSG_PREHEAT_1_H                  = _UxGT("Predgrij ") PREHEAT_1_LABEL " ~";
    LSTR MSG_PREHEAT_1_END                = _UxGT("Predgrij ") PREHEAT_1_LABEL _UxGT(" Dizna");
    LSTR MSG_PREHEAT_1_END_E              = _UxGT("Predgrij ") PREHEAT_1_LABEL _UxGT(" Dizna ~");
    LSTR MSG_PREHEAT_1_ALL                = _UxGT("Predgrij ") PREHEAT_1_LABEL _UxGT(" Sve");
    LSTR MSG_PREHEAT_1_BEDONLY            = _UxGT("Predgrij ") PREHEAT_1_LABEL _UxGT(" Bed");
    LSTR MSG_PREHEAT_1_SETTINGS           = _UxGT("Predgrij ") PREHEAT_1_LABEL _UxGT(" conf");

    LSTR MSG_PREHEAT_M                    = _UxGT("Predgrij $");
    LSTR MSG_PREHEAT_M_H                  = _UxGT("Predgrij $ ~");
    LSTR MSG_PREHEAT_M_END                = _UxGT("Predgrij $ Dizna");
    LSTR MSG_PREHEAT_M_END_E              = _UxGT("Predgrij $ Dizna ~");
    LSTR MSG_PREHEAT_M_ALL                = _UxGT("Predgrij $ Sve");
    LSTR MSG_PREHEAT_M_BEDONLY            = _UxGT("Predgrij $ Bed");
    LSTR MSG_PREHEAT_M_SETTINGS           = _UxGT("Predgrij $ conf");
  #endif
>>>>>>> b6911781
  LSTR MSG_COOLDOWN                       = _UxGT("Hlađenje");
  LSTR MSG_SWITCH_PS_ON                   = _UxGT("Uključi napajanje");
  LSTR MSG_SWITCH_PS_OFF                  = _UxGT("Isključi napajanje");
  LSTR MSG_MOVE_AXIS                      = _UxGT("Miči os");
  LSTR MSG_BED_LEVELING                   = _UxGT("Niveliraj bed");
  LSTR MSG_LEVEL_BED                      = _UxGT("Niveliraj bed");
  LSTR MSG_MOVE_X                         = _UxGT("Miči X");
  LSTR MSG_MOVE_Y                         = _UxGT("Miči Y");
  LSTR MSG_MOVE_Z                         = _UxGT("Miči Z");
  LSTR MSG_MOVE_N                         = _UxGT("Miči @");
  LSTR MSG_MOVE_E                         = _UxGT("Miči E");
  LSTR MSG_MOVE_EN                        = _UxGT("Miči *");
  LSTR MSG_MOVE_N_MM                      = _UxGT("Miči $mm");
  LSTR MSG_MOVE_01MM                      = _UxGT("Miči 0.1mm");
  LSTR MSG_MOVE_1MM                       = _UxGT("Miči 1mm");
  LSTR MSG_MOVE_10MM                      = _UxGT("Miči 10mm");
  LSTR MSG_MOVE_50MM                      = _UxGT("Miči 50mm");
  LSTR MSG_MOVE_100MM                     = _UxGT("Miči 100mm");
  LSTR MSG_SPEED                          = _UxGT("Brzina");
<<<<<<< HEAD
  LSTR MSG_MESH_Z_OFFSET                  = _UxGT("Bed Z");
=======
  LSTR MSG_BED_Z                          = _UxGT("Bed Z");
>>>>>>> b6911781
  LSTR MSG_NOZZLE                         = _UxGT("Dizna");
  LSTR MSG_NOZZLE_N                       = _UxGT("Dizna ~");
  LSTR MSG_BED                            = _UxGT("Bed");
  LSTR MSG_FAN_SPEED                      = _UxGT("Brzina ventilatora");
  LSTR MSG_FAN_SPEED_N                    = _UxGT("Brzina ventilatora ~");
  LSTR MSG_SELECT_E                       = _UxGT("Odaberi *");
  LSTR MSG_TEMPERATURE                    = _UxGT("Temperature");
  LSTR MSG_MOTION                         = _UxGT("Gibanje");
  LSTR MSG_VOLUMETRIC_ENABLED             = _UxGT("E in mm") SUPERSCRIPT_THREE;
  LSTR MSG_FILAMENT_DIAM                  = _UxGT("Fil. Dia.");
  LSTR MSG_FILAMENT_DIAM_E                = _UxGT("Fil. Dia. *");
  LSTR MSG_CONTRAST                       = _UxGT("Kontrast LCD-a");
  LSTR MSG_STORE_EEPROM                   = _UxGT("Pohrani u memoriju");
  LSTR MSG_LOAD_EEPROM                    = _UxGT("Učitaj memoriju");
  LSTR MSG_RESTORE_DEFAULTS               = _UxGT("Učitaj Defaults");
<<<<<<< HEAD
  LSTR MSG_REFRESH                        = LCD_STR_REFRESH _UxGT("Osvježi");
=======
  LSTR MSG_REFRESH                        = LCD_STR_REFRESH  _UxGT("Osvježi");
>>>>>>> b6911781
  LSTR MSG_INFO_SCREEN                    = _UxGT("Info screen");
  LSTR MSG_PREPARE                        = _UxGT("Pripremi");
  LSTR MSG_PAUSE_PRINT                    = _UxGT("Pauziraj print");
  LSTR MSG_RESUME_PRINT                   = _UxGT("Nastavi print");
  LSTR MSG_STOP_PRINT                     = _UxGT("Zaustavi print");
  LSTR MSG_MEDIA_MENU                     = _UxGT("Printaj s SD kartice");
  LSTR MSG_NO_MEDIA                       = _UxGT("Nema SD kartice");
  LSTR MSG_USERWAIT                       = _UxGT("Čekaj korisnika...");
  LSTR MSG_PRINT_ABORTED                  = _UxGT("Print otkazan");
  LSTR MSG_STOPPED                        = _UxGT("ZAUSTAVLJEN. ");
  LSTR MSG_FILAMENTCHANGE                 = _UxGT("Promijeni filament");
  LSTR MSG_FILAMENTCHANGE_E               = _UxGT("Promijeni filament *");
  LSTR MSG_ATTACH_MEDIA                   = _UxGT("Init. SD karticu");
  LSTR MSG_CHANGE_MEDIA                   = _UxGT("Promijeni SD karticu");
<<<<<<< HEAD
  LSTR MSG_ERR_HEATING_FAILED             = _UxGT("Grijanje neuspješno");
=======
  LSTR MSG_HEATING_FAILED_LCD             = _UxGT("Grijanje neuspješno");
>>>>>>> b6911781
  LSTR MSG_HEATING                        = _UxGT("Grijanje...");
  LSTR MSG_BED_HEATING                    = _UxGT("Grijanje Bed-a...");
  LSTR MSG_DELTA_CALIBRATE                = _UxGT("Delta Kalibracija");
  LSTR MSG_DELTA_CALIBRATE_X              = _UxGT("Kalibriraj X");
  LSTR MSG_DELTA_CALIBRATE_Y              = _UxGT("Kalibriraj Y");
  LSTR MSG_DELTA_CALIBRATE_Z              = _UxGT("Kalibriraj Z");
  LSTR MSG_DELTA_CALIBRATE_CENTER         = _UxGT("Kalibriraj Središte");
  LSTR MSG_INFO_MENU                      = _UxGT("O printeru");
  LSTR MSG_INFO_PRINTER_MENU              = _UxGT("Podaci o printeru");
  LSTR MSG_INFO_STATS_MENU                = _UxGT("Statistika printera");
  LSTR MSG_INFO_BOARD_MENU                = _UxGT("Podaci o elektronici");
  LSTR MSG_INFO_THERMISTOR_MENU           = _UxGT("Termistori");
  LSTR MSG_INFO_EXTRUDERS                 = _UxGT("Extruderi");
  LSTR MSG_INFO_BAUDRATE                  = _UxGT("Baud");
  LSTR MSG_INFO_PROTOCOL                  = _UxGT("Protokol");
  LSTR MSG_CASE_LIGHT                     = _UxGT("Osvjetljenje");
<<<<<<< HEAD

  LSTR MSG_KILL_EXPECTED_PRINTER          = _UxGT("Neispravan pisač");

  LSTR MSG_INFO_PRINT_COUNT               = _UxGT("Printovi");
  LSTR MSG_INFO_COMPLETED_PRINTS          = _UxGT("Završeni");
  LSTR MSG_INFO_PRINT_TIME                = _UxGT("Ukupno");
  LSTR MSG_INFO_PRINT_LONGEST             = _UxGT("Najduži");
  LSTR MSG_INFO_PRINT_FILAMENT            = _UxGT("Extrudirano");

  LSTR MSG_INFO_PSU                       = _UxGT("Napajanje");
=======

  LSTR MSG_KILL_EXPECTED_PRINTER          = _UxGT("Neispravan pisač");

  #if LCD_WIDTH >= 20 || HAS_DWIN_E3V2
    LSTR MSG_INFO_PRINT_COUNT             = _UxGT("Broj printova");
    LSTR MSG_INFO_COMPLETED_PRINTS        = _UxGT("Završeni");
    LSTR MSG_INFO_PRINT_TIME              = _UxGT("Ukupno printanja");
    LSTR MSG_INFO_PRINT_LONGEST           = _UxGT("Najduži print");
    LSTR MSG_INFO_PRINT_FILAMENT          = _UxGT("Extrudirano ukupno");
  #else
    LSTR MSG_INFO_PRINT_COUNT             = _UxGT("Printovi");
    LSTR MSG_INFO_COMPLETED_PRINTS        = _UxGT("Završeni");
    LSTR MSG_INFO_PRINT_TIME              = _UxGT("Ukupno");
    LSTR MSG_INFO_PRINT_LONGEST           = _UxGT("Najduži");
    LSTR MSG_INFO_PRINT_FILAMENT          = _UxGT("Extrudirano");
  #endif

  LSTR MSG_INFO_PSU                       = _UxGT("Napajanje");

  LSTR MSG_FILAMENT_CHANGE_OPTION_RESUME  = _UxGT("Nastavi print");

  LSTR MSG_FILAMENT_CHANGE_UNLOAD         = _UxGT(MSG_2_LINE("Čekaj", "filament unload"));
  LSTR MSG_FILAMENT_CHANGE_LOAD           = _UxGT(MSG_2_LINE("Pričekaj", "filament load"));
  LSTR MSG_FILAMENT_CHANGE_RESUME         = _UxGT(MSG_1_LINE("Nastavljam..."));
>>>>>>> b6911781

  LSTR MSG_FILAMENT_CHANGE_OPTION_RESUME  = _UxGT("Nastavi print");

  LSTR MSG_FILAMENT_CHANGE_UNLOAD         = _UxGT(MSG_2_LINE("Čekaj", "filament unload"));
  LSTR MSG_FILAMENT_CHANGE_LOAD           = _UxGT(MSG_2_LINE("Pričekaj", "filament load"));
  LSTR MSG_FILAMENT_CHANGE_RESUME         = _UxGT(MSG_1_LINE("Nastavljam..."));

  // Up to 2 lines allowed
  LSTR MSG_FILAMENT_CHANGE_INIT           = _UxGT("Pričekaj...");
}

namespace LanguageWide_hr {
  using namespace LanguageNarrow_hr;
  #if LCD_WIDTH >= 20 || HAS_DWIN_E3V2
    LSTR MSG_INFO_PRINT_COUNT             = _UxGT("Broj printova");
    LSTR MSG_INFO_COMPLETED_PRINTS        = _UxGT("Završeni");
    LSTR MSG_INFO_PRINT_TIME              = _UxGT("Ukupno printanja");
    LSTR MSG_INFO_PRINT_LONGEST           = _UxGT("Najduži print");
    LSTR MSG_INFO_PRINT_FILAMENT          = _UxGT("Extrudirano ukupno");
  #endif
}

namespace LanguageTall_hr {
  using namespace LanguageWide_hr;
  #if LCD_HEIGHT >= 4
<<<<<<< HEAD
    // Filament Change screens show up to 3 lines on a 4-line display
    LSTR MSG_FILAMENT_CHANGE_INIT         = _UxGT(MSG_3_LINE("Čekaj početak", "filamenta", "promijeni"));
    LSTR MSG_FILAMENT_CHANGE_INSERT       = _UxGT(MSG_3_LINE("Umetni filament", "i pritisni tipku", "za nastavak..."));
=======
    // Up to 3 lines allowed
    LSTR MSG_FILAMENT_CHANGE_INIT         = _UxGT(MSG_3_LINE("Čekaj početak", "filamenta", "promijeni"));
    LSTR MSG_FILAMENT_CHANGE_INSERT       = _UxGT(MSG_3_LINE("Umetni filament", "i pritisni tipku", "za nastavak..."));
  #else
    // Up to 2 lines allowed
    LSTR MSG_FILAMENT_CHANGE_INIT         = _UxGT("Pričekaj...");
>>>>>>> b6911781
  #endif
}

namespace Language_hr {
  using namespace LanguageTall_hr;
}<|MERGE_RESOLUTION|>--- conflicted
+++ resolved
@@ -53,25 +53,6 @@
   LSTR MSG_LEVEL_BED_DONE                 = _UxGT("Niveliranje gotovo!");
   LSTR MSG_SET_HOME_OFFSETS               = _UxGT("Postavi home offsete");
   LSTR MSG_HOME_OFFSETS_APPLIED           = _UxGT("Offsets postavljeni");
-<<<<<<< HEAD
-
-  LSTR MSG_PREHEAT_1                      = _UxGT("Predgrij ") PREHEAT_1_LABEL;
-  LSTR MSG_PREHEAT_1_H                    = _UxGT("Predgrij ") PREHEAT_1_LABEL " ~";
-  LSTR MSG_PREHEAT_1_END                  = _UxGT("Predgrij ") PREHEAT_1_LABEL _UxGT(" Dizna");
-  LSTR MSG_PREHEAT_1_END_E                = _UxGT("Predgrij ") PREHEAT_1_LABEL _UxGT(" Dizna ~");
-  LSTR MSG_PREHEAT_1_ALL                  = _UxGT("Predgrij ") PREHEAT_1_LABEL _UxGT(" Sve");
-  LSTR MSG_PREHEAT_1_BEDONLY              = _UxGT("Predgrij ") PREHEAT_1_LABEL _UxGT(" Bed");
-  LSTR MSG_PREHEAT_1_SETTINGS             = _UxGT("Predgrij ") PREHEAT_1_LABEL _UxGT(" conf");
-
-  LSTR MSG_PREHEAT_M                      = _UxGT("Predgrij $");
-  LSTR MSG_PREHEAT_M_H                    = _UxGT("Predgrij $ ~");
-  LSTR MSG_PREHEAT_M_END                  = _UxGT("Predgrij $ Dizna");
-  LSTR MSG_PREHEAT_M_END_E                = _UxGT("Predgrij $ Dizna ~");
-  LSTR MSG_PREHEAT_M_ALL                  = _UxGT("Predgrij $ Sve");
-  LSTR MSG_PREHEAT_M_BEDONLY              = _UxGT("Predgrij $ Bed");
-  LSTR MSG_PREHEAT_M_SETTINGS             = _UxGT("Predgrij $ conf");
-
-=======
   #if HAS_PREHEAT
     LSTR MSG_PREHEAT_1                    = _UxGT("Predgrij ") PREHEAT_1_LABEL;
     LSTR MSG_PREHEAT_1_H                  = _UxGT("Predgrij ") PREHEAT_1_LABEL " ~";
@@ -89,7 +70,6 @@
     LSTR MSG_PREHEAT_M_BEDONLY            = _UxGT("Predgrij $ Bed");
     LSTR MSG_PREHEAT_M_SETTINGS           = _UxGT("Predgrij $ conf");
   #endif
->>>>>>> b6911781
   LSTR MSG_COOLDOWN                       = _UxGT("Hlađenje");
   LSTR MSG_SWITCH_PS_ON                   = _UxGT("Uključi napajanje");
   LSTR MSG_SWITCH_PS_OFF                  = _UxGT("Isključi napajanje");
@@ -109,11 +89,7 @@
   LSTR MSG_MOVE_50MM                      = _UxGT("Miči 50mm");
   LSTR MSG_MOVE_100MM                     = _UxGT("Miči 100mm");
   LSTR MSG_SPEED                          = _UxGT("Brzina");
-<<<<<<< HEAD
-  LSTR MSG_MESH_Z_OFFSET                  = _UxGT("Bed Z");
-=======
   LSTR MSG_BED_Z                          = _UxGT("Bed Z");
->>>>>>> b6911781
   LSTR MSG_NOZZLE                         = _UxGT("Dizna");
   LSTR MSG_NOZZLE_N                       = _UxGT("Dizna ~");
   LSTR MSG_BED                            = _UxGT("Bed");
@@ -129,11 +105,7 @@
   LSTR MSG_STORE_EEPROM                   = _UxGT("Pohrani u memoriju");
   LSTR MSG_LOAD_EEPROM                    = _UxGT("Učitaj memoriju");
   LSTR MSG_RESTORE_DEFAULTS               = _UxGT("Učitaj Defaults");
-<<<<<<< HEAD
-  LSTR MSG_REFRESH                        = LCD_STR_REFRESH _UxGT("Osvježi");
-=======
   LSTR MSG_REFRESH                        = LCD_STR_REFRESH  _UxGT("Osvježi");
->>>>>>> b6911781
   LSTR MSG_INFO_SCREEN                    = _UxGT("Info screen");
   LSTR MSG_PREPARE                        = _UxGT("Pripremi");
   LSTR MSG_PAUSE_PRINT                    = _UxGT("Pauziraj print");
@@ -148,11 +120,7 @@
   LSTR MSG_FILAMENTCHANGE_E               = _UxGT("Promijeni filament *");
   LSTR MSG_ATTACH_MEDIA                   = _UxGT("Init. SD karticu");
   LSTR MSG_CHANGE_MEDIA                   = _UxGT("Promijeni SD karticu");
-<<<<<<< HEAD
-  LSTR MSG_ERR_HEATING_FAILED             = _UxGT("Grijanje neuspješno");
-=======
   LSTR MSG_HEATING_FAILED_LCD             = _UxGT("Grijanje neuspješno");
->>>>>>> b6911781
   LSTR MSG_HEATING                        = _UxGT("Grijanje...");
   LSTR MSG_BED_HEATING                    = _UxGT("Grijanje Bed-a...");
   LSTR MSG_DELTA_CALIBRATE                = _UxGT("Delta Kalibracija");
@@ -169,18 +137,6 @@
   LSTR MSG_INFO_BAUDRATE                  = _UxGT("Baud");
   LSTR MSG_INFO_PROTOCOL                  = _UxGT("Protokol");
   LSTR MSG_CASE_LIGHT                     = _UxGT("Osvjetljenje");
-<<<<<<< HEAD
-
-  LSTR MSG_KILL_EXPECTED_PRINTER          = _UxGT("Neispravan pisač");
-
-  LSTR MSG_INFO_PRINT_COUNT               = _UxGT("Printovi");
-  LSTR MSG_INFO_COMPLETED_PRINTS          = _UxGT("Završeni");
-  LSTR MSG_INFO_PRINT_TIME                = _UxGT("Ukupno");
-  LSTR MSG_INFO_PRINT_LONGEST             = _UxGT("Najduži");
-  LSTR MSG_INFO_PRINT_FILAMENT            = _UxGT("Extrudirano");
-
-  LSTR MSG_INFO_PSU                       = _UxGT("Napajanje");
-=======
 
   LSTR MSG_KILL_EXPECTED_PRINTER          = _UxGT("Neispravan pisač");
 
@@ -205,44 +161,23 @@
   LSTR MSG_FILAMENT_CHANGE_UNLOAD         = _UxGT(MSG_2_LINE("Čekaj", "filament unload"));
   LSTR MSG_FILAMENT_CHANGE_LOAD           = _UxGT(MSG_2_LINE("Pričekaj", "filament load"));
   LSTR MSG_FILAMENT_CHANGE_RESUME         = _UxGT(MSG_1_LINE("Nastavljam..."));
->>>>>>> b6911781
 
-  LSTR MSG_FILAMENT_CHANGE_OPTION_RESUME  = _UxGT("Nastavi print");
-
-  LSTR MSG_FILAMENT_CHANGE_UNLOAD         = _UxGT(MSG_2_LINE("Čekaj", "filament unload"));
-  LSTR MSG_FILAMENT_CHANGE_LOAD           = _UxGT(MSG_2_LINE("Pričekaj", "filament load"));
-  LSTR MSG_FILAMENT_CHANGE_RESUME         = _UxGT(MSG_1_LINE("Nastavljam..."));
-
-  // Up to 2 lines allowed
-  LSTR MSG_FILAMENT_CHANGE_INIT           = _UxGT("Pričekaj...");
-}
-
-namespace LanguageWide_hr {
-  using namespace LanguageNarrow_hr;
-  #if LCD_WIDTH >= 20 || HAS_DWIN_E3V2
-    LSTR MSG_INFO_PRINT_COUNT             = _UxGT("Broj printova");
-    LSTR MSG_INFO_COMPLETED_PRINTS        = _UxGT("Završeni");
-    LSTR MSG_INFO_PRINT_TIME              = _UxGT("Ukupno printanja");
-    LSTR MSG_INFO_PRINT_LONGEST           = _UxGT("Najduži print");
-    LSTR MSG_INFO_PRINT_FILAMENT          = _UxGT("Extrudirano ukupno");
+  #if LCD_HEIGHT >= 4
+    // Up to 3 lines allowed
+    LSTR MSG_FILAMENT_CHANGE_INIT         = _UxGT(MSG_3_LINE("Čekaj početak", "filamenta", "promijeni"));
+    LSTR MSG_FILAMENT_CHANGE_INSERT       = _UxGT(MSG_3_LINE("Umetni filament", "i pritisni tipku", "za nastavak..."));
+  #else
+    // Up to 2 lines allowed
+    LSTR MSG_FILAMENT_CHANGE_INIT         = _UxGT("Pričekaj...");
   #endif
 }
 
 namespace LanguageTall_hr {
   using namespace LanguageWide_hr;
   #if LCD_HEIGHT >= 4
-<<<<<<< HEAD
     // Filament Change screens show up to 3 lines on a 4-line display
     LSTR MSG_FILAMENT_CHANGE_INIT         = _UxGT(MSG_3_LINE("Čekaj početak", "filamenta", "promijeni"));
     LSTR MSG_FILAMENT_CHANGE_INSERT       = _UxGT(MSG_3_LINE("Umetni filament", "i pritisni tipku", "za nastavak..."));
-=======
-    // Up to 3 lines allowed
-    LSTR MSG_FILAMENT_CHANGE_INIT         = _UxGT(MSG_3_LINE("Čekaj početak", "filamenta", "promijeni"));
-    LSTR MSG_FILAMENT_CHANGE_INSERT       = _UxGT(MSG_3_LINE("Umetni filament", "i pritisni tipku", "za nastavak..."));
-  #else
-    // Up to 2 lines allowed
-    LSTR MSG_FILAMENT_CHANGE_INIT         = _UxGT("Pričekaj...");
->>>>>>> b6911781
   #endif
 }
 
