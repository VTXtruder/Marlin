/**
 * Marlin 3D Printer Firmware
 * Copyright (c) 2020 MarlinFirmware [https://github.com/MarlinFirmware/Marlin]
 *
 * Based on Sprinter and grbl.
 * Copyright (c) 2011 Camiel Gubbels / Erik van der Zalm
 *
 * This program is free software: you can redistribute it and/or modify
 * it under the terms of the GNU General Public License as published by
 * the Free Software Foundation, either version 3 of the License, or
 * (at your option) any later version.
 *
 * This program is distributed in the hope that it will be useful,
 * but WITHOUT ANY WARRANTY; without even the implied warranty of
 * MERCHANTABILITY or FITNESS FOR A PARTICULAR PURPOSE.  See the
 * GNU General Public License for more details.
 *
 * You should have received a copy of the GNU General Public License
 * along with this program.  If not, see <https://www.gnu.org/licenses/>.
 *
 */
#pragma once

/**
 * Hungarian / Magyar
 *
 * LCD Menu Messages. See also https://marlinfw.org/docs/development/lcd_language.html
 * Hungarian translation by AntoszHUN. I am constantly improving and updating the translation.
 * Translation last updated: 08/30/2021 - 22:20
 *
 * LCD Menü Üzenetek. Lásd még https://marlinfw.org/docs/development/lcd_language.html
 * A Magyar fordítást készítette: AntoszHUN. A fordítást folyamatosan javítom és frissítem.
 * A Fordítás utolsó frissítése: 2021.08.30. - 22:20
 */

namespace LanguageNarrow_hu {
  using namespace Language_en; // A fordítás az örökölt Amerikai Angol (English) karakterláncokat használja.

  constexpr uint8_t CHARSIZE              = 2;
  LSTR LANGUAGE                           = _UxGT("Magyar");

  LSTR WELCOME_MSG                        = MACHINE_NAME _UxGT(" Kész.");
  LSTR MSG_YES                            = _UxGT("IGEN");
  LSTR MSG_NO                             = _UxGT("NEM");
  LSTR MSG_BACK                           = _UxGT("Vissza");
  LSTR MSG_MEDIA_ABORTING                 = _UxGT("Megszakítás...");
  LSTR MSG_MEDIA_INSERTED                 = _UxGT("Tároló behelyezve");
  LSTR MSG_MEDIA_REMOVED                  = _UxGT("Tároló eltávolítva");
  LSTR MSG_MEDIA_WAITING                  = _UxGT("Várakozás a tárolóra");
  LSTR MSG_MEDIA_INIT_FAIL                = _UxGT("Tároló-kártya hiba");
  LSTR MSG_MEDIA_READ_ERROR               = _UxGT("Tároló olvasási hiba");
  LSTR MSG_MEDIA_USB_REMOVED              = _UxGT("USB eltávolítva");
  LSTR MSG_MEDIA_USB_FAILED               = _UxGT("USB eszköz hiba");
  LSTR MSG_KILL_SUBCALL_OVERFLOW          = _UxGT("Túlfolyás");
  LSTR MSG_LCD_ENDSTOPS                   = _UxGT("Végállás"); // Maximum 8 karakter
  LSTR MSG_LCD_SOFT_ENDSTOPS              = _UxGT("Szoft. végállás");
  LSTR MSG_MAIN_MENU                      = _UxGT("<Fömenü>");
  LSTR MSG_ADVANCED_SETTINGS              = _UxGT("További beállítások");
  LSTR MSG_CONFIGURATION                  = _UxGT("Konfiguráció");
  LSTR MSG_RUN_AUTO_FILES                 = _UxGT("Fájl auto. futtatás");
  LSTR MSG_DISABLE_STEPPERS               = _UxGT("Motorok kikapcsolása");
  LSTR MSG_DEBUG_MENU                     = _UxGT("Hiba Menü");
  LSTR MSG_PROGRESS_BAR_TEST              = _UxGT("Haladás sáv teszt");
  LSTR MSG_AUTO_HOME                      = _UxGT("X-Y-Z auto kezdöpont");
  LSTR MSG_AUTO_HOME_A                    = _UxGT("Kezdö @");
  LSTR MSG_AUTO_HOME_X                    = _UxGT("X kezdöpont");
  LSTR MSG_AUTO_HOME_Y                    = _UxGT("Y kezdöpont");
  LSTR MSG_AUTO_HOME_Z                    = _UxGT("Z kezdöpont");
  LSTR MSG_AUTO_Z_ALIGN                   = _UxGT("Auto Z-igazítás");
  LSTR MSG_ITERATION                      = _UxGT("G34 Ismétlés: %i");
  LSTR MSG_DECREASING_ACCURACY            = _UxGT("Pontosság csökken!");
  LSTR MSG_ACCURACY_ACHIEVED              = _UxGT("Pontosság elérve");
  LSTR MSG_LEVEL_BED_HOMING               = _UxGT("X-Y-Z kezdöpont");
  LSTR MSG_LEVEL_BED_WAITING              = _UxGT("Kattints a kezdéshez.");
  LSTR MSG_LEVEL_BED_NEXT_POINT           = _UxGT("Következö pont");
  LSTR MSG_LEVEL_BED_DONE                 = _UxGT("Szintezés kész!");
  LSTR MSG_Z_FADE_HEIGHT                  = _UxGT("Szint csökkentés");
  LSTR MSG_SET_HOME_OFFSETS               = _UxGT("Kezdöpont eltolás");
  LSTR MSG_HOME_OFFSET_X                  = _UxGT("X Kezdö eltol.");
  LSTR MSG_HOME_OFFSET_Y                  = _UxGT("Y Kezdö eltol.");
  LSTR MSG_HOME_OFFSET_Z                  = _UxGT("Z Kezdö eltol.");
  LSTR MSG_HOME_OFFSETS_APPLIED           = _UxGT("Eltolás beállítva.");
  LSTR MSG_TRAMMING_WIZARD                = _UxGT("Elektromos varázsló");
  LSTR MSG_SELECT_ORIGIN                  = _UxGT("Eredeti választása");
  LSTR MSG_LAST_VALUE_SP                  = _UxGT("Utolsó érték ");
<<<<<<< HEAD

  LSTR MSG_PREHEAT_1                      = _UxGT("Fütés ") PREHEAT_1_LABEL;
  LSTR MSG_PREHEAT_1_H                    = _UxGT("Fütés ") PREHEAT_1_LABEL " ~";
  LSTR MSG_PREHEAT_1_END                  = _UxGT("Fütés ") PREHEAT_1_LABEL _UxGT(" Fej");
  LSTR MSG_PREHEAT_1_END_E                = _UxGT("Fütés ") PREHEAT_1_LABEL _UxGT(" Fej ~");
  LSTR MSG_PREHEAT_1_ALL                  = _UxGT("Fütés ") PREHEAT_1_LABEL _UxGT(" Mind");
  LSTR MSG_PREHEAT_1_BEDONLY              = _UxGT("Fütés ") PREHEAT_1_LABEL _UxGT(" Ágy");
  LSTR MSG_PREHEAT_1_SETTINGS             = _UxGT("Fütés ") PREHEAT_1_LABEL _UxGT(" Beáll");

  LSTR MSG_PREHEAT_M                      = _UxGT("Fütés $");
  LSTR MSG_PREHEAT_M_H                    = _UxGT("Fütés $ ~");
  LSTR MSG_PREHEAT_M_END                  = _UxGT("Fütés $ Fej");
  LSTR MSG_PREHEAT_M_END_E                = _UxGT("Fütés $ Fej ~");
  LSTR MSG_PREHEAT_M_ALL                  = _UxGT("Fütés $ Mind");
  LSTR MSG_PREHEAT_M_BEDONLY              = _UxGT("Fütés $ Ágy");
  LSTR MSG_PREHEAT_M_SETTINGS             = _UxGT("Fütés $ Beáll");

  LSTR MSG_PREHEAT_CUSTOM                 = _UxGT("Egyedi elömelegítés");
  LSTR MSG_COOLDOWN                       = _UxGT("Visszahütés");

  LSTR MSG_CUTTER_FREQUENCY               = _UxGT("Frekvencia");
  LSTR MSG_LASER_MENU                     = _UxGT("Lézer vezérlés");
  LSTR MSG_SPINDLE_MENU                   = _UxGT("Orsó vezérlés");
  LSTR MSG_LASER_POWER                    = _UxGT("Lézer telj.");
  LSTR MSG_SPINDLE_POWER                  = _UxGT("Orsó telj.");
  LSTR MSG_LASER_TOGGLE                   = _UxGT("Lézer váltás");
  LSTR MSG_LASER_EVAC_TOGGLE              = _UxGT("Hütés váltás");
  LSTR MSG_LASER_ASSIST_TOGGLE            = _UxGT("Levegö segéd");
  LSTR MSG_LASER_PULSE_MS                 = _UxGT("Impulzus teszt ms");
  LSTR MSG_LASER_FIRE_PULSE               = _UxGT("Tüz impulzus");
  LSTR MSG_FLOWMETER_FAULT                = _UxGT("Áramlási hiba");
  LSTR MSG_SPINDLE_TOGGLE                 = _UxGT("Orsóváltás");
  LSTR MSG_SPINDLE_EVAC_TOGGLE            = _UxGT("Vákuum váltás");
  LSTR MSG_SPINDLE_FORWARD                = _UxGT("Orsó elöre");
  LSTR MSG_SPINDLE_REVERSE                = _UxGT("Orsó hátra");
  LSTR MSG_SWITCH_PS_ON                   = _UxGT("Bekapcsolás");
  LSTR MSG_SWITCH_PS_OFF                  = _UxGT("Kikapcsolás");
  LSTR MSG_EXTRUDE                        = _UxGT("Adagol");
  LSTR MSG_RETRACT                        = _UxGT("Visszahúz");
  LSTR MSG_MOVE_AXIS                      = _UxGT("Tengelyek mozgatása");
  LSTR MSG_BED_LEVELING                   = _UxGT("Ágy szintezés");
  LSTR MSG_LEVEL_BED                      = _UxGT("Ágy szintezése");
  LSTR MSG_BED_TRAMMING                   = _UxGT("Sarok szint");
  LSTR MSG_BED_TRAMMING_RAISE             = _UxGT("Ágy emelése a szonda váltásig");
  LSTR MSG_BED_TRAMMING_IN_RANGE          = _UxGT("Minden sarok tolerancián belül. Szint jó.");
  LSTR MSG_BED_TRAMMING_GOOD_POINTS       = _UxGT("Jó pontok: ");
  LSTR MSG_BED_TRAMMING_LAST_Z            = _UxGT("Utolsó Z: ");
  LSTR MSG_NEXT_CORNER                    = _UxGT("Következö sarok");
  LSTR MSG_MESH_EDITOR                    = _UxGT("Háló szerkesztö");
  LSTR MSG_EDIT_MESH                      = _UxGT("Háló szerkesztése");
  LSTR MSG_EDITING_STOPPED                = _UxGT("Háló szerk. állj");
  LSTR MSG_PROBING_POINT                  = _UxGT("Próbapont");
  LSTR MSG_MESH_X                         = _UxGT("Index X");
  LSTR MSG_MESH_Y                         = _UxGT("Index Y");
  LSTR MSG_MESH_EDIT_Z                    = _UxGT("Z érték");
  LSTR MSG_CUSTOM_COMMANDS                = _UxGT("Egyéni parancs");
  LSTR MSG_M48_TEST                       = _UxGT("M48 Szonda teszt");
  LSTR MSG_M48_POINT                      = _UxGT("M48 Pont");
  LSTR MSG_M48_OUT_OF_BOUNDS              = _UxGT("Szonda határon kívül");
  LSTR MSG_M48_DEVIATION                  = _UxGT("Eltérés");
  LSTR MSG_IDEX_MENU                      = _UxGT("IDEX mód");
  LSTR MSG_OFFSETS_MENU                   = _UxGT("Eszköz eltolás");
  LSTR MSG_IDEX_MODE_AUTOPARK             = _UxGT("Automata parkolás");
  LSTR MSG_IDEX_MODE_DUPLICATE            = _UxGT("Duplikálás");
  LSTR MSG_IDEX_MODE_MIRRORED_COPY        = _UxGT("Tükrözött másolás");
  LSTR MSG_IDEX_MODE_FULL_CTRL            = _UxGT("Teljes felügyelet");
  LSTR MSG_IDEX_DUPE_GAP                  = _UxGT("X-hézag másolása");
  LSTR MSG_HOTEND_OFFSET_Z                = _UxGT("2. fej Z");
  LSTR MSG_HOTEND_OFFSET_A                = _UxGT("2. fej @");
  LSTR MSG_UBL_DOING_G29                  = _UxGT("Szintezz! G29");
  LSTR MSG_UBL_TOOLS                      = _UxGT("UBL eszköz");
  LSTR MSG_UBL_LEVEL_BED                  = _UxGT("Egységes ágy szint");
  LSTR MSG_LCD_TILTING_MESH               = _UxGT("Döntési pont");
  LSTR MSG_UBL_MANUAL_MESH                = _UxGT("Kézi háló építés");
  LSTR MSG_UBL_MESH_WIZARD                = _UxGT("UBL Háló varázsló");
  LSTR MSG_UBL_BC_INSERT                  = _UxGT("Tégy alátétet és mérj");
  LSTR MSG_UBL_BC_INSERT2                 = _UxGT("Mérés");
  LSTR MSG_UBL_BC_REMOVE                  = _UxGT("Üres ágyat mérj");
  LSTR MSG_UBL_MOVING_TO_NEXT             = _UxGT("Továbblépés");
  LSTR MSG_UBL_ACTIVATE_MESH              = _UxGT("UBL aktívál");
  LSTR MSG_UBL_DEACTIVATE_MESH            = _UxGT("UBL deaktívál");
  LSTR MSG_UBL_SET_TEMP_BED               = _UxGT("Ágy höfok");
  LSTR MSG_UBL_BED_TEMP_CUSTOM            = _UxGT("Egyéni ágy höfok");
  LSTR MSG_UBL_SET_TEMP_HOTEND            = _UxGT("Fejhöfok");
  LSTR MSG_UBL_HOTEND_TEMP_CUSTOM         = _UxGT("Egyéni fejhöfok");
  LSTR MSG_UBL_MESH_EDIT                  = _UxGT("Háló szerkesztés");
  LSTR MSG_UBL_EDIT_CUSTOM_MESH           = _UxGT("Egyéni háló szerkesztés");
  LSTR MSG_UBL_FINE_TUNE_MESH             = _UxGT("Finomított háló");
  LSTR MSG_UBL_DONE_EDITING_MESH          = _UxGT("Háló kész");
  LSTR MSG_UBL_BUILD_CUSTOM_MESH          = _UxGT("Egyéni háló építés");
  LSTR MSG_UBL_BUILD_MESH_MENU            = _UxGT("Háló építés");
  LSTR MSG_UBL_BUILD_MESH_M               = _UxGT("Háló építés ($)");
  LSTR MSG_UBL_BUILD_COLD_MESH            = _UxGT("Hideg háló építés");
  LSTR MSG_UBL_MESH_HEIGHT_ADJUST         = _UxGT("Háló magasság állítás");
  LSTR MSG_UBL_MESH_HEIGHT_AMOUNT         = _UxGT("Magasság összege");
  LSTR MSG_UBL_VALIDATE_MESH_MENU         = _UxGT("Háló elfogadás");
  LSTR MSG_UBL_VALIDATE_MESH_M            = _UxGT("Háló elfogadás ($)");
  LSTR MSG_UBL_VALIDATE_CUSTOM_MESH       = _UxGT("Valódi háló elfogadása");
  LSTR MSG_G26_HEATING_BED                = _UxGT("G26 Ágy fütés");
  LSTR MSG_G26_HEATING_NOZZLE             = _UxGT("G26 Fej fütés");
  LSTR MSG_G26_MANUAL_PRIME               = _UxGT("Kézi alapozás...");
  LSTR MSG_G26_FIXED_LENGTH               = _UxGT("Fix hosszúságú alap");
  LSTR MSG_G26_PRIME_DONE                 = _UxGT("Alapozás kész");
  LSTR MSG_G26_CANCELED                   = _UxGT("G26 Törölve");
  LSTR MSG_G26_LEAVING                    = _UxGT("Kilépö G26");
  LSTR MSG_UBL_CONTINUE_MESH              = _UxGT("Ágy háló folyt.");
  LSTR MSG_UBL_MESH_LEVELING              = _UxGT("Háló szintezés");
  LSTR MSG_UBL_3POINT_MESH_LEVELING       = _UxGT("3-Pontos szintezés");
  LSTR MSG_UBL_GRID_MESH_LEVELING         = _UxGT("Rács szintezés");
  LSTR MSG_UBL_MESH_LEVEL                 = _UxGT("Háló szint");
  LSTR MSG_UBL_SIDE_POINTS                = _UxGT("Oldal pontok");
  LSTR MSG_UBL_MAP_TYPE                   = _UxGT("Térkép típus");
  LSTR MSG_UBL_OUTPUT_MAP                 = _UxGT("Háló térkép kimenet");
  LSTR MSG_UBL_OUTPUT_MAP_HOST            = _UxGT("Host kimenet");
  LSTR MSG_UBL_OUTPUT_MAP_CSV             = _UxGT("CSV kimenet");
  LSTR MSG_UBL_OUTPUT_MAP_BACKUP          = _UxGT("Nyomtató bizt.mentés");
  LSTR MSG_UBL_INFO_UBL                   = _UxGT("UBL infó kimenet");
  LSTR MSG_UBL_FILLIN_AMOUNT              = _UxGT("Kitöltési költség");
  LSTR MSG_UBL_MANUAL_FILLIN              = _UxGT("Kézi kitöltés");
  LSTR MSG_UBL_SMART_FILLIN               = _UxGT("Okos kitöltés");
  LSTR MSG_UBL_FILLIN_MESH                = _UxGT("Háló kitöltés");
  LSTR MSG_UBL_INVALIDATE_ALL             = _UxGT("Minden érvénytelen");
  LSTR MSG_UBL_INVALIDATE_CLOSEST         = _UxGT("Közelebbi érvénytelen");
  LSTR MSG_UBL_FINE_TUNE_ALL              = _UxGT("Mindet finomhangolja");
  LSTR MSG_UBL_FINE_TUNE_CLOSEST          = _UxGT("Közelebbi finomhangolása");
  LSTR MSG_UBL_STORAGE_MESH_MENU          = _UxGT("Háló tárolás");
  LSTR MSG_UBL_STORAGE_SLOT               = _UxGT("Memória foglalat");
  LSTR MSG_UBL_LOAD_MESH                  = _UxGT("Ágy háló betöltés");
  LSTR MSG_UBL_SAVE_MESH                  = _UxGT("Ágy háló mentés");
  LSTR MSG_MESH_LOADED                    = _UxGT("M117 Háló %i betöltve");
  LSTR MSG_MESH_SAVED                     = _UxGT("M117 Háló %i mentve");
  LSTR MSG_UBL_NO_STORAGE                 = _UxGT("Nincs tároló");
  LSTR MSG_UBL_SAVE_ERROR                 = _UxGT("Hiba: UBL mentés");
  LSTR MSG_UBL_RESTORE_ERROR              = _UxGT("Hiba: UBL visszaáll.");
  LSTR MSG_UBL_Z_OFFSET                   = _UxGT("Z-eltolás: ");
  LSTR MSG_UBL_Z_OFFSET_STOPPED           = _UxGT("Z-eltolás leállítva");
  LSTR MSG_UBL_STEP_BY_STEP_MENU          = _UxGT("Lépésröl lépésre UBL");
  LSTR MSG_UBL_1_BUILD_COLD_MESH          = _UxGT("1. Hideg háló készítés");
  LSTR MSG_UBL_2_SMART_FILLIN             = _UxGT("2. Inteligens kitöltés");
  LSTR MSG_UBL_3_VALIDATE_MESH_MENU       = _UxGT("3. Háló érvényesítés");
  LSTR MSG_UBL_4_FINE_TUNE_ALL            = _UxGT("4. Minden finomítása");
  LSTR MSG_UBL_5_VALIDATE_MESH_MENU       = _UxGT("5. Háló érvényesítés");
  LSTR MSG_UBL_6_FINE_TUNE_ALL            = _UxGT("6. Minden finomítása");
  LSTR MSG_UBL_7_SAVE_MESH                = _UxGT("7. Ágy háló mentése");

  LSTR MSG_LED_CONTROL                    = _UxGT("LED vezérlés");
  LSTR MSG_LEDS                           = _UxGT("Világítás");
  LSTR MSG_LED_PRESETS                    = _UxGT("Beállított színek");
  LSTR MSG_SET_LEDS_RED                   = _UxGT("Piros");
  LSTR MSG_SET_LEDS_ORANGE                = _UxGT("Narancs");
  LSTR MSG_SET_LEDS_YELLOW                = _UxGT("Sárga");
  LSTR MSG_SET_LEDS_GREEN                 = _UxGT("Zöld");
  LSTR MSG_SET_LEDS_BLUE                  = _UxGT("Kék");
  LSTR MSG_SET_LEDS_INDIGO                = _UxGT("Indigó");
  LSTR MSG_SET_LEDS_VIOLET                = _UxGT("Viola");
  LSTR MSG_SET_LEDS_WHITE                 = _UxGT("Fehér");
  LSTR MSG_SET_LEDS_DEFAULT               = _UxGT("Alapérték");
  LSTR MSG_LED_CHANNEL_N                  = _UxGT("Csatorna {");
  LSTR MSG_LEDS2                          = _UxGT("LED-ek #2");
  LSTR MSG_NEO2_PRESETS                   = _UxGT("Fény #2 megadott");
  LSTR MSG_NEO2_BRIGHTNESS                = _UxGT("Fényerö");
  LSTR MSG_CUSTOM_LEDS                    = _UxGT("Egyéni szín");
  LSTR MSG_INTENSITY_R                    = _UxGT("Piros intenzitás");
  LSTR MSG_INTENSITY_G                    = _UxGT("Zöld intenzitás");
  LSTR MSG_INTENSITY_B                    = _UxGT("Kék intenzitás");
  LSTR MSG_INTENSITY_W                    = _UxGT("Fehér intenzitás");
  LSTR MSG_LED_BRIGHTNESS                 = _UxGT("Fényerö");

  LSTR MSG_MOVING                         = _UxGT("Mozgás...");
  LSTR MSG_FREE_XY                        = _UxGT("XY szabad");
  LSTR MSG_MOVE_X                         = _UxGT("X mozgás");
  LSTR MSG_MOVE_Y                         = _UxGT("Y mozgás");
  LSTR MSG_MOVE_Z                         = _UxGT("Z mozgás");
  LSTR MSG_MOVE_N                         = _UxGT("@ mozgás");
  LSTR MSG_MOVE_E                         = _UxGT("Adagoló");
  LSTR MSG_MOVE_EN                        = _UxGT("Adagoló *");
  LSTR MSG_HOTEND_TOO_COLD                = _UxGT("A fej túl hideg");
  LSTR MSG_MOVE_N_MM                      = _UxGT("Mozgás $mm");
  LSTR MSG_MOVE_01MM                      = _UxGT("Mozgás 0.1mm");
  LSTR MSG_MOVE_1MM                       = _UxGT("Mozgás 1mm");
  LSTR MSG_MOVE_10MM                      = _UxGT("Mozgás 10mm");
  LSTR MSG_MOVE_50MM                      = _UxGT("Mozgás 50mm");
  LSTR MSG_MOVE_100MM                     = _UxGT("Mozgás 100mm");
  LSTR MSG_MOVE_0001IN                    = _UxGT("Mozgás 0.025mm");
  LSTR MSG_MOVE_001IN                     = _UxGT("Mozgás 0.254mm");
  LSTR MSG_MOVE_01IN                      = _UxGT("Mozgás 2.54mm");
  LSTR MSG_MOVE_05IN                      = _UxGT("Mozgás 12.7mm");
  LSTR MSG_MOVE_1IN                       = _UxGT("Mozgáá 25.4mm");
  LSTR MSG_SPEED                          = _UxGT("Sebesség");
  LSTR MSG_MESH_Z_OFFSET                  = _UxGT("Z ágy");
  LSTR MSG_NOZZLE                         = _UxGT("Fej");
  LSTR MSG_NOZZLE_N                       = _UxGT("Fej ~");
  LSTR MSG_NOZZLE_PARKED                  = _UxGT("Fej parkolva");
  LSTR MSG_NOZZLE_STANDBY                 = _UxGT("Fej készenlétbe");
  LSTR MSG_BED                            = _UxGT("Ágy");
  LSTR MSG_CHAMBER                        = _UxGT("Burkolat");
  LSTR MSG_COOLER                         = _UxGT("Lézer hütövíz");
  LSTR MSG_COOLER_TOGGLE                  = _UxGT("Hütö kapcsoló");
  LSTR MSG_FLOWMETER_SAFETY               = _UxGT("Áramlásbiztonság");
  LSTR MSG_LASER                          = _UxGT("Lézer");
  LSTR MSG_FAN_SPEED                      = _UxGT("Hütés sebesség");
  LSTR MSG_FAN_SPEED_N                    = _UxGT("Hütés sebesség {");
  LSTR MSG_STORED_FAN_N                   = _UxGT("Tárolt hütés {");
  LSTR MSG_EXTRA_FAN_SPEED                = _UxGT("Extra hütés sebesség");
  LSTR MSG_EXTRA_FAN_SPEED_N              = _UxGT("Extra hütés sebesség {");
  LSTR MSG_CONTROLLER_FAN                 = _UxGT("Hütésvezérlés");
  LSTR MSG_CONTROLLER_FAN_IDLE_SPEED      = _UxGT("Alapjárat");
  LSTR MSG_CONTROLLER_FAN_AUTO_ON         = _UxGT("Automatikus mód");
  LSTR MSG_CONTROLLER_FAN_SPEED           = _UxGT("Aktív sebesség");
  LSTR MSG_CONTROLLER_FAN_DURATION        = _UxGT("Készenlét");
  LSTR MSG_FLOW                           = _UxGT("Folyás");
  LSTR MSG_FLOW_N                         = _UxGT("Folyás ~");
  LSTR MSG_CONTROL                        = _UxGT("Konfiguráció");
  LSTR MSG_MIN                            = " " LCD_STR_THERMOMETER _UxGT(" Minimum");
  LSTR MSG_MAX                            = " " LCD_STR_THERMOMETER _UxGT(" Maximum");
  LSTR MSG_FACTOR                         = " " LCD_STR_THERMOMETER _UxGT(" Tényezö");
  LSTR MSG_AUTOTEMP                       = _UxGT("Automata höfok");
  LSTR MSG_LCD_ON                         = _UxGT("Be");
  LSTR MSG_LCD_OFF                        = _UxGT("Ki");
  LSTR MSG_PID_AUTOTUNE                   = _UxGT("PID hangolás");
  LSTR MSG_PID_AUTOTUNE_E                 = _UxGT("PID hangolás *");
  LSTR MSG_PID_CYCLE                      = _UxGT("PID ciklus");
  LSTR MSG_PID_AUTOTUNE_DONE              = _UxGT("PID hangolás kész");
  LSTR MSG_PID_BAD_HEATER_ID              = _UxGT("Hangolási hiba! Rossz adagoló.");
  LSTR MSG_PID_TEMP_TOO_HIGH              = _UxGT("Hangolási hiba! Magas hömérséklet.");
  LSTR MSG_PID_TIMEOUT                    = _UxGT("Hangolási hiba! Idötúllépés.");
  LSTR MSG_SELECT_E                       = _UxGT("Kiválaszt *");
  LSTR MSG_ACC                            = _UxGT("Gyorsítás");
  LSTR MSG_JERK                           = _UxGT("Rántás");
  LSTR MSG_VA_JERK                        = _UxGT("Seb.") STR_A _UxGT("-Rántás");
  LSTR MSG_VB_JERK                        = _UxGT("Seb.") STR_B _UxGT("-Rántás");
  LSTR MSG_VC_JERK                        = _UxGT("Seb.") STR_C _UxGT("-Rántás");
  LSTR MSG_VN_JERK                        = _UxGT("Seb.@-Rántás");
  LSTR MSG_VE_JERK                        = _UxGT("E ránt. seb.");
  LSTR MSG_JUNCTION_DEVIATION             = _UxGT("Csomopont eltérés");
  LSTR MSG_MAX_SPEED                      = _UxGT("Max Sebesség (mm/s)");
  LSTR MSG_VMAX_A                         = _UxGT("Max Seb. ") STR_A;
  LSTR MSG_VMAX_B                         = _UxGT("Max Seb. ") STR_B;
  LSTR MSG_VMAX_C                         = _UxGT("Max Seb. ") STR_C;
  LSTR MSG_VMAX_N                         = _UxGT("Max Seb. @");
  LSTR MSG_VMAX_E                         = _UxGT("Max Seb. E");
  LSTR MSG_VMAX_EN                        = _UxGT("Max sebesség *");
  LSTR MSG_VMIN                           = _UxGT("Min sebesség");
  LSTR MSG_VTRAV_MIN                      = _UxGT("Min utazó.seb.");
  LSTR MSG_ACCELERATION                   = _UxGT("Gyorsulás");
  LSTR MSG_AMAX_A                         = _UxGT("Max gyors. ") STR_A;
  LSTR MSG_AMAX_B                         = _UxGT("Max gyors. ") STR_B;
  LSTR MSG_AMAX_C                         = _UxGT("Max gyors. ") STR_C;
  LSTR MSG_AMAX_N                         = _UxGT("Max gyors. @");
  LSTR MSG_AMAX_E                         = _UxGT("Max gyors. E");
  LSTR MSG_AMAX_EN                        = _UxGT("Max gyorsulás *");
  LSTR MSG_A_RETRACT                      = _UxGT("Visszahúzás");
  LSTR MSG_A_TRAVEL                       = _UxGT("Utazás");
  LSTR MSG_XY_FREQUENCY_LIMIT             = _UxGT("Max frekvencia");
  LSTR MSG_XY_FREQUENCY_FEEDRATE          = _UxGT("Min elötolás");
  LSTR MSG_STEPS_PER_MM                   = _UxGT("Lépés/mm");
  LSTR MSG_A_STEPS                        = STR_A _UxGT(" Lépés/mm");
  LSTR MSG_B_STEPS                        = STR_B _UxGT(" Lépés/mm");
  LSTR MSG_C_STEPS                        = STR_C _UxGT(" Lépés/mm");
  LSTR MSG_N_STEPS                        = _UxGT("@ lépés/mm");
  LSTR MSG_E_STEPS                        = _UxGT("E lépés/mm");
  LSTR MSG_EN_STEPS                       = _UxGT("*Lépés/mm");
  LSTR MSG_TEMPERATURE                    = _UxGT("Höfok");
  LSTR MSG_MOTION                         = _UxGT("Mozgatások");
  LSTR MSG_FILAMENT                       = _UxGT("Nyomtatószál");
  LSTR MSG_VOLUMETRIC_ENABLED             = _UxGT("E mm³-ben");
  LSTR MSG_VOLUMETRIC_LIMIT               = _UxGT("E Limit mm³-ben");
  LSTR MSG_VOLUMETRIC_LIMIT_E             = _UxGT("E Limit *");
  LSTR MSG_FILAMENT_DIAM                  = _UxGT("Szál. átm.");
  LSTR MSG_FILAMENT_DIAM_E                = _UxGT("Szál. átm. *");
  LSTR MSG_FILAMENT_UNLOAD                = _UxGT("Kiadás mm");
  LSTR MSG_FILAMENT_LOAD                  = _UxGT("Betöltés mm");
  LSTR MSG_ADVANCE_K                      = _UxGT("Haladó K");
  LSTR MSG_ADVANCE_K_E                    = _UxGT("Haladó K *");
  LSTR MSG_CONTRAST                       = _UxGT("LCD kontraszt");
  LSTR MSG_STORE_EEPROM                   = _UxGT("Mentés EEPROM");
  LSTR MSG_LOAD_EEPROM                    = _UxGT("Betöltés EEPROM");
  LSTR MSG_RESTORE_DEFAULTS               = _UxGT("Alapértelmezett");
  LSTR MSG_INIT_EEPROM                    = _UxGT("EEPROM inicializálás");
  LSTR MSG_ERR_EEPROM_CRC                 = _UxGT("Hiba: EEPROM CRC");
  LSTR MSG_ERR_EEPROM_SIZE                = _UxGT("Hiba: EEPROM mérete");
  LSTR MSG_ERR_EEPROM_VERSION             = _UxGT("Hiba: EEPROM verzió");
  LSTR MSG_SETTINGS_STORED                = _UxGT("Beállítások mentve");
  LSTR MSG_MEDIA_UPDATE                   = _UxGT("Tároló frissítés");
  LSTR MSG_RESET_PRINTER                  = _UxGT("Nyomtató újraindítása");
  LSTR MSG_REFRESH                        = LCD_STR_REFRESH _UxGT("Frissítés");
  LSTR MSG_INFO_SCREEN                    = _UxGT("<Infó képernyö>");
  LSTR MSG_PREPARE                        = _UxGT("Vezérlés");
  LSTR MSG_TUNE                           = _UxGT("Hangolás");
  LSTR MSG_POWER_MONITOR                  = _UxGT("Teljesítménymonitor");
  LSTR MSG_CURRENT                        = _UxGT("Jelenlegi");
  LSTR MSG_VOLTAGE                        = _UxGT("Feszültség");
  LSTR MSG_POWER                          = _UxGT("Energia");
  LSTR MSG_START_PRINT                    = _UxGT("Nyomtatás indítása");
  LSTR MSG_BUTTON_NEXT                    = _UxGT("Tovább");
  LSTR MSG_BUTTON_INIT                    = _UxGT("Kezdet");
  LSTR MSG_BUTTON_STOP                    = _UxGT("Állj");
  LSTR MSG_BUTTON_PRINT                   = _UxGT("Nyomtatás");
  LSTR MSG_BUTTON_RESET                   = _UxGT("Újraindítás");
  LSTR MSG_BUTTON_IGNORE                  = _UxGT("Mellöz");
  LSTR MSG_BUTTON_CANCEL                  = _UxGT("Mégse");
  LSTR MSG_BUTTON_DONE                    = _UxGT("Kész");
  LSTR MSG_BUTTON_BACK                    = _UxGT("Vissza");
  LSTR MSG_BUTTON_PROCEED                 = _UxGT("Folytatás");
  LSTR MSG_BUTTON_SKIP                    = _UxGT("Kihagy");
  LSTR MSG_PAUSING                        = _UxGT("Szüneteltetve...");
  LSTR MSG_PAUSE_PRINT                    = _UxGT("Nyomtatás szünetelés");
  LSTR MSG_RESUME_PRINT                   = _UxGT("Nyomtatás folytatása");
  LSTR MSG_HOST_START_PRINT               = _UxGT("Hoszt indítás");
  LSTR MSG_STOP_PRINT                     = _UxGT("Nyomtatás leállítása");
  LSTR MSG_END_LOOPS                      = _UxGT("Hurok ismétlés vége");
  LSTR MSG_PRINTING_OBJECT                = _UxGT("Objektum nyomtatása");
  LSTR MSG_CANCEL_OBJECT                  = _UxGT("Objektum törlése");
  LSTR MSG_CANCEL_OBJECT_N                = _UxGT("Objektum törlése {");
  LSTR MSG_OUTAGE_RECOVERY                = _UxGT("Kiesés helyreáll.");
  LSTR MSG_MEDIA_MENU                     = _UxGT("Nyomtatás tárolóról");
  LSTR MSG_NO_MEDIA                       = _UxGT("Nincs tároló");
  LSTR MSG_DWELL                          = _UxGT("Alvás...");
  LSTR MSG_USERWAIT                       = _UxGT("Katt a folytatáshoz...");
  LSTR MSG_PRINT_PAUSED                   = _UxGT("Nyomtatás szünetelve");
  LSTR MSG_PRINTING                       = _UxGT("Nyomtatás...");
  LSTR MSG_PRINT_ABORTED                  = _UxGT("Nyomtatás leállítva");
  LSTR MSG_PRINT_DONE                     = _UxGT("Nyomtatás kész");
  LSTR MSG_NO_MOVE                        = _UxGT("Nincs mozgás.");
  LSTR MSG_KILLED                         = _UxGT("HALOTT! ");
  LSTR MSG_STOPPED                        = _UxGT("MEGÁLLT! ");
  LSTR MSG_CONTROL_RETRACT                = _UxGT("Visszahúzás mm");
  LSTR MSG_CONTROL_RETRACT_SWAP           = _UxGT("Visszahúzás cs. mm");
  LSTR MSG_CONTROL_RETRACTF               = _UxGT("Viszahúzás");
  LSTR MSG_CONTROL_RETRACT_ZHOP           = _UxGT("Ugrás mm");
  LSTR MSG_CONTROL_RETRACT_RECOVER        = _UxGT("Visszah.helyre mm");
  LSTR MSG_CONTROL_RETRACT_RECOVER_SWAP   = _UxGT("Csere.visszah.helyre mm");
  LSTR MSG_CONTROL_RETRACT_RECOVERF       = _UxGT("Visszahúzás V");
  LSTR MSG_CONTROL_RETRACT_RECOVER_SWAPF  = _UxGT("S Vissza.h V");
  LSTR MSG_AUTORETRACT                    = _UxGT("Auto visszah.");
  LSTR MSG_FILAMENT_SWAP_LENGTH           = _UxGT("Visszahúzás távolság");
  LSTR MSG_FILAMENT_SWAP_EXTRA            = _UxGT("Extra csere");
  LSTR MSG_FILAMENT_PURGE_LENGTH          = _UxGT("Tisztítási távolság");
  LSTR MSG_TOOL_CHANGE                    = _UxGT("Szerszámcsere");
  LSTR MSG_TOOL_CHANGE_ZLIFT              = _UxGT("Z emelés");
  LSTR MSG_SINGLENOZZLE_PRIME_SPEED       = _UxGT("Fösebesség");
  LSTR MSG_SINGLENOZZLE_RETRACT_SPEED     = _UxGT("Visszah. sebesség");
  LSTR MSG_FILAMENT_PARK_ENABLED          = _UxGT("Fej parkolás");
  LSTR MSG_SINGLENOZZLE_UNRETRACT_SPEED   = _UxGT("Visszav.visszah. sebesség");
  LSTR MSG_SINGLENOZZLE_FAN_SPEED         = _UxGT("FAN sebesség");
  LSTR MSG_SINGLENOZZLE_FAN_TIME          = _UxGT("FAN idö");
  LSTR MSG_TOOL_MIGRATION_ON              = _UxGT("Auto BE");
  LSTR MSG_TOOL_MIGRATION_OFF             = _UxGT("Auto KI");
  LSTR MSG_TOOL_MIGRATION                 = _UxGT("Szerszámcsere");
  LSTR MSG_TOOL_MIGRATION_AUTO            = _UxGT("Automata csere");
  LSTR MSG_TOOL_MIGRATION_END             = _UxGT("Utolsó adagoló");
  LSTR MSG_TOOL_MIGRATION_SWAP            = _UxGT("Csere *");
  LSTR MSG_FILAMENTCHANGE                 = _UxGT("Szálcsere");
  LSTR MSG_FILAMENTCHANGE_E               = _UxGT("Szálcsere *");
  LSTR MSG_FILAMENTLOAD                   = _UxGT("Szál betöltés");
  LSTR MSG_FILAMENTLOAD_E                 = _UxGT("Szál betöltés *");
  LSTR MSG_FILAMENTUNLOAD                 = _UxGT("Szál eltávolítás");
  LSTR MSG_FILAMENTUNLOAD_E               = _UxGT("Szál eltávolítás *");
  LSTR MSG_FILAMENTUNLOAD_ALL             = _UxGT("Mindet eltávolít");
  LSTR MSG_ATTACH_MEDIA                   = _UxGT("Tároló");
  LSTR MSG_CHANGE_MEDIA                   = _UxGT("Tároló csere");
  LSTR MSG_RELEASE_MEDIA                  = _UxGT("Tároló Kiadása");
  LSTR MSG_ZPROBE_OUT                     = _UxGT("Z szonda tálcán kivül");
  LSTR MSG_SKEW_FACTOR                    = _UxGT("Ferdeség faktor");
  LSTR MSG_BLTOUCH                        = _UxGT("BLTouch");
  LSTR MSG_BLTOUCH_SELFTEST               = _UxGT("Önteszt");
  LSTR MSG_BLTOUCH_RESET                  = _UxGT("Visszaállítás");
  LSTR MSG_BLTOUCH_STOW                   = _UxGT("Elhelyez");
  LSTR MSG_BLTOUCH_DEPLOY                 = _UxGT("Telepít");
  LSTR MSG_BLTOUCH_SW_MODE                = _UxGT("SW-Mód");
  LSTR MSG_BLTOUCH_5V_MODE                = _UxGT("5V-Mód");
  LSTR MSG_BLTOUCH_OD_MODE                = _UxGT("OD-Mód");
  LSTR MSG_BLTOUCH_MODE_STORE             = _UxGT("Módok");
  LSTR MSG_BLTOUCH_MODE_STORE_5V          = _UxGT("BLTouch 5V mód");
  LSTR MSG_BLTOUCH_MODE_STORE_OD          = _UxGT("BLTouch OD mód");
  LSTR MSG_BLTOUCH_MODE_ECHO              = _UxGT("Jelentés");
  LSTR MSG_BLTOUCH_MODE_CHANGE            = _UxGT("VESZÉLY: A rossz beállítások kárt okozhatnak! Biztos továbblép?");
  LSTR MSG_TOUCHMI_PROBE                  = _UxGT("TouchMI");
  LSTR MSG_TOUCHMI_INIT                   = _UxGT("Kezd TouchMI");
  LSTR MSG_TOUCHMI_ZTEST                  = _UxGT("Z eltolás teszt");
  LSTR MSG_TOUCHMI_SAVE                   = _UxGT("Mentés");
  LSTR MSG_MANUAL_DEPLOY_TOUCHMI          = _UxGT("TouchMI használ");
  LSTR MSG_MANUAL_DEPLOY                  = _UxGT("Z-Szonda telepítés");
  LSTR MSG_MANUAL_STOW                    = _UxGT("Z-Szonda elhelyezés");
  LSTR MSG_HOME_FIRST                     = _UxGT("Elöször %s kell");
  LSTR MSG_ZPROBE_OFFSETS                 = _UxGT("Szonda eltolások");
  LSTR MSG_ZPROBE_XOFFSET                 = _UxGT("X szonda eltolás");
  LSTR MSG_ZPROBE_YOFFSET                 = _UxGT("Y szonda eltolás");
  LSTR MSG_ZPROBE_ZOFFSET                 = _UxGT("Z szonda eltolás");
  LSTR MSG_MOVE_NOZZLE_TO_BED             = _UxGT("Fej az ágyhoz");
  LSTR MSG_BABYSTEP_X                     = _UxGT("Mikrolépés X");
  LSTR MSG_BABYSTEP_Y                     = _UxGT("Mikrolépés Y");
  LSTR MSG_BABYSTEP_Z                     = _UxGT("Mikrolépés Z");
  LSTR MSG_BABYSTEP_N                     = _UxGT("Mikrolépés @");
  LSTR MSG_BABYSTEP_TOTAL                 = _UxGT("Teljes");
  LSTR MSG_ENDSTOP_ABORT                  = _UxGT("Végállás megszakítva!");
  LSTR MSG_ERR_HEATING_FAILED             = _UxGT("Fütés hiba!");
  LSTR MSG_ERR_REDUNDANT_TEMP             = _UxGT("Hiba: SZÜKSÉGTELEN HÖFOK");
  LSTR MSG_ERR_THERMAL_RUNAWAY            = _UxGT("FÜTÉS KIMARADÁS");
  LSTR MSG_ERR_COOLING_FAILED             = _UxGT("Hütés sikertelen");
  LSTR MSG_ERR_MAXTEMP                    = _UxGT("Hiba: MAX höfok");
  LSTR MSG_ERR_MINTEMP                    = _UxGT("Hiba: MIN höfok");
  LSTR MSG_HALTED                         = _UxGT("A NYOMTATÓ LEÁLLT");
  LSTR MSG_PLEASE_RESET                   = _UxGT("Indítsd újra!");
  LSTR MSG_HEATING                        = _UxGT("Fütés...");
  LSTR MSG_COOLING                        = _UxGT("Hütés...");
  LSTR MSG_BED_HEATING                    = _UxGT("Ágy fütés...");
  LSTR MSG_BED_COOLING                    = _UxGT("Ágy hütés...");
  LSTR MSG_PROBE_HEATING                  = _UxGT("Szonda fütése...");
  LSTR MSG_PROBE_COOLING                  = _UxGT("Szonda hütése...");
  LSTR MSG_CHAMBER_HEATING                = _UxGT("Kamra fütés...");
  LSTR MSG_CHAMBER_COOLING                = _UxGT("Kamra hütés...");
  LSTR MSG_LASER_COOLING                  = _UxGT("Lézer hütés...");
  LSTR MSG_DELTA_CALIBRATE                = _UxGT("Delta kalibráció");
  LSTR MSG_DELTA_CALIBRATE_X              = _UxGT("X kalibrálás");
  LSTR MSG_DELTA_CALIBRATE_Y              = _UxGT("Y kalibrálás");
  LSTR MSG_DELTA_CALIBRATE_Z              = _UxGT("Z kalibrálás");
  LSTR MSG_DELTA_CALIBRATE_CENTER         = _UxGT("Központ kalibrálás");
  LSTR MSG_DELTA_SETTINGS                 = _UxGT("Delta beállítások");
  LSTR MSG_DELTA_AUTO_CALIBRATE           = _UxGT("Auto kalibráció");
  LSTR MSG_DELTA_DIAG_ROD                 = _UxGT("Diag rúd");
  LSTR MSG_DELTA_HEIGHT                   = _UxGT("Magasság");
  LSTR MSG_DELTA_RADIUS                   = _UxGT("Sugár");
  LSTR MSG_INFO_MENU                      = _UxGT("A Nyomtatóról");
  LSTR MSG_INFO_PRINTER_MENU              = _UxGT("Nyomtató infó");
  LSTR MSG_3POINT_LEVELING                = _UxGT("3-Pontos szintezés");
  LSTR MSG_LINEAR_LEVELING                = _UxGT("Lineáris szintezés");
  LSTR MSG_BILINEAR_LEVELING              = _UxGT("Bilineáris szintezés");
  LSTR MSG_UBL_LEVELING                   = _UxGT("Egységes ágy szintezés");
  LSTR MSG_MESH_LEVELING                  = _UxGT("Háló szintezés");
  LSTR MSG_MESH_DONE                      = _UxGT("Háló szintezés kész");
  LSTR MSG_INFO_STATS_MENU                = _UxGT("Statisztikák");
  LSTR MSG_INFO_BOARD_MENU                = _UxGT("Alaplap infó");
  LSTR MSG_INFO_THERMISTOR_MENU           = _UxGT("Termisztorok");
  LSTR MSG_INFO_EXTRUDERS                 = _UxGT("Adagolók");
  LSTR MSG_INFO_BAUDRATE                  = _UxGT("Átviteli sebesség");
  LSTR MSG_INFO_PROTOCOL                  = _UxGT("Protokol");
  LSTR MSG_INFO_RUNAWAY_OFF               = _UxGT("Futáselemzés: KI");
  LSTR MSG_INFO_RUNAWAY_ON                = _UxGT("Futáselemzés: BE");
  LSTR MSG_HOTEND_IDLE_TIMEOUT            = _UxGT("Fej üresjárati idök.");

  LSTR MSG_CASE_LIGHT                     = _UxGT("Munkalámpa");
  LSTR MSG_CASE_LIGHT_BRIGHTNESS          = _UxGT("Fényerösség");
  LSTR MSG_KILL_EXPECTED_PRINTER          = _UxGT("HELYTELEN NYOMTATÓ");

  LSTR MSG_INFO_PRINT_COUNT               = _UxGT("Nyomtatások");
  LSTR MSG_INFO_COMPLETED_PRINTS          = _UxGT("Befejezett");
  LSTR MSG_INFO_PRINT_TIME                = _UxGT("Összes");
  LSTR MSG_INFO_PRINT_LONGEST             = _UxGT("Leghosszabb");
  LSTR MSG_INFO_PRINT_FILAMENT            = _UxGT("Kiadott");

  LSTR MSG_INFO_MIN_TEMP                  = _UxGT("Min höfok");
  LSTR MSG_INFO_MAX_TEMP                  = _UxGT("Max höfok");
  LSTR MSG_INFO_PSU                       = _UxGT("PSU");
  LSTR MSG_DRIVE_STRENGTH                 = _UxGT("Meghajtási erö");
  LSTR MSG_DAC_PERCENT_N                  = _UxGT("@ meghajtó %");
  LSTR MSG_ERROR_TMC                      = _UxGT("TMC CSATLAKOZÁSI HIBA");
  LSTR MSG_DAC_EEPROM_WRITE               = _UxGT("DAC EEPROM írása");
  LSTR MSG_FILAMENT_CHANGE_HEADER         = _UxGT("NYOMTATÓSZÁL CSERE");
  LSTR MSG_FILAMENT_CHANGE_HEADER_PAUSE   = _UxGT("NYOMTATÁS SZÜNETEL");
  LSTR MSG_FILAMENT_CHANGE_HEADER_LOAD    = _UxGT("SZÁL BETÖLTÉS");
  LSTR MSG_FILAMENT_CHANGE_HEADER_UNLOAD  = _UxGT("SZÁL ELTÁVOLÍTÁS");
  LSTR MSG_FILAMENT_CHANGE_OPTION_HEADER  = _UxGT("FOLYTATÁSI OPCIÓ:");
  LSTR MSG_FILAMENT_CHANGE_OPTION_PURGE   = _UxGT("Tisztítsd meg");
  LSTR MSG_FILAMENT_CHANGE_OPTION_RESUME  = _UxGT("Folytatás");
  LSTR MSG_FILAMENT_CHANGE_NOZZLE         = _UxGT("  Fej: ");
  LSTR MSG_RUNOUT_SENSOR                  = _UxGT("Túlfutás szenzor");
  LSTR MSG_RUNOUT_DISTANCE_MM             = _UxGT("Túlfutás táv. mm");
  LSTR MSG_KILL_HOMING_FAILED             = _UxGT("Tájolási hiba");
  LSTR MSG_LCD_PROBING_FAILED             = _UxGT("Szondázás hiba");

  LSTR MSG_MMU2_CHOOSE_FILAMENT_HEADER    = _UxGT("SZÁLVÁLASZTÁS");
  LSTR MSG_MMU2_MENU                      = _UxGT("MMU");
  LSTR MSG_KILL_MMU2_FIRMWARE             = _UxGT("MMU szoftver feltöltése!");
  LSTR MSG_MMU2_NOT_RESPONDING            = _UxGT("MMU figyelmeztetés.");
  LSTR MSG_MMU2_RESUME                    = _UxGT("Nyomtatás folytatása");
  LSTR MSG_MMU2_RESUMING                  = _UxGT("Folytatás...");
  LSTR MSG_MMU2_LOAD_FILAMENT             = _UxGT("Szál betöltése");
  LSTR MSG_MMU2_LOAD_ALL                  = _UxGT("Összes betöltése");
  LSTR MSG_MMU2_LOAD_TO_NOZZLE            = _UxGT("Fej betöltése");
  LSTR MSG_MMU2_EJECT_FILAMENT            = _UxGT("Szál kidobás");
  LSTR MSG_MMU2_EJECT_FILAMENT_N          = _UxGT("Szál kidobás ~");
  LSTR MSG_MMU2_UNLOAD_FILAMENT           = _UxGT("Kiadja a szálat");
  LSTR MSG_MMU2_LOADING_FILAMENT          = _UxGT("Szál betölt. %i...");
  LSTR MSG_MMU2_EJECTING_FILAMENT         = _UxGT("Szál kidobás. ...");
  LSTR MSG_MMU2_UNLOADING_FILAMENT        = _UxGT("Szál kiadása....");
  LSTR MSG_MMU2_ALL                       = _UxGT("Mind");
  LSTR MSG_MMU2_FILAMENT_N                = _UxGT("Nyomtatószál ~");
  LSTR MSG_MMU2_RESET                     = _UxGT("MMU újraindítás");
  LSTR MSG_MMU2_RESETTING                 = _UxGT("MMU újraindul...");
  LSTR MSG_MMU2_EJECT_RECOVER             = _UxGT("Kidob, kattint");

  LSTR MSG_MIX                            = _UxGT("Kever");
  LSTR MSG_MIX_COMPONENT_N                = _UxGT("Összetevö {");
  LSTR MSG_MIXER                          = _UxGT("Keverö");
  LSTR MSG_GRADIENT                       = _UxGT("Színátm.");
  LSTR MSG_FULL_GRADIENT                  = _UxGT("Teljes színátm.");
  LSTR MSG_TOGGLE_MIX                     = _UxGT("Váltás keverésre");
  LSTR MSG_CYCLE_MIX                      = _UxGT("Ciklikus keverés");
  LSTR MSG_GRADIENT_MIX                   = _UxGT("Színátm. keverés");
  LSTR MSG_REVERSE_GRADIENT               = _UxGT("Fordított színátm.");
  LSTR MSG_ACTIVE_VTOOL                   = _UxGT("Aktív V-szerszám");
  LSTR MSG_START_VTOOL                    = _UxGT("Kezdés V-szerszám");
  LSTR MSG_END_VTOOL                      = _UxGT("  Vége V-szerszám");
  LSTR MSG_GRADIENT_ALIAS                 = _UxGT("Ál V-szerszám");
  LSTR MSG_RESET_VTOOLS                   = _UxGT("Újra V-szerszám");
  LSTR MSG_COMMIT_VTOOL                   = _UxGT("Gyors V-szerszám Kev.");
  LSTR MSG_VTOOLS_RESET                   = _UxGT("V-szersz. visszaáll.");
  LSTR MSG_START_Z                        = _UxGT("Kezdés Z:");
  LSTR MSG_END_Z                          = _UxGT("  Vége Z:");

  LSTR MSG_GAMES                          = _UxGT("Játékok");
  LSTR MSG_BRICKOUT                       = _UxGT("Brickout");
  LSTR MSG_INVADERS                       = _UxGT("Invaders");
  LSTR MSG_SNAKE                          = _UxGT("Sn4k3");
  LSTR MSG_MAZE                           = _UxGT("Maze");

  LSTR MSG_BAD_PAGE                       = _UxGT("Rossz oldalindex");
  LSTR MSG_BAD_PAGE_SPEED                 = _UxGT("Rossz oldalsebesség");

=======
  #if HAS_PREHEAT
    LSTR MSG_PREHEAT_1                    = _UxGT("Fütés ") PREHEAT_1_LABEL;
    LSTR MSG_PREHEAT_1_H                  = _UxGT("Fütés ") PREHEAT_1_LABEL " ~";
    LSTR MSG_PREHEAT_1_END                = _UxGT("Fütés ") PREHEAT_1_LABEL _UxGT(" Fej");
    LSTR MSG_PREHEAT_1_END_E              = _UxGT("Fütés ") PREHEAT_1_LABEL _UxGT(" Fej ~");
    LSTR MSG_PREHEAT_1_ALL                = _UxGT("Fütés ") PREHEAT_1_LABEL _UxGT(" Mind");
    LSTR MSG_PREHEAT_1_BEDONLY            = _UxGT("Fütés ") PREHEAT_1_LABEL _UxGT(" Ágy");
    LSTR MSG_PREHEAT_1_SETTINGS           = _UxGT("Fütés ") PREHEAT_1_LABEL _UxGT(" Beáll");

    LSTR MSG_PREHEAT_M                    = _UxGT("Fütés $");
    LSTR MSG_PREHEAT_M_H                  = _UxGT("Fütés $ ~");
    LSTR MSG_PREHEAT_M_END                = _UxGT("Fütés $ Fej");
    LSTR MSG_PREHEAT_M_END_E              = _UxGT("Fütés $ Fej ~");
    LSTR MSG_PREHEAT_M_ALL                = _UxGT("Fütés $ Mind");
    LSTR MSG_PREHEAT_M_BEDONLY            = _UxGT("Fütés $ Ágy");
    LSTR MSG_PREHEAT_M_SETTINGS           = _UxGT("Fütés $ Beáll");
  #endif
  LSTR MSG_PREHEAT_CUSTOM                 = _UxGT("Egyedi elömelegítés");
  LSTR MSG_COOLDOWN                       = _UxGT("Visszahütés");

  LSTR MSG_CUTTER_FREQUENCY               = _UxGT("Frekvencia");
  LSTR MSG_LASER_MENU                     = _UxGT("Lézer vezérlés");
  LSTR MSG_SPINDLE_MENU                   = _UxGT("Orsó vezérlés");
  LSTR MSG_LASER_POWER                    = _UxGT("Lézer telj.");
  LSTR MSG_SPINDLE_POWER                  = _UxGT("Orsó telj.");
  LSTR MSG_LASER_TOGGLE                   = _UxGT("Lézer váltás");
  LSTR MSG_LASER_EVAC_TOGGLE              = _UxGT("Hütés váltás");
  LSTR MSG_LASER_ASSIST_TOGGLE            = _UxGT("Levegö segéd");
  LSTR MSG_LASER_PULSE_MS                 = _UxGT("Impulzus teszt ms");
  LSTR MSG_LASER_FIRE_PULSE               = _UxGT("Tüz impulzus");
  LSTR MSG_FLOWMETER_FAULT                = _UxGT("Áramlási hiba");
  LSTR MSG_SPINDLE_TOGGLE                 = _UxGT("Orsóváltás");
  LSTR MSG_SPINDLE_EVAC_TOGGLE            = _UxGT("Vákuum váltás");
  LSTR MSG_SPINDLE_FORWARD                = _UxGT("Orsó elöre");
  LSTR MSG_SPINDLE_REVERSE                = _UxGT("Orsó hátra");
  LSTR MSG_SWITCH_PS_ON                   = _UxGT("Bekapcsolás");
  LSTR MSG_SWITCH_PS_OFF                  = _UxGT("Kikapcsolás");
  LSTR MSG_EXTRUDE                        = _UxGT("Adagol");
  LSTR MSG_RETRACT                        = _UxGT("Visszahúz");
  LSTR MSG_MOVE_AXIS                      = _UxGT("Tengelyek mozgatása");
  LSTR MSG_BED_LEVELING                   = _UxGT("Ágy szintezés");
  LSTR MSG_LEVEL_BED                      = _UxGT("Ágy szintezése");
  LSTR MSG_BED_TRAMMING                   = _UxGT("Sarok szint");
  LSTR MSG_BED_TRAMMING_RAISE             = _UxGT("Ágy emelése a szonda váltásig");
  LSTR MSG_BED_TRAMMING_IN_RANGE          = _UxGT("Minden sarok tolerancián belül. Szint jó.");
  LSTR MSG_BED_TRAMMING_GOOD_POINTS       = _UxGT("Jó pontok: ");
  LSTR MSG_BED_TRAMMING_LAST_Z            = _UxGT("Utolsó Z: ");
  LSTR MSG_NEXT_CORNER                    = _UxGT("Következö sarok");
  LSTR MSG_MESH_EDITOR                    = _UxGT("Háló szerkesztö");
  LSTR MSG_EDIT_MESH                      = _UxGT("Háló szerkesztése");
  LSTR MSG_EDITING_STOPPED                = _UxGT("Háló szerk. állj");
  LSTR MSG_PROBING_POINT                  = _UxGT("Próbapont");
  LSTR MSG_MESH_X                         = _UxGT("Index X");
  LSTR MSG_MESH_Y                         = _UxGT("Index Y");
  LSTR MSG_MESH_EDIT_Z                    = _UxGT("Z érték");
  LSTR MSG_CUSTOM_COMMANDS                = _UxGT("Egyéni parancs");
  LSTR MSG_M48_TEST                       = _UxGT("M48 Szonda teszt");
  LSTR MSG_M48_POINT                      = _UxGT("M48 Pont");
  LSTR MSG_M48_OUT_OF_BOUNDS              = _UxGT("Szonda határon kívül");
  LSTR MSG_M48_DEVIATION                  = _UxGT("Eltérés");
  LSTR MSG_IDEX_MENU                      = _UxGT("IDEX mód");
  LSTR MSG_OFFSETS_MENU                   = _UxGT("Eszköz eltolás");
  LSTR MSG_IDEX_MODE_AUTOPARK             = _UxGT("Automata parkolás");
  LSTR MSG_IDEX_MODE_DUPLICATE            = _UxGT("Duplikálás");
  LSTR MSG_IDEX_MODE_MIRRORED_COPY        = _UxGT("Tükrözött másolás");
  LSTR MSG_IDEX_MODE_FULL_CTRL            = _UxGT("Teljes felügyelet");
  LSTR MSG_IDEX_DUPE_GAP                  = _UxGT("X-hézag másolása");
  LSTR MSG_HOTEND_OFFSET_Z                = _UxGT("2. fej Z");
  LSTR MSG_HOTEND_OFFSET_A                = _UxGT("2. fej @");
  LSTR MSG_UBL_DOING_G29                  = _UxGT("Szintezz! G29");
  LSTR MSG_UBL_TOOLS                      = _UxGT("UBL eszköz");
  LSTR MSG_UBL_LEVEL_BED                  = _UxGT("Egységes ágy szint");
  LSTR MSG_LCD_TILTING_MESH               = _UxGT("Döntési pont");
  LSTR MSG_UBL_MANUAL_MESH                = _UxGT("Kézi háló építés");
  LSTR MSG_UBL_MESH_WIZARD                = _UxGT("UBL Háló varázsló");
  LSTR MSG_UBL_BC_INSERT                  = _UxGT("Tégy alátétet és mérj");
  LSTR MSG_UBL_BC_INSERT2                 = _UxGT("Mérés");
  LSTR MSG_UBL_BC_REMOVE                  = _UxGT("Üres ágyat mérj");
  LSTR MSG_UBL_MOVING_TO_NEXT             = _UxGT("Továbblépés");
  LSTR MSG_UBL_ACTIVATE_MESH              = _UxGT("UBL aktívál");
  LSTR MSG_UBL_DEACTIVATE_MESH            = _UxGT("UBL deaktívál");
  LSTR MSG_UBL_SET_TEMP_BED               = _UxGT("Ágy höfok");
  LSTR MSG_UBL_BED_TEMP_CUSTOM            = _UxGT("Egyéni ágy höfok");
  LSTR MSG_UBL_SET_TEMP_HOTEND            = _UxGT("Fejhöfok");
  LSTR MSG_UBL_HOTEND_TEMP_CUSTOM         = _UxGT("Egyéni fejhöfok");
  LSTR MSG_UBL_MESH_EDIT                  = _UxGT("Háló szerkesztés");
  LSTR MSG_UBL_EDIT_CUSTOM_MESH           = _UxGT("Egyéni háló szerkesztés");
  LSTR MSG_UBL_FINE_TUNE_MESH             = _UxGT("Finomított háló");
  LSTR MSG_UBL_DONE_EDITING_MESH          = _UxGT("Háló kész");
  LSTR MSG_UBL_BUILD_CUSTOM_MESH          = _UxGT("Egyéni háló építés");
  LSTR MSG_UBL_BUILD_MESH_MENU            = _UxGT("Háló építés");
  LSTR MSG_UBL_BUILD_MESH_M               = _UxGT("Háló építés ($)");
  LSTR MSG_UBL_BUILD_COLD_MESH            = _UxGT("Hideg háló építés");
  LSTR MSG_UBL_MESH_HEIGHT_ADJUST         = _UxGT("Háló magasság állítás");
  LSTR MSG_UBL_MESH_HEIGHT_AMOUNT         = _UxGT("Magasság összege");
  LSTR MSG_UBL_VALIDATE_MESH_MENU         = _UxGT("Háló elfogadás");
  LSTR MSG_UBL_VALIDATE_MESH_M            = _UxGT("Háló elfogadás ($)");
  LSTR MSG_UBL_VALIDATE_CUSTOM_MESH       = _UxGT("Valódi háló elfogadása");
  LSTR MSG_G26_HEATING_BED                = _UxGT("G26 Ágy fütés");
  LSTR MSG_G26_HEATING_NOZZLE             = _UxGT("G26 Fej fütés");
  LSTR MSG_G26_MANUAL_PRIME               = _UxGT("Kézi alapozás...");
  LSTR MSG_G26_FIXED_LENGTH               = _UxGT("Fix hosszúságú alap");
  LSTR MSG_G26_PRIME_DONE                 = _UxGT("Alapozás kész");
  LSTR MSG_G26_CANCELED                   = _UxGT("G26 Törölve");
  LSTR MSG_G26_LEAVING                    = _UxGT("Kilépö G26");
  LSTR MSG_UBL_CONTINUE_MESH              = _UxGT("Ágy háló folyt.");
  LSTR MSG_UBL_MESH_LEVELING              = _UxGT("Háló szintezés");
  LSTR MSG_UBL_3POINT_MESH_LEVELING       = _UxGT("3-Pontos szintezés");
  LSTR MSG_UBL_GRID_MESH_LEVELING         = _UxGT("Rács szintezés");
  LSTR MSG_UBL_MESH_LEVEL                 = _UxGT("Háló szint");
  LSTR MSG_UBL_SIDE_POINTS                = _UxGT("Oldal pontok");
  LSTR MSG_UBL_MAP_TYPE                   = _UxGT("Térkép típus");
  LSTR MSG_UBL_OUTPUT_MAP                 = _UxGT("Háló térkép kimenet");
  LSTR MSG_UBL_OUTPUT_MAP_HOST            = _UxGT("Host kimenet");
  LSTR MSG_UBL_OUTPUT_MAP_CSV             = _UxGT("CSV kimenet");
  LSTR MSG_UBL_OUTPUT_MAP_BACKUP          = _UxGT("Nyomtató bizt.mentés");
  LSTR MSG_UBL_INFO_UBL                   = _UxGT("UBL infó kimenet");
  LSTR MSG_UBL_FILLIN_AMOUNT              = _UxGT("Kitöltési költség");
  LSTR MSG_UBL_MANUAL_FILLIN              = _UxGT("Kézi kitöltés");
  LSTR MSG_UBL_SMART_FILLIN               = _UxGT("Okos kitöltés");
  LSTR MSG_UBL_FILLIN_MESH                = _UxGT("Háló kitöltés");
  LSTR MSG_UBL_INVALIDATE_ALL             = _UxGT("Minden érvénytelen");
  LSTR MSG_UBL_INVALIDATE_CLOSEST         = _UxGT("Közelebbi érvénytelen");
  LSTR MSG_UBL_FINE_TUNE_ALL              = _UxGT("Mindet finomhangolja");
  LSTR MSG_UBL_FINE_TUNE_CLOSEST          = _UxGT("Közelebbi finomhangolása");
  LSTR MSG_UBL_STORAGE_MESH_MENU          = _UxGT("Háló tárolás");
  LSTR MSG_UBL_STORAGE_SLOT               = _UxGT("Memória foglalat");
  LSTR MSG_UBL_LOAD_MESH                  = _UxGT("Ágy háló betöltés");
  LSTR MSG_UBL_SAVE_MESH                  = _UxGT("Ágy háló mentés");
  LSTR MSG_MESH_LOADED                    = _UxGT("M117 Háló %i betöltve");
  LSTR MSG_MESH_SAVED                     = _UxGT("M117 Háló %i mentve");
  LSTR MSG_UBL_NO_STORAGE                 = _UxGT("Nincs tároló");
  LSTR MSG_UBL_SAVE_ERROR                 = _UxGT("Hiba: UBL mentés");
  LSTR MSG_UBL_RESTORE_ERROR              = _UxGT("Hiba: UBL visszaáll.");
  LSTR MSG_UBL_Z_OFFSET                   = _UxGT("Z-eltolás: ");
  LSTR MSG_UBL_Z_OFFSET_STOPPED           = _UxGT("Z-eltolás leállítva");
  LSTR MSG_UBL_STEP_BY_STEP_MENU          = _UxGT("Lépésröl lépésre UBL");
  LSTR MSG_UBL_1_BUILD_COLD_MESH          = _UxGT("1. Hideg háló készítés");
  LSTR MSG_UBL_2_SMART_FILLIN             = _UxGT("2. Inteligens kitöltés");
  LSTR MSG_UBL_3_VALIDATE_MESH_MENU       = _UxGT("3. Háló érvényesítés");
  LSTR MSG_UBL_4_FINE_TUNE_ALL            = _UxGT("4. Minden finomítása");
  LSTR MSG_UBL_5_VALIDATE_MESH_MENU       = _UxGT("5. Háló érvényesítés");
  LSTR MSG_UBL_6_FINE_TUNE_ALL            = _UxGT("6. Minden finomítása");
  LSTR MSG_UBL_7_SAVE_MESH                = _UxGT("7. Ágy háló mentése");

  LSTR MSG_LED_CONTROL                    = _UxGT("LED vezérlés");
  LSTR MSG_LEDS                           = _UxGT("Világítás");
  LSTR MSG_LED_PRESETS                    = _UxGT("Beállított színek");
  LSTR MSG_SET_LEDS_RED                   = _UxGT("Piros");
  LSTR MSG_SET_LEDS_ORANGE                = _UxGT("Narancs");
  LSTR MSG_SET_LEDS_YELLOW                = _UxGT("Sárga");
  LSTR MSG_SET_LEDS_GREEN                 = _UxGT("Zöld");
  LSTR MSG_SET_LEDS_BLUE                  = _UxGT("Kék");
  LSTR MSG_SET_LEDS_INDIGO                = _UxGT("Indigó");
  LSTR MSG_SET_LEDS_VIOLET                = _UxGT("Viola");
  LSTR MSG_SET_LEDS_WHITE                 = _UxGT("Fehér");
  LSTR MSG_SET_LEDS_DEFAULT               = _UxGT("Alapérték");
  LSTR MSG_LED_CHANNEL_N                  = _UxGT("Csatorna {");
  LSTR MSG_LEDS2                          = _UxGT("LED-ek #2");
  LSTR MSG_NEO2_PRESETS                   = _UxGT("Fény #2 megadott");
  LSTR MSG_NEO2_BRIGHTNESS                = _UxGT("Fényerö");
  LSTR MSG_CUSTOM_LEDS                    = _UxGT("Egyéni szín");
  LSTR MSG_INTENSITY_R                    = _UxGT("Piros intenzitás");
  LSTR MSG_INTENSITY_G                    = _UxGT("Zöld intenzitás");
  LSTR MSG_INTENSITY_B                    = _UxGT("Kék intenzitás");
  LSTR MSG_INTENSITY_W                    = _UxGT("Fehér intenzitás");
  LSTR MSG_LED_BRIGHTNESS                 = _UxGT("Fényerö");

  LSTR MSG_MOVING                         = _UxGT("Mozgás...");
  LSTR MSG_FREE_XY                        = _UxGT("XY szabad");
  LSTR MSG_MOVE_X                         = _UxGT("X mozgás");
  LSTR MSG_MOVE_Y                         = _UxGT("Y mozgás");
  LSTR MSG_MOVE_Z                         = _UxGT("Z mozgás");
  LSTR MSG_MOVE_N                         = _UxGT("@ mozgás");
  LSTR MSG_MOVE_E                         = _UxGT("Adagoló");
  LSTR MSG_MOVE_EN                        = _UxGT("Adagoló *");
  LSTR MSG_HOTEND_TOO_COLD                = _UxGT("A fej túl hideg");
  LSTR MSG_MOVE_N_MM                      = _UxGT("Mozgás $mm");
  LSTR MSG_MOVE_01MM                      = _UxGT("Mozgás 0.1mm");
  LSTR MSG_MOVE_1MM                       = _UxGT("Mozgás 1mm");
  LSTR MSG_MOVE_10MM                      = _UxGT("Mozgás 10mm");
  LSTR MSG_MOVE_50MM                      = _UxGT("Mozgás 50mm");
  LSTR MSG_MOVE_100MM                     = _UxGT("Mozgás 100mm");
  LSTR MSG_MOVE_0001IN                    = _UxGT("Mozgás 0.025mm");
  LSTR MSG_MOVE_001IN                     = _UxGT("Mozgás 0.254mm");
  LSTR MSG_MOVE_01IN                      = _UxGT("Mozgás 2.54mm");
  LSTR MSG_MOVE_05IN                      = _UxGT("Mozgás 12.7mm");
  LSTR MSG_MOVE_1IN                       = _UxGT("Mozgáá 25.4mm");
  LSTR MSG_SPEED                          = _UxGT("Sebesség");
  LSTR MSG_BED_Z                          = _UxGT("Z ágy");
  LSTR MSG_NOZZLE                         = _UxGT("Fej");
  LSTR MSG_NOZZLE_N                       = _UxGT("Fej ~");
  LSTR MSG_NOZZLE_PARKED                  = _UxGT("Fej parkolva");
  LSTR MSG_NOZZLE_STANDBY                 = _UxGT("Fej készenlétbe");
  LSTR MSG_BED                            = _UxGT("Ágy");
  LSTR MSG_CHAMBER                        = _UxGT("Burkolat");
  LSTR MSG_COOLER                         = _UxGT("Lézer hütövíz");
  LSTR MSG_COOLER_TOGGLE                  = _UxGT("Hütö kapcsoló");
  LSTR MSG_FLOWMETER_SAFETY               = _UxGT("Áramlásbiztonság");
  LSTR MSG_LASER                          = _UxGT("Lézer");
  LSTR MSG_FAN_SPEED                      = _UxGT("Hütés sebesség");
  LSTR MSG_FAN_SPEED_N                    = _UxGT("Hütés sebesség {");
  LSTR MSG_STORED_FAN_N                   = _UxGT("Tárolt hütés {");
  LSTR MSG_EXTRA_FAN_SPEED                = _UxGT("Extra hütés sebesség");
  LSTR MSG_EXTRA_FAN_SPEED_N              = _UxGT("Extra hütés sebesség {");
  LSTR MSG_CONTROLLER_FAN                 = _UxGT("Hütésvezérlés");
  LSTR MSG_CONTROLLER_FAN_IDLE_SPEED      = _UxGT("Alapjárat");
  LSTR MSG_CONTROLLER_FAN_AUTO_ON         = _UxGT("Automatikus mód");
  LSTR MSG_CONTROLLER_FAN_SPEED           = _UxGT("Aktív sebesség");
  LSTR MSG_CONTROLLER_FAN_DURATION        = _UxGT("Készenlét");
  LSTR MSG_FLOW                           = _UxGT("Folyás");
  LSTR MSG_FLOW_N                         = _UxGT("Folyás ~");
  LSTR MSG_CONTROL                        = _UxGT("Konfiguráció");
  LSTR MSG_MIN                            = " " LCD_STR_THERMOMETER _UxGT(" Minimum");
  LSTR MSG_MAX                            = " " LCD_STR_THERMOMETER _UxGT(" Maximum");
  LSTR MSG_FACTOR                         = " " LCD_STR_THERMOMETER _UxGT(" Tényezö");
  LSTR MSG_AUTOTEMP                       = _UxGT("Automata höfok");
  LSTR MSG_LCD_ON                         = _UxGT("Be");
  LSTR MSG_LCD_OFF                        = _UxGT("Ki");
  LSTR MSG_PID_AUTOTUNE                   = _UxGT("PID hangolás");
  LSTR MSG_PID_AUTOTUNE_E                 = _UxGT("PID hangolás *");
  LSTR MSG_PID_CYCLE                      = _UxGT("PID ciklus");
  LSTR MSG_PID_AUTOTUNE_DONE              = _UxGT("PID hangolás kész");
  LSTR MSG_PID_BAD_EXTRUDER_NUM           = _UxGT("Hangolási hiba! Rossz adagoló.");
  LSTR MSG_PID_TEMP_TOO_HIGH              = _UxGT("Hangolási hiba! Magas hömérséklet.");
  LSTR MSG_PID_TIMEOUT                    = _UxGT("Hangolási hiba! Idötúllépés.");
  LSTR MSG_SELECT_E                       = _UxGT("Kiválaszt *");
  LSTR MSG_ACC                            = _UxGT("Gyorsítás");
  LSTR MSG_JERK                           = _UxGT("Rántás");
  LSTR MSG_VA_JERK                        = _UxGT("Seb.") STR_A _UxGT("-Rántás");
  LSTR MSG_VB_JERK                        = _UxGT("Seb.") STR_B _UxGT("-Rántás");
  LSTR MSG_VC_JERK                        = _UxGT("Seb.") STR_C _UxGT("-Rántás");
  LSTR MSG_VN_JERK                        = _UxGT("Seb.@-Rántás");
  LSTR MSG_VE_JERK                        = _UxGT("E ránt. seb.");
  LSTR MSG_JUNCTION_DEVIATION             = _UxGT("Csomopont eltérés");
  LSTR MSG_MAX_SPEED                      = _UxGT("Max Sebesség (mm/s)");
  LSTR MSG_VMAX_A                         = _UxGT("Max Seb. ") STR_A;
  LSTR MSG_VMAX_B                         = _UxGT("Max Seb. ") STR_B;
  LSTR MSG_VMAX_C                         = _UxGT("Max Seb. ") STR_C;
  LSTR MSG_VMAX_N                         = _UxGT("Max Seb. @");
  LSTR MSG_VMAX_E                         = _UxGT("Max Seb. E");
  LSTR MSG_VMAX_EN                        = _UxGT("Max sebesség *");
  LSTR MSG_VMIN                           = _UxGT("Min sebesség");
  LSTR MSG_VTRAV_MIN                      = _UxGT("Min utazó.seb.");
  LSTR MSG_ACCELERATION                   = _UxGT("Gyorsulás");
  LSTR MSG_AMAX_A                         = _UxGT("Max gyors. ") STR_A;
  LSTR MSG_AMAX_B                         = _UxGT("Max gyors. ") STR_B;
  LSTR MSG_AMAX_C                         = _UxGT("Max gyors. ") STR_C;
  LSTR MSG_AMAX_N                         = _UxGT("Max gyors. @");
  LSTR MSG_AMAX_E                         = _UxGT("Max gyors. E");
  LSTR MSG_AMAX_EN                        = _UxGT("Max gyorsulás *");
  LSTR MSG_A_RETRACT                      = _UxGT("Visszahúzás");
  LSTR MSG_A_TRAVEL                       = _UxGT("Utazás");
  LSTR MSG_XY_FREQUENCY_LIMIT             = _UxGT("Max frekvencia");
  LSTR MSG_XY_FREQUENCY_FEEDRATE          = _UxGT("Min elötolás");
  LSTR MSG_STEPS_PER_MM                   = _UxGT("Lépés/mm");
  LSTR MSG_A_STEPS                        = STR_A _UxGT(" Lépés/mm");
  LSTR MSG_B_STEPS                        = STR_B _UxGT(" Lépés/mm");
  LSTR MSG_C_STEPS                        = STR_C _UxGT(" Lépés/mm");
  LSTR MSG_N_STEPS                        = _UxGT("@ lépés/mm");
  LSTR MSG_E_STEPS                        = _UxGT("E lépés/mm");
  LSTR MSG_EN_STEPS                       = _UxGT("*Lépés/mm");
  LSTR MSG_TEMPERATURE                    = _UxGT("Höfok");
  LSTR MSG_MOTION                         = _UxGT("Mozgatások");
  LSTR MSG_FILAMENT                       = _UxGT("Nyomtatószál");
  LSTR MSG_VOLUMETRIC_ENABLED             = _UxGT("E mm³-ben");
  LSTR MSG_VOLUMETRIC_LIMIT               = _UxGT("E Limit mm³-ben");
  LSTR MSG_VOLUMETRIC_LIMIT_E             = _UxGT("E Limit *");
  LSTR MSG_FILAMENT_DIAM                  = _UxGT("Szál. átm.");
  LSTR MSG_FILAMENT_DIAM_E                = _UxGT("Szál. átm. *");
  LSTR MSG_FILAMENT_UNLOAD                = _UxGT("Kiadás mm");
  LSTR MSG_FILAMENT_LOAD                  = _UxGT("Betöltés mm");
  LSTR MSG_ADVANCE_K                      = _UxGT("Haladó K");
  LSTR MSG_ADVANCE_K_E                    = _UxGT("Haladó K *");
  LSTR MSG_CONTRAST                       = _UxGT("LCD kontraszt");
  LSTR MSG_STORE_EEPROM                   = _UxGT("Mentés EEPROM");
  LSTR MSG_LOAD_EEPROM                    = _UxGT("Betöltés EEPROM");
  LSTR MSG_RESTORE_DEFAULTS               = _UxGT("Alapértelmezett");
  LSTR MSG_INIT_EEPROM                    = _UxGT("EEPROM inicializálás");
  LSTR MSG_ERR_EEPROM_CRC                 = _UxGT("Hiba: EEPROM CRC");
  LSTR MSG_ERR_EEPROM_SIZE                = _UxGT("Hiba: EEPROM mérete");
  LSTR MSG_ERR_EEPROM_VERSION             = _UxGT("Hiba: EEPROM verzió");
  LSTR MSG_SETTINGS_STORED                = _UxGT("Beállítások mentve");
  LSTR MSG_MEDIA_UPDATE                   = _UxGT("Tároló frissítés");
  LSTR MSG_RESET_PRINTER                  = _UxGT("Nyomtató újraindítása");
  LSTR MSG_REFRESH                        = LCD_STR_REFRESH  _UxGT("Frissítés");
  LSTR MSG_INFO_SCREEN                    = _UxGT("<Infó képernyö>");
  LSTR MSG_PREPARE                        = _UxGT("Vezérlés");
  LSTR MSG_TUNE                           = _UxGT("Hangolás");
  LSTR MSG_POWER_MONITOR                  = _UxGT("Teljesítménymonitor");
  LSTR MSG_CURRENT                        = _UxGT("Jelenlegi");
  LSTR MSG_VOLTAGE                        = _UxGT("Feszültség");
  LSTR MSG_POWER                          = _UxGT("Energia");
  LSTR MSG_START_PRINT                    = _UxGT("Nyomtatás indítása");
  LSTR MSG_BUTTON_NEXT                    = _UxGT("Tovább");
  LSTR MSG_BUTTON_INIT                    = _UxGT("Kezdet");
  LSTR MSG_BUTTON_STOP                    = _UxGT("Állj");
  LSTR MSG_BUTTON_PRINT                   = _UxGT("Nyomtatás");
  LSTR MSG_BUTTON_RESET                   = _UxGT("Újraindítás");
  LSTR MSG_BUTTON_IGNORE                  = _UxGT("Mellöz");
  LSTR MSG_BUTTON_CANCEL                  = _UxGT("Mégse");
  LSTR MSG_BUTTON_DONE                    = _UxGT("Kész");
  LSTR MSG_BUTTON_BACK                    = _UxGT("Vissza");
  LSTR MSG_BUTTON_PROCEED                 = _UxGT("Folytatás");
  LSTR MSG_BUTTON_SKIP                    = _UxGT("Kihagy");
  LSTR MSG_PAUSING                        = _UxGT("Szüneteltetve...");
  LSTR MSG_PAUSE_PRINT                    = _UxGT("Nyomtatás szünetelés");
  LSTR MSG_RESUME_PRINT                   = _UxGT("Nyomtatás folytatása");
  LSTR MSG_HOST_START_PRINT               = _UxGT("Hoszt indítás");
  LSTR MSG_STOP_PRINT                     = _UxGT("Nyomtatás leállítása");
  LSTR MSG_END_LOOPS                      = _UxGT("Hurok ismétlés vége");
  LSTR MSG_PRINTING_OBJECT                = _UxGT("Objektum nyomtatása");
  LSTR MSG_CANCEL_OBJECT                  = _UxGT("Objektum törlése");
  LSTR MSG_CANCEL_OBJECT_N                = _UxGT("Objektum törlése {");
  LSTR MSG_OUTAGE_RECOVERY                = _UxGT("Kiesés helyreáll.");
  LSTR MSG_MEDIA_MENU                     = _UxGT("Nyomtatás tárolóról");
  LSTR MSG_NO_MEDIA                       = _UxGT("Nincs tároló");
  LSTR MSG_DWELL                          = _UxGT("Alvás...");
  LSTR MSG_USERWAIT                       = _UxGT("Katt a folytatáshoz...");
  LSTR MSG_PRINT_PAUSED                   = _UxGT("Nyomtatás szünetelve");
  LSTR MSG_PRINTING                       = _UxGT("Nyomtatás...");
  LSTR MSG_PRINT_ABORTED                  = _UxGT("Nyomtatás leállítva");
  LSTR MSG_PRINT_DONE                     = _UxGT("Nyomtatás kész");
  LSTR MSG_NO_MOVE                        = _UxGT("Nincs mozgás.");
  LSTR MSG_KILLED                         = _UxGT("HALOTT! ");
  LSTR MSG_STOPPED                        = _UxGT("MEGÁLLT! ");
  LSTR MSG_CONTROL_RETRACT                = _UxGT("Visszahúzás mm");
  LSTR MSG_CONTROL_RETRACT_SWAP           = _UxGT("Visszahúzás cs. mm");
  LSTR MSG_CONTROL_RETRACTF               = _UxGT("Viszahúzás");
  LSTR MSG_CONTROL_RETRACT_ZHOP           = _UxGT("Ugrás mm");
  LSTR MSG_CONTROL_RETRACT_RECOVER        = _UxGT("Visszah.helyre mm");
  LSTR MSG_CONTROL_RETRACT_RECOVER_SWAP   = _UxGT("Csere.visszah.helyre mm");
  LSTR MSG_CONTROL_RETRACT_RECOVERF       = _UxGT("Visszahúzás V");
  LSTR MSG_CONTROL_RETRACT_RECOVER_SWAPF  = _UxGT("S Vissza.h V");
  LSTR MSG_AUTORETRACT                    = _UxGT("Auto visszah.");
  LSTR MSG_FILAMENT_SWAP_LENGTH           = _UxGT("Visszahúzás távolság");
  LSTR MSG_FILAMENT_SWAP_EXTRA            = _UxGT("Extra csere");
  LSTR MSG_FILAMENT_PURGE_LENGTH          = _UxGT("Tisztítási távolság");
  LSTR MSG_TOOL_CHANGE                    = _UxGT("Szerszámcsere");
  LSTR MSG_TOOL_CHANGE_ZLIFT              = _UxGT("Z emelés");
  LSTR MSG_SINGLENOZZLE_PRIME_SPEED       = _UxGT("Fösebesség");
  LSTR MSG_SINGLENOZZLE_RETRACT_SPEED     = _UxGT("Visszah. sebesség");
  LSTR MSG_FILAMENT_PARK_ENABLED          = _UxGT("Fej parkolás");
  LSTR MSG_SINGLENOZZLE_UNRETRACT_SPEED   = _UxGT("Visszav.visszah. sebesség");
  LSTR MSG_SINGLENOZZLE_FAN_SPEED         = _UxGT("FAN sebesség");
  LSTR MSG_SINGLENOZZLE_FAN_TIME          = _UxGT("FAN idö");
  LSTR MSG_TOOL_MIGRATION_ON              = _UxGT("Auto BE");
  LSTR MSG_TOOL_MIGRATION_OFF             = _UxGT("Auto KI");
  LSTR MSG_TOOL_MIGRATION                 = _UxGT("Szerszámcsere");
  LSTR MSG_TOOL_MIGRATION_AUTO            = _UxGT("Automata csere");
  LSTR MSG_TOOL_MIGRATION_END             = _UxGT("Utolsó adagoló");
  LSTR MSG_TOOL_MIGRATION_SWAP            = _UxGT("Csere *");
  LSTR MSG_FILAMENTCHANGE                 = _UxGT("Szálcsere");
  LSTR MSG_FILAMENTCHANGE_E               = _UxGT("Szálcsere *");
  LSTR MSG_FILAMENTLOAD                   = _UxGT("Szál betöltés");
  LSTR MSG_FILAMENTLOAD_E                 = _UxGT("Szál betöltés *");
  LSTR MSG_FILAMENTUNLOAD                 = _UxGT("Szál eltávolítás");
  LSTR MSG_FILAMENTUNLOAD_E               = _UxGT("Szál eltávolítás *");
  LSTR MSG_FILAMENTUNLOAD_ALL             = _UxGT("Mindet eltávolít");
  LSTR MSG_ATTACH_MEDIA                   = _UxGT("Tároló");
  LSTR MSG_CHANGE_MEDIA                   = _UxGT("Tároló csere");
  LSTR MSG_RELEASE_MEDIA                  = _UxGT("Tároló Kiadása");
  LSTR MSG_ZPROBE_OUT                     = _UxGT("Z szonda tálcán kivül");
  LSTR MSG_SKEW_FACTOR                    = _UxGT("Ferdeség faktor");
  LSTR MSG_BLTOUCH                        = _UxGT("BLTouch");
  LSTR MSG_BLTOUCH_SELFTEST               = _UxGT("Önteszt");
  LSTR MSG_BLTOUCH_RESET                  = _UxGT("Visszaállítás");
  LSTR MSG_BLTOUCH_STOW                   = _UxGT("Elhelyez");
  LSTR MSG_BLTOUCH_DEPLOY                 = _UxGT("Telepít");
  LSTR MSG_BLTOUCH_SW_MODE                = _UxGT("SW-Mód");
  LSTR MSG_BLTOUCH_5V_MODE                = _UxGT("5V-Mód");
  LSTR MSG_BLTOUCH_OD_MODE                = _UxGT("OD-Mód");
  LSTR MSG_BLTOUCH_MODE_STORE             = _UxGT("Módok");
  LSTR MSG_BLTOUCH_MODE_STORE_5V          = _UxGT("BLTouch 5V mód");
  LSTR MSG_BLTOUCH_MODE_STORE_OD          = _UxGT("BLTouch OD mód");
  LSTR MSG_BLTOUCH_MODE_ECHO              = _UxGT("Jelentés");
  LSTR MSG_BLTOUCH_MODE_CHANGE            = _UxGT("VESZÉLY: A rossz beállítások kárt okozhatnak! Biztos továbblép?");
  LSTR MSG_TOUCHMI_PROBE                  = _UxGT("TouchMI");
  LSTR MSG_TOUCHMI_INIT                   = _UxGT("Kezd TouchMI");
  LSTR MSG_TOUCHMI_ZTEST                  = _UxGT("Z eltolás teszt");
  LSTR MSG_TOUCHMI_SAVE                   = _UxGT("Mentés");
  LSTR MSG_MANUAL_DEPLOY_TOUCHMI          = _UxGT("TouchMI használ");
  LSTR MSG_MANUAL_DEPLOY                  = _UxGT("Z-Szonda telepítés");
  LSTR MSG_MANUAL_STOW                    = _UxGT("Z-Szonda elhelyezés");
  LSTR MSG_HOME_FIRST                     = _UxGT("Elöször %s kell");
  LSTR MSG_ZPROBE_OFFSETS                 = _UxGT("Szonda eltolások");
  LSTR MSG_ZPROBE_XOFFSET                 = _UxGT("X szonda eltolás");
  LSTR MSG_ZPROBE_YOFFSET                 = _UxGT("Y szonda eltolás");
  LSTR MSG_ZPROBE_ZOFFSET                 = _UxGT("Z szonda eltolás");
  LSTR MSG_MOVE_NOZZLE_TO_BED             = _UxGT("Fej az ágyhoz");
  LSTR MSG_BABYSTEP_X                     = _UxGT("Mikrolépés X");
  LSTR MSG_BABYSTEP_Y                     = _UxGT("Mikrolépés Y");
  LSTR MSG_BABYSTEP_Z                     = _UxGT("Mikrolépés Z");
  LSTR MSG_BABYSTEP_N                     = _UxGT("Mikrolépés @");
  LSTR MSG_BABYSTEP_TOTAL                 = _UxGT("Teljes");
  LSTR MSG_ENDSTOP_ABORT                  = _UxGT("Végállás megszakítva!");
  LSTR MSG_HEATING_FAILED_LCD             = _UxGT("Fütés hiba!");
  LSTR MSG_ERR_REDUNDANT_TEMP             = _UxGT("Hiba: SZÜKSÉGTELEN HÖFOK");
  LSTR MSG_THERMAL_RUNAWAY                = _UxGT("FÜTÉS KIMARADÁS");
  LSTR MSG_THERMAL_RUNAWAY_BED            = _UxGT("ÁGY FÜTÉS KIMARADÁS");
  LSTR MSG_THERMAL_RUNAWAY_CHAMBER        = _UxGT("KAMRA FÜTÉS KIMARADÁS");
  LSTR MSG_THERMAL_RUNAWAY_COOLER         = _UxGT("Hütés kimaradás");
  LSTR MSG_COOLING_FAILED                 = _UxGT("Hütés sikertelen");
  LSTR MSG_ERR_MAXTEMP                    = _UxGT("Hiba: MAX höfok");
  LSTR MSG_ERR_MINTEMP                    = _UxGT("Hiba: MIN höfok");
  LSTR MSG_HALTED                         = _UxGT("A NYOMTATÓ LEÁLLT");
  LSTR MSG_PLEASE_RESET                   = _UxGT("Indítsd újra!");
  LSTR MSG_HEATING                        = _UxGT("Fütés...");
  LSTR MSG_COOLING                        = _UxGT("Hütés...");
  LSTR MSG_BED_HEATING                    = _UxGT("Ágy fütés...");
  LSTR MSG_BED_COOLING                    = _UxGT("Ágy hütés...");
  LSTR MSG_PROBE_HEATING                  = _UxGT("Szonda fütése...");
  LSTR MSG_PROBE_COOLING                  = _UxGT("Szonda hütése...");
  LSTR MSG_CHAMBER_HEATING                = _UxGT("Kamra fütés...");
  LSTR MSG_CHAMBER_COOLING                = _UxGT("Kamra hütés...");
  LSTR MSG_LASER_COOLING                  = _UxGT("Lézer hütés...");
  LSTR MSG_DELTA_CALIBRATE                = _UxGT("Delta kalibráció");
  LSTR MSG_DELTA_CALIBRATE_X              = _UxGT("X kalibrálás");
  LSTR MSG_DELTA_CALIBRATE_Y              = _UxGT("Y kalibrálás");
  LSTR MSG_DELTA_CALIBRATE_Z              = _UxGT("Z kalibrálás");
  LSTR MSG_DELTA_CALIBRATE_CENTER         = _UxGT("Központ kalibrálás");
  LSTR MSG_DELTA_SETTINGS                 = _UxGT("Delta beállítások");
  LSTR MSG_DELTA_AUTO_CALIBRATE           = _UxGT("Auto kalibráció");
  LSTR MSG_DELTA_DIAG_ROD                 = _UxGT("Diag rúd");
  LSTR MSG_DELTA_HEIGHT                   = _UxGT("Magasság");
  LSTR MSG_DELTA_RADIUS                   = _UxGT("Sugár");
  LSTR MSG_INFO_MENU                      = _UxGT("A Nyomtatóról");
  LSTR MSG_INFO_PRINTER_MENU              = _UxGT("Nyomtató infó");
  LSTR MSG_3POINT_LEVELING                = _UxGT("3-Pontos szintezés");
  LSTR MSG_LINEAR_LEVELING                = _UxGT("Lineáris szintezés");
  LSTR MSG_BILINEAR_LEVELING              = _UxGT("Bilineáris szintezés");
  LSTR MSG_UBL_LEVELING                   = _UxGT("Egységes ágy szintezés");
  LSTR MSG_MESH_LEVELING                  = _UxGT("Háló szintezés");
  LSTR MSG_MESH_DONE                      = _UxGT("Háló szintezés kész");
  LSTR MSG_INFO_STATS_MENU                = _UxGT("Statisztikák");
  LSTR MSG_INFO_BOARD_MENU                = _UxGT("Alaplap infó");
  LSTR MSG_INFO_THERMISTOR_MENU           = _UxGT("Termisztorok");
  LSTR MSG_INFO_EXTRUDERS                 = _UxGT("Adagolók");
  LSTR MSG_INFO_BAUDRATE                  = _UxGT("Átviteli sebesség");
  LSTR MSG_INFO_PROTOCOL                  = _UxGT("Protokol");
  LSTR MSG_INFO_RUNAWAY_OFF               = _UxGT("Futáselemzés: KI");
  LSTR MSG_INFO_RUNAWAY_ON                = _UxGT("Futáselemzés: BE");
  LSTR MSG_HOTEND_IDLE_TIMEOUT            = _UxGT("Fej üresjárati idök.");

  LSTR MSG_CASE_LIGHT                     = _UxGT("Munkalámpa");
  LSTR MSG_CASE_LIGHT_BRIGHTNESS          = _UxGT("Fényerösség");
  LSTR MSG_KILL_EXPECTED_PRINTER          = _UxGT("HELYTELEN NYOMTATÓ");

  #if LCD_WIDTH >= 20 || HAS_DWIN_E3V2
    LSTR MSG_INFO_PRINT_COUNT             = _UxGT("Nyomtatás számláló");
    LSTR MSG_INFO_COMPLETED_PRINTS        = _UxGT("Befejezett");
    LSTR MSG_INFO_PRINT_TIME              = _UxGT("Összes nyomtatási idö");
    LSTR MSG_INFO_PRINT_LONGEST           = _UxGT("Leghosszabb munkaidö");
    LSTR MSG_INFO_PRINT_FILAMENT          = _UxGT("Összes anyag");
  #else
    LSTR MSG_INFO_PRINT_COUNT             = _UxGT("Nyomtatások");
    LSTR MSG_INFO_COMPLETED_PRINTS        = _UxGT("Befejezett");
    LSTR MSG_INFO_PRINT_TIME              = _UxGT("Összes");
    LSTR MSG_INFO_PRINT_LONGEST           = _UxGT("Leghosszabb");
    LSTR MSG_INFO_PRINT_FILAMENT          = _UxGT("Kiadott");
  #endif

  LSTR MSG_INFO_MIN_TEMP                  = _UxGT("Min höfok");
  LSTR MSG_INFO_MAX_TEMP                  = _UxGT("Max höfok");
  LSTR MSG_INFO_PSU                       = _UxGT("PSU");
  LSTR MSG_DRIVE_STRENGTH                 = _UxGT("Meghajtási erö");
  LSTR MSG_DAC_PERCENT_N                  = _UxGT("@ meghajtó %");
  LSTR MSG_ERROR_TMC                      = _UxGT("TMC CSATLAKOZÁSI HIBA");
  LSTR MSG_DAC_EEPROM_WRITE               = _UxGT("DAC EEPROM írása");
  LSTR MSG_FILAMENT_CHANGE_HEADER         = _UxGT("NYOMTATÓSZÁL CSERE");
  LSTR MSG_FILAMENT_CHANGE_HEADER_PAUSE   = _UxGT("NYOMTATÁS SZÜNETEL");
  LSTR MSG_FILAMENT_CHANGE_HEADER_LOAD    = _UxGT("SZÁL BETÖLTÉS");
  LSTR MSG_FILAMENT_CHANGE_HEADER_UNLOAD  = _UxGT("SZÁL ELTÁVOLÍTÁS");
  LSTR MSG_FILAMENT_CHANGE_OPTION_HEADER  = _UxGT("FOLYTATÁSI OPCIÓ:");
  LSTR MSG_FILAMENT_CHANGE_OPTION_PURGE   = _UxGT("Tisztítsd meg");
  LSTR MSG_FILAMENT_CHANGE_OPTION_RESUME  = _UxGT("Folytatás");
  LSTR MSG_FILAMENT_CHANGE_NOZZLE         = _UxGT("  Fej: ");
  LSTR MSG_RUNOUT_SENSOR                  = _UxGT("Túlfutás szenzor");
  LSTR MSG_RUNOUT_DISTANCE_MM             = _UxGT("Túlfutás táv. mm");
  LSTR MSG_KILL_HOMING_FAILED             = _UxGT("Tájolási hiba");
  LSTR MSG_LCD_PROBING_FAILED             = _UxGT("Szondázás hiba");

  LSTR MSG_MMU2_CHOOSE_FILAMENT_HEADER    = _UxGT("SZÁLVÁLASZTÁS");
  LSTR MSG_MMU2_MENU                      = _UxGT("MMU");
  LSTR MSG_KILL_MMU2_FIRMWARE             = _UxGT("MMU szoftver feltöltése!");
  LSTR MSG_MMU2_NOT_RESPONDING            = _UxGT("MMU figyelmeztetés.");
  LSTR MSG_MMU2_RESUME                    = _UxGT("Nyomtatás folytatása");
  LSTR MSG_MMU2_RESUMING                  = _UxGT("Folytatás...");
  LSTR MSG_MMU2_LOAD_FILAMENT             = _UxGT("Szál betöltése");
  LSTR MSG_MMU2_LOAD_ALL                  = _UxGT("Összes betöltése");
  LSTR MSG_MMU2_LOAD_TO_NOZZLE            = _UxGT("Fej betöltése");
  LSTR MSG_MMU2_EJECT_FILAMENT            = _UxGT("Szál kidobás");
  LSTR MSG_MMU2_EJECT_FILAMENT_N          = _UxGT("Szál kidobás ~");
  LSTR MSG_MMU2_UNLOAD_FILAMENT           = _UxGT("Kiadja a szálat");
  LSTR MSG_MMU2_LOADING_FILAMENT          = _UxGT("Szál betölt. %i...");
  LSTR MSG_MMU2_EJECTING_FILAMENT         = _UxGT("Szál kidobás. ...");
  LSTR MSG_MMU2_UNLOADING_FILAMENT        = _UxGT("Szál kiadása....");
  LSTR MSG_MMU2_ALL                       = _UxGT("Mind");
  LSTR MSG_MMU2_FILAMENT_N                = _UxGT("Nyomtatószál ~");
  LSTR MSG_MMU2_RESET                     = _UxGT("MMU újraindítás");
  LSTR MSG_MMU2_RESETTING                 = _UxGT("MMU újraindul...");
  LSTR MSG_MMU2_EJECT_RECOVER             = _UxGT("Kidob, kattint");

  LSTR MSG_MIX                            = _UxGT("Kever");
  LSTR MSG_MIX_COMPONENT_N                = _UxGT("Összetevö {");
  LSTR MSG_MIXER                          = _UxGT("Keverö");
  LSTR MSG_GRADIENT                       = _UxGT("Színátm.");
  LSTR MSG_FULL_GRADIENT                  = _UxGT("Teljes színátm.");
  LSTR MSG_TOGGLE_MIX                     = _UxGT("Váltás keverésre");
  LSTR MSG_CYCLE_MIX                      = _UxGT("Ciklikus keverés");
  LSTR MSG_GRADIENT_MIX                   = _UxGT("Színátm. keverés");
  LSTR MSG_REVERSE_GRADIENT               = _UxGT("Fordított színátm.");
  LSTR MSG_ACTIVE_VTOOL                   = _UxGT("Aktív V-szerszám");
  LSTR MSG_START_VTOOL                    = _UxGT("Kezdés V-szerszám");
  LSTR MSG_END_VTOOL                      = _UxGT("  Vége V-szerszám");
  LSTR MSG_GRADIENT_ALIAS                 = _UxGT("Ál V-szerszám");
  LSTR MSG_RESET_VTOOLS                   = _UxGT("Újra V-szerszám");
  LSTR MSG_COMMIT_VTOOL                   = _UxGT("Gyors V-szerszám Kev.");
  LSTR MSG_VTOOLS_RESET                   = _UxGT("V-szersz. visszaáll.");
  LSTR MSG_START_Z                        = _UxGT("Kezdés Z:");
  LSTR MSG_END_Z                          = _UxGT("  Vége Z:");

  LSTR MSG_GAMES                          = _UxGT("Játékok");
  LSTR MSG_BRICKOUT                       = _UxGT("Brickout");
  LSTR MSG_INVADERS                       = _UxGT("Invaders");
  LSTR MSG_SNAKE                          = _UxGT("Sn4k3");
  LSTR MSG_MAZE                           = _UxGT("Maze");

  LSTR MSG_BAD_PAGE                       = _UxGT("Rossz oldalindex");
  LSTR MSG_BAD_PAGE_SPEED                 = _UxGT("Rossz oldalsebesség");

>>>>>>> b6911781
  LSTR MSG_EDIT_PASSWORD                  = _UxGT("Jelszó szerkesztése");
  LSTR MSG_LOGIN_REQUIRED                 = _UxGT("Belépés szükséges");
  LSTR MSG_PASSWORD_SETTINGS              = _UxGT("Jelszóbeállítások");
  LSTR MSG_ENTER_DIGIT                    = _UxGT("Írja be a számokat");
  LSTR MSG_CHANGE_PASSWORD                = _UxGT("Jelszó Beáll/Szerk");
  LSTR MSG_REMOVE_PASSWORD                = _UxGT("Jelszó törlése");
  LSTR MSG_PASSWORD_SET                   = _UxGT("A jelszó ");
  LSTR MSG_START_OVER                     = _UxGT("Újrakezdés");
  LSTR MSG_REMINDER_SAVE_SETTINGS         = _UxGT("Mentsd el!");
  LSTR MSG_PASSWORD_REMOVED               = _UxGT("Jelszó törölve");

  //
  // Filament Change screens show up to 2 lines on a 3-line display
  //
<<<<<<< HEAD
  LSTR MSG_ADVANCED_PAUSE_WAITING         = _UxGT(MSG_1_LINE("Katt a folytatáshoz"));
  LSTR MSG_PAUSE_PRINT_PARKING            = _UxGT(MSG_1_LINE("Parkolás..."));
  LSTR MSG_FILAMENT_CHANGE_INIT           = _UxGT(MSG_1_LINE("Kérlek várj..."));
  LSTR MSG_FILAMENT_CHANGE_INSERT         = _UxGT(MSG_1_LINE("Behelyez majd katt"));
  LSTR MSG_FILAMENT_CHANGE_HEAT           = _UxGT(MSG_1_LINE("Katt a fütéshez"));
  LSTR MSG_FILAMENT_CHANGE_HEATING        = _UxGT(MSG_1_LINE("Fütés..."));
  LSTR MSG_FILAMENT_CHANGE_UNLOAD         = _UxGT(MSG_1_LINE("Kiadás..."));
  LSTR MSG_FILAMENT_CHANGE_LOAD           = _UxGT(MSG_1_LINE("Betöltés..."));
  LSTR MSG_FILAMENT_CHANGE_PURGE          = _UxGT(MSG_1_LINE("Tisztítás..."));
  LSTR MSG_FILAMENT_CHANGE_CONT_PURGE     = _UxGT(MSG_1_LINE("Katt ha kész"));
  LSTR MSG_FILAMENT_CHANGE_RESUME         = _UxGT(MSG_1_LINE("Folytatás..."));

  LSTR MSG_TMC_DRIVERS                    = _UxGT("TMC meghajtók");
  LSTR MSG_TMC_CURRENT                    = _UxGT("Meghajtó áram");
  LSTR MSG_TMC_HYBRID_THRS                = _UxGT("Hibrid küszöbérték");
  LSTR MSG_TMC_HOMING_THRS                = _UxGT("Motoros kezdöpont");
  LSTR MSG_TMC_STEPPING_MODE              = _UxGT("Léptetö mód");
  LSTR MSG_TMC_STEALTH_ENABLED            = _UxGT("StealthChop mód");
  LSTR MSG_SERVICE_RESET                  = _UxGT("Újraindítás");
  LSTR MSG_SERVICE_IN                     = _UxGT(" be:");
  LSTR MSG_BACKLASH                       = _UxGT("Holtjáték");
  LSTR MSG_BACKLASH_CORRECTION            = _UxGT("Korrekció");
  LSTR MSG_BACKLASH_SMOOTHING             = _UxGT("Simítás");

  LSTR MSG_LEVEL_X_AXIS                   = _UxGT("X tengely szint");
  LSTR MSG_AUTO_CALIBRATE                 = _UxGT("Önkalibrálás");
  LSTR MSG_FTDI_HEATER_TIMEOUT            = _UxGT("Tétlenségi idökorlát, a hömérséklet csökkent. Nyomd meg az OK gombot az ismételt felfütéshez, és újra a folytatáshoz.");
  LSTR MSG_HEATER_TIMEOUT                 = _UxGT("Fütés idökorlátja");
=======
  #if LCD_HEIGHT >= 4
    LSTR MSG_ADVANCED_PAUSE_WAITING       = _UxGT(MSG_2_LINE("Nyomj gombot", "nyomtatás folytatáshoz"));
    LSTR MSG_PAUSE_PRINT_PARKING          = _UxGT(MSG_1_LINE("Parkolás..."));
    LSTR MSG_FILAMENT_CHANGE_INIT         = _UxGT(MSG_3_LINE("Várj míg", "szálcsere", "indítás"));
    LSTR MSG_FILAMENT_CHANGE_INSERT       = _UxGT(MSG_3_LINE("Szál behelyezés", "majd nyomj gombot", "a folytatáshoz"));
    LSTR MSG_FILAMENT_CHANGE_HEAT         = _UxGT(MSG_2_LINE("Nyomj gombot", "a fej fütéséhez"));
    LSTR MSG_FILAMENT_CHANGE_HEATING      = _UxGT(MSG_2_LINE("Fej fütése", "Kérlek várj..."));
    LSTR MSG_FILAMENT_CHANGE_UNLOAD       = _UxGT(MSG_2_LINE("Várj a", "szál kiadására"));
    LSTR MSG_FILAMENT_CHANGE_LOAD         = _UxGT(MSG_2_LINE("Várj a", "szál betöltésére"));
    LSTR MSG_FILAMENT_CHANGE_PURGE        = _UxGT(MSG_2_LINE("Várj a", "szál tisztításra"));
    LSTR MSG_FILAMENT_CHANGE_CONT_PURGE   = _UxGT(MSG_2_LINE("Kattints a készre", "szál tiszta"));
    LSTR MSG_FILAMENT_CHANGE_RESUME       = _UxGT(MSG_2_LINE("Várj a nyomtatóra", "majd folytat..."));
  #else
    LSTR MSG_ADVANCED_PAUSE_WAITING       = _UxGT(MSG_1_LINE("Katt a folytatáshoz"));
    LSTR MSG_PAUSE_PRINT_PARKING          = _UxGT(MSG_1_LINE("Parkolás..."));
    LSTR MSG_FILAMENT_CHANGE_INIT         = _UxGT(MSG_1_LINE("Kérlek várj..."));
    LSTR MSG_FILAMENT_CHANGE_INSERT       = _UxGT(MSG_1_LINE("Behelyez majd katt"));
    LSTR MSG_FILAMENT_CHANGE_HEAT         = _UxGT(MSG_1_LINE("Katt a fütéshez"));
    LSTR MSG_FILAMENT_CHANGE_HEATING      = _UxGT(MSG_1_LINE("Fütés..."));
    LSTR MSG_FILAMENT_CHANGE_UNLOAD       = _UxGT(MSG_1_LINE("Kiadás..."));
    LSTR MSG_FILAMENT_CHANGE_LOAD         = _UxGT(MSG_1_LINE("Betöltés..."));
    LSTR MSG_FILAMENT_CHANGE_PURGE        = _UxGT(MSG_1_LINE("Tisztítás..."));
    LSTR MSG_FILAMENT_CHANGE_CONT_PURGE   = _UxGT(MSG_1_LINE("Katt ha kész"));
    LSTR MSG_FILAMENT_CHANGE_RESUME       = _UxGT(MSG_1_LINE("Folytatás..."));
  #endif
  LSTR MSG_TMC_DRIVERS                    = _UxGT("TMC meghajtók");
  LSTR MSG_TMC_CURRENT                    = _UxGT("Meghajtó áram");
  LSTR MSG_TMC_HYBRID_THRS                = _UxGT("Hibrid küszöbérték");
  LSTR MSG_TMC_HOMING_THRS                = _UxGT("Motoros kezdöpont");
  LSTR MSG_TMC_STEPPING_MODE              = _UxGT("Léptetö mód");
  LSTR MSG_TMC_STEALTH_ENABLED            = _UxGT("StealthChop mód");
  LSTR MSG_SERVICE_RESET                  = _UxGT("Újraindítás");
  LSTR MSG_SERVICE_IN                     = _UxGT(" be:");
  LSTR MSG_BACKLASH                       = _UxGT("Holtjáték");
  LSTR MSG_BACKLASH_CORRECTION            = _UxGT("Korrekció");
  LSTR MSG_BACKLASH_SMOOTHING             = _UxGT("Simítás");

  LSTR MSG_LEVEL_X_AXIS                   = _UxGT("X tengely szint");
  LSTR MSG_AUTO_CALIBRATE                 = _UxGT("Önkalibrálás");
  #if ENABLED(TOUCH_UI_FTDI_EVE)
    LSTR MSG_HEATER_TIMEOUT               = _UxGT("Tétlenségi idökorlát, a hömérséklet csökkent. Nyomd meg az OK gombot az ismételt felfütéshez, és újra a folytatáshoz.");
  #else
    LSTR MSG_HEATER_TIMEOUT               = _UxGT("Fütés idökorlátja");
  #endif
>>>>>>> b6911781
  LSTR MSG_REHEAT                         = _UxGT("Újrafüt");
  LSTR MSG_REHEATING                      = _UxGT("Újrafütés...");

  LSTR MSG_PROBE_WIZARD                   = _UxGT("Z szonda varázsló");
  LSTR MSG_PROBE_WIZARD_PROBING           = _UxGT("Z referencia mérés");
  LSTR MSG_PROBE_WIZARD_MOVING            = _UxGT("Menj a próba pontra");

  LSTR MSG_SOUND                          = _UxGT("Hang");

  LSTR MSG_TOP_LEFT                       = _UxGT("Bal felsö");
  LSTR MSG_BOTTOM_LEFT                    = _UxGT("Bal alsó");
  LSTR MSG_TOP_RIGHT                      = _UxGT("Jobb felsö");
  LSTR MSG_BOTTOM_RIGHT                   = _UxGT("Jobb alsó");
  LSTR MSG_CALIBRATION_COMPLETED          = _UxGT("Kalibrálás befejezve");
  LSTR MSG_CALIBRATION_FAILED             = _UxGT("Kalibrálási hiba");

  LSTR MSG_DRIVER_BACKWARD                = _UxGT(" meghajtók hátra");

  LSTR MSG_SD_CARD                        = _UxGT("SD Kártya");
  LSTR MSG_USB_DISK                       = _UxGT("USB Lemez");
<<<<<<< HEAD

  LSTR MSG_SHORT_DAY                      = _UxGT("n"); // Csak egy karakter
  LSTR MSG_SHORT_HOUR                     = _UxGT("ó"); // Csak egy karakter
  LSTR MSG_SHORT_MINUTE                   = _UxGT("p"); // Csak egy karakter
}

namespace LanguageWide_hu {
  using namespace LanguageNarrow_hu;
  #if LCD_WIDTH >= 20 || HAS_DWIN_E3V2
    LSTR MSG_INFO_PRINT_COUNT             = _UxGT("Nyomtatás számláló");
    LSTR MSG_INFO_COMPLETED_PRINTS        = _UxGT("Befejezett");
    LSTR MSG_INFO_PRINT_TIME              = _UxGT("Összes nyomtatási idö");
    LSTR MSG_INFO_PRINT_LONGEST           = _UxGT("Leghosszabb munkaidö");
    LSTR MSG_INFO_PRINT_FILAMENT          = _UxGT("Összes anyag");
  #endif
}

namespace LanguageTall_hu {
  using namespace LanguageWide_hu;
  #if LCD_HEIGHT >= 4
    // Filament Change screens show up to 3 lines on a 4-line display
    LSTR MSG_ADVANCED_PAUSE_WAITING       = _UxGT(MSG_2_LINE("Nyomj gombot", "nyomtatás folytatáshoz"));
    LSTR MSG_FILAMENT_CHANGE_INIT         = _UxGT(MSG_3_LINE("Várj míg", "szálcsere", "indítás"));
    LSTR MSG_FILAMENT_CHANGE_INSERT       = _UxGT(MSG_3_LINE("Szál behelyezés", "majd nyomj gombot", "a folytatáshoz"));
    LSTR MSG_FILAMENT_CHANGE_HEAT         = _UxGT(MSG_2_LINE("Nyomj gombot", "a fej fütéséhez"));
    LSTR MSG_FILAMENT_CHANGE_HEATING      = _UxGT(MSG_2_LINE("Fej fütése", "Kérlek várj..."));
    LSTR MSG_FILAMENT_CHANGE_UNLOAD       = _UxGT(MSG_2_LINE("Várj a", "szál kiadására"));
    LSTR MSG_FILAMENT_CHANGE_LOAD         = _UxGT(MSG_2_LINE("Várj a", "szál betöltésére"));
    LSTR MSG_FILAMENT_CHANGE_PURGE        = _UxGT(MSG_2_LINE("Várj a", "szál tisztításra"));
    LSTR MSG_FILAMENT_CHANGE_CONT_PURGE   = _UxGT(MSG_2_LINE("Kattints a készre", "szál tiszta"));
    LSTR MSG_FILAMENT_CHANGE_RESUME       = _UxGT(MSG_2_LINE("Várj a nyomtatóra", "majd folytat..."));
  #endif
}

namespace Language_hu {
  using namespace LanguageTall_hu;
=======

  LSTR MSG_SHORT_DAY                      = _UxGT("n"); // Csak egy karakter
  LSTR MSG_SHORT_HOUR                     = _UxGT("ó"); // Csak egy karakter
  LSTR MSG_SHORT_MINUTE                   = _UxGT("p"); // Csak egy karakter
>>>>>>> b6911781
}<|MERGE_RESOLUTION|>--- conflicted
+++ resolved
@@ -83,528 +83,6 @@
   LSTR MSG_TRAMMING_WIZARD                = _UxGT("Elektromos varázsló");
   LSTR MSG_SELECT_ORIGIN                  = _UxGT("Eredeti választása");
   LSTR MSG_LAST_VALUE_SP                  = _UxGT("Utolsó érték ");
-<<<<<<< HEAD
-
-  LSTR MSG_PREHEAT_1                      = _UxGT("Fütés ") PREHEAT_1_LABEL;
-  LSTR MSG_PREHEAT_1_H                    = _UxGT("Fütés ") PREHEAT_1_LABEL " ~";
-  LSTR MSG_PREHEAT_1_END                  = _UxGT("Fütés ") PREHEAT_1_LABEL _UxGT(" Fej");
-  LSTR MSG_PREHEAT_1_END_E                = _UxGT("Fütés ") PREHEAT_1_LABEL _UxGT(" Fej ~");
-  LSTR MSG_PREHEAT_1_ALL                  = _UxGT("Fütés ") PREHEAT_1_LABEL _UxGT(" Mind");
-  LSTR MSG_PREHEAT_1_BEDONLY              = _UxGT("Fütés ") PREHEAT_1_LABEL _UxGT(" Ágy");
-  LSTR MSG_PREHEAT_1_SETTINGS             = _UxGT("Fütés ") PREHEAT_1_LABEL _UxGT(" Beáll");
-
-  LSTR MSG_PREHEAT_M                      = _UxGT("Fütés $");
-  LSTR MSG_PREHEAT_M_H                    = _UxGT("Fütés $ ~");
-  LSTR MSG_PREHEAT_M_END                  = _UxGT("Fütés $ Fej");
-  LSTR MSG_PREHEAT_M_END_E                = _UxGT("Fütés $ Fej ~");
-  LSTR MSG_PREHEAT_M_ALL                  = _UxGT("Fütés $ Mind");
-  LSTR MSG_PREHEAT_M_BEDONLY              = _UxGT("Fütés $ Ágy");
-  LSTR MSG_PREHEAT_M_SETTINGS             = _UxGT("Fütés $ Beáll");
-
-  LSTR MSG_PREHEAT_CUSTOM                 = _UxGT("Egyedi elömelegítés");
-  LSTR MSG_COOLDOWN                       = _UxGT("Visszahütés");
-
-  LSTR MSG_CUTTER_FREQUENCY               = _UxGT("Frekvencia");
-  LSTR MSG_LASER_MENU                     = _UxGT("Lézer vezérlés");
-  LSTR MSG_SPINDLE_MENU                   = _UxGT("Orsó vezérlés");
-  LSTR MSG_LASER_POWER                    = _UxGT("Lézer telj.");
-  LSTR MSG_SPINDLE_POWER                  = _UxGT("Orsó telj.");
-  LSTR MSG_LASER_TOGGLE                   = _UxGT("Lézer váltás");
-  LSTR MSG_LASER_EVAC_TOGGLE              = _UxGT("Hütés váltás");
-  LSTR MSG_LASER_ASSIST_TOGGLE            = _UxGT("Levegö segéd");
-  LSTR MSG_LASER_PULSE_MS                 = _UxGT("Impulzus teszt ms");
-  LSTR MSG_LASER_FIRE_PULSE               = _UxGT("Tüz impulzus");
-  LSTR MSG_FLOWMETER_FAULT                = _UxGT("Áramlási hiba");
-  LSTR MSG_SPINDLE_TOGGLE                 = _UxGT("Orsóváltás");
-  LSTR MSG_SPINDLE_EVAC_TOGGLE            = _UxGT("Vákuum váltás");
-  LSTR MSG_SPINDLE_FORWARD                = _UxGT("Orsó elöre");
-  LSTR MSG_SPINDLE_REVERSE                = _UxGT("Orsó hátra");
-  LSTR MSG_SWITCH_PS_ON                   = _UxGT("Bekapcsolás");
-  LSTR MSG_SWITCH_PS_OFF                  = _UxGT("Kikapcsolás");
-  LSTR MSG_EXTRUDE                        = _UxGT("Adagol");
-  LSTR MSG_RETRACT                        = _UxGT("Visszahúz");
-  LSTR MSG_MOVE_AXIS                      = _UxGT("Tengelyek mozgatása");
-  LSTR MSG_BED_LEVELING                   = _UxGT("Ágy szintezés");
-  LSTR MSG_LEVEL_BED                      = _UxGT("Ágy szintezése");
-  LSTR MSG_BED_TRAMMING                   = _UxGT("Sarok szint");
-  LSTR MSG_BED_TRAMMING_RAISE             = _UxGT("Ágy emelése a szonda váltásig");
-  LSTR MSG_BED_TRAMMING_IN_RANGE          = _UxGT("Minden sarok tolerancián belül. Szint jó.");
-  LSTR MSG_BED_TRAMMING_GOOD_POINTS       = _UxGT("Jó pontok: ");
-  LSTR MSG_BED_TRAMMING_LAST_Z            = _UxGT("Utolsó Z: ");
-  LSTR MSG_NEXT_CORNER                    = _UxGT("Következö sarok");
-  LSTR MSG_MESH_EDITOR                    = _UxGT("Háló szerkesztö");
-  LSTR MSG_EDIT_MESH                      = _UxGT("Háló szerkesztése");
-  LSTR MSG_EDITING_STOPPED                = _UxGT("Háló szerk. állj");
-  LSTR MSG_PROBING_POINT                  = _UxGT("Próbapont");
-  LSTR MSG_MESH_X                         = _UxGT("Index X");
-  LSTR MSG_MESH_Y                         = _UxGT("Index Y");
-  LSTR MSG_MESH_EDIT_Z                    = _UxGT("Z érték");
-  LSTR MSG_CUSTOM_COMMANDS                = _UxGT("Egyéni parancs");
-  LSTR MSG_M48_TEST                       = _UxGT("M48 Szonda teszt");
-  LSTR MSG_M48_POINT                      = _UxGT("M48 Pont");
-  LSTR MSG_M48_OUT_OF_BOUNDS              = _UxGT("Szonda határon kívül");
-  LSTR MSG_M48_DEVIATION                  = _UxGT("Eltérés");
-  LSTR MSG_IDEX_MENU                      = _UxGT("IDEX mód");
-  LSTR MSG_OFFSETS_MENU                   = _UxGT("Eszköz eltolás");
-  LSTR MSG_IDEX_MODE_AUTOPARK             = _UxGT("Automata parkolás");
-  LSTR MSG_IDEX_MODE_DUPLICATE            = _UxGT("Duplikálás");
-  LSTR MSG_IDEX_MODE_MIRRORED_COPY        = _UxGT("Tükrözött másolás");
-  LSTR MSG_IDEX_MODE_FULL_CTRL            = _UxGT("Teljes felügyelet");
-  LSTR MSG_IDEX_DUPE_GAP                  = _UxGT("X-hézag másolása");
-  LSTR MSG_HOTEND_OFFSET_Z                = _UxGT("2. fej Z");
-  LSTR MSG_HOTEND_OFFSET_A                = _UxGT("2. fej @");
-  LSTR MSG_UBL_DOING_G29                  = _UxGT("Szintezz! G29");
-  LSTR MSG_UBL_TOOLS                      = _UxGT("UBL eszköz");
-  LSTR MSG_UBL_LEVEL_BED                  = _UxGT("Egységes ágy szint");
-  LSTR MSG_LCD_TILTING_MESH               = _UxGT("Döntési pont");
-  LSTR MSG_UBL_MANUAL_MESH                = _UxGT("Kézi háló építés");
-  LSTR MSG_UBL_MESH_WIZARD                = _UxGT("UBL Háló varázsló");
-  LSTR MSG_UBL_BC_INSERT                  = _UxGT("Tégy alátétet és mérj");
-  LSTR MSG_UBL_BC_INSERT2                 = _UxGT("Mérés");
-  LSTR MSG_UBL_BC_REMOVE                  = _UxGT("Üres ágyat mérj");
-  LSTR MSG_UBL_MOVING_TO_NEXT             = _UxGT("Továbblépés");
-  LSTR MSG_UBL_ACTIVATE_MESH              = _UxGT("UBL aktívál");
-  LSTR MSG_UBL_DEACTIVATE_MESH            = _UxGT("UBL deaktívál");
-  LSTR MSG_UBL_SET_TEMP_BED               = _UxGT("Ágy höfok");
-  LSTR MSG_UBL_BED_TEMP_CUSTOM            = _UxGT("Egyéni ágy höfok");
-  LSTR MSG_UBL_SET_TEMP_HOTEND            = _UxGT("Fejhöfok");
-  LSTR MSG_UBL_HOTEND_TEMP_CUSTOM         = _UxGT("Egyéni fejhöfok");
-  LSTR MSG_UBL_MESH_EDIT                  = _UxGT("Háló szerkesztés");
-  LSTR MSG_UBL_EDIT_CUSTOM_MESH           = _UxGT("Egyéni háló szerkesztés");
-  LSTR MSG_UBL_FINE_TUNE_MESH             = _UxGT("Finomított háló");
-  LSTR MSG_UBL_DONE_EDITING_MESH          = _UxGT("Háló kész");
-  LSTR MSG_UBL_BUILD_CUSTOM_MESH          = _UxGT("Egyéni háló építés");
-  LSTR MSG_UBL_BUILD_MESH_MENU            = _UxGT("Háló építés");
-  LSTR MSG_UBL_BUILD_MESH_M               = _UxGT("Háló építés ($)");
-  LSTR MSG_UBL_BUILD_COLD_MESH            = _UxGT("Hideg háló építés");
-  LSTR MSG_UBL_MESH_HEIGHT_ADJUST         = _UxGT("Háló magasság állítás");
-  LSTR MSG_UBL_MESH_HEIGHT_AMOUNT         = _UxGT("Magasság összege");
-  LSTR MSG_UBL_VALIDATE_MESH_MENU         = _UxGT("Háló elfogadás");
-  LSTR MSG_UBL_VALIDATE_MESH_M            = _UxGT("Háló elfogadás ($)");
-  LSTR MSG_UBL_VALIDATE_CUSTOM_MESH       = _UxGT("Valódi háló elfogadása");
-  LSTR MSG_G26_HEATING_BED                = _UxGT("G26 Ágy fütés");
-  LSTR MSG_G26_HEATING_NOZZLE             = _UxGT("G26 Fej fütés");
-  LSTR MSG_G26_MANUAL_PRIME               = _UxGT("Kézi alapozás...");
-  LSTR MSG_G26_FIXED_LENGTH               = _UxGT("Fix hosszúságú alap");
-  LSTR MSG_G26_PRIME_DONE                 = _UxGT("Alapozás kész");
-  LSTR MSG_G26_CANCELED                   = _UxGT("G26 Törölve");
-  LSTR MSG_G26_LEAVING                    = _UxGT("Kilépö G26");
-  LSTR MSG_UBL_CONTINUE_MESH              = _UxGT("Ágy háló folyt.");
-  LSTR MSG_UBL_MESH_LEVELING              = _UxGT("Háló szintezés");
-  LSTR MSG_UBL_3POINT_MESH_LEVELING       = _UxGT("3-Pontos szintezés");
-  LSTR MSG_UBL_GRID_MESH_LEVELING         = _UxGT("Rács szintezés");
-  LSTR MSG_UBL_MESH_LEVEL                 = _UxGT("Háló szint");
-  LSTR MSG_UBL_SIDE_POINTS                = _UxGT("Oldal pontok");
-  LSTR MSG_UBL_MAP_TYPE                   = _UxGT("Térkép típus");
-  LSTR MSG_UBL_OUTPUT_MAP                 = _UxGT("Háló térkép kimenet");
-  LSTR MSG_UBL_OUTPUT_MAP_HOST            = _UxGT("Host kimenet");
-  LSTR MSG_UBL_OUTPUT_MAP_CSV             = _UxGT("CSV kimenet");
-  LSTR MSG_UBL_OUTPUT_MAP_BACKUP          = _UxGT("Nyomtató bizt.mentés");
-  LSTR MSG_UBL_INFO_UBL                   = _UxGT("UBL infó kimenet");
-  LSTR MSG_UBL_FILLIN_AMOUNT              = _UxGT("Kitöltési költség");
-  LSTR MSG_UBL_MANUAL_FILLIN              = _UxGT("Kézi kitöltés");
-  LSTR MSG_UBL_SMART_FILLIN               = _UxGT("Okos kitöltés");
-  LSTR MSG_UBL_FILLIN_MESH                = _UxGT("Háló kitöltés");
-  LSTR MSG_UBL_INVALIDATE_ALL             = _UxGT("Minden érvénytelen");
-  LSTR MSG_UBL_INVALIDATE_CLOSEST         = _UxGT("Közelebbi érvénytelen");
-  LSTR MSG_UBL_FINE_TUNE_ALL              = _UxGT("Mindet finomhangolja");
-  LSTR MSG_UBL_FINE_TUNE_CLOSEST          = _UxGT("Közelebbi finomhangolása");
-  LSTR MSG_UBL_STORAGE_MESH_MENU          = _UxGT("Háló tárolás");
-  LSTR MSG_UBL_STORAGE_SLOT               = _UxGT("Memória foglalat");
-  LSTR MSG_UBL_LOAD_MESH                  = _UxGT("Ágy háló betöltés");
-  LSTR MSG_UBL_SAVE_MESH                  = _UxGT("Ágy háló mentés");
-  LSTR MSG_MESH_LOADED                    = _UxGT("M117 Háló %i betöltve");
-  LSTR MSG_MESH_SAVED                     = _UxGT("M117 Háló %i mentve");
-  LSTR MSG_UBL_NO_STORAGE                 = _UxGT("Nincs tároló");
-  LSTR MSG_UBL_SAVE_ERROR                 = _UxGT("Hiba: UBL mentés");
-  LSTR MSG_UBL_RESTORE_ERROR              = _UxGT("Hiba: UBL visszaáll.");
-  LSTR MSG_UBL_Z_OFFSET                   = _UxGT("Z-eltolás: ");
-  LSTR MSG_UBL_Z_OFFSET_STOPPED           = _UxGT("Z-eltolás leállítva");
-  LSTR MSG_UBL_STEP_BY_STEP_MENU          = _UxGT("Lépésröl lépésre UBL");
-  LSTR MSG_UBL_1_BUILD_COLD_MESH          = _UxGT("1. Hideg háló készítés");
-  LSTR MSG_UBL_2_SMART_FILLIN             = _UxGT("2. Inteligens kitöltés");
-  LSTR MSG_UBL_3_VALIDATE_MESH_MENU       = _UxGT("3. Háló érvényesítés");
-  LSTR MSG_UBL_4_FINE_TUNE_ALL            = _UxGT("4. Minden finomítása");
-  LSTR MSG_UBL_5_VALIDATE_MESH_MENU       = _UxGT("5. Háló érvényesítés");
-  LSTR MSG_UBL_6_FINE_TUNE_ALL            = _UxGT("6. Minden finomítása");
-  LSTR MSG_UBL_7_SAVE_MESH                = _UxGT("7. Ágy háló mentése");
-
-  LSTR MSG_LED_CONTROL                    = _UxGT("LED vezérlés");
-  LSTR MSG_LEDS                           = _UxGT("Világítás");
-  LSTR MSG_LED_PRESETS                    = _UxGT("Beállított színek");
-  LSTR MSG_SET_LEDS_RED                   = _UxGT("Piros");
-  LSTR MSG_SET_LEDS_ORANGE                = _UxGT("Narancs");
-  LSTR MSG_SET_LEDS_YELLOW                = _UxGT("Sárga");
-  LSTR MSG_SET_LEDS_GREEN                 = _UxGT("Zöld");
-  LSTR MSG_SET_LEDS_BLUE                  = _UxGT("Kék");
-  LSTR MSG_SET_LEDS_INDIGO                = _UxGT("Indigó");
-  LSTR MSG_SET_LEDS_VIOLET                = _UxGT("Viola");
-  LSTR MSG_SET_LEDS_WHITE                 = _UxGT("Fehér");
-  LSTR MSG_SET_LEDS_DEFAULT               = _UxGT("Alapérték");
-  LSTR MSG_LED_CHANNEL_N                  = _UxGT("Csatorna {");
-  LSTR MSG_LEDS2                          = _UxGT("LED-ek #2");
-  LSTR MSG_NEO2_PRESETS                   = _UxGT("Fény #2 megadott");
-  LSTR MSG_NEO2_BRIGHTNESS                = _UxGT("Fényerö");
-  LSTR MSG_CUSTOM_LEDS                    = _UxGT("Egyéni szín");
-  LSTR MSG_INTENSITY_R                    = _UxGT("Piros intenzitás");
-  LSTR MSG_INTENSITY_G                    = _UxGT("Zöld intenzitás");
-  LSTR MSG_INTENSITY_B                    = _UxGT("Kék intenzitás");
-  LSTR MSG_INTENSITY_W                    = _UxGT("Fehér intenzitás");
-  LSTR MSG_LED_BRIGHTNESS                 = _UxGT("Fényerö");
-
-  LSTR MSG_MOVING                         = _UxGT("Mozgás...");
-  LSTR MSG_FREE_XY                        = _UxGT("XY szabad");
-  LSTR MSG_MOVE_X                         = _UxGT("X mozgás");
-  LSTR MSG_MOVE_Y                         = _UxGT("Y mozgás");
-  LSTR MSG_MOVE_Z                         = _UxGT("Z mozgás");
-  LSTR MSG_MOVE_N                         = _UxGT("@ mozgás");
-  LSTR MSG_MOVE_E                         = _UxGT("Adagoló");
-  LSTR MSG_MOVE_EN                        = _UxGT("Adagoló *");
-  LSTR MSG_HOTEND_TOO_COLD                = _UxGT("A fej túl hideg");
-  LSTR MSG_MOVE_N_MM                      = _UxGT("Mozgás $mm");
-  LSTR MSG_MOVE_01MM                      = _UxGT("Mozgás 0.1mm");
-  LSTR MSG_MOVE_1MM                       = _UxGT("Mozgás 1mm");
-  LSTR MSG_MOVE_10MM                      = _UxGT("Mozgás 10mm");
-  LSTR MSG_MOVE_50MM                      = _UxGT("Mozgás 50mm");
-  LSTR MSG_MOVE_100MM                     = _UxGT("Mozgás 100mm");
-  LSTR MSG_MOVE_0001IN                    = _UxGT("Mozgás 0.025mm");
-  LSTR MSG_MOVE_001IN                     = _UxGT("Mozgás 0.254mm");
-  LSTR MSG_MOVE_01IN                      = _UxGT("Mozgás 2.54mm");
-  LSTR MSG_MOVE_05IN                      = _UxGT("Mozgás 12.7mm");
-  LSTR MSG_MOVE_1IN                       = _UxGT("Mozgáá 25.4mm");
-  LSTR MSG_SPEED                          = _UxGT("Sebesség");
-  LSTR MSG_MESH_Z_OFFSET                  = _UxGT("Z ágy");
-  LSTR MSG_NOZZLE                         = _UxGT("Fej");
-  LSTR MSG_NOZZLE_N                       = _UxGT("Fej ~");
-  LSTR MSG_NOZZLE_PARKED                  = _UxGT("Fej parkolva");
-  LSTR MSG_NOZZLE_STANDBY                 = _UxGT("Fej készenlétbe");
-  LSTR MSG_BED                            = _UxGT("Ágy");
-  LSTR MSG_CHAMBER                        = _UxGT("Burkolat");
-  LSTR MSG_COOLER                         = _UxGT("Lézer hütövíz");
-  LSTR MSG_COOLER_TOGGLE                  = _UxGT("Hütö kapcsoló");
-  LSTR MSG_FLOWMETER_SAFETY               = _UxGT("Áramlásbiztonság");
-  LSTR MSG_LASER                          = _UxGT("Lézer");
-  LSTR MSG_FAN_SPEED                      = _UxGT("Hütés sebesség");
-  LSTR MSG_FAN_SPEED_N                    = _UxGT("Hütés sebesség {");
-  LSTR MSG_STORED_FAN_N                   = _UxGT("Tárolt hütés {");
-  LSTR MSG_EXTRA_FAN_SPEED                = _UxGT("Extra hütés sebesség");
-  LSTR MSG_EXTRA_FAN_SPEED_N              = _UxGT("Extra hütés sebesség {");
-  LSTR MSG_CONTROLLER_FAN                 = _UxGT("Hütésvezérlés");
-  LSTR MSG_CONTROLLER_FAN_IDLE_SPEED      = _UxGT("Alapjárat");
-  LSTR MSG_CONTROLLER_FAN_AUTO_ON         = _UxGT("Automatikus mód");
-  LSTR MSG_CONTROLLER_FAN_SPEED           = _UxGT("Aktív sebesség");
-  LSTR MSG_CONTROLLER_FAN_DURATION        = _UxGT("Készenlét");
-  LSTR MSG_FLOW                           = _UxGT("Folyás");
-  LSTR MSG_FLOW_N                         = _UxGT("Folyás ~");
-  LSTR MSG_CONTROL                        = _UxGT("Konfiguráció");
-  LSTR MSG_MIN                            = " " LCD_STR_THERMOMETER _UxGT(" Minimum");
-  LSTR MSG_MAX                            = " " LCD_STR_THERMOMETER _UxGT(" Maximum");
-  LSTR MSG_FACTOR                         = " " LCD_STR_THERMOMETER _UxGT(" Tényezö");
-  LSTR MSG_AUTOTEMP                       = _UxGT("Automata höfok");
-  LSTR MSG_LCD_ON                         = _UxGT("Be");
-  LSTR MSG_LCD_OFF                        = _UxGT("Ki");
-  LSTR MSG_PID_AUTOTUNE                   = _UxGT("PID hangolás");
-  LSTR MSG_PID_AUTOTUNE_E                 = _UxGT("PID hangolás *");
-  LSTR MSG_PID_CYCLE                      = _UxGT("PID ciklus");
-  LSTR MSG_PID_AUTOTUNE_DONE              = _UxGT("PID hangolás kész");
-  LSTR MSG_PID_BAD_HEATER_ID              = _UxGT("Hangolási hiba! Rossz adagoló.");
-  LSTR MSG_PID_TEMP_TOO_HIGH              = _UxGT("Hangolási hiba! Magas hömérséklet.");
-  LSTR MSG_PID_TIMEOUT                    = _UxGT("Hangolási hiba! Idötúllépés.");
-  LSTR MSG_SELECT_E                       = _UxGT("Kiválaszt *");
-  LSTR MSG_ACC                            = _UxGT("Gyorsítás");
-  LSTR MSG_JERK                           = _UxGT("Rántás");
-  LSTR MSG_VA_JERK                        = _UxGT("Seb.") STR_A _UxGT("-Rántás");
-  LSTR MSG_VB_JERK                        = _UxGT("Seb.") STR_B _UxGT("-Rántás");
-  LSTR MSG_VC_JERK                        = _UxGT("Seb.") STR_C _UxGT("-Rántás");
-  LSTR MSG_VN_JERK                        = _UxGT("Seb.@-Rántás");
-  LSTR MSG_VE_JERK                        = _UxGT("E ránt. seb.");
-  LSTR MSG_JUNCTION_DEVIATION             = _UxGT("Csomopont eltérés");
-  LSTR MSG_MAX_SPEED                      = _UxGT("Max Sebesség (mm/s)");
-  LSTR MSG_VMAX_A                         = _UxGT("Max Seb. ") STR_A;
-  LSTR MSG_VMAX_B                         = _UxGT("Max Seb. ") STR_B;
-  LSTR MSG_VMAX_C                         = _UxGT("Max Seb. ") STR_C;
-  LSTR MSG_VMAX_N                         = _UxGT("Max Seb. @");
-  LSTR MSG_VMAX_E                         = _UxGT("Max Seb. E");
-  LSTR MSG_VMAX_EN                        = _UxGT("Max sebesség *");
-  LSTR MSG_VMIN                           = _UxGT("Min sebesség");
-  LSTR MSG_VTRAV_MIN                      = _UxGT("Min utazó.seb.");
-  LSTR MSG_ACCELERATION                   = _UxGT("Gyorsulás");
-  LSTR MSG_AMAX_A                         = _UxGT("Max gyors. ") STR_A;
-  LSTR MSG_AMAX_B                         = _UxGT("Max gyors. ") STR_B;
-  LSTR MSG_AMAX_C                         = _UxGT("Max gyors. ") STR_C;
-  LSTR MSG_AMAX_N                         = _UxGT("Max gyors. @");
-  LSTR MSG_AMAX_E                         = _UxGT("Max gyors. E");
-  LSTR MSG_AMAX_EN                        = _UxGT("Max gyorsulás *");
-  LSTR MSG_A_RETRACT                      = _UxGT("Visszahúzás");
-  LSTR MSG_A_TRAVEL                       = _UxGT("Utazás");
-  LSTR MSG_XY_FREQUENCY_LIMIT             = _UxGT("Max frekvencia");
-  LSTR MSG_XY_FREQUENCY_FEEDRATE          = _UxGT("Min elötolás");
-  LSTR MSG_STEPS_PER_MM                   = _UxGT("Lépés/mm");
-  LSTR MSG_A_STEPS                        = STR_A _UxGT(" Lépés/mm");
-  LSTR MSG_B_STEPS                        = STR_B _UxGT(" Lépés/mm");
-  LSTR MSG_C_STEPS                        = STR_C _UxGT(" Lépés/mm");
-  LSTR MSG_N_STEPS                        = _UxGT("@ lépés/mm");
-  LSTR MSG_E_STEPS                        = _UxGT("E lépés/mm");
-  LSTR MSG_EN_STEPS                       = _UxGT("*Lépés/mm");
-  LSTR MSG_TEMPERATURE                    = _UxGT("Höfok");
-  LSTR MSG_MOTION                         = _UxGT("Mozgatások");
-  LSTR MSG_FILAMENT                       = _UxGT("Nyomtatószál");
-  LSTR MSG_VOLUMETRIC_ENABLED             = _UxGT("E mm³-ben");
-  LSTR MSG_VOLUMETRIC_LIMIT               = _UxGT("E Limit mm³-ben");
-  LSTR MSG_VOLUMETRIC_LIMIT_E             = _UxGT("E Limit *");
-  LSTR MSG_FILAMENT_DIAM                  = _UxGT("Szál. átm.");
-  LSTR MSG_FILAMENT_DIAM_E                = _UxGT("Szál. átm. *");
-  LSTR MSG_FILAMENT_UNLOAD                = _UxGT("Kiadás mm");
-  LSTR MSG_FILAMENT_LOAD                  = _UxGT("Betöltés mm");
-  LSTR MSG_ADVANCE_K                      = _UxGT("Haladó K");
-  LSTR MSG_ADVANCE_K_E                    = _UxGT("Haladó K *");
-  LSTR MSG_CONTRAST                       = _UxGT("LCD kontraszt");
-  LSTR MSG_STORE_EEPROM                   = _UxGT("Mentés EEPROM");
-  LSTR MSG_LOAD_EEPROM                    = _UxGT("Betöltés EEPROM");
-  LSTR MSG_RESTORE_DEFAULTS               = _UxGT("Alapértelmezett");
-  LSTR MSG_INIT_EEPROM                    = _UxGT("EEPROM inicializálás");
-  LSTR MSG_ERR_EEPROM_CRC                 = _UxGT("Hiba: EEPROM CRC");
-  LSTR MSG_ERR_EEPROM_SIZE                = _UxGT("Hiba: EEPROM mérete");
-  LSTR MSG_ERR_EEPROM_VERSION             = _UxGT("Hiba: EEPROM verzió");
-  LSTR MSG_SETTINGS_STORED                = _UxGT("Beállítások mentve");
-  LSTR MSG_MEDIA_UPDATE                   = _UxGT("Tároló frissítés");
-  LSTR MSG_RESET_PRINTER                  = _UxGT("Nyomtató újraindítása");
-  LSTR MSG_REFRESH                        = LCD_STR_REFRESH _UxGT("Frissítés");
-  LSTR MSG_INFO_SCREEN                    = _UxGT("<Infó képernyö>");
-  LSTR MSG_PREPARE                        = _UxGT("Vezérlés");
-  LSTR MSG_TUNE                           = _UxGT("Hangolás");
-  LSTR MSG_POWER_MONITOR                  = _UxGT("Teljesítménymonitor");
-  LSTR MSG_CURRENT                        = _UxGT("Jelenlegi");
-  LSTR MSG_VOLTAGE                        = _UxGT("Feszültség");
-  LSTR MSG_POWER                          = _UxGT("Energia");
-  LSTR MSG_START_PRINT                    = _UxGT("Nyomtatás indítása");
-  LSTR MSG_BUTTON_NEXT                    = _UxGT("Tovább");
-  LSTR MSG_BUTTON_INIT                    = _UxGT("Kezdet");
-  LSTR MSG_BUTTON_STOP                    = _UxGT("Állj");
-  LSTR MSG_BUTTON_PRINT                   = _UxGT("Nyomtatás");
-  LSTR MSG_BUTTON_RESET                   = _UxGT("Újraindítás");
-  LSTR MSG_BUTTON_IGNORE                  = _UxGT("Mellöz");
-  LSTR MSG_BUTTON_CANCEL                  = _UxGT("Mégse");
-  LSTR MSG_BUTTON_DONE                    = _UxGT("Kész");
-  LSTR MSG_BUTTON_BACK                    = _UxGT("Vissza");
-  LSTR MSG_BUTTON_PROCEED                 = _UxGT("Folytatás");
-  LSTR MSG_BUTTON_SKIP                    = _UxGT("Kihagy");
-  LSTR MSG_PAUSING                        = _UxGT("Szüneteltetve...");
-  LSTR MSG_PAUSE_PRINT                    = _UxGT("Nyomtatás szünetelés");
-  LSTR MSG_RESUME_PRINT                   = _UxGT("Nyomtatás folytatása");
-  LSTR MSG_HOST_START_PRINT               = _UxGT("Hoszt indítás");
-  LSTR MSG_STOP_PRINT                     = _UxGT("Nyomtatás leállítása");
-  LSTR MSG_END_LOOPS                      = _UxGT("Hurok ismétlés vége");
-  LSTR MSG_PRINTING_OBJECT                = _UxGT("Objektum nyomtatása");
-  LSTR MSG_CANCEL_OBJECT                  = _UxGT("Objektum törlése");
-  LSTR MSG_CANCEL_OBJECT_N                = _UxGT("Objektum törlése {");
-  LSTR MSG_OUTAGE_RECOVERY                = _UxGT("Kiesés helyreáll.");
-  LSTR MSG_MEDIA_MENU                     = _UxGT("Nyomtatás tárolóról");
-  LSTR MSG_NO_MEDIA                       = _UxGT("Nincs tároló");
-  LSTR MSG_DWELL                          = _UxGT("Alvás...");
-  LSTR MSG_USERWAIT                       = _UxGT("Katt a folytatáshoz...");
-  LSTR MSG_PRINT_PAUSED                   = _UxGT("Nyomtatás szünetelve");
-  LSTR MSG_PRINTING                       = _UxGT("Nyomtatás...");
-  LSTR MSG_PRINT_ABORTED                  = _UxGT("Nyomtatás leállítva");
-  LSTR MSG_PRINT_DONE                     = _UxGT("Nyomtatás kész");
-  LSTR MSG_NO_MOVE                        = _UxGT("Nincs mozgás.");
-  LSTR MSG_KILLED                         = _UxGT("HALOTT! ");
-  LSTR MSG_STOPPED                        = _UxGT("MEGÁLLT! ");
-  LSTR MSG_CONTROL_RETRACT                = _UxGT("Visszahúzás mm");
-  LSTR MSG_CONTROL_RETRACT_SWAP           = _UxGT("Visszahúzás cs. mm");
-  LSTR MSG_CONTROL_RETRACTF               = _UxGT("Viszahúzás");
-  LSTR MSG_CONTROL_RETRACT_ZHOP           = _UxGT("Ugrás mm");
-  LSTR MSG_CONTROL_RETRACT_RECOVER        = _UxGT("Visszah.helyre mm");
-  LSTR MSG_CONTROL_RETRACT_RECOVER_SWAP   = _UxGT("Csere.visszah.helyre mm");
-  LSTR MSG_CONTROL_RETRACT_RECOVERF       = _UxGT("Visszahúzás V");
-  LSTR MSG_CONTROL_RETRACT_RECOVER_SWAPF  = _UxGT("S Vissza.h V");
-  LSTR MSG_AUTORETRACT                    = _UxGT("Auto visszah.");
-  LSTR MSG_FILAMENT_SWAP_LENGTH           = _UxGT("Visszahúzás távolság");
-  LSTR MSG_FILAMENT_SWAP_EXTRA            = _UxGT("Extra csere");
-  LSTR MSG_FILAMENT_PURGE_LENGTH          = _UxGT("Tisztítási távolság");
-  LSTR MSG_TOOL_CHANGE                    = _UxGT("Szerszámcsere");
-  LSTR MSG_TOOL_CHANGE_ZLIFT              = _UxGT("Z emelés");
-  LSTR MSG_SINGLENOZZLE_PRIME_SPEED       = _UxGT("Fösebesség");
-  LSTR MSG_SINGLENOZZLE_RETRACT_SPEED     = _UxGT("Visszah. sebesség");
-  LSTR MSG_FILAMENT_PARK_ENABLED          = _UxGT("Fej parkolás");
-  LSTR MSG_SINGLENOZZLE_UNRETRACT_SPEED   = _UxGT("Visszav.visszah. sebesség");
-  LSTR MSG_SINGLENOZZLE_FAN_SPEED         = _UxGT("FAN sebesség");
-  LSTR MSG_SINGLENOZZLE_FAN_TIME          = _UxGT("FAN idö");
-  LSTR MSG_TOOL_MIGRATION_ON              = _UxGT("Auto BE");
-  LSTR MSG_TOOL_MIGRATION_OFF             = _UxGT("Auto KI");
-  LSTR MSG_TOOL_MIGRATION                 = _UxGT("Szerszámcsere");
-  LSTR MSG_TOOL_MIGRATION_AUTO            = _UxGT("Automata csere");
-  LSTR MSG_TOOL_MIGRATION_END             = _UxGT("Utolsó adagoló");
-  LSTR MSG_TOOL_MIGRATION_SWAP            = _UxGT("Csere *");
-  LSTR MSG_FILAMENTCHANGE                 = _UxGT("Szálcsere");
-  LSTR MSG_FILAMENTCHANGE_E               = _UxGT("Szálcsere *");
-  LSTR MSG_FILAMENTLOAD                   = _UxGT("Szál betöltés");
-  LSTR MSG_FILAMENTLOAD_E                 = _UxGT("Szál betöltés *");
-  LSTR MSG_FILAMENTUNLOAD                 = _UxGT("Szál eltávolítás");
-  LSTR MSG_FILAMENTUNLOAD_E               = _UxGT("Szál eltávolítás *");
-  LSTR MSG_FILAMENTUNLOAD_ALL             = _UxGT("Mindet eltávolít");
-  LSTR MSG_ATTACH_MEDIA                   = _UxGT("Tároló");
-  LSTR MSG_CHANGE_MEDIA                   = _UxGT("Tároló csere");
-  LSTR MSG_RELEASE_MEDIA                  = _UxGT("Tároló Kiadása");
-  LSTR MSG_ZPROBE_OUT                     = _UxGT("Z szonda tálcán kivül");
-  LSTR MSG_SKEW_FACTOR                    = _UxGT("Ferdeség faktor");
-  LSTR MSG_BLTOUCH                        = _UxGT("BLTouch");
-  LSTR MSG_BLTOUCH_SELFTEST               = _UxGT("Önteszt");
-  LSTR MSG_BLTOUCH_RESET                  = _UxGT("Visszaállítás");
-  LSTR MSG_BLTOUCH_STOW                   = _UxGT("Elhelyez");
-  LSTR MSG_BLTOUCH_DEPLOY                 = _UxGT("Telepít");
-  LSTR MSG_BLTOUCH_SW_MODE                = _UxGT("SW-Mód");
-  LSTR MSG_BLTOUCH_5V_MODE                = _UxGT("5V-Mód");
-  LSTR MSG_BLTOUCH_OD_MODE                = _UxGT("OD-Mód");
-  LSTR MSG_BLTOUCH_MODE_STORE             = _UxGT("Módok");
-  LSTR MSG_BLTOUCH_MODE_STORE_5V          = _UxGT("BLTouch 5V mód");
-  LSTR MSG_BLTOUCH_MODE_STORE_OD          = _UxGT("BLTouch OD mód");
-  LSTR MSG_BLTOUCH_MODE_ECHO              = _UxGT("Jelentés");
-  LSTR MSG_BLTOUCH_MODE_CHANGE            = _UxGT("VESZÉLY: A rossz beállítások kárt okozhatnak! Biztos továbblép?");
-  LSTR MSG_TOUCHMI_PROBE                  = _UxGT("TouchMI");
-  LSTR MSG_TOUCHMI_INIT                   = _UxGT("Kezd TouchMI");
-  LSTR MSG_TOUCHMI_ZTEST                  = _UxGT("Z eltolás teszt");
-  LSTR MSG_TOUCHMI_SAVE                   = _UxGT("Mentés");
-  LSTR MSG_MANUAL_DEPLOY_TOUCHMI          = _UxGT("TouchMI használ");
-  LSTR MSG_MANUAL_DEPLOY                  = _UxGT("Z-Szonda telepítés");
-  LSTR MSG_MANUAL_STOW                    = _UxGT("Z-Szonda elhelyezés");
-  LSTR MSG_HOME_FIRST                     = _UxGT("Elöször %s kell");
-  LSTR MSG_ZPROBE_OFFSETS                 = _UxGT("Szonda eltolások");
-  LSTR MSG_ZPROBE_XOFFSET                 = _UxGT("X szonda eltolás");
-  LSTR MSG_ZPROBE_YOFFSET                 = _UxGT("Y szonda eltolás");
-  LSTR MSG_ZPROBE_ZOFFSET                 = _UxGT("Z szonda eltolás");
-  LSTR MSG_MOVE_NOZZLE_TO_BED             = _UxGT("Fej az ágyhoz");
-  LSTR MSG_BABYSTEP_X                     = _UxGT("Mikrolépés X");
-  LSTR MSG_BABYSTEP_Y                     = _UxGT("Mikrolépés Y");
-  LSTR MSG_BABYSTEP_Z                     = _UxGT("Mikrolépés Z");
-  LSTR MSG_BABYSTEP_N                     = _UxGT("Mikrolépés @");
-  LSTR MSG_BABYSTEP_TOTAL                 = _UxGT("Teljes");
-  LSTR MSG_ENDSTOP_ABORT                  = _UxGT("Végállás megszakítva!");
-  LSTR MSG_ERR_HEATING_FAILED             = _UxGT("Fütés hiba!");
-  LSTR MSG_ERR_REDUNDANT_TEMP             = _UxGT("Hiba: SZÜKSÉGTELEN HÖFOK");
-  LSTR MSG_ERR_THERMAL_RUNAWAY            = _UxGT("FÜTÉS KIMARADÁS");
-  LSTR MSG_ERR_COOLING_FAILED             = _UxGT("Hütés sikertelen");
-  LSTR MSG_ERR_MAXTEMP                    = _UxGT("Hiba: MAX höfok");
-  LSTR MSG_ERR_MINTEMP                    = _UxGT("Hiba: MIN höfok");
-  LSTR MSG_HALTED                         = _UxGT("A NYOMTATÓ LEÁLLT");
-  LSTR MSG_PLEASE_RESET                   = _UxGT("Indítsd újra!");
-  LSTR MSG_HEATING                        = _UxGT("Fütés...");
-  LSTR MSG_COOLING                        = _UxGT("Hütés...");
-  LSTR MSG_BED_HEATING                    = _UxGT("Ágy fütés...");
-  LSTR MSG_BED_COOLING                    = _UxGT("Ágy hütés...");
-  LSTR MSG_PROBE_HEATING                  = _UxGT("Szonda fütése...");
-  LSTR MSG_PROBE_COOLING                  = _UxGT("Szonda hütése...");
-  LSTR MSG_CHAMBER_HEATING                = _UxGT("Kamra fütés...");
-  LSTR MSG_CHAMBER_COOLING                = _UxGT("Kamra hütés...");
-  LSTR MSG_LASER_COOLING                  = _UxGT("Lézer hütés...");
-  LSTR MSG_DELTA_CALIBRATE                = _UxGT("Delta kalibráció");
-  LSTR MSG_DELTA_CALIBRATE_X              = _UxGT("X kalibrálás");
-  LSTR MSG_DELTA_CALIBRATE_Y              = _UxGT("Y kalibrálás");
-  LSTR MSG_DELTA_CALIBRATE_Z              = _UxGT("Z kalibrálás");
-  LSTR MSG_DELTA_CALIBRATE_CENTER         = _UxGT("Központ kalibrálás");
-  LSTR MSG_DELTA_SETTINGS                 = _UxGT("Delta beállítások");
-  LSTR MSG_DELTA_AUTO_CALIBRATE           = _UxGT("Auto kalibráció");
-  LSTR MSG_DELTA_DIAG_ROD                 = _UxGT("Diag rúd");
-  LSTR MSG_DELTA_HEIGHT                   = _UxGT("Magasság");
-  LSTR MSG_DELTA_RADIUS                   = _UxGT("Sugár");
-  LSTR MSG_INFO_MENU                      = _UxGT("A Nyomtatóról");
-  LSTR MSG_INFO_PRINTER_MENU              = _UxGT("Nyomtató infó");
-  LSTR MSG_3POINT_LEVELING                = _UxGT("3-Pontos szintezés");
-  LSTR MSG_LINEAR_LEVELING                = _UxGT("Lineáris szintezés");
-  LSTR MSG_BILINEAR_LEVELING              = _UxGT("Bilineáris szintezés");
-  LSTR MSG_UBL_LEVELING                   = _UxGT("Egységes ágy szintezés");
-  LSTR MSG_MESH_LEVELING                  = _UxGT("Háló szintezés");
-  LSTR MSG_MESH_DONE                      = _UxGT("Háló szintezés kész");
-  LSTR MSG_INFO_STATS_MENU                = _UxGT("Statisztikák");
-  LSTR MSG_INFO_BOARD_MENU                = _UxGT("Alaplap infó");
-  LSTR MSG_INFO_THERMISTOR_MENU           = _UxGT("Termisztorok");
-  LSTR MSG_INFO_EXTRUDERS                 = _UxGT("Adagolók");
-  LSTR MSG_INFO_BAUDRATE                  = _UxGT("Átviteli sebesség");
-  LSTR MSG_INFO_PROTOCOL                  = _UxGT("Protokol");
-  LSTR MSG_INFO_RUNAWAY_OFF               = _UxGT("Futáselemzés: KI");
-  LSTR MSG_INFO_RUNAWAY_ON                = _UxGT("Futáselemzés: BE");
-  LSTR MSG_HOTEND_IDLE_TIMEOUT            = _UxGT("Fej üresjárati idök.");
-
-  LSTR MSG_CASE_LIGHT                     = _UxGT("Munkalámpa");
-  LSTR MSG_CASE_LIGHT_BRIGHTNESS          = _UxGT("Fényerösség");
-  LSTR MSG_KILL_EXPECTED_PRINTER          = _UxGT("HELYTELEN NYOMTATÓ");
-
-  LSTR MSG_INFO_PRINT_COUNT               = _UxGT("Nyomtatások");
-  LSTR MSG_INFO_COMPLETED_PRINTS          = _UxGT("Befejezett");
-  LSTR MSG_INFO_PRINT_TIME                = _UxGT("Összes");
-  LSTR MSG_INFO_PRINT_LONGEST             = _UxGT("Leghosszabb");
-  LSTR MSG_INFO_PRINT_FILAMENT            = _UxGT("Kiadott");
-
-  LSTR MSG_INFO_MIN_TEMP                  = _UxGT("Min höfok");
-  LSTR MSG_INFO_MAX_TEMP                  = _UxGT("Max höfok");
-  LSTR MSG_INFO_PSU                       = _UxGT("PSU");
-  LSTR MSG_DRIVE_STRENGTH                 = _UxGT("Meghajtási erö");
-  LSTR MSG_DAC_PERCENT_N                  = _UxGT("@ meghajtó %");
-  LSTR MSG_ERROR_TMC                      = _UxGT("TMC CSATLAKOZÁSI HIBA");
-  LSTR MSG_DAC_EEPROM_WRITE               = _UxGT("DAC EEPROM írása");
-  LSTR MSG_FILAMENT_CHANGE_HEADER         = _UxGT("NYOMTATÓSZÁL CSERE");
-  LSTR MSG_FILAMENT_CHANGE_HEADER_PAUSE   = _UxGT("NYOMTATÁS SZÜNETEL");
-  LSTR MSG_FILAMENT_CHANGE_HEADER_LOAD    = _UxGT("SZÁL BETÖLTÉS");
-  LSTR MSG_FILAMENT_CHANGE_HEADER_UNLOAD  = _UxGT("SZÁL ELTÁVOLÍTÁS");
-  LSTR MSG_FILAMENT_CHANGE_OPTION_HEADER  = _UxGT("FOLYTATÁSI OPCIÓ:");
-  LSTR MSG_FILAMENT_CHANGE_OPTION_PURGE   = _UxGT("Tisztítsd meg");
-  LSTR MSG_FILAMENT_CHANGE_OPTION_RESUME  = _UxGT("Folytatás");
-  LSTR MSG_FILAMENT_CHANGE_NOZZLE         = _UxGT("  Fej: ");
-  LSTR MSG_RUNOUT_SENSOR                  = _UxGT("Túlfutás szenzor");
-  LSTR MSG_RUNOUT_DISTANCE_MM             = _UxGT("Túlfutás táv. mm");
-  LSTR MSG_KILL_HOMING_FAILED             = _UxGT("Tájolási hiba");
-  LSTR MSG_LCD_PROBING_FAILED             = _UxGT("Szondázás hiba");
-
-  LSTR MSG_MMU2_CHOOSE_FILAMENT_HEADER    = _UxGT("SZÁLVÁLASZTÁS");
-  LSTR MSG_MMU2_MENU                      = _UxGT("MMU");
-  LSTR MSG_KILL_MMU2_FIRMWARE             = _UxGT("MMU szoftver feltöltése!");
-  LSTR MSG_MMU2_NOT_RESPONDING            = _UxGT("MMU figyelmeztetés.");
-  LSTR MSG_MMU2_RESUME                    = _UxGT("Nyomtatás folytatása");
-  LSTR MSG_MMU2_RESUMING                  = _UxGT("Folytatás...");
-  LSTR MSG_MMU2_LOAD_FILAMENT             = _UxGT("Szál betöltése");
-  LSTR MSG_MMU2_LOAD_ALL                  = _UxGT("Összes betöltése");
-  LSTR MSG_MMU2_LOAD_TO_NOZZLE            = _UxGT("Fej betöltése");
-  LSTR MSG_MMU2_EJECT_FILAMENT            = _UxGT("Szál kidobás");
-  LSTR MSG_MMU2_EJECT_FILAMENT_N          = _UxGT("Szál kidobás ~");
-  LSTR MSG_MMU2_UNLOAD_FILAMENT           = _UxGT("Kiadja a szálat");
-  LSTR MSG_MMU2_LOADING_FILAMENT          = _UxGT("Szál betölt. %i...");
-  LSTR MSG_MMU2_EJECTING_FILAMENT         = _UxGT("Szál kidobás. ...");
-  LSTR MSG_MMU2_UNLOADING_FILAMENT        = _UxGT("Szál kiadása....");
-  LSTR MSG_MMU2_ALL                       = _UxGT("Mind");
-  LSTR MSG_MMU2_FILAMENT_N                = _UxGT("Nyomtatószál ~");
-  LSTR MSG_MMU2_RESET                     = _UxGT("MMU újraindítás");
-  LSTR MSG_MMU2_RESETTING                 = _UxGT("MMU újraindul...");
-  LSTR MSG_MMU2_EJECT_RECOVER             = _UxGT("Kidob, kattint");
-
-  LSTR MSG_MIX                            = _UxGT("Kever");
-  LSTR MSG_MIX_COMPONENT_N                = _UxGT("Összetevö {");
-  LSTR MSG_MIXER                          = _UxGT("Keverö");
-  LSTR MSG_GRADIENT                       = _UxGT("Színátm.");
-  LSTR MSG_FULL_GRADIENT                  = _UxGT("Teljes színátm.");
-  LSTR MSG_TOGGLE_MIX                     = _UxGT("Váltás keverésre");
-  LSTR MSG_CYCLE_MIX                      = _UxGT("Ciklikus keverés");
-  LSTR MSG_GRADIENT_MIX                   = _UxGT("Színátm. keverés");
-  LSTR MSG_REVERSE_GRADIENT               = _UxGT("Fordított színátm.");
-  LSTR MSG_ACTIVE_VTOOL                   = _UxGT("Aktív V-szerszám");
-  LSTR MSG_START_VTOOL                    = _UxGT("Kezdés V-szerszám");
-  LSTR MSG_END_VTOOL                      = _UxGT("  Vége V-szerszám");
-  LSTR MSG_GRADIENT_ALIAS                 = _UxGT("Ál V-szerszám");
-  LSTR MSG_RESET_VTOOLS                   = _UxGT("Újra V-szerszám");
-  LSTR MSG_COMMIT_VTOOL                   = _UxGT("Gyors V-szerszám Kev.");
-  LSTR MSG_VTOOLS_RESET                   = _UxGT("V-szersz. visszaáll.");
-  LSTR MSG_START_Z                        = _UxGT("Kezdés Z:");
-  LSTR MSG_END_Z                          = _UxGT("  Vége Z:");
-
-  LSTR MSG_GAMES                          = _UxGT("Játékok");
-  LSTR MSG_BRICKOUT                       = _UxGT("Brickout");
-  LSTR MSG_INVADERS                       = _UxGT("Invaders");
-  LSTR MSG_SNAKE                          = _UxGT("Sn4k3");
-  LSTR MSG_MAZE                           = _UxGT("Maze");
-
-  LSTR MSG_BAD_PAGE                       = _UxGT("Rossz oldalindex");
-  LSTR MSG_BAD_PAGE_SPEED                 = _UxGT("Rossz oldalsebesség");
-
-=======
   #if HAS_PREHEAT
     LSTR MSG_PREHEAT_1                    = _UxGT("Fütés ") PREHEAT_1_LABEL;
     LSTR MSG_PREHEAT_1_H                  = _UxGT("Fütés ") PREHEAT_1_LABEL " ~";
@@ -1136,7 +614,6 @@
   LSTR MSG_BAD_PAGE                       = _UxGT("Rossz oldalindex");
   LSTR MSG_BAD_PAGE_SPEED                 = _UxGT("Rossz oldalsebesség");
 
->>>>>>> b6911781
   LSTR MSG_EDIT_PASSWORD                  = _UxGT("Jelszó szerkesztése");
   LSTR MSG_LOGIN_REQUIRED                 = _UxGT("Belépés szükséges");
   LSTR MSG_PASSWORD_SETTINGS              = _UxGT("Jelszóbeállítások");
@@ -1151,36 +628,6 @@
   //
   // Filament Change screens show up to 2 lines on a 3-line display
   //
-<<<<<<< HEAD
-  LSTR MSG_ADVANCED_PAUSE_WAITING         = _UxGT(MSG_1_LINE("Katt a folytatáshoz"));
-  LSTR MSG_PAUSE_PRINT_PARKING            = _UxGT(MSG_1_LINE("Parkolás..."));
-  LSTR MSG_FILAMENT_CHANGE_INIT           = _UxGT(MSG_1_LINE("Kérlek várj..."));
-  LSTR MSG_FILAMENT_CHANGE_INSERT         = _UxGT(MSG_1_LINE("Behelyez majd katt"));
-  LSTR MSG_FILAMENT_CHANGE_HEAT           = _UxGT(MSG_1_LINE("Katt a fütéshez"));
-  LSTR MSG_FILAMENT_CHANGE_HEATING        = _UxGT(MSG_1_LINE("Fütés..."));
-  LSTR MSG_FILAMENT_CHANGE_UNLOAD         = _UxGT(MSG_1_LINE("Kiadás..."));
-  LSTR MSG_FILAMENT_CHANGE_LOAD           = _UxGT(MSG_1_LINE("Betöltés..."));
-  LSTR MSG_FILAMENT_CHANGE_PURGE          = _UxGT(MSG_1_LINE("Tisztítás..."));
-  LSTR MSG_FILAMENT_CHANGE_CONT_PURGE     = _UxGT(MSG_1_LINE("Katt ha kész"));
-  LSTR MSG_FILAMENT_CHANGE_RESUME         = _UxGT(MSG_1_LINE("Folytatás..."));
-
-  LSTR MSG_TMC_DRIVERS                    = _UxGT("TMC meghajtók");
-  LSTR MSG_TMC_CURRENT                    = _UxGT("Meghajtó áram");
-  LSTR MSG_TMC_HYBRID_THRS                = _UxGT("Hibrid küszöbérték");
-  LSTR MSG_TMC_HOMING_THRS                = _UxGT("Motoros kezdöpont");
-  LSTR MSG_TMC_STEPPING_MODE              = _UxGT("Léptetö mód");
-  LSTR MSG_TMC_STEALTH_ENABLED            = _UxGT("StealthChop mód");
-  LSTR MSG_SERVICE_RESET                  = _UxGT("Újraindítás");
-  LSTR MSG_SERVICE_IN                     = _UxGT(" be:");
-  LSTR MSG_BACKLASH                       = _UxGT("Holtjáték");
-  LSTR MSG_BACKLASH_CORRECTION            = _UxGT("Korrekció");
-  LSTR MSG_BACKLASH_SMOOTHING             = _UxGT("Simítás");
-
-  LSTR MSG_LEVEL_X_AXIS                   = _UxGT("X tengely szint");
-  LSTR MSG_AUTO_CALIBRATE                 = _UxGT("Önkalibrálás");
-  LSTR MSG_FTDI_HEATER_TIMEOUT            = _UxGT("Tétlenségi idökorlát, a hömérséklet csökkent. Nyomd meg az OK gombot az ismételt felfütéshez, és újra a folytatáshoz.");
-  LSTR MSG_HEATER_TIMEOUT                 = _UxGT("Fütés idökorlátja");
-=======
   #if LCD_HEIGHT >= 4
     LSTR MSG_ADVANCED_PAUSE_WAITING       = _UxGT(MSG_2_LINE("Nyomj gombot", "nyomtatás folytatáshoz"));
     LSTR MSG_PAUSE_PRINT_PARKING          = _UxGT(MSG_1_LINE("Parkolás..."));
@@ -1225,7 +672,6 @@
   #else
     LSTR MSG_HEATER_TIMEOUT               = _UxGT("Fütés idökorlátja");
   #endif
->>>>>>> b6911781
   LSTR MSG_REHEAT                         = _UxGT("Újrafüt");
   LSTR MSG_REHEATING                      = _UxGT("Újrafütés...");
 
@@ -1246,47 +692,8 @@
 
   LSTR MSG_SD_CARD                        = _UxGT("SD Kártya");
   LSTR MSG_USB_DISK                       = _UxGT("USB Lemez");
-<<<<<<< HEAD
 
   LSTR MSG_SHORT_DAY                      = _UxGT("n"); // Csak egy karakter
   LSTR MSG_SHORT_HOUR                     = _UxGT("ó"); // Csak egy karakter
   LSTR MSG_SHORT_MINUTE                   = _UxGT("p"); // Csak egy karakter
-}
-
-namespace LanguageWide_hu {
-  using namespace LanguageNarrow_hu;
-  #if LCD_WIDTH >= 20 || HAS_DWIN_E3V2
-    LSTR MSG_INFO_PRINT_COUNT             = _UxGT("Nyomtatás számláló");
-    LSTR MSG_INFO_COMPLETED_PRINTS        = _UxGT("Befejezett");
-    LSTR MSG_INFO_PRINT_TIME              = _UxGT("Összes nyomtatási idö");
-    LSTR MSG_INFO_PRINT_LONGEST           = _UxGT("Leghosszabb munkaidö");
-    LSTR MSG_INFO_PRINT_FILAMENT          = _UxGT("Összes anyag");
-  #endif
-}
-
-namespace LanguageTall_hu {
-  using namespace LanguageWide_hu;
-  #if LCD_HEIGHT >= 4
-    // Filament Change screens show up to 3 lines on a 4-line display
-    LSTR MSG_ADVANCED_PAUSE_WAITING       = _UxGT(MSG_2_LINE("Nyomj gombot", "nyomtatás folytatáshoz"));
-    LSTR MSG_FILAMENT_CHANGE_INIT         = _UxGT(MSG_3_LINE("Várj míg", "szálcsere", "indítás"));
-    LSTR MSG_FILAMENT_CHANGE_INSERT       = _UxGT(MSG_3_LINE("Szál behelyezés", "majd nyomj gombot", "a folytatáshoz"));
-    LSTR MSG_FILAMENT_CHANGE_HEAT         = _UxGT(MSG_2_LINE("Nyomj gombot", "a fej fütéséhez"));
-    LSTR MSG_FILAMENT_CHANGE_HEATING      = _UxGT(MSG_2_LINE("Fej fütése", "Kérlek várj..."));
-    LSTR MSG_FILAMENT_CHANGE_UNLOAD       = _UxGT(MSG_2_LINE("Várj a", "szál kiadására"));
-    LSTR MSG_FILAMENT_CHANGE_LOAD         = _UxGT(MSG_2_LINE("Várj a", "szál betöltésére"));
-    LSTR MSG_FILAMENT_CHANGE_PURGE        = _UxGT(MSG_2_LINE("Várj a", "szál tisztításra"));
-    LSTR MSG_FILAMENT_CHANGE_CONT_PURGE   = _UxGT(MSG_2_LINE("Kattints a készre", "szál tiszta"));
-    LSTR MSG_FILAMENT_CHANGE_RESUME       = _UxGT(MSG_2_LINE("Várj a nyomtatóra", "majd folytat..."));
-  #endif
-}
-
-namespace Language_hu {
-  using namespace LanguageTall_hu;
-=======
-
-  LSTR MSG_SHORT_DAY                      = _UxGT("n"); // Csak egy karakter
-  LSTR MSG_SHORT_HOUR                     = _UxGT("ó"); // Csak egy karakter
-  LSTR MSG_SHORT_MINUTE                   = _UxGT("p"); // Csak egy karakter
->>>>>>> b6911781
 }