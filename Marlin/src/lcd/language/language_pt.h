/**
 * Marlin 3D Printer Firmware
 * Copyright (c) 2020 MarlinFirmware [https://github.com/MarlinFirmware/Marlin]
 *
 * Based on Sprinter and grbl.
 * Copyright (c) 2011 Camiel Gubbels / Erik van der Zalm
 *
 * This program is free software: you can redistribute it and/or modify
 * it under the terms of the GNU General Public License as published by
 * the Free Software Foundation, either version 3 of the License, or
 * (at your option) any later version.
 *
 * This program is distributed in the hope that it will be useful,
 * but WITHOUT ANY WARRANTY; without even the implied warranty of
 * MERCHANTABILITY or FITNESS FOR A PARTICULAR PURPOSE.  See the
 * GNU General Public License for more details.
 *
 * You should have received a copy of the GNU General Public License
 * along with this program.  If not, see <https://www.gnu.org/licenses/>.
 *
 */
#pragma once

/**
 * Portuguese
 * UTF-8 for Graphical Display
 *
 * LCD Menu Messages
 * See also https://marlinfw.org/docs/development/lcd_language.html
 */

#define DISPLAY_CHARSET_ISO10646_1

namespace LanguageNarrow_pt {
  using namespace Language_en; // Inherit undefined strings from English

  constexpr uint8_t CHARSIZE              = 2;
  LSTR LANGUAGE                           = _UxGT("Portuguese");

  LSTR WELCOME_MSG                        = MACHINE_NAME _UxGT(" pronta.");
  LSTR MSG_MEDIA_INSERTED                 = _UxGT("Cartão inserido");
  LSTR MSG_MEDIA_REMOVED                  = _UxGT("Cartão removido");
  LSTR MSG_MAIN_MENU                      = _UxGT("Menu principal");
  LSTR MSG_DISABLE_STEPPERS               = _UxGT("Desactivar motores");
  LSTR MSG_AUTO_HOME                      = _UxGT("Ir para origem");
  LSTR MSG_AUTO_HOME_X                    = _UxGT("Ir para origem X");
  LSTR MSG_AUTO_HOME_Y                    = _UxGT("Ir para origem Y");
  LSTR MSG_AUTO_HOME_Z                    = _UxGT("Ir para origem Z");
  LSTR MSG_LEVEL_BED_HOMING               = _UxGT("Indo para origem");
  LSTR MSG_LEVEL_BED_WAITING              = _UxGT("Click para iniciar");
  LSTR MSG_LEVEL_BED_NEXT_POINT           = _UxGT("Próximo ponto");
  LSTR MSG_LEVEL_BED_DONE                 = _UxGT("Pronto !");
  LSTR MSG_SET_HOME_OFFSETS               = _UxGT("Definir desvio");
  LSTR MSG_HOME_OFFSETS_APPLIED           = _UxGT("Offsets aplicados");
<<<<<<< HEAD

  LSTR MSG_PREHEAT_1                      = _UxGT("Pre-aquecer ") PREHEAT_1_LABEL;
  LSTR MSG_PREHEAT_1_H                    = _UxGT("Pre-aquecer ") PREHEAT_1_LABEL " ~";
  LSTR MSG_PREHEAT_1_END                  = _UxGT("Pre-aquecer ") PREHEAT_1_LABEL _UxGT(" Bico");
  LSTR MSG_PREHEAT_1_END_E                = _UxGT("Pre-aquecer ") PREHEAT_1_LABEL _UxGT(" Bico ~");
  LSTR MSG_PREHEAT_1_ALL                  = _UxGT("Pre-aq. ") PREHEAT_1_LABEL _UxGT(" Tudo");
  LSTR MSG_PREHEAT_1_BEDONLY              = _UxGT("Pre-aq. ") PREHEAT_1_LABEL _UxGT(" ") LCD_STR_THERMOMETER _UxGT("Base");
  LSTR MSG_PREHEAT_1_SETTINGS             = _UxGT("Definições ") PREHEAT_1_LABEL;

  LSTR MSG_PREHEAT_M                      = _UxGT("Pre-aquecer $");
  LSTR MSG_PREHEAT_M_H                    = _UxGT("Pre-aquecer $ ~");
  LSTR MSG_PREHEAT_M_END                  = _UxGT("Pre-aquecer $ Bico");
  LSTR MSG_PREHEAT_M_END_E                = _UxGT("Pre-aquecer $ Bico ~");
  LSTR MSG_PREHEAT_M_ALL                  = _UxGT("Pre-aq. $ Tudo");
  LSTR MSG_PREHEAT_M_BEDONLY              = _UxGT("Pre-aq. $ ") LCD_STR_THERMOMETER _UxGT("Base");
  LSTR MSG_PREHEAT_M_SETTINGS             = _UxGT("Definições $");

=======
  #if HAS_PREHEAT
    LSTR MSG_PREHEAT_1                    = _UxGT("Pre-aquecer ") PREHEAT_1_LABEL;
    LSTR MSG_PREHEAT_1_H                  = _UxGT("Pre-aquecer ") PREHEAT_1_LABEL " ~";
    LSTR MSG_PREHEAT_1_END                = _UxGT("Pre-aquecer ") PREHEAT_1_LABEL _UxGT(" Bico");
    LSTR MSG_PREHEAT_1_END_E              = _UxGT("Pre-aquecer ") PREHEAT_1_LABEL _UxGT(" Bico ~");
    LSTR MSG_PREHEAT_1_ALL                = _UxGT("Pre-aq. ") PREHEAT_1_LABEL _UxGT(" Tudo");
    LSTR MSG_PREHEAT_1_BEDONLY            = _UxGT("Pre-aq. ") PREHEAT_1_LABEL _UxGT(" ") LCD_STR_THERMOMETER _UxGT("Base");
    LSTR MSG_PREHEAT_1_SETTINGS           = _UxGT("Definições ") PREHEAT_1_LABEL;

    LSTR MSG_PREHEAT_M                    = _UxGT("Pre-aquecer $");
    LSTR MSG_PREHEAT_M_H                  = _UxGT("Pre-aquecer $ ~");
    LSTR MSG_PREHEAT_M_END                = _UxGT("Pre-aquecer $ Bico");
    LSTR MSG_PREHEAT_M_END_E              = _UxGT("Pre-aquecer $ Bico ~");
    LSTR MSG_PREHEAT_M_ALL                = _UxGT("Pre-aq. $ Tudo");
    LSTR MSG_PREHEAT_M_BEDONLY            = _UxGT("Pre-aq. $ ") LCD_STR_THERMOMETER _UxGT("Base");
    LSTR MSG_PREHEAT_M_SETTINGS           = _UxGT("Definições $");
  #endif
>>>>>>> b6911781
  LSTR MSG_COOLDOWN                       = _UxGT("Arrefecer");
  LSTR MSG_SWITCH_PS_ON                   = _UxGT("Ligar");
  LSTR MSG_SWITCH_PS_OFF                  = _UxGT("Desligar");
  LSTR MSG_EXTRUDE                        = _UxGT("Extrudir");
  LSTR MSG_RETRACT                        = _UxGT("Retrair");
  LSTR MSG_MOVE_AXIS                      = _UxGT("Mover eixo");
  LSTR MSG_MOVE_X                         = _UxGT("Mover X");
  LSTR MSG_MOVE_Y                         = _UxGT("Mover Y");
  LSTR MSG_MOVE_Z                         = _UxGT("Mover Z");
  LSTR MSG_MOVE_N                         = _UxGT("Mover @");
  LSTR MSG_MOVE_E                         = _UxGT("Mover Extrusor");
  LSTR MSG_MOVE_EN                        = _UxGT("Mover Extrusor *");
  LSTR MSG_MOVE_N_MM                      = _UxGT("Mover $mm");
  LSTR MSG_MOVE_01MM                      = _UxGT("Mover 0.1mm");
  LSTR MSG_MOVE_1MM                       = _UxGT("Mover 1mm");
  LSTR MSG_MOVE_10MM                      = _UxGT("Mover 10mm");
  LSTR MSG_MOVE_100MM                     = _UxGT("Mover 100mm");
  LSTR MSG_SPEED                          = _UxGT("Velocidade");
<<<<<<< HEAD
  LSTR MSG_MESH_Z_OFFSET                  = _UxGT("Base Z");
=======
  LSTR MSG_BED_Z                          = _UxGT("Base Z");
>>>>>>> b6911781
  LSTR MSG_NOZZLE                         = " " LCD_STR_THERMOMETER _UxGT(" Bico");
  LSTR MSG_NOZZLE_N                       = " " LCD_STR_THERMOMETER _UxGT(" Bico ~");
  LSTR MSG_BED                            = " " LCD_STR_THERMOMETER _UxGT(" Base");
  LSTR MSG_FAN_SPEED                      = _UxGT("Vel. ventoinha");
  LSTR MSG_FAN_SPEED_N                    = _UxGT("Vel. ventoinha ~");
  LSTR MSG_FLOW                           = _UxGT("Fluxo");
  LSTR MSG_FLOW_N                         = _UxGT("Fluxo ~");
  LSTR MSG_CONTROL                        = _UxGT("Controlo");
  LSTR MSG_MIN                            = " " LCD_STR_THERMOMETER _UxGT(" Min");
  LSTR MSG_MAX                            = " " LCD_STR_THERMOMETER _UxGT(" Max");
  LSTR MSG_FACTOR                         = " " LCD_STR_THERMOMETER _UxGT(" Fact");
  LSTR MSG_A_RETRACT                      = _UxGT("A-retracção");
  LSTR MSG_A_TRAVEL                       = _UxGT("A-movimento");
  LSTR MSG_STEPS_PER_MM                   = _UxGT("Passo/mm");
  LSTR MSG_A_STEPS                        = STR_A _UxGT(" passo/mm");
  LSTR MSG_B_STEPS                        = STR_B _UxGT(" passo/mm");
  LSTR MSG_C_STEPS                        = STR_C _UxGT(" passo/mm");
  LSTR MSG_N_STEPS                        = _UxGT("@ passo/mm");
  LSTR MSG_E_STEPS                        = _UxGT("E passo/mm");
  LSTR MSG_EN_STEPS                       = _UxGT("* passo/mm");
  LSTR MSG_TEMPERATURE                    = _UxGT("Temperatura");
  LSTR MSG_MOTION                         = _UxGT("Movimento");
  LSTR MSG_FILAMENT                       = _UxGT("Filamento");
  LSTR MSG_VOLUMETRIC_ENABLED             = _UxGT("E em mm") SUPERSCRIPT_THREE;
  LSTR MSG_FILAMENT_DIAM                  = _UxGT("Fil. Diam.");
  LSTR MSG_FILAMENT_DIAM_E                = _UxGT("Fil. Diam. *");
  LSTR MSG_CONTRAST                       = _UxGT("Contraste");
  LSTR MSG_STORE_EEPROM                   = _UxGT("Guardar na memoria");
  LSTR MSG_LOAD_EEPROM                    = _UxGT("Carregar da memoria");
  LSTR MSG_RESTORE_DEFAULTS               = _UxGT("Rest. de emergen.");
  LSTR MSG_REFRESH                        = LCD_STR_REFRESH _UxGT(" Recarregar");
  LSTR MSG_INFO_SCREEN                    = _UxGT("Monitorizar");
  LSTR MSG_PREPARE                        = _UxGT("Preparar");
  LSTR MSG_TUNE                           = _UxGT("Afinar");
  LSTR MSG_PAUSE_PRINT                    = _UxGT("Pausar impressão");
  LSTR MSG_RESUME_PRINT                   = _UxGT("Retomar impressão");
  LSTR MSG_STOP_PRINT                     = _UxGT("Parar impressão");
  LSTR MSG_MEDIA_MENU                     = _UxGT("Imprimir do SD");
  LSTR MSG_NO_MEDIA                       = _UxGT("Sem cartão SD");
  LSTR MSG_DWELL                          = _UxGT("Em espera...");
  LSTR MSG_USERWAIT                       = _UxGT("Á espera de ordem");
  LSTR MSG_PRINT_ABORTED                  = _UxGT("Impressão cancelada");
  LSTR MSG_NO_MOVE                        = _UxGT("Sem movimento");
  LSTR MSG_KILLED                         = _UxGT("EMERGÊNCIA. ");
  LSTR MSG_STOPPED                        = _UxGT("PARADO. ");
  LSTR MSG_CONTROL_RETRACT                = _UxGT(" Retrair mm");
  LSTR MSG_CONTROL_RETRACT_SWAP           = _UxGT("Troca Retrair mm");
  LSTR MSG_CONTROL_RETRACTF               = _UxGT(" Retrair  V");
  LSTR MSG_CONTROL_RETRACT_ZHOP           = _UxGT(" Levantar mm");
  LSTR MSG_CONTROL_RETRACT_RECOVER        = _UxGT(" DesRet mm");
  LSTR MSG_CONTROL_RETRACT_RECOVER_SWAP   = _UxGT("Troca DesRet mm");
  LSTR MSG_CONTROL_RETRACT_RECOVERF       = _UxGT(" DesRet  V");
  LSTR MSG_AUTORETRACT                    = _UxGT(" Auto-Retract");
  LSTR MSG_FILAMENTCHANGE                 = _UxGT("Trocar filamento");
  LSTR MSG_FILAMENTCHANGE_E               = _UxGT("Trocar filamento *");
  LSTR MSG_ATTACH_MEDIA                   = _UxGT("Inici. cartão SD");
  LSTR MSG_CHANGE_MEDIA                   = _UxGT("Trocar cartão SD");
  LSTR MSG_ZPROBE_OUT                     = _UxGT("Sensor fora/base");
  LSTR MSG_ZPROBE_ZOFFSET                 = _UxGT("Desvio Z");
  LSTR MSG_ENDSTOP_ABORT                  = _UxGT("Fim de curso");
<<<<<<< HEAD
  LSTR MSG_ERR_HEATING_FAILED             = _UxGT("Aquecimento falhou");
=======
  LSTR MSG_HEATING_FAILED_LCD             = _UxGT("Aquecimento falhou");
>>>>>>> b6911781
  LSTR MSG_ERR_MAXTEMP                    = _UxGT("Err: T Máxima");
  LSTR MSG_ERR_MINTEMP                    = _UxGT("Err: T Mínima");
  LSTR MSG_HEATING                        = _UxGT("Aquecendo...");
  LSTR MSG_BED_HEATING                    = _UxGT("Aquecendo base...");
  LSTR MSG_DELTA_CALIBRATE                = _UxGT("Calibração Delta");
  LSTR MSG_DELTA_CALIBRATE_X              = _UxGT("Calibrar X");
  LSTR MSG_DELTA_CALIBRATE_Y              = _UxGT("Calibrar Y");
  LSTR MSG_DELTA_CALIBRATE_Z              = _UxGT("Calibrar Z");
  LSTR MSG_DELTA_CALIBRATE_CENTER         = _UxGT("Calibrar Centro");
<<<<<<< HEAD

  LSTR MSG_LCD_ENDSTOPS                   = _UxGT("Fim de curso");

  LSTR MSG_KILL_EXPECTED_PRINTER          = _UxGT("Impressora Incorreta");

  LSTR MSG_TOP_LEFT                       = _UxGT("Superior Esquerdo");
  LSTR MSG_BOTTOM_LEFT                    = _UxGT("Inferior Esquerdo");
  LSTR MSG_TOP_RIGHT                      = _UxGT("Superior Direto");
  LSTR MSG_BOTTOM_RIGHT                   = _UxGT("Inferior Direto");
  LSTR MSG_CALIBRATION_COMPLETED          = _UxGT("Calibração Completa");
  LSTR MSG_CALIBRATION_FAILED             = _UxGT("Calibração Falhou");
}

namespace LanguageWide_pt {
  using namespace LanguageNarrow_pt;
  #if LCD_WIDTH >= 20 || HAS_DWIN_E3V2
  #endif
}

namespace LanguageTall_pt {
  using namespace LanguageWide_pt;
  #if LCD_HEIGHT >= 4
    // Filament Change screens show up to 3 lines on a 4-line display
  #endif
}

namespace Language_pt {
  using namespace LanguageTall_pt;
=======

  LSTR MSG_LCD_ENDSTOPS                   = _UxGT("Fim de curso");

  LSTR MSG_KILL_EXPECTED_PRINTER          = _UxGT("Impressora Incorreta");

  LSTR MSG_TOP_LEFT                       = _UxGT("Superior Esquerdo");
  LSTR MSG_BOTTOM_LEFT                    = _UxGT("Inferior Esquerdo");
  LSTR MSG_TOP_RIGHT                      = _UxGT("Superior Direto");
  LSTR MSG_BOTTOM_RIGHT                   = _UxGT("Inferior Direto");
  LSTR MSG_CALIBRATION_COMPLETED          = _UxGT("Calibração Completa");
  LSTR MSG_CALIBRATION_FAILED             = _UxGT("Calibração Falhou");
>>>>>>> b6911781
}<|MERGE_RESOLUTION|>--- conflicted
+++ resolved
@@ -52,25 +52,6 @@
   LSTR MSG_LEVEL_BED_DONE                 = _UxGT("Pronto !");
   LSTR MSG_SET_HOME_OFFSETS               = _UxGT("Definir desvio");
   LSTR MSG_HOME_OFFSETS_APPLIED           = _UxGT("Offsets aplicados");
-<<<<<<< HEAD
-
-  LSTR MSG_PREHEAT_1                      = _UxGT("Pre-aquecer ") PREHEAT_1_LABEL;
-  LSTR MSG_PREHEAT_1_H                    = _UxGT("Pre-aquecer ") PREHEAT_1_LABEL " ~";
-  LSTR MSG_PREHEAT_1_END                  = _UxGT("Pre-aquecer ") PREHEAT_1_LABEL _UxGT(" Bico");
-  LSTR MSG_PREHEAT_1_END_E                = _UxGT("Pre-aquecer ") PREHEAT_1_LABEL _UxGT(" Bico ~");
-  LSTR MSG_PREHEAT_1_ALL                  = _UxGT("Pre-aq. ") PREHEAT_1_LABEL _UxGT(" Tudo");
-  LSTR MSG_PREHEAT_1_BEDONLY              = _UxGT("Pre-aq. ") PREHEAT_1_LABEL _UxGT(" ") LCD_STR_THERMOMETER _UxGT("Base");
-  LSTR MSG_PREHEAT_1_SETTINGS             = _UxGT("Definições ") PREHEAT_1_LABEL;
-
-  LSTR MSG_PREHEAT_M                      = _UxGT("Pre-aquecer $");
-  LSTR MSG_PREHEAT_M_H                    = _UxGT("Pre-aquecer $ ~");
-  LSTR MSG_PREHEAT_M_END                  = _UxGT("Pre-aquecer $ Bico");
-  LSTR MSG_PREHEAT_M_END_E                = _UxGT("Pre-aquecer $ Bico ~");
-  LSTR MSG_PREHEAT_M_ALL                  = _UxGT("Pre-aq. $ Tudo");
-  LSTR MSG_PREHEAT_M_BEDONLY              = _UxGT("Pre-aq. $ ") LCD_STR_THERMOMETER _UxGT("Base");
-  LSTR MSG_PREHEAT_M_SETTINGS             = _UxGT("Definições $");
-
-=======
   #if HAS_PREHEAT
     LSTR MSG_PREHEAT_1                    = _UxGT("Pre-aquecer ") PREHEAT_1_LABEL;
     LSTR MSG_PREHEAT_1_H                  = _UxGT("Pre-aquecer ") PREHEAT_1_LABEL " ~";
@@ -88,7 +69,6 @@
     LSTR MSG_PREHEAT_M_BEDONLY            = _UxGT("Pre-aq. $ ") LCD_STR_THERMOMETER _UxGT("Base");
     LSTR MSG_PREHEAT_M_SETTINGS           = _UxGT("Definições $");
   #endif
->>>>>>> b6911781
   LSTR MSG_COOLDOWN                       = _UxGT("Arrefecer");
   LSTR MSG_SWITCH_PS_ON                   = _UxGT("Ligar");
   LSTR MSG_SWITCH_PS_OFF                  = _UxGT("Desligar");
@@ -107,11 +87,7 @@
   LSTR MSG_MOVE_10MM                      = _UxGT("Mover 10mm");
   LSTR MSG_MOVE_100MM                     = _UxGT("Mover 100mm");
   LSTR MSG_SPEED                          = _UxGT("Velocidade");
-<<<<<<< HEAD
-  LSTR MSG_MESH_Z_OFFSET                  = _UxGT("Base Z");
-=======
   LSTR MSG_BED_Z                          = _UxGT("Base Z");
->>>>>>> b6911781
   LSTR MSG_NOZZLE                         = " " LCD_STR_THERMOMETER _UxGT(" Bico");
   LSTR MSG_NOZZLE_N                       = " " LCD_STR_THERMOMETER _UxGT(" Bico ~");
   LSTR MSG_BED                            = " " LCD_STR_THERMOMETER _UxGT(" Base");
@@ -172,11 +148,7 @@
   LSTR MSG_ZPROBE_OUT                     = _UxGT("Sensor fora/base");
   LSTR MSG_ZPROBE_ZOFFSET                 = _UxGT("Desvio Z");
   LSTR MSG_ENDSTOP_ABORT                  = _UxGT("Fim de curso");
-<<<<<<< HEAD
-  LSTR MSG_ERR_HEATING_FAILED             = _UxGT("Aquecimento falhou");
-=======
   LSTR MSG_HEATING_FAILED_LCD             = _UxGT("Aquecimento falhou");
->>>>>>> b6911781
   LSTR MSG_ERR_MAXTEMP                    = _UxGT("Err: T Máxima");
   LSTR MSG_ERR_MINTEMP                    = _UxGT("Err: T Mínima");
   LSTR MSG_HEATING                        = _UxGT("Aquecendo...");
@@ -186,7 +158,6 @@
   LSTR MSG_DELTA_CALIBRATE_Y              = _UxGT("Calibrar Y");
   LSTR MSG_DELTA_CALIBRATE_Z              = _UxGT("Calibrar Z");
   LSTR MSG_DELTA_CALIBRATE_CENTER         = _UxGT("Calibrar Centro");
-<<<<<<< HEAD
 
   LSTR MSG_LCD_ENDSTOPS                   = _UxGT("Fim de curso");
 
@@ -198,34 +169,4 @@
   LSTR MSG_BOTTOM_RIGHT                   = _UxGT("Inferior Direto");
   LSTR MSG_CALIBRATION_COMPLETED          = _UxGT("Calibração Completa");
   LSTR MSG_CALIBRATION_FAILED             = _UxGT("Calibração Falhou");
-}
-
-namespace LanguageWide_pt {
-  using namespace LanguageNarrow_pt;
-  #if LCD_WIDTH >= 20 || HAS_DWIN_E3V2
-  #endif
-}
-
-namespace LanguageTall_pt {
-  using namespace LanguageWide_pt;
-  #if LCD_HEIGHT >= 4
-    // Filament Change screens show up to 3 lines on a 4-line display
-  #endif
-}
-
-namespace Language_pt {
-  using namespace LanguageTall_pt;
-=======
-
-  LSTR MSG_LCD_ENDSTOPS                   = _UxGT("Fim de curso");
-
-  LSTR MSG_KILL_EXPECTED_PRINTER          = _UxGT("Impressora Incorreta");
-
-  LSTR MSG_TOP_LEFT                       = _UxGT("Superior Esquerdo");
-  LSTR MSG_BOTTOM_LEFT                    = _UxGT("Inferior Esquerdo");
-  LSTR MSG_TOP_RIGHT                      = _UxGT("Superior Direto");
-  LSTR MSG_BOTTOM_RIGHT                   = _UxGT("Inferior Direto");
-  LSTR MSG_CALIBRATION_COMPLETED          = _UxGT("Calibração Completa");
-  LSTR MSG_CALIBRATION_FAILED             = _UxGT("Calibração Falhou");
->>>>>>> b6911781
 }