/**
 * Marlin 3D Printer Firmware
 * Copyright (c) 2020 MarlinFirmware [https://github.com/MarlinFirmware/Marlin]
 *
 * Based on Sprinter and grbl.
 * Copyright (c) 2011 Camiel Gubbels / Erik van der Zalm
 *
 * This program is free software: you can redistribute it and/or modify
 * it under the terms of the GNU General Public License as published by
 * the Free Software Foundation, either version 3 of the License, or
 * (at your option) any later version.
 *
 * This program is distributed in the hope that it will be useful,
 * but WITHOUT ANY WARRANTY; without even the implied warranty of
 * MERCHANTABILITY or FITNESS FOR A PARTICULAR PURPOSE.  See the
 * GNU General Public License for more details.
 *
 * You should have received a copy of the GNU General Public License
 * along with this program.  If not, see <https://www.gnu.org/licenses/>.
 *
 */
#pragma once

/**
 * Bulgarian
 *
 * LCD Menu Messages
 * See also https://marlinfw.org/docs/development/lcd_language.html
 */

#define DISPLAY_CHARSET_ISO10646_5

namespace LanguageNarrow_bg {
  using namespace Language_en; // Inherit undefined strings from English

  constexpr uint8_t CHARSIZE              = 2;
  LSTR LANGUAGE                           = _UxGT("Bulgarian");
<<<<<<< HEAD

  LSTR WELCOME_MSG                        = MACHINE_NAME _UxGT(" Готов.");
  LSTR MSG_MEDIA_INSERTED                 = _UxGT("Картата е поставена");
  LSTR MSG_MEDIA_REMOVED                  = _UxGT("Картата е извадена");
  LSTR MSG_MAIN_MENU                      = _UxGT("Меню");
  LSTR MSG_RUN_AUTO_FILES                 = _UxGT("Автостарт");
  LSTR MSG_DISABLE_STEPPERS               = _UxGT("Изкл. двигатели");
  LSTR MSG_AUTO_HOME                      = _UxGT("Паркиране");
  LSTR MSG_SET_HOME_OFFSETS               = _UxGT("Задай Начало");

  LSTR MSG_PREHEAT_1                      = _UxGT("Подгряване ") PREHEAT_1_LABEL;
  LSTR MSG_PREHEAT_1_H                    = _UxGT("Подгряване ") PREHEAT_1_LABEL " ~";
  LSTR MSG_PREHEAT_1_END                  = _UxGT("Подгряване ") PREHEAT_1_LABEL _UxGT(" Дюза");
  LSTR MSG_PREHEAT_1_END_E                = _UxGT("Подгряване ") PREHEAT_1_LABEL _UxGT(" Дюза ~");
  LSTR MSG_PREHEAT_1_ALL                  = _UxGT("Подгр. ") PREHEAT_1_LABEL _UxGT(" Всички");
  LSTR MSG_PREHEAT_1_BEDONLY              = _UxGT("Подгр. ") PREHEAT_1_LABEL _UxGT(" Легло");
  LSTR MSG_PREHEAT_1_SETTINGS             = _UxGT("Настройки ") PREHEAT_1_LABEL;

  LSTR MSG_PREHEAT_M                      = _UxGT("Подгряване $");
  LSTR MSG_PREHEAT_M_H                    = _UxGT("Подгряване $ ~");
  LSTR MSG_PREHEAT_M_END                  = _UxGT("Подгряване $ Дюза");
  LSTR MSG_PREHEAT_M_END_E                = _UxGT("Подгряване $ Дюза ~");
  LSTR MSG_PREHEAT_M_ALL                  = _UxGT("Подгр. $ Всички");
  LSTR MSG_PREHEAT_M_BEDONLY              = _UxGT("Подгр. $ Легло");
  LSTR MSG_PREHEAT_M_SETTINGS             = _UxGT("Настройки $");

  LSTR MSG_COOLDOWN                       = _UxGT("Охлаждане");
  LSTR MSG_SWITCH_PS_ON                   = _UxGT("Вкл. захранване");
  LSTR MSG_SWITCH_PS_OFF                  = _UxGT("Изкл. захранване");
  LSTR MSG_EXTRUDE                        = _UxGT("Екструзия");
  LSTR MSG_RETRACT                        = _UxGT("Откат");
  LSTR MSG_MOVE_AXIS                      = _UxGT("Движение по ос");
  LSTR MSG_BED_LEVELING                   = _UxGT("Нивелиране");
  LSTR MSG_LEVEL_BED                      = _UxGT("Нивелиране");
  LSTR MSG_MOVE_X                         = _UxGT("Движение по X");
  LSTR MSG_MOVE_Y                         = _UxGT("Движение по Y");
  LSTR MSG_MOVE_Z                         = _UxGT("Движение по Z");
  LSTR MSG_MOVE_N                         = _UxGT("Движение по @");
  LSTR MSG_MOVE_E                         = _UxGT("Екструдер");
  LSTR MSG_MOVE_EN                        = _UxGT("Екструдер *");
  LSTR MSG_MOVE_N_MM                      = _UxGT("Премести с $mm");
  LSTR MSG_MOVE_01MM                      = _UxGT("Премести с 0.1mm");
  LSTR MSG_MOVE_1MM                       = _UxGT("Премести с 1mm");
  LSTR MSG_MOVE_10MM                      = _UxGT("Премести с 10mm");
  LSTR MSG_MOVE_50MM                      = _UxGT("Премести с 50mm");
  LSTR MSG_MOVE_100MM                     = _UxGT("Премести с 100mm");
  LSTR MSG_SPEED                          = _UxGT("Скорост");
  LSTR MSG_MESH_Z_OFFSET                  = _UxGT("Bed Z");
  LSTR MSG_NOZZLE                         = " " LCD_STR_THERMOMETER _UxGT(" Дюза");
  LSTR MSG_NOZZLE_N                       = " " LCD_STR_THERMOMETER _UxGT(" Дюза ~");
  LSTR MSG_BED                            = " " LCD_STR_THERMOMETER _UxGT(" Легло");
  LSTR MSG_FAN_SPEED                      = _UxGT("Вентилатор");
  LSTR MSG_FAN_SPEED_N                    = _UxGT("Вентилатор ~");
  LSTR MSG_FLOW                           = _UxGT("Поток");
  LSTR MSG_FLOW_N                         = _UxGT("Поток ~");
  LSTR MSG_CONTROL                        = _UxGT("Управление");
  LSTR MSG_MIN                            = " " LCD_STR_THERMOMETER _UxGT(" Минимум");
  LSTR MSG_MAX                            = " " LCD_STR_THERMOMETER _UxGT(" Максимум");
  LSTR MSG_FACTOR                         = " " LCD_STR_THERMOMETER _UxGT(" Фактор");
  LSTR MSG_AUTOTEMP                       = _UxGT("Авто-темп.");
  LSTR MSG_LCD_ON                         = _UxGT("Вкл.");
  LSTR MSG_LCD_OFF                        = _UxGT("Изкл.");
  LSTR MSG_A_RETRACT                      = _UxGT("A-откат");
  LSTR MSG_A_TRAVEL                       = _UxGT("A-travel");
  LSTR MSG_STEPS_PER_MM                   = _UxGT("Стъпки/mm");
  LSTR MSG_A_STEPS                        = STR_A _UxGT(" стъпки/mm");
  LSTR MSG_B_STEPS                        = STR_B _UxGT(" стъпки/mm");
  LSTR MSG_C_STEPS                        = STR_C _UxGT(" стъпки/mm");
  LSTR MSG_N_STEPS                        = _UxGT("@ стъпки/mm");
  LSTR MSG_E_STEPS                        = _UxGT("E стъпки/mm");
  LSTR MSG_EN_STEPS                       = _UxGT("* стъпки/mm");
  LSTR MSG_TEMPERATURE                    = _UxGT("Температура");
  LSTR MSG_MOTION                         = _UxGT("Движение");
  LSTR MSG_FILAMENT                       = _UxGT("Нишка");
  LSTR MSG_VOLUMETRIC_ENABLED             = _UxGT("E in mm") SUPERSCRIPT_THREE;
  LSTR MSG_FILAMENT_DIAM                  = _UxGT("Диам. нишка");
  LSTR MSG_FILAMENT_DIAM_E                = _UxGT("Диам. нишка *");
  LSTR MSG_CONTRAST                       = _UxGT("LCD контраст");
  LSTR MSG_STORE_EEPROM                   = _UxGT("Запази в EPROM");
  LSTR MSG_LOAD_EEPROM                    = _UxGT("Зареди от EPROM");
  LSTR MSG_RESTORE_DEFAULTS               = _UxGT("Фабрични настройки");
  LSTR MSG_REFRESH                        = LCD_STR_REFRESH _UxGT("Обнови");
  LSTR MSG_INFO_SCREEN                    = _UxGT("Преглед");
  LSTR MSG_PREPARE                        = _UxGT("Действия");
  LSTR MSG_TUNE                           = _UxGT("Настройка");
  LSTR MSG_PAUSE_PRINT                    = _UxGT("Пауза");
  LSTR MSG_RESUME_PRINT                   = _UxGT("Възобнови печата");
  LSTR MSG_STOP_PRINT                     = _UxGT("Спри печата");
  LSTR MSG_MEDIA_MENU                     = _UxGT("Меню карта");
  LSTR MSG_NO_MEDIA                       = _UxGT("Няма карта");
  LSTR MSG_DWELL                          = _UxGT("Почивка...");
  LSTR MSG_USERWAIT                       = _UxGT("Изчакване");
  LSTR MSG_PRINT_ABORTED                  = _UxGT("Печатът е прекъснат");
  LSTR MSG_NO_MOVE                        = _UxGT("Няма движение");
  LSTR MSG_KILLED                         = _UxGT("УБИТО.");
  LSTR MSG_STOPPED                        = _UxGT("СПРЯНО.");
  LSTR MSG_CONTROL_RETRACT                = _UxGT("Откат mm");
  LSTR MSG_CONTROL_RETRACT_SWAP           = _UxGT("Смяна Откат mm");
  LSTR MSG_CONTROL_RETRACTF               = _UxGT("Откат  V");
  LSTR MSG_CONTROL_RETRACT_ZHOP           = _UxGT("Скок mm");
  LSTR MSG_CONTROL_RETRACT_RECOVER        = _UxGT("Възврат mm");
  LSTR MSG_CONTROL_RETRACT_RECOVER_SWAP   = _UxGT("Смяна Възврат mm");
  LSTR MSG_CONTROL_RETRACT_RECOVERF       = _UxGT("Възврат  V");
  LSTR MSG_AUTORETRACT                    = _UxGT("Автоoткат");
  LSTR MSG_FILAMENTCHANGE                 = _UxGT("Смяна нишка");
  LSTR MSG_FILAMENTCHANGE_E               = _UxGT("Смяна нишка *");
  LSTR MSG_ATTACH_MEDIA                   = _UxGT("Иниц. SD-Карта");
  LSTR MSG_CHANGE_MEDIA                   = _UxGT("Смяна SD-Карта");
  LSTR MSG_ZPROBE_OUT                     = _UxGT("Z-сондата е извадена");
  LSTR MSG_ZPROBE_ZOFFSET                 = _UxGT("Z Отстояние");
  LSTR MSG_BABYSTEP_X                     = _UxGT("Министъпка X");
  LSTR MSG_BABYSTEP_Y                     = _UxGT("Министъпка Y");
  LSTR MSG_BABYSTEP_Z                     = _UxGT("Министъпка Z");
  LSTR MSG_BABYSTEP_N                     = _UxGT("Министъпка @");
  LSTR MSG_ENDSTOP_ABORT                  = _UxGT("Стоп Кр.Изключватели");
  LSTR MSG_DELTA_CALIBRATE                = _UxGT("Делта Калибровка");
  LSTR MSG_DELTA_CALIBRATE_X              = _UxGT("Калибровка X");
  LSTR MSG_DELTA_CALIBRATE_Y              = _UxGT("Калибровка Y");
  LSTR MSG_DELTA_CALIBRATE_Z              = _UxGT("Калибровка Z");
  LSTR MSG_DELTA_CALIBRATE_CENTER         = _UxGT("Калибровка Център");
  LSTR MSG_KILL_EXPECTED_PRINTER          = _UxGT("Неправилен принтер");
}

namespace LanguageWide_bg {
  using namespace LanguageNarrow_bg;
  #if LCD_WIDTH >= 20 || HAS_DWIN_E3V2
  #endif
}

namespace LanguageTall_bg {
  using namespace LanguageWide_bg;
  #if LCD_HEIGHT >= 4
    // Filament Change screens show up to 3 lines on a 4-line display
  #endif
}

namespace Language_bg {
  using namespace LanguageTall_bg;
=======

  LSTR WELCOME_MSG                        = MACHINE_NAME _UxGT(" Готов.");
  LSTR MSG_MEDIA_INSERTED                 = _UxGT("Картата е поставена");
  LSTR MSG_MEDIA_REMOVED                  = _UxGT("Картата е извадена");
  LSTR MSG_MAIN_MENU                      = _UxGT("Меню");
  LSTR MSG_RUN_AUTO_FILES                 = _UxGT("Автостарт");
  LSTR MSG_DISABLE_STEPPERS               = _UxGT("Изкл. двигатели");
  LSTR MSG_AUTO_HOME                      = _UxGT("Паркиране");
  LSTR MSG_SET_HOME_OFFSETS               = _UxGT("Задай Начало");
  #if HAS_PREHEAT
    LSTR MSG_PREHEAT_1                    = _UxGT("Подгряване ") PREHEAT_1_LABEL;
    LSTR MSG_PREHEAT_1_H                  = _UxGT("Подгряване ") PREHEAT_1_LABEL " ~";
    LSTR MSG_PREHEAT_1_END                = _UxGT("Подгряване ") PREHEAT_1_LABEL _UxGT(" Дюза");
    LSTR MSG_PREHEAT_1_END_E              = _UxGT("Подгряване ") PREHEAT_1_LABEL _UxGT(" Дюза ~");
    LSTR MSG_PREHEAT_1_ALL                = _UxGT("Подгр. ") PREHEAT_1_LABEL _UxGT(" Всички");
    LSTR MSG_PREHEAT_1_BEDONLY            = _UxGT("Подгр. ") PREHEAT_1_LABEL _UxGT(" Легло");
    LSTR MSG_PREHEAT_1_SETTINGS           = _UxGT("Настройки ") PREHEAT_1_LABEL;

    LSTR MSG_PREHEAT_M                    = _UxGT("Подгряване $");
    LSTR MSG_PREHEAT_M_H                  = _UxGT("Подгряване $ ~");
    LSTR MSG_PREHEAT_M_END                = _UxGT("Подгряване $ Дюза");
    LSTR MSG_PREHEAT_M_END_E              = _UxGT("Подгряване $ Дюза ~");
    LSTR MSG_PREHEAT_M_ALL                = _UxGT("Подгр. $ Всички");
    LSTR MSG_PREHEAT_M_BEDONLY            = _UxGT("Подгр. $ Легло");
    LSTR MSG_PREHEAT_M_SETTINGS           = _UxGT("Настройки $");
  #endif
  LSTR MSG_COOLDOWN                       = _UxGT("Охлаждане");
  LSTR MSG_SWITCH_PS_ON                   = _UxGT("Вкл. захранване");
  LSTR MSG_SWITCH_PS_OFF                  = _UxGT("Изкл. захранване");
  LSTR MSG_EXTRUDE                        = _UxGT("Екструзия");
  LSTR MSG_RETRACT                        = _UxGT("Откат");
  LSTR MSG_MOVE_AXIS                      = _UxGT("Движение по ос");
  LSTR MSG_BED_LEVELING                   = _UxGT("Нивелиране");
  LSTR MSG_LEVEL_BED                      = _UxGT("Нивелиране");
  LSTR MSG_MOVE_X                         = _UxGT("Движение по X");
  LSTR MSG_MOVE_Y                         = _UxGT("Движение по Y");
  LSTR MSG_MOVE_Z                         = _UxGT("Движение по Z");
  LSTR MSG_MOVE_N                         = _UxGT("Движение по @");
  LSTR MSG_MOVE_E                         = _UxGT("Екструдер");
  LSTR MSG_MOVE_EN                        = _UxGT("Екструдер *");
  LSTR MSG_MOVE_N_MM                      = _UxGT("Премести с $mm");
  LSTR MSG_MOVE_01MM                      = _UxGT("Премести с 0.1mm");
  LSTR MSG_MOVE_1MM                       = _UxGT("Премести с 1mm");
  LSTR MSG_MOVE_10MM                      = _UxGT("Премести с 10mm");
  LSTR MSG_MOVE_50MM                      = _UxGT("Премести с 50mm");
  LSTR MSG_MOVE_100MM                     = _UxGT("Премести с 100mm");
  LSTR MSG_SPEED                          = _UxGT("Скорост");
  LSTR MSG_BED_Z                          = _UxGT("Bed Z");
  LSTR MSG_NOZZLE                         = " " LCD_STR_THERMOMETER _UxGT(" Дюза");
  LSTR MSG_NOZZLE_N                       = " " LCD_STR_THERMOMETER _UxGT(" Дюза ~");
  LSTR MSG_BED                            = " " LCD_STR_THERMOMETER _UxGT(" Легло");
  LSTR MSG_FAN_SPEED                      = _UxGT("Вентилатор");
  LSTR MSG_FAN_SPEED_N                    = _UxGT("Вентилатор ~");
  LSTR MSG_FLOW                           = _UxGT("Поток");
  LSTR MSG_FLOW_N                         = _UxGT("Поток ~");
  LSTR MSG_CONTROL                        = _UxGT("Управление");
  LSTR MSG_MIN                            = " " LCD_STR_THERMOMETER _UxGT(" Минимум");
  LSTR MSG_MAX                            = " " LCD_STR_THERMOMETER _UxGT(" Максимум");
  LSTR MSG_FACTOR                         = " " LCD_STR_THERMOMETER _UxGT(" Фактор");
  LSTR MSG_AUTOTEMP                       = _UxGT("Авто-темп.");
  LSTR MSG_LCD_ON                         = _UxGT("Вкл.");
  LSTR MSG_LCD_OFF                        = _UxGT("Изкл.");
  LSTR MSG_A_RETRACT                      = _UxGT("A-откат");
  LSTR MSG_A_TRAVEL                       = _UxGT("A-travel");
  LSTR MSG_STEPS_PER_MM                   = _UxGT("Стъпки/mm");
  LSTR MSG_A_STEPS                        = STR_A _UxGT(" стъпки/mm");
  LSTR MSG_B_STEPS                        = STR_B _UxGT(" стъпки/mm");
  LSTR MSG_C_STEPS                        = STR_C _UxGT(" стъпки/mm");
  LSTR MSG_N_STEPS                        = _UxGT("@ стъпки/mm");
  LSTR MSG_E_STEPS                        = _UxGT("E стъпки/mm");
  LSTR MSG_EN_STEPS                       = _UxGT("* стъпки/mm");
  LSTR MSG_TEMPERATURE                    = _UxGT("Температура");
  LSTR MSG_MOTION                         = _UxGT("Движение");
  LSTR MSG_FILAMENT                       = _UxGT("Нишка");
  LSTR MSG_VOLUMETRIC_ENABLED             = _UxGT("E in mm") SUPERSCRIPT_THREE;
  LSTR MSG_FILAMENT_DIAM                  = _UxGT("Диам. нишка");
  LSTR MSG_FILAMENT_DIAM_E                = _UxGT("Диам. нишка *");
  LSTR MSG_CONTRAST                       = _UxGT("LCD контраст");
  LSTR MSG_STORE_EEPROM                   = _UxGT("Запази в EPROM");
  LSTR MSG_LOAD_EEPROM                    = _UxGT("Зареди от EPROM");
  LSTR MSG_RESTORE_DEFAULTS               = _UxGT("Фабрични настройки");
  LSTR MSG_REFRESH                        = LCD_STR_REFRESH _UxGT("Обнови");
  LSTR MSG_INFO_SCREEN                    = _UxGT("Преглед");
  LSTR MSG_PREPARE                        = _UxGT("Действия");
  LSTR MSG_TUNE                           = _UxGT("Настройка");
  LSTR MSG_PAUSE_PRINT                    = _UxGT("Пауза");
  LSTR MSG_RESUME_PRINT                   = _UxGT("Възобнови печата");
  LSTR MSG_STOP_PRINT                     = _UxGT("Спри печата");
  LSTR MSG_MEDIA_MENU                     = _UxGT("Меню карта");
  LSTR MSG_NO_MEDIA                       = _UxGT("Няма карта");
  LSTR MSG_DWELL                          = _UxGT("Почивка...");
  LSTR MSG_USERWAIT                       = _UxGT("Изчакване");
  LSTR MSG_PRINT_ABORTED                  = _UxGT("Печатът е прекъснат");
  LSTR MSG_NO_MOVE                        = _UxGT("Няма движение");
  LSTR MSG_KILLED                         = _UxGT("УБИТО.");
  LSTR MSG_STOPPED                        = _UxGT("СПРЯНО.");
  LSTR MSG_CONTROL_RETRACT                = _UxGT("Откат mm");
  LSTR MSG_CONTROL_RETRACT_SWAP           = _UxGT("Смяна Откат mm");
  LSTR MSG_CONTROL_RETRACTF               = _UxGT("Откат  V");
  LSTR MSG_CONTROL_RETRACT_ZHOP           = _UxGT("Скок mm");
  LSTR MSG_CONTROL_RETRACT_RECOVER        = _UxGT("Възврат mm");
  LSTR MSG_CONTROL_RETRACT_RECOVER_SWAP   = _UxGT("Смяна Възврат mm");
  LSTR MSG_CONTROL_RETRACT_RECOVERF       = _UxGT("Възврат  V");
  LSTR MSG_AUTORETRACT                    = _UxGT("Автоoткат");
  LSTR MSG_FILAMENTCHANGE                 = _UxGT("Смяна нишка");
  LSTR MSG_FILAMENTCHANGE_E               = _UxGT("Смяна нишка *");
  LSTR MSG_ATTACH_MEDIA                   = _UxGT("Иниц. SD-Карта");
  LSTR MSG_CHANGE_MEDIA                   = _UxGT("Смяна SD-Карта");
  LSTR MSG_ZPROBE_OUT                     = _UxGT("Z-сондата е извадена");
  LSTR MSG_ZPROBE_ZOFFSET                 = _UxGT("Z Отстояние");
  LSTR MSG_BABYSTEP_X                     = _UxGT("Министъпка X");
  LSTR MSG_BABYSTEP_Y                     = _UxGT("Министъпка Y");
  LSTR MSG_BABYSTEP_Z                     = _UxGT("Министъпка Z");
  LSTR MSG_BABYSTEP_N                     = _UxGT("Министъпка @");
  LSTR MSG_ENDSTOP_ABORT                  = _UxGT("Стоп Кр.Изключватели");
  LSTR MSG_DELTA_CALIBRATE                = _UxGT("Делта Калибровка");
  LSTR MSG_DELTA_CALIBRATE_X              = _UxGT("Калибровка X");
  LSTR MSG_DELTA_CALIBRATE_Y              = _UxGT("Калибровка Y");
  LSTR MSG_DELTA_CALIBRATE_Z              = _UxGT("Калибровка Z");
  LSTR MSG_DELTA_CALIBRATE_CENTER         = _UxGT("Калибровка Център");
  LSTR MSG_KILL_EXPECTED_PRINTER          = _UxGT("Неправилен принтер");
>>>>>>> b6911781
}<|MERGE_RESOLUTION|>--- conflicted
+++ resolved
@@ -35,146 +35,6 @@
 
   constexpr uint8_t CHARSIZE              = 2;
   LSTR LANGUAGE                           = _UxGT("Bulgarian");
-<<<<<<< HEAD
-
-  LSTR WELCOME_MSG                        = MACHINE_NAME _UxGT(" Готов.");
-  LSTR MSG_MEDIA_INSERTED                 = _UxGT("Картата е поставена");
-  LSTR MSG_MEDIA_REMOVED                  = _UxGT("Картата е извадена");
-  LSTR MSG_MAIN_MENU                      = _UxGT("Меню");
-  LSTR MSG_RUN_AUTO_FILES                 = _UxGT("Автостарт");
-  LSTR MSG_DISABLE_STEPPERS               = _UxGT("Изкл. двигатели");
-  LSTR MSG_AUTO_HOME                      = _UxGT("Паркиране");
-  LSTR MSG_SET_HOME_OFFSETS               = _UxGT("Задай Начало");
-
-  LSTR MSG_PREHEAT_1                      = _UxGT("Подгряване ") PREHEAT_1_LABEL;
-  LSTR MSG_PREHEAT_1_H                    = _UxGT("Подгряване ") PREHEAT_1_LABEL " ~";
-  LSTR MSG_PREHEAT_1_END                  = _UxGT("Подгряване ") PREHEAT_1_LABEL _UxGT(" Дюза");
-  LSTR MSG_PREHEAT_1_END_E                = _UxGT("Подгряване ") PREHEAT_1_LABEL _UxGT(" Дюза ~");
-  LSTR MSG_PREHEAT_1_ALL                  = _UxGT("Подгр. ") PREHEAT_1_LABEL _UxGT(" Всички");
-  LSTR MSG_PREHEAT_1_BEDONLY              = _UxGT("Подгр. ") PREHEAT_1_LABEL _UxGT(" Легло");
-  LSTR MSG_PREHEAT_1_SETTINGS             = _UxGT("Настройки ") PREHEAT_1_LABEL;
-
-  LSTR MSG_PREHEAT_M                      = _UxGT("Подгряване $");
-  LSTR MSG_PREHEAT_M_H                    = _UxGT("Подгряване $ ~");
-  LSTR MSG_PREHEAT_M_END                  = _UxGT("Подгряване $ Дюза");
-  LSTR MSG_PREHEAT_M_END_E                = _UxGT("Подгряване $ Дюза ~");
-  LSTR MSG_PREHEAT_M_ALL                  = _UxGT("Подгр. $ Всички");
-  LSTR MSG_PREHEAT_M_BEDONLY              = _UxGT("Подгр. $ Легло");
-  LSTR MSG_PREHEAT_M_SETTINGS             = _UxGT("Настройки $");
-
-  LSTR MSG_COOLDOWN                       = _UxGT("Охлаждане");
-  LSTR MSG_SWITCH_PS_ON                   = _UxGT("Вкл. захранване");
-  LSTR MSG_SWITCH_PS_OFF                  = _UxGT("Изкл. захранване");
-  LSTR MSG_EXTRUDE                        = _UxGT("Екструзия");
-  LSTR MSG_RETRACT                        = _UxGT("Откат");
-  LSTR MSG_MOVE_AXIS                      = _UxGT("Движение по ос");
-  LSTR MSG_BED_LEVELING                   = _UxGT("Нивелиране");
-  LSTR MSG_LEVEL_BED                      = _UxGT("Нивелиране");
-  LSTR MSG_MOVE_X                         = _UxGT("Движение по X");
-  LSTR MSG_MOVE_Y                         = _UxGT("Движение по Y");
-  LSTR MSG_MOVE_Z                         = _UxGT("Движение по Z");
-  LSTR MSG_MOVE_N                         = _UxGT("Движение по @");
-  LSTR MSG_MOVE_E                         = _UxGT("Екструдер");
-  LSTR MSG_MOVE_EN                        = _UxGT("Екструдер *");
-  LSTR MSG_MOVE_N_MM                      = _UxGT("Премести с $mm");
-  LSTR MSG_MOVE_01MM                      = _UxGT("Премести с 0.1mm");
-  LSTR MSG_MOVE_1MM                       = _UxGT("Премести с 1mm");
-  LSTR MSG_MOVE_10MM                      = _UxGT("Премести с 10mm");
-  LSTR MSG_MOVE_50MM                      = _UxGT("Премести с 50mm");
-  LSTR MSG_MOVE_100MM                     = _UxGT("Премести с 100mm");
-  LSTR MSG_SPEED                          = _UxGT("Скорост");
-  LSTR MSG_MESH_Z_OFFSET                  = _UxGT("Bed Z");
-  LSTR MSG_NOZZLE                         = " " LCD_STR_THERMOMETER _UxGT(" Дюза");
-  LSTR MSG_NOZZLE_N                       = " " LCD_STR_THERMOMETER _UxGT(" Дюза ~");
-  LSTR MSG_BED                            = " " LCD_STR_THERMOMETER _UxGT(" Легло");
-  LSTR MSG_FAN_SPEED                      = _UxGT("Вентилатор");
-  LSTR MSG_FAN_SPEED_N                    = _UxGT("Вентилатор ~");
-  LSTR MSG_FLOW                           = _UxGT("Поток");
-  LSTR MSG_FLOW_N                         = _UxGT("Поток ~");
-  LSTR MSG_CONTROL                        = _UxGT("Управление");
-  LSTR MSG_MIN                            = " " LCD_STR_THERMOMETER _UxGT(" Минимум");
-  LSTR MSG_MAX                            = " " LCD_STR_THERMOMETER _UxGT(" Максимум");
-  LSTR MSG_FACTOR                         = " " LCD_STR_THERMOMETER _UxGT(" Фактор");
-  LSTR MSG_AUTOTEMP                       = _UxGT("Авто-темп.");
-  LSTR MSG_LCD_ON                         = _UxGT("Вкл.");
-  LSTR MSG_LCD_OFF                        = _UxGT("Изкл.");
-  LSTR MSG_A_RETRACT                      = _UxGT("A-откат");
-  LSTR MSG_A_TRAVEL                       = _UxGT("A-travel");
-  LSTR MSG_STEPS_PER_MM                   = _UxGT("Стъпки/mm");
-  LSTR MSG_A_STEPS                        = STR_A _UxGT(" стъпки/mm");
-  LSTR MSG_B_STEPS                        = STR_B _UxGT(" стъпки/mm");
-  LSTR MSG_C_STEPS                        = STR_C _UxGT(" стъпки/mm");
-  LSTR MSG_N_STEPS                        = _UxGT("@ стъпки/mm");
-  LSTR MSG_E_STEPS                        = _UxGT("E стъпки/mm");
-  LSTR MSG_EN_STEPS                       = _UxGT("* стъпки/mm");
-  LSTR MSG_TEMPERATURE                    = _UxGT("Температура");
-  LSTR MSG_MOTION                         = _UxGT("Движение");
-  LSTR MSG_FILAMENT                       = _UxGT("Нишка");
-  LSTR MSG_VOLUMETRIC_ENABLED             = _UxGT("E in mm") SUPERSCRIPT_THREE;
-  LSTR MSG_FILAMENT_DIAM                  = _UxGT("Диам. нишка");
-  LSTR MSG_FILAMENT_DIAM_E                = _UxGT("Диам. нишка *");
-  LSTR MSG_CONTRAST                       = _UxGT("LCD контраст");
-  LSTR MSG_STORE_EEPROM                   = _UxGT("Запази в EPROM");
-  LSTR MSG_LOAD_EEPROM                    = _UxGT("Зареди от EPROM");
-  LSTR MSG_RESTORE_DEFAULTS               = _UxGT("Фабрични настройки");
-  LSTR MSG_REFRESH                        = LCD_STR_REFRESH _UxGT("Обнови");
-  LSTR MSG_INFO_SCREEN                    = _UxGT("Преглед");
-  LSTR MSG_PREPARE                        = _UxGT("Действия");
-  LSTR MSG_TUNE                           = _UxGT("Настройка");
-  LSTR MSG_PAUSE_PRINT                    = _UxGT("Пауза");
-  LSTR MSG_RESUME_PRINT                   = _UxGT("Възобнови печата");
-  LSTR MSG_STOP_PRINT                     = _UxGT("Спри печата");
-  LSTR MSG_MEDIA_MENU                     = _UxGT("Меню карта");
-  LSTR MSG_NO_MEDIA                       = _UxGT("Няма карта");
-  LSTR MSG_DWELL                          = _UxGT("Почивка...");
-  LSTR MSG_USERWAIT                       = _UxGT("Изчакване");
-  LSTR MSG_PRINT_ABORTED                  = _UxGT("Печатът е прекъснат");
-  LSTR MSG_NO_MOVE                        = _UxGT("Няма движение");
-  LSTR MSG_KILLED                         = _UxGT("УБИТО.");
-  LSTR MSG_STOPPED                        = _UxGT("СПРЯНО.");
-  LSTR MSG_CONTROL_RETRACT                = _UxGT("Откат mm");
-  LSTR MSG_CONTROL_RETRACT_SWAP           = _UxGT("Смяна Откат mm");
-  LSTR MSG_CONTROL_RETRACTF               = _UxGT("Откат  V");
-  LSTR MSG_CONTROL_RETRACT_ZHOP           = _UxGT("Скок mm");
-  LSTR MSG_CONTROL_RETRACT_RECOVER        = _UxGT("Възврат mm");
-  LSTR MSG_CONTROL_RETRACT_RECOVER_SWAP   = _UxGT("Смяна Възврат mm");
-  LSTR MSG_CONTROL_RETRACT_RECOVERF       = _UxGT("Възврат  V");
-  LSTR MSG_AUTORETRACT                    = _UxGT("Автоoткат");
-  LSTR MSG_FILAMENTCHANGE                 = _UxGT("Смяна нишка");
-  LSTR MSG_FILAMENTCHANGE_E               = _UxGT("Смяна нишка *");
-  LSTR MSG_ATTACH_MEDIA                   = _UxGT("Иниц. SD-Карта");
-  LSTR MSG_CHANGE_MEDIA                   = _UxGT("Смяна SD-Карта");
-  LSTR MSG_ZPROBE_OUT                     = _UxGT("Z-сондата е извадена");
-  LSTR MSG_ZPROBE_ZOFFSET                 = _UxGT("Z Отстояние");
-  LSTR MSG_BABYSTEP_X                     = _UxGT("Министъпка X");
-  LSTR MSG_BABYSTEP_Y                     = _UxGT("Министъпка Y");
-  LSTR MSG_BABYSTEP_Z                     = _UxGT("Министъпка Z");
-  LSTR MSG_BABYSTEP_N                     = _UxGT("Министъпка @");
-  LSTR MSG_ENDSTOP_ABORT                  = _UxGT("Стоп Кр.Изключватели");
-  LSTR MSG_DELTA_CALIBRATE                = _UxGT("Делта Калибровка");
-  LSTR MSG_DELTA_CALIBRATE_X              = _UxGT("Калибровка X");
-  LSTR MSG_DELTA_CALIBRATE_Y              = _UxGT("Калибровка Y");
-  LSTR MSG_DELTA_CALIBRATE_Z              = _UxGT("Калибровка Z");
-  LSTR MSG_DELTA_CALIBRATE_CENTER         = _UxGT("Калибровка Център");
-  LSTR MSG_KILL_EXPECTED_PRINTER          = _UxGT("Неправилен принтер");
-}
-
-namespace LanguageWide_bg {
-  using namespace LanguageNarrow_bg;
-  #if LCD_WIDTH >= 20 || HAS_DWIN_E3V2
-  #endif
-}
-
-namespace LanguageTall_bg {
-  using namespace LanguageWide_bg;
-  #if LCD_HEIGHT >= 4
-    // Filament Change screens show up to 3 lines on a 4-line display
-  #endif
-}
-
-namespace Language_bg {
-  using namespace LanguageTall_bg;
-=======
 
   LSTR WELCOME_MSG                        = MACHINE_NAME _UxGT(" Готов.");
   LSTR MSG_MEDIA_INSERTED                 = _UxGT("Картата е поставена");
@@ -296,5 +156,4 @@
   LSTR MSG_DELTA_CALIBRATE_Z              = _UxGT("Калибровка Z");
   LSTR MSG_DELTA_CALIBRATE_CENTER         = _UxGT("Калибровка Център");
   LSTR MSG_KILL_EXPECTED_PRINTER          = _UxGT("Неправилен принтер");
->>>>>>> b6911781
 }