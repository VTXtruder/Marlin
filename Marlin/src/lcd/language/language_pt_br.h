/**
 * Marlin 3D Printer Firmware
 * Copyright (c) 2020 MarlinFirmware [https://github.com/MarlinFirmware/Marlin]
 *
 * Based on Sprinter and grbl.
 * Copyright (c) 2011 Camiel Gubbels / Erik van der Zalm
 *
 * This program is free software: you can redistribute it and/or modify
 * it under the terms of the GNU General Public License as published by
 * the Free Software Foundation, either version 3 of the License, or
 * (at your option) any later version.
 *
 * This program is distributed in the hope that it will be useful,
 * but WITHOUT ANY WARRANTY; without even the implied warranty of
 * MERCHANTABILITY or FITNESS FOR A PARTICULAR PURPOSE.  See the
 * GNU General Public License for more details.
 *
 * You should have received a copy of the GNU General Public License
 * along with this program.  If not, see <https://www.gnu.org/licenses/>.
 *
 */
#pragma once

/**
 * Portuguese (Brazil)
 * UTF-8 for Graphical Display
 *
 * LCD Menu Messages
 * See also https://marlinfw.org/docs/development/lcd_language.html
 */
namespace LanguageNarrow_pt_br {
  using namespace Language_en; // Inherit undefined strings from English

  constexpr uint8_t CHARSIZE              = 2;
  LSTR LANGUAGE                           = _UxGT("Portuguese (BR)");

  LSTR WELCOME_MSG                        = MACHINE_NAME _UxGT(" pronto.");
  LSTR MSG_YES                            = _UxGT("SIM");
  LSTR MSG_NO                             = _UxGT("NÃO");
  LSTR MSG_BACK                           = _UxGT("Voltar");
  LSTR MSG_MEDIA_ABORTING                 = _UxGT("Abortando...");
  LSTR MSG_MEDIA_INSERTED                 = _UxGT("Cartão inserido");
  LSTR MSG_MEDIA_REMOVED                  = _UxGT("Cartão removido");
  LSTR MSG_MEDIA_RELEASED                 = _UxGT("Cartão liberado");
  LSTR MSG_MEDIA_WAITING                  = _UxGT("Aguardando cartão");
  LSTR MSG_MEDIA_READ_ERROR               = _UxGT("Erro de leitura");
  LSTR MSG_MEDIA_USB_REMOVED              = _UxGT("USB removido");
  LSTR MSG_MEDIA_USB_FAILED               = _UxGT("USB falhou");
  LSTR MSG_LCD_ENDSTOPS                   = _UxGT("Fins de curso");
  LSTR MSG_LCD_SOFT_ENDSTOPS              = _UxGT("Soft Fins curso");
  LSTR MSG_MAIN_MENU                      = _UxGT("Menu principal");
  LSTR MSG_ADVANCED_SETTINGS              = _UxGT("Config. Avançada");
  LSTR MSG_CONFIGURATION                  = _UxGT("Configuração");
  LSTR MSG_RUN_AUTO_FILES                 = _UxGT("Início automático");
  LSTR MSG_DISABLE_STEPPERS               = _UxGT("Desabilit. motores");
  LSTR MSG_DEBUG_MENU                     = _UxGT("Menu Debug");
  LSTR MSG_PROGRESS_BAR_TEST              = _UxGT("Testar Barra Progres");
  LSTR MSG_AUTO_HOME                      = _UxGT("Ir a origem XYZ");
  LSTR MSG_AUTO_HOME_X                    = _UxGT("Ir na origem X");
  LSTR MSG_AUTO_HOME_Y                    = _UxGT("Ir na origem Y");
  LSTR MSG_AUTO_HOME_Z                    = _UxGT("Ir na origem Z");
  LSTR MSG_AUTO_Z_ALIGN                   = _UxGT("Auto alinhar Z");
  LSTR MSG_LEVEL_BED_HOMING               = _UxGT("Indo para origem");
  LSTR MSG_LEVEL_BED_WAITING              = _UxGT("Clique para Iniciar");
  LSTR MSG_LEVEL_BED_NEXT_POINT           = _UxGT("Próximo Ponto");
  LSTR MSG_LEVEL_BED_DONE                 = _UxGT("Fim nivelação!");
  LSTR MSG_Z_FADE_HEIGHT                  = _UxGT("Suavizar altura");
  LSTR MSG_SET_HOME_OFFSETS               = _UxGT("Compensar origem");
  LSTR MSG_HOME_OFFSETS_APPLIED           = _UxGT("Alteração aplicada");
<<<<<<< HEAD

  LSTR MSG_PREHEAT_1                      = _UxGT("Pre-aquecer ") PREHEAT_1_LABEL;
  LSTR MSG_PREHEAT_1_H                    = _UxGT("Pre-aquecer ") PREHEAT_1_LABEL " ~";
  LSTR MSG_PREHEAT_1_END                  = _UxGT("Extrusora ") PREHEAT_1_LABEL;
  LSTR MSG_PREHEAT_1_END_E                = _UxGT("Extrusora ") PREHEAT_1_LABEL " ~";
  LSTR MSG_PREHEAT_1_ALL                  = _UxGT("Pre-aq.Todo ") PREHEAT_1_LABEL;
  LSTR MSG_PREHEAT_1_BEDONLY              = _UxGT("Pre-aq.Mesa ") PREHEAT_1_LABEL;
  LSTR MSG_PREHEAT_1_SETTINGS             = _UxGT("Ajustar ") PREHEAT_1_LABEL;

  LSTR MSG_PREHEAT_M                      = _UxGT("Pre-aquecer $");
  LSTR MSG_PREHEAT_M_H                    = _UxGT("Pre-aquecer $ ~");
  LSTR MSG_PREHEAT_M_END                  = _UxGT("Extrusora $");
  LSTR MSG_PREHEAT_M_END_E                = _UxGT("Extrusora $ ~");
  LSTR MSG_PREHEAT_M_ALL                  = _UxGT("Pre-aq.Todo $");
  LSTR MSG_PREHEAT_M_BEDONLY              = _UxGT("Pre-aq.Mesa $");
  LSTR MSG_PREHEAT_M_SETTINGS             = _UxGT("Ajustar $");

  LSTR MSG_PREHEAT_CUSTOM                 = _UxGT("Customizar Pre-aq.");
  LSTR MSG_COOLDOWN                       = _UxGT("Esfriar");
  LSTR MSG_SWITCH_PS_ON                   = _UxGT("Ligar");
  LSTR MSG_SWITCH_PS_OFF                  = _UxGT("Desligar");
  LSTR MSG_EXTRUDE                        = _UxGT("Extrusar");
  LSTR MSG_RETRACT                        = _UxGT("Retrair");
  LSTR MSG_MOVE_AXIS                      = _UxGT("Mover eixo");
  LSTR MSG_BED_LEVELING                   = _UxGT("Nivelação Mesa");
  LSTR MSG_LEVEL_BED                      = _UxGT("Nivelar Mesa");
  LSTR MSG_BED_TRAMMING                   = _UxGT("Nivelar Cantos");
  LSTR MSG_NEXT_CORNER                    = _UxGT("Próximo Canto");
  LSTR MSG_MESH_EDITOR                    = _UxGT("Editor de Malha");
  LSTR MSG_EDIT_MESH                      = _UxGT("Editar Malha");
  LSTR MSG_EDITING_STOPPED                = _UxGT("Fim da Edição");
  LSTR MSG_PROBING_POINT                  = _UxGT("Sondando ponto");
  LSTR MSG_MESH_X                         = _UxGT("Índice X");
  LSTR MSG_MESH_Y                         = _UxGT("Índice Y");
  LSTR MSG_MESH_EDIT_Z                    = _UxGT("Valor Z");
  LSTR MSG_CUSTOM_COMMANDS                = _UxGT("Comando customizado");
  LSTR MSG_M48_TEST                       = _UxGT("M48 Teste de sonda");
  LSTR MSG_M48_POINT                      = _UxGT("M48 Ponto");
  LSTR MSG_IDEX_MENU                      = _UxGT("Modo IDEX");
  LSTR MSG_IDEX_MODE_AUTOPARK             = _UxGT("Auto-Estacionar");
  LSTR MSG_IDEX_MODE_DUPLICATE            = _UxGT("Duplicação");
  LSTR MSG_IDEX_MODE_MIRRORED_COPY        = _UxGT("Cópia espelhada");
  LSTR MSG_IDEX_MODE_FULL_CTRL            = _UxGT("Controle Total");
  LSTR MSG_HOTEND_OFFSET_Z                = _UxGT("2o bico Z");
  LSTR MSG_HOTEND_OFFSET_A                = _UxGT("2o bico @");
  LSTR MSG_UBL_DOING_G29                  = _UxGT("Executando G29");
  LSTR MSG_UBL_TOOLS                      = _UxGT("Ferramentas UBL");
  LSTR MSG_UBL_LEVEL_BED                  = _UxGT("Nivel. Mesa Unif.");
  LSTR MSG_UBL_MANUAL_MESH                = _UxGT("Fazer malha manual");
  LSTR MSG_UBL_BC_INSERT                  = _UxGT("Calçar e calibrar");
  LSTR MSG_UBL_BC_INSERT2                 = _UxGT("Medir");
  LSTR MSG_UBL_BC_REMOVE                  = _UxGT("Remover e calibrar");
  LSTR MSG_UBL_MOVING_TO_NEXT             = _UxGT("Movendo para Próximo");
  LSTR MSG_UBL_ACTIVATE_MESH              = _UxGT("Ativar UBL");
  LSTR MSG_UBL_DEACTIVATE_MESH            = _UxGT("Desativar UBL");
  LSTR MSG_UBL_SET_TEMP_BED               = _UxGT("Temp. Mesa");
  LSTR MSG_UBL_BED_TEMP_CUSTOM            = _UxGT("Temp. Mesa");
  LSTR MSG_UBL_SET_TEMP_HOTEND            = _UxGT("Temp. Extrusora");
  LSTR MSG_UBL_HOTEND_TEMP_CUSTOM         = _UxGT("Temp. Extrusora");
  LSTR MSG_UBL_MESH_EDIT                  = _UxGT("Editar Malha");
  LSTR MSG_UBL_EDIT_CUSTOM_MESH           = _UxGT("Editar Malha Custom");
  LSTR MSG_UBL_FINE_TUNE_MESH             = _UxGT("Ajuste Fino da Malha");
  LSTR MSG_UBL_DONE_EDITING_MESH          = _UxGT("Fim da Edição");
  LSTR MSG_UBL_BUILD_CUSTOM_MESH          = _UxGT("Montar Malha Custom");
  LSTR MSG_UBL_BUILD_MESH_MENU            = _UxGT("Montar ");
  LSTR MSG_UBL_BUILD_MESH_M               = _UxGT("Montar $");
  LSTR MSG_UBL_VALIDATE_MESH_M            = _UxGT("Checar $");
  LSTR MSG_UBL_BUILD_COLD_MESH            = _UxGT("Montar Malha fria");
  LSTR MSG_UBL_MESH_HEIGHT_ADJUST         = _UxGT("Ajustar Altura");
  LSTR MSG_UBL_MESH_HEIGHT_AMOUNT         = _UxGT("Quant. de Altura");
  LSTR MSG_UBL_VALIDATE_MESH_MENU         = _UxGT("Validar Malha");
  LSTR MSG_UBL_VALIDATE_CUSTOM_MESH       = _UxGT("Validar Malha Custom");
  LSTR MSG_G26_HEATING_BED                = _UxGT("G26 Aquecendo Mesa");
  LSTR MSG_G26_HEATING_NOZZLE             = _UxGT("G26 Aquecendo Ext.");
  LSTR MSG_G26_CANCELED                   = _UxGT("G26 Cancelado");
  LSTR MSG_G26_LEAVING                    = _UxGT("G26 Saindo");
  LSTR MSG_UBL_CONTINUE_MESH              = _UxGT("Continuar Malha");
  LSTR MSG_UBL_MESH_LEVELING              = _UxGT("Nivelação da Malha");
  LSTR MSG_UBL_3POINT_MESH_LEVELING       = _UxGT("Nivelação 3 pontos");
  LSTR MSG_UBL_GRID_MESH_LEVELING         = _UxGT("Nivelação Grid");
  LSTR MSG_UBL_MESH_LEVEL                 = _UxGT("Nivelar Malha");
  LSTR MSG_UBL_SIDE_POINTS                = _UxGT("Cantos");
  LSTR MSG_UBL_MAP_TYPE                   = _UxGT("Tipo de Mapa");
  LSTR MSG_UBL_OUTPUT_MAP                 = _UxGT("Salvar Mapa da Malha");
  LSTR MSG_UBL_OUTPUT_MAP_HOST            = _UxGT("Enviar Para Host");
  LSTR MSG_UBL_OUTPUT_MAP_CSV             = _UxGT("Salvar Malha CSV");
  LSTR MSG_UBL_OUTPUT_MAP_BACKUP          = _UxGT("Salvar Backup");
  LSTR MSG_UBL_INFO_UBL                   = _UxGT("Informação do UBL");
  LSTR MSG_UBL_FILLIN_AMOUNT              = _UxGT("Qtd de Enchimento");
  LSTR MSG_UBL_MANUAL_FILLIN              = _UxGT("Enchimento Manual");
  LSTR MSG_UBL_SMART_FILLIN               = _UxGT("Enchimento Smart");
  LSTR MSG_UBL_FILLIN_MESH                = _UxGT("Preencher malha");
  LSTR MSG_UBL_INVALIDATE_ALL             = _UxGT("Invalidar tudo");
  LSTR MSG_UBL_INVALIDATE_CLOSEST         = _UxGT("Invalidar próximo");
  LSTR MSG_UBL_FINE_TUNE_ALL              = _UxGT("Ajuste Fino de Todos");
  LSTR MSG_UBL_FINE_TUNE_CLOSEST          = _UxGT("Ajustar Mais Próximo");
  LSTR MSG_UBL_STORAGE_MESH_MENU          = _UxGT("Armazenamento Malha");
  LSTR MSG_UBL_STORAGE_SLOT               = _UxGT("Slot de Memória");
  LSTR MSG_UBL_LOAD_MESH                  = _UxGT("Ler Malha");
  LSTR MSG_UBL_SAVE_MESH                  = _UxGT("Salvar Malha");
  LSTR MSG_MESH_LOADED                    = _UxGT("Malha %i carregada");
  LSTR MSG_MESH_SAVED                     = _UxGT("Malha %i salva");
  LSTR MSG_UBL_NO_STORAGE                 = _UxGT("Sem armazenamento");
  LSTR MSG_UBL_SAVE_ERROR                 = _UxGT("Erro ao salvar UBL");
  LSTR MSG_UBL_RESTORE_ERROR              = _UxGT("Erro no restauro UBL");
  LSTR MSG_UBL_Z_OFFSET                   = _UxGT("Compensação Z: ");
  LSTR MSG_UBL_Z_OFFSET_STOPPED           = _UxGT("Compensação Z parou");
  LSTR MSG_UBL_STEP_BY_STEP_MENU          = _UxGT("UBL passo a passo");
  LSTR MSG_UBL_1_BUILD_COLD_MESH          = _UxGT("1.Montar Malha fria");
  LSTR MSG_UBL_2_SMART_FILLIN             = _UxGT("2.Enchimento Smart");
  LSTR MSG_UBL_3_VALIDATE_MESH_MENU       = _UxGT("3.Validar Malha");
  LSTR MSG_UBL_4_FINE_TUNE_ALL            = _UxGT("4.Ajuste Fino de Todos");
  LSTR MSG_UBL_5_VALIDATE_MESH_MENU       = _UxGT("5.Validar Malha");
  LSTR MSG_UBL_6_FINE_TUNE_ALL            = _UxGT("6.Ajuste Fino de Todos");
  LSTR MSG_UBL_7_SAVE_MESH                = _UxGT("7.Salvar Malha");

  LSTR MSG_LED_CONTROL                    = _UxGT("Controle do LED");
  LSTR MSG_LEDS                           = _UxGT("Luz");
  LSTR MSG_LED_PRESETS                    = _UxGT("Configuração da Luz");
  LSTR MSG_SET_LEDS_RED                   = _UxGT("Luz Vermelha");
  LSTR MSG_SET_LEDS_ORANGE                = _UxGT("Luz Laranja");
  LSTR MSG_SET_LEDS_YELLOW                = _UxGT("Luz Amarela");
  LSTR MSG_SET_LEDS_GREEN                 = _UxGT("Luz Verde");
  LSTR MSG_SET_LEDS_BLUE                  = _UxGT("Luz Azul");
  LSTR MSG_SET_LEDS_INDIGO                = _UxGT("Luz Indigo");
  LSTR MSG_SET_LEDS_VIOLET                = _UxGT("Luz Violeta");
  LSTR MSG_SET_LEDS_WHITE                 = _UxGT("Luz Branca");
  LSTR MSG_SET_LEDS_DEFAULT               = _UxGT("Luz Padrão");
  LSTR MSG_CUSTOM_LEDS                    = _UxGT("Luz Customizada");
  LSTR MSG_INTENSITY_R                    = _UxGT("Intensidade Vermelho");
  LSTR MSG_INTENSITY_G                    = _UxGT("Intensidade Verde");
  LSTR MSG_INTENSITY_B                    = _UxGT("Intensidade Azul");
  LSTR MSG_INTENSITY_W                    = _UxGT("Intensidade Branco");
  LSTR MSG_LED_BRIGHTNESS                 = _UxGT("Brilho");

  LSTR MSG_MOVING                         = _UxGT("Movendo...");
  LSTR MSG_FREE_XY                        = _UxGT("Liberar XY");
  LSTR MSG_MOVE_X                         = _UxGT("Mover X");
  LSTR MSG_MOVE_Y                         = _UxGT("Mover Y");
  LSTR MSG_MOVE_Z                         = _UxGT("Mover Z");
  LSTR MSG_MOVE_N                         = _UxGT("Mover @");
  LSTR MSG_MOVE_E                         = _UxGT("Mover Extrusor");
  LSTR MSG_MOVE_EN                        = _UxGT("Mover Extrusor *");
  LSTR MSG_HOTEND_TOO_COLD                = _UxGT("Extrus. mto fria");
  LSTR MSG_MOVE_N_MM                      = _UxGT("Mover $mm");
  LSTR MSG_MOVE_01MM                      = _UxGT("Mover 0.1mm");
  LSTR MSG_MOVE_1MM                       = _UxGT("Mover 1mm");
  LSTR MSG_MOVE_10MM                      = _UxGT("Mover 10mm");
  LSTR MSG_MOVE_100MM                     = _UxGT("Mover 100mm");
  LSTR MSG_SPEED                          = _UxGT("Velocidade");
  LSTR MSG_MESH_Z_OFFSET                  = _UxGT("Base Z");
  LSTR MSG_NOZZLE                         = _UxGT("Bocal");
  LSTR MSG_NOZZLE_N                       = _UxGT("Bocal ~");
  LSTR MSG_BED                            = _UxGT("Mesa");
  LSTR MSG_FAN_SPEED                      = _UxGT("Vel. Ventoinha");
  LSTR MSG_FAN_SPEED_N                    = _UxGT("Vel. Ventoinha ~");
  LSTR MSG_EXTRA_FAN_SPEED                = _UxGT("+Vel. Ventoinha");
  LSTR MSG_EXTRA_FAN_SPEED_N              = _UxGT("+Vel. Ventoinha ~");
  LSTR MSG_FLOW                           = _UxGT("Vazão");
  LSTR MSG_FLOW_N                         = _UxGT("Vazão ~");
  LSTR MSG_CONTROL                        = _UxGT("Controle");
  LSTR MSG_MIN                            = " " LCD_STR_THERMOMETER _UxGT(" Min");
  LSTR MSG_MAX                            = " " LCD_STR_THERMOMETER _UxGT(" Máx");
  LSTR MSG_FACTOR                         = " " LCD_STR_THERMOMETER _UxGT(" Fator");
  LSTR MSG_AUTOTEMP                       = _UxGT("Temp. Automática");
  LSTR MSG_LCD_ON                         = _UxGT("Ligado");
  LSTR MSG_LCD_OFF                        = _UxGT("Desligado");
  LSTR MSG_SELECT_E                       = _UxGT("Selecionar *");
  LSTR MSG_ACC                            = _UxGT("Acel.");
  LSTR MSG_JERK                           = _UxGT("Arrancada");
  LSTR MSG_VA_JERK                        = _UxGT("arrancada V") STR_A;
  LSTR MSG_VB_JERK                        = _UxGT("arrancada V") STR_B;
  LSTR MSG_VC_JERK                        = _UxGT("arrancada V") STR_C;
  LSTR MSG_VN_JERK                        = _UxGT("arrancada V@");
  LSTR MSG_VE_JERK                        = _UxGT("arrancada VE");
  LSTR MSG_JUNCTION_DEVIATION             = _UxGT("Desv. Junção");
  LSTR MSG_MAX_SPEED                      = _UxGT("Velocidade");
  LSTR MSG_VTRAV_MIN                      = _UxGT("VDeslocamento min");
  LSTR MSG_ACCELERATION                   = _UxGT("Aceleração");
  LSTR MSG_A_RETRACT                      = _UxGT("Retrair A");
  LSTR MSG_A_TRAVEL                       = _UxGT("Movimento A");
  LSTR MSG_STEPS_PER_MM                   = _UxGT("Passo/mm");
  LSTR MSG_A_STEPS                        = _UxGT("Passo ") STR_A _UxGT("/mm");
  LSTR MSG_B_STEPS                        = _UxGT("Passo ") STR_B _UxGT("/mm");
  LSTR MSG_C_STEPS                        = _UxGT("Passo ") STR_C _UxGT("/mm");
  LSTR MSG_N_STEPS                        = _UxGT("Passo @/mm");
  LSTR MSG_E_STEPS                        = _UxGT("E/mm");
  LSTR MSG_EN_STEPS                       = _UxGT("*/mm");
  LSTR MSG_TEMPERATURE                    = _UxGT("Temperatura");
  LSTR MSG_MOTION                         = _UxGT("Movimento");
  LSTR MSG_FILAMENT                       = _UxGT("Filamento");
  LSTR MSG_VOLUMETRIC_ENABLED             = _UxGT("Extrusão em mm") SUPERSCRIPT_THREE;
  LSTR MSG_FILAMENT_DIAM                  = _UxGT("Diâmetro Fil.");
  LSTR MSG_FILAMENT_DIAM_E                = _UxGT("Diâmetro Fil. *");
  LSTR MSG_FILAMENT_UNLOAD                = _UxGT("Descarr. mm");
  LSTR MSG_FILAMENT_LOAD                  = _UxGT("Carregar mm");
  LSTR MSG_ADVANCE_K                      = _UxGT("Avanço K");
  LSTR MSG_ADVANCE_K_E                    = _UxGT("Avanço K *");
  LSTR MSG_CONTRAST                       = _UxGT("Contraste");
  LSTR MSG_STORE_EEPROM                   = _UxGT("Salvar Configuração");
  LSTR MSG_LOAD_EEPROM                    = _UxGT("Ler Configuração");
  LSTR MSG_RESTORE_DEFAULTS               = _UxGT("Restauro seguro");
  LSTR MSG_INIT_EEPROM                    = _UxGT("Iniciar EEPROM");
  LSTR MSG_MEDIA_UPDATE                   = _UxGT("Atualiz. SD");
  LSTR MSG_RESET_PRINTER                  = _UxGT("Resetar Impressora");
  LSTR MSG_REFRESH                        = LCD_STR_REFRESH _UxGT("Atualização");
  LSTR MSG_INFO_SCREEN                    = _UxGT("Informações");
  LSTR MSG_PREPARE                        = _UxGT("Preparar");
  LSTR MSG_TUNE                           = _UxGT("Ajustar");
  LSTR MSG_START_PRINT                    = _UxGT("Iniciar Impressão");
  LSTR MSG_BUTTON_NEXT                    = _UxGT("Prox.");
  LSTR MSG_BUTTON_INIT                    = _UxGT("Iniciar");
  LSTR MSG_BUTTON_STOP                    = _UxGT("Parar");
  LSTR MSG_BUTTON_PRINT                   = _UxGT("Imprimir");
  LSTR MSG_BUTTON_RESET                   = _UxGT("Resetar");
  LSTR MSG_BUTTON_CANCEL                  = _UxGT("Cancelar");
  LSTR MSG_BUTTON_DONE                    = _UxGT("Pronto");
  LSTR MSG_BUTTON_BACK                    = _UxGT("Voltar");
  LSTR MSG_BUTTON_PROCEED                 = _UxGT("Continuar");
  LSTR MSG_PAUSE_PRINT                    = _UxGT("Pausar impressão");
  LSTR MSG_RESUME_PRINT                   = _UxGT("Continuar impressão");
  LSTR MSG_STOP_PRINT                     = _UxGT("Parar impressão");
  LSTR MSG_PRINTING_OBJECT                = _UxGT("Imprimindo objeto");
  LSTR MSG_CANCEL_OBJECT                  = _UxGT("Cancelar Objeto");
  LSTR MSG_CANCEL_OBJECT_N                = _UxGT("Cancelar Objeto {");
  LSTR MSG_OUTAGE_RECOVERY                = _UxGT("Recuperar Impressão");
  LSTR MSG_MEDIA_MENU                     = _UxGT("Imprimir do SD");
  LSTR MSG_NO_MEDIA                       = _UxGT("Sem cartão SD");
  LSTR MSG_DWELL                          = _UxGT("Dormindo...");
  LSTR MSG_USERWAIT                       = _UxGT("Clique para retomar");
  LSTR MSG_PRINT_PAUSED                   = _UxGT("Impressão Pausada");
  LSTR MSG_PRINTING                       = _UxGT("Imprimindo...");
  LSTR MSG_PRINT_ABORTED                  = _UxGT("Impressão Abortada");
  LSTR MSG_NO_MOVE                        = _UxGT("Sem movimento");
  LSTR MSG_KILLED                         = _UxGT("PARADA DE EMERGÊNCIA");
  LSTR MSG_STOPPED                        = _UxGT("PAROU. ");
  LSTR MSG_CONTROL_RETRACT                = _UxGT("Retrair mm");
  LSTR MSG_CONTROL_RETRACT_SWAP           = _UxGT("Retrair Troca mm");
  LSTR MSG_CONTROL_RETRACTF               = _UxGT("Retrair V");
  LSTR MSG_CONTROL_RETRACT_ZHOP           = _UxGT("Saltar mm");
  LSTR MSG_CONTROL_RETRACT_RECOVER        = _UxGT("Des-Retrair mm");
  LSTR MSG_CONTROL_RETRACT_RECOVER_SWAP   = _UxGT("Des-RetTroca mm");
  LSTR MSG_CONTROL_RETRACT_RECOVERF       = _UxGT("Des-Retrair  V");
  LSTR MSG_CONTROL_RETRACT_RECOVER_SWAPF  = _UxGT("Des-RetTroca V");
  LSTR MSG_AUTORETRACT                    = _UxGT("Retração Automática");
  LSTR MSG_FILAMENT_SWAP_LENGTH           = _UxGT("Distancia Retração");
  LSTR MSG_FILAMENT_PURGE_LENGTH          = _UxGT("Distancia Purga");
  LSTR MSG_TOOL_CHANGE                    = _UxGT("Mudar Ferramenta");
  LSTR MSG_TOOL_CHANGE_ZLIFT              = _UxGT("Levantar Z");
  LSTR MSG_SINGLENOZZLE_PRIME_SPEED       = _UxGT("Preparar Veloc.");
  LSTR MSG_SINGLENOZZLE_RETRACT_SPEED     = _UxGT("Veloc. Retração");
  LSTR MSG_NOZZLE_STANDBY                 = _UxGT("Standby bico");
  LSTR MSG_FILAMENTCHANGE                 = _UxGT("Trocar Filamento");
  LSTR MSG_FILAMENTCHANGE_E               = _UxGT("Trocar Filamento *");
  LSTR MSG_FILAMENTLOAD                   = _UxGT("Carregar Filamento");
  LSTR MSG_FILAMENTLOAD_E                 = _UxGT("Carregar Filamento *");
  LSTR MSG_FILAMENTUNLOAD                 = _UxGT("Descarreg. Filamento");
  LSTR MSG_FILAMENTUNLOAD_E               = _UxGT("Descarreg. Filamento *");
  LSTR MSG_FILAMENTUNLOAD_ALL             = _UxGT("Descarregar Todos");
  LSTR MSG_ATTACH_MEDIA                   = _UxGT("Iniciar SD");
  LSTR MSG_CHANGE_MEDIA                   = _UxGT("Trocar SD");
  LSTR MSG_RELEASE_MEDIA                  = _UxGT("Liberar SD");
  LSTR MSG_ZPROBE_OUT                     = _UxGT("Sonda fora da mesa");
  LSTR MSG_SKEW_FACTOR                    = _UxGT("Fator de Cisalho");
  LSTR MSG_BLTOUCH                        = _UxGT("BLTouch");
  LSTR MSG_BLTOUCH_SELFTEST               = _UxGT("Testar BLTouch");
  LSTR MSG_BLTOUCH_RESET                  = _UxGT("Reiniciar BLTouch");
  LSTR MSG_BLTOUCH_STOW                   = _UxGT("Recolher BLTouch");
  LSTR MSG_BLTOUCH_DEPLOY                 = _UxGT("Estender BLTouch");
  LSTR MSG_MANUAL_DEPLOY                  = _UxGT("Estender Sonda-Z");
  LSTR MSG_MANUAL_STOW                    = _UxGT("Recolher Sonda-Z");
  LSTR MSG_HOME_FIRST                     = _UxGT("Home %s Primeiro");
  LSTR MSG_ZPROBE_OFFSETS                 = _UxGT("Compensar Sonda");
  LSTR MSG_ZPROBE_XOFFSET                 = _UxGT("Compensar Sonda em X");
  LSTR MSG_ZPROBE_YOFFSET                 = _UxGT("Compensar Sonda em Y");
  LSTR MSG_ZPROBE_ZOFFSET                 = _UxGT("Compensar Sonda em Z");
  LSTR MSG_BABYSTEP_X                     = _UxGT("Passinho X");
  LSTR MSG_BABYSTEP_Y                     = _UxGT("Passinho Y");
  LSTR MSG_BABYSTEP_Z                     = _UxGT("Passinho Z");
  LSTR MSG_BABYSTEP_N                     = _UxGT("Passinho @");
  LSTR MSG_BABYSTEP_TOTAL                 = _UxGT("Total");
  LSTR MSG_ENDSTOP_ABORT                  = _UxGT("Abortar Fim de Curso");
  LSTR MSG_ERR_HEATING_FAILED             = _UxGT("Aquecimento falhou");
  LSTR MSG_ERR_REDUNDANT_TEMP             = _UxGT("Erro:Temp Redundante");
  LSTR MSG_ERR_THERMAL_RUNAWAY            = _UxGT("ESCAPE TÉRMICO");
  LSTR MSG_ERR_MAXTEMP                    = _UxGT("Erro:Temp Máxima");
  LSTR MSG_ERR_MINTEMP                    = _UxGT("Erro:Temp Mínima");
  LSTR MSG_HALTED                         = _UxGT("IMPRESSORA PAROU");
  LSTR MSG_PLEASE_RESET                   = _UxGT("Favor resetar");
  LSTR MSG_HEATING                        = _UxGT("Aquecendo...");
  LSTR MSG_COOLING                        = _UxGT("Resfriando...");
  LSTR MSG_BED_HEATING                    = _UxGT("Aquecendo mesa...");
  LSTR MSG_BED_COOLING                    = _UxGT("Esfriando mesa...");
  LSTR MSG_CHAMBER_HEATING                = _UxGT("Aquecendo Câmara...");
  LSTR MSG_CHAMBER_COOLING                = _UxGT("Esfriando Câmara...");
  LSTR MSG_DELTA_CALIBRATE                = _UxGT("Calibrar Delta");
  LSTR MSG_DELTA_CALIBRATE_X              = _UxGT("Calibrar X");
  LSTR MSG_DELTA_CALIBRATE_Y              = _UxGT("Calibrar Y");
  LSTR MSG_DELTA_CALIBRATE_Z              = _UxGT("Calibrar Z");
  LSTR MSG_DELTA_CALIBRATE_CENTER         = _UxGT("Calibrar Centro");
  LSTR MSG_DELTA_SETTINGS                 = _UxGT("Configuração Delta");
  LSTR MSG_DELTA_AUTO_CALIBRATE           = _UxGT("Auto-Calibração");
  LSTR MSG_DELTA_DIAG_ROD                 = _UxGT("Haste Diagonal");
  LSTR MSG_DELTA_HEIGHT                   = _UxGT("Altura");
  LSTR MSG_DELTA_RADIUS                   = _UxGT("Raio");
  LSTR MSG_INFO_MENU                      = _UxGT("Sobre");
  LSTR MSG_INFO_PRINTER_MENU              = _UxGT("Impressora");
  LSTR MSG_3POINT_LEVELING                = _UxGT("Nivelamento 3 pontos");
  LSTR MSG_LINEAR_LEVELING                = _UxGT("Nivelamento Linear");
  LSTR MSG_BILINEAR_LEVELING              = _UxGT("Nivelamento Bilinear");
  LSTR MSG_UBL_LEVELING                   = _UxGT("Nivelamento UBL");
  LSTR MSG_MESH_LEVELING                  = _UxGT("Nivelamento da Malha");
  LSTR MSG_INFO_STATS_MENU                = _UxGT("Estatísticas");
  LSTR MSG_INFO_BOARD_MENU                = _UxGT("Info. da Placa");
  LSTR MSG_INFO_THERMISTOR_MENU           = _UxGT("Termistores");
  LSTR MSG_INFO_EXTRUDERS                 = _UxGT("Extrusoras");
  LSTR MSG_INFO_BAUDRATE                  = _UxGT("Taxa de Transmissão");
  LSTR MSG_INFO_PROTOCOL                  = _UxGT("Protocolo");

  LSTR MSG_CASE_LIGHT                     = _UxGT("Luz da Impressora");
  LSTR MSG_CASE_LIGHT_BRIGHTNESS          = _UxGT("Intensidade Brilho");
  LSTR MSG_KILL_EXPECTED_PRINTER          = _UxGT("Impressora Incorreta");

  LSTR MSG_INFO_PRINT_COUNT               = _UxGT("Qtd de Impressões");
  LSTR MSG_INFO_COMPLETED_PRINTS          = _UxGT("Realizadas");
  LSTR MSG_INFO_PRINT_TIME                = _UxGT("Tempo de Impressão");
  LSTR MSG_INFO_PRINT_LONGEST             = _UxGT("Maior trabalho");
  LSTR MSG_INFO_PRINT_FILAMENT            = _UxGT("T. Extrusão");
=======
  #if HAS_PREHEAT
    LSTR MSG_PREHEAT_1                    = _UxGT("Pre-aquecer ") PREHEAT_1_LABEL;
    LSTR MSG_PREHEAT_1_H                  = _UxGT("Pre-aquecer ") PREHEAT_1_LABEL " ~";
    LSTR MSG_PREHEAT_1_END                = _UxGT("Extrusora ") PREHEAT_1_LABEL;
    LSTR MSG_PREHEAT_1_END_E              = _UxGT("Extrusora ") PREHEAT_1_LABEL " ~";
    LSTR MSG_PREHEAT_1_ALL                = _UxGT("Pre-aq.Todo ") PREHEAT_1_LABEL;
    LSTR MSG_PREHEAT_1_BEDONLY            = _UxGT("Pre-aq.Mesa ") PREHEAT_1_LABEL;
    LSTR MSG_PREHEAT_1_SETTINGS           = _UxGT("Ajustar ") PREHEAT_1_LABEL;

    LSTR MSG_PREHEAT_M                    = _UxGT("Pre-aquecer $");
    LSTR MSG_PREHEAT_M_H                  = _UxGT("Pre-aquecer $ ~");
    LSTR MSG_PREHEAT_M_END                = _UxGT("Extrusora $");
    LSTR MSG_PREHEAT_M_END_E              = _UxGT("Extrusora $ ~");
    LSTR MSG_PREHEAT_M_ALL                = _UxGT("Pre-aq.Todo $");
    LSTR MSG_PREHEAT_M_BEDONLY            = _UxGT("Pre-aq.Mesa $");
    LSTR MSG_PREHEAT_M_SETTINGS           = _UxGT("Ajustar $");
  #endif
  LSTR MSG_PREHEAT_CUSTOM                 = _UxGT("Customizar Pre-aq.");
  LSTR MSG_COOLDOWN                       = _UxGT("Esfriar");
  LSTR MSG_SWITCH_PS_ON                   = _UxGT("Ligar");
  LSTR MSG_SWITCH_PS_OFF                  = _UxGT("Desligar");
  LSTR MSG_EXTRUDE                        = _UxGT("Extrusar");
  LSTR MSG_RETRACT                        = _UxGT("Retrair");
  LSTR MSG_MOVE_AXIS                      = _UxGT("Mover eixo");
  LSTR MSG_BED_LEVELING                   = _UxGT("Nivelação Mesa");
  LSTR MSG_LEVEL_BED                      = _UxGT("Nivelar Mesa");
  LSTR MSG_BED_TRAMMING                   = _UxGT("Nivelar Cantos");
  LSTR MSG_NEXT_CORNER                    = _UxGT("Próximo Canto");
  LSTR MSG_MESH_EDITOR                    = _UxGT("Editor de Malha");
  LSTR MSG_EDIT_MESH                      = _UxGT("Editar Malha");
  LSTR MSG_EDITING_STOPPED                = _UxGT("Fim da Edição");
  LSTR MSG_PROBING_POINT                  = _UxGT("Sondando ponto");
  LSTR MSG_MESH_X                         = _UxGT("Índice X");
  LSTR MSG_MESH_Y                         = _UxGT("Índice Y");
  LSTR MSG_MESH_EDIT_Z                    = _UxGT("Valor Z");
  LSTR MSG_CUSTOM_COMMANDS                = _UxGT("Comando customizado");
  LSTR MSG_M48_TEST                       = _UxGT("M48 Teste de sonda");
  LSTR MSG_M48_POINT                      = _UxGT("M48 Ponto");
  LSTR MSG_IDEX_MENU                      = _UxGT("Modo IDEX");
  LSTR MSG_IDEX_MODE_AUTOPARK             = _UxGT("Auto-Estacionar");
  LSTR MSG_IDEX_MODE_DUPLICATE            = _UxGT("Duplicação");
  LSTR MSG_IDEX_MODE_MIRRORED_COPY        = _UxGT("Cópia espelhada");
  LSTR MSG_IDEX_MODE_FULL_CTRL            = _UxGT("Controle Total");
  LSTR MSG_HOTEND_OFFSET_Z                = _UxGT("2o bico Z");
  LSTR MSG_HOTEND_OFFSET_A                = _UxGT("2o bico @");
  LSTR MSG_UBL_DOING_G29                  = _UxGT("Executando G29");
  LSTR MSG_UBL_TOOLS                      = _UxGT("Ferramentas UBL");
  LSTR MSG_UBL_LEVEL_BED                  = _UxGT("Nivel. Mesa Unif.");
  LSTR MSG_UBL_MANUAL_MESH                = _UxGT("Fazer malha manual");
  LSTR MSG_UBL_BC_INSERT                  = _UxGT("Calçar e calibrar");
  LSTR MSG_UBL_BC_INSERT2                 = _UxGT("Medir");
  LSTR MSG_UBL_BC_REMOVE                  = _UxGT("Remover e calibrar");
  LSTR MSG_UBL_MOVING_TO_NEXT             = _UxGT("Movendo para Próximo");
  LSTR MSG_UBL_ACTIVATE_MESH              = _UxGT("Ativar UBL");
  LSTR MSG_UBL_DEACTIVATE_MESH            = _UxGT("Desativar UBL");
  LSTR MSG_UBL_SET_TEMP_BED               = _UxGT("Temp. Mesa");
  LSTR MSG_UBL_BED_TEMP_CUSTOM            = _UxGT("Temp. Mesa");
  LSTR MSG_UBL_SET_TEMP_HOTEND            = _UxGT("Temp. Extrusora");
  LSTR MSG_UBL_HOTEND_TEMP_CUSTOM         = _UxGT("Temp. Extrusora");
  LSTR MSG_UBL_MESH_EDIT                  = _UxGT("Editar Malha");
  LSTR MSG_UBL_EDIT_CUSTOM_MESH           = _UxGT("Editar Malha Custom");
  LSTR MSG_UBL_FINE_TUNE_MESH             = _UxGT("Ajuste Fino da Malha");
  LSTR MSG_UBL_DONE_EDITING_MESH          = _UxGT("Fim da Edição");
  LSTR MSG_UBL_BUILD_CUSTOM_MESH          = _UxGT("Montar Malha Custom");
  LSTR MSG_UBL_BUILD_MESH_MENU            = _UxGT("Montar ");
  #if HAS_PREHEAT
    LSTR MSG_UBL_BUILD_MESH_M             = _UxGT("Montar $");
    LSTR MSG_UBL_VALIDATE_MESH_M          = _UxGT("Checar $");
  #endif
  LSTR MSG_UBL_BUILD_COLD_MESH            = _UxGT("Montar Malha fria");
  LSTR MSG_UBL_MESH_HEIGHT_ADJUST         = _UxGT("Ajustar Altura");
  LSTR MSG_UBL_MESH_HEIGHT_AMOUNT         = _UxGT("Quant. de Altura");
  LSTR MSG_UBL_VALIDATE_MESH_MENU         = _UxGT("Validar Malha");
  LSTR MSG_UBL_VALIDATE_CUSTOM_MESH       = _UxGT("Validar Malha Custom");
  LSTR MSG_G26_HEATING_BED                = _UxGT("G26 Aquecendo Mesa");
  LSTR MSG_G26_HEATING_NOZZLE             = _UxGT("G26 Aquecendo Ext.");
  LSTR MSG_G26_CANCELED                   = _UxGT("G26 Cancelado");
  LSTR MSG_G26_LEAVING                    = _UxGT("G26 Saindo");
  LSTR MSG_UBL_CONTINUE_MESH              = _UxGT("Continuar Malha");
  LSTR MSG_UBL_MESH_LEVELING              = _UxGT("Nivelação da Malha");
  LSTR MSG_UBL_3POINT_MESH_LEVELING       = _UxGT("Nivelação 3 pontos");
  LSTR MSG_UBL_GRID_MESH_LEVELING         = _UxGT("Nivelação Grid");
  LSTR MSG_UBL_MESH_LEVEL                 = _UxGT("Nivelar Malha");
  LSTR MSG_UBL_SIDE_POINTS                = _UxGT("Cantos");
  LSTR MSG_UBL_MAP_TYPE                   = _UxGT("Tipo de Mapa");
  LSTR MSG_UBL_OUTPUT_MAP                 = _UxGT("Salvar Mapa da Malha");
  LSTR MSG_UBL_OUTPUT_MAP_HOST            = _UxGT("Enviar Para Host");
  LSTR MSG_UBL_OUTPUT_MAP_CSV             = _UxGT("Salvar Malha CSV");
  LSTR MSG_UBL_OUTPUT_MAP_BACKUP          = _UxGT("Salvar Backup");
  LSTR MSG_UBL_INFO_UBL                   = _UxGT("Informação do UBL");
  LSTR MSG_UBL_FILLIN_AMOUNT              = _UxGT("Qtd de Enchimento");
  LSTR MSG_UBL_MANUAL_FILLIN              = _UxGT("Enchimento Manual");
  LSTR MSG_UBL_SMART_FILLIN               = _UxGT("Enchimento Smart");
  LSTR MSG_UBL_FILLIN_MESH                = _UxGT("Preencher malha");
  LSTR MSG_UBL_INVALIDATE_ALL             = _UxGT("Invalidar tudo");
  LSTR MSG_UBL_INVALIDATE_CLOSEST         = _UxGT("Invalidar próximo");
  LSTR MSG_UBL_FINE_TUNE_ALL              = _UxGT("Ajuste Fino de Todos");
  LSTR MSG_UBL_FINE_TUNE_CLOSEST          = _UxGT("Ajustar Mais Próximo");
  LSTR MSG_UBL_STORAGE_MESH_MENU          = _UxGT("Armazenamento Malha");
  LSTR MSG_UBL_STORAGE_SLOT               = _UxGT("Slot de Memória");
  LSTR MSG_UBL_LOAD_MESH                  = _UxGT("Ler Malha");
  LSTR MSG_UBL_SAVE_MESH                  = _UxGT("Salvar Malha");
  LSTR MSG_MESH_LOADED                    = _UxGT("Malha %i carregada");
  LSTR MSG_MESH_SAVED                     = _UxGT("Malha %i salva");
  LSTR MSG_UBL_NO_STORAGE                 = _UxGT("Sem armazenamento");
  LSTR MSG_UBL_SAVE_ERROR                 = _UxGT("Erro ao salvar UBL");
  LSTR MSG_UBL_RESTORE_ERROR              = _UxGT("Erro no restauro UBL");
  LSTR MSG_UBL_Z_OFFSET                   = _UxGT("Compensação Z: ");
  LSTR MSG_UBL_Z_OFFSET_STOPPED           = _UxGT("Compensação Z parou");
  LSTR MSG_UBL_STEP_BY_STEP_MENU          = _UxGT("UBL passo a passo");
  LSTR MSG_UBL_1_BUILD_COLD_MESH          = _UxGT("1.Montar Malha fria");
  LSTR MSG_UBL_2_SMART_FILLIN             = _UxGT("2.Enchimento Smart");
  LSTR MSG_UBL_3_VALIDATE_MESH_MENU       = _UxGT("3.Validar Malha");
  LSTR MSG_UBL_4_FINE_TUNE_ALL            = _UxGT("4.Ajuste Fino de Todos");
  LSTR MSG_UBL_5_VALIDATE_MESH_MENU       = _UxGT("5.Validar Malha");
  LSTR MSG_UBL_6_FINE_TUNE_ALL            = _UxGT("6.Ajuste Fino de Todos");
  LSTR MSG_UBL_7_SAVE_MESH                = _UxGT("7.Salvar Malha");

  LSTR MSG_LED_CONTROL                    = _UxGT("Controle do LED");
  LSTR MSG_LEDS                           = _UxGT("Luz");
  LSTR MSG_LED_PRESETS                    = _UxGT("Configuração da Luz");
  LSTR MSG_SET_LEDS_RED                   = _UxGT("Luz Vermelha");
  LSTR MSG_SET_LEDS_ORANGE                = _UxGT("Luz Laranja");
  LSTR MSG_SET_LEDS_YELLOW                = _UxGT("Luz Amarela");
  LSTR MSG_SET_LEDS_GREEN                 = _UxGT("Luz Verde");
  LSTR MSG_SET_LEDS_BLUE                  = _UxGT("Luz Azul");
  LSTR MSG_SET_LEDS_INDIGO                = _UxGT("Luz Indigo");
  LSTR MSG_SET_LEDS_VIOLET                = _UxGT("Luz Violeta");
  LSTR MSG_SET_LEDS_WHITE                 = _UxGT("Luz Branca");
  LSTR MSG_SET_LEDS_DEFAULT               = _UxGT("Luz Padrão");
  LSTR MSG_CUSTOM_LEDS                    = _UxGT("Luz Customizada");
  LSTR MSG_INTENSITY_R                    = _UxGT("Intensidade Vermelho");
  LSTR MSG_INTENSITY_G                    = _UxGT("Intensidade Verde");
  LSTR MSG_INTENSITY_B                    = _UxGT("Intensidade Azul");
  LSTR MSG_INTENSITY_W                    = _UxGT("Intensidade Branco");
  LSTR MSG_LED_BRIGHTNESS                 = _UxGT("Brilho");

  LSTR MSG_MOVING                         = _UxGT("Movendo...");
  LSTR MSG_FREE_XY                        = _UxGT("Liberar XY");
  LSTR MSG_MOVE_X                         = _UxGT("Mover X");
  LSTR MSG_MOVE_Y                         = _UxGT("Mover Y");
  LSTR MSG_MOVE_Z                         = _UxGT("Mover Z");
  LSTR MSG_MOVE_N                         = _UxGT("Mover @");
  LSTR MSG_MOVE_E                         = _UxGT("Mover Extrusor");
  LSTR MSG_MOVE_EN                        = _UxGT("Mover Extrusor *");
  LSTR MSG_HOTEND_TOO_COLD                = _UxGT("Extrus. mto fria");
  LSTR MSG_MOVE_N_MM                      = _UxGT("Mover $mm");
  LSTR MSG_MOVE_01MM                      = _UxGT("Mover 0.1mm");
  LSTR MSG_MOVE_1MM                       = _UxGT("Mover 1mm");
  LSTR MSG_MOVE_10MM                      = _UxGT("Mover 10mm");
  LSTR MSG_MOVE_100MM                     = _UxGT("Mover 100mm");
  LSTR MSG_SPEED                          = _UxGT("Velocidade");
  LSTR MSG_BED_Z                          = _UxGT("Base Z");
  LSTR MSG_NOZZLE                         = _UxGT("Bocal");
  LSTR MSG_NOZZLE_N                       = _UxGT("Bocal ~");
  LSTR MSG_BED                            = _UxGT("Mesa");
  LSTR MSG_FAN_SPEED                      = _UxGT("Vel. Ventoinha");
  LSTR MSG_FAN_SPEED_N                    = _UxGT("Vel. Ventoinha ~");
  LSTR MSG_EXTRA_FAN_SPEED                = _UxGT("+Vel. Ventoinha");
  LSTR MSG_EXTRA_FAN_SPEED_N              = _UxGT("+Vel. Ventoinha ~");
  LSTR MSG_FLOW                           = _UxGT("Vazão");
  LSTR MSG_FLOW_N                         = _UxGT("Vazão ~");
  LSTR MSG_CONTROL                        = _UxGT("Controle");
  LSTR MSG_MIN                            = " " LCD_STR_THERMOMETER _UxGT(" Min");
  LSTR MSG_MAX                            = " " LCD_STR_THERMOMETER _UxGT(" Máx");
  LSTR MSG_FACTOR                         = " " LCD_STR_THERMOMETER _UxGT(" Fator");
  LSTR MSG_AUTOTEMP                       = _UxGT("Temp. Automática");
  LSTR MSG_LCD_ON                         = _UxGT("Ligado");
  LSTR MSG_LCD_OFF                        = _UxGT("Desligado");
  LSTR MSG_SELECT_E                       = _UxGT("Selecionar *");
  LSTR MSG_ACC                            = _UxGT("Acel.");
  LSTR MSG_JERK                           = _UxGT("Arrancada");
  LSTR MSG_VA_JERK                        = _UxGT("arrancada V") STR_A;
  LSTR MSG_VB_JERK                        = _UxGT("arrancada V") STR_B;
  LSTR MSG_VC_JERK                        = _UxGT("arrancada V") STR_C;
  LSTR MSG_VN_JERK                        = _UxGT("arrancada V@");
  LSTR MSG_VE_JERK                        = _UxGT("arrancada VE");
  LSTR MSG_JUNCTION_DEVIATION             = _UxGT("Desv. Junção");
  LSTR MSG_MAX_SPEED                      = _UxGT("Velocidade");
  LSTR MSG_VTRAV_MIN                      = _UxGT("VDeslocamento min");
  LSTR MSG_ACCELERATION                   = _UxGT("Aceleração");
  LSTR MSG_A_RETRACT                      = _UxGT("Retrair A");
  LSTR MSG_A_TRAVEL                       = _UxGT("Movimento A");
  LSTR MSG_STEPS_PER_MM                   = _UxGT("Passo/mm");
  LSTR MSG_A_STEPS                        = _UxGT("Passo ") STR_A _UxGT("/mm");
  LSTR MSG_B_STEPS                        = _UxGT("Passo ") STR_B _UxGT("/mm");
  LSTR MSG_C_STEPS                        = _UxGT("Passo ") STR_C _UxGT("/mm");
  LSTR MSG_N_STEPS                        = _UxGT("Passo @/mm");
  LSTR MSG_E_STEPS                        = _UxGT("E/mm");
  LSTR MSG_EN_STEPS                       = _UxGT("*/mm");
  LSTR MSG_TEMPERATURE                    = _UxGT("Temperatura");
  LSTR MSG_MOTION                         = _UxGT("Movimento");
  LSTR MSG_FILAMENT                       = _UxGT("Filamento");
  LSTR MSG_VOLUMETRIC_ENABLED             = _UxGT("Extrusão em mm") SUPERSCRIPT_THREE;
  LSTR MSG_FILAMENT_DIAM                  = _UxGT("Diâmetro Fil.");
  LSTR MSG_FILAMENT_DIAM_E                = _UxGT("Diâmetro Fil. *");
  LSTR MSG_FILAMENT_UNLOAD                = _UxGT("Descarr. mm");
  LSTR MSG_FILAMENT_LOAD                  = _UxGT("Carregar mm");
  LSTR MSG_ADVANCE_K                      = _UxGT("Avanço K");
  LSTR MSG_ADVANCE_K_E                    = _UxGT("Avanço K *");
  LSTR MSG_CONTRAST                       = _UxGT("Contraste");
  LSTR MSG_STORE_EEPROM                   = _UxGT("Salvar Configuração");
  LSTR MSG_LOAD_EEPROM                    = _UxGT("Ler Configuração");
  LSTR MSG_RESTORE_DEFAULTS               = _UxGT("Restauro seguro");
  LSTR MSG_INIT_EEPROM                    = _UxGT("Iniciar EEPROM");
  LSTR MSG_MEDIA_UPDATE                   = _UxGT("Atualiz. SD");
  LSTR MSG_RESET_PRINTER                  = _UxGT("Resetar Impressora");
  LSTR MSG_REFRESH                        = LCD_STR_REFRESH  _UxGT("Atualização");
  LSTR MSG_INFO_SCREEN                    = _UxGT("Informações");
  LSTR MSG_PREPARE                        = _UxGT("Preparar");
  LSTR MSG_TUNE                           = _UxGT("Ajustar");
  LSTR MSG_START_PRINT                    = _UxGT("Iniciar Impressão");
  LSTR MSG_BUTTON_NEXT                    = _UxGT("Prox.");
  LSTR MSG_BUTTON_INIT                    = _UxGT("Iniciar");
  LSTR MSG_BUTTON_STOP                    = _UxGT("Parar");
  LSTR MSG_BUTTON_PRINT                   = _UxGT("Imprimir");
  LSTR MSG_BUTTON_RESET                   = _UxGT("Resetar");
  LSTR MSG_BUTTON_CANCEL                  = _UxGT("Cancelar");
  LSTR MSG_BUTTON_DONE                    = _UxGT("Pronto");
  LSTR MSG_BUTTON_BACK                    = _UxGT("Voltar");
  LSTR MSG_BUTTON_PROCEED                 = _UxGT("Continuar");
  LSTR MSG_PAUSE_PRINT                    = _UxGT("Pausar impressão");
  LSTR MSG_RESUME_PRINT                   = _UxGT("Continuar impressão");
  LSTR MSG_STOP_PRINT                     = _UxGT("Parar impressão");
  LSTR MSG_PRINTING_OBJECT                = _UxGT("Imprimindo objeto");
  LSTR MSG_CANCEL_OBJECT                  = _UxGT("Cancelar Objeto");
  LSTR MSG_CANCEL_OBJECT_N                = _UxGT("Cancelar Objeto {");
  LSTR MSG_OUTAGE_RECOVERY                = _UxGT("Recuperar Impressão");
  LSTR MSG_MEDIA_MENU                     = _UxGT("Imprimir do SD");
  LSTR MSG_NO_MEDIA                       = _UxGT("Sem cartão SD");
  LSTR MSG_DWELL                          = _UxGT("Dormindo...");
  LSTR MSG_USERWAIT                       = _UxGT("Clique para retomar");
  LSTR MSG_PRINT_PAUSED                   = _UxGT("Impressão Pausada");
  LSTR MSG_PRINTING                       = _UxGT("Imprimindo...");
  LSTR MSG_PRINT_ABORTED                  = _UxGT("Impressão Abortada");
  LSTR MSG_NO_MOVE                        = _UxGT("Sem movimento");
  LSTR MSG_KILLED                         = _UxGT("PARADA DE EMERGÊNCIA");
  LSTR MSG_STOPPED                        = _UxGT("PAROU. ");
  LSTR MSG_CONTROL_RETRACT                = _UxGT("Retrair mm");
  LSTR MSG_CONTROL_RETRACT_SWAP           = _UxGT("Retrair Troca mm");
  LSTR MSG_CONTROL_RETRACTF               = _UxGT("Retrair V");
  LSTR MSG_CONTROL_RETRACT_ZHOP           = _UxGT("Saltar mm");
  LSTR MSG_CONTROL_RETRACT_RECOVER        = _UxGT("Des-Retrair mm");
  LSTR MSG_CONTROL_RETRACT_RECOVER_SWAP   = _UxGT("Des-RetTroca mm");
  LSTR MSG_CONTROL_RETRACT_RECOVERF       = _UxGT("Des-Retrair  V");
  LSTR MSG_CONTROL_RETRACT_RECOVER_SWAPF  = _UxGT("Des-RetTroca V");
  LSTR MSG_AUTORETRACT                    = _UxGT("Retração Automática");
  LSTR MSG_FILAMENT_SWAP_LENGTH           = _UxGT("Distancia Retração");
  LSTR MSG_FILAMENT_PURGE_LENGTH          = _UxGT("Distancia Purga");
  LSTR MSG_TOOL_CHANGE                    = _UxGT("Mudar Ferramenta");
  LSTR MSG_TOOL_CHANGE_ZLIFT              = _UxGT("Levantar Z");
  LSTR MSG_SINGLENOZZLE_PRIME_SPEED       = _UxGT("Preparar Veloc.");
  LSTR MSG_SINGLENOZZLE_RETRACT_SPEED     = _UxGT("Veloc. Retração");
  LSTR MSG_NOZZLE_STANDBY                 = _UxGT("Standby bico");
  LSTR MSG_FILAMENTCHANGE                 = _UxGT("Trocar Filamento");
  LSTR MSG_FILAMENTCHANGE_E               = _UxGT("Trocar Filamento *");
  LSTR MSG_FILAMENTLOAD                   = _UxGT("Carregar Filamento");
  LSTR MSG_FILAMENTLOAD_E                 = _UxGT("Carregar Filamento *");
  LSTR MSG_FILAMENTUNLOAD                 = _UxGT("Descarreg. Filamento");
  LSTR MSG_FILAMENTUNLOAD_E               = _UxGT("Descarreg. Filamento *");
  LSTR MSG_FILAMENTUNLOAD_ALL             = _UxGT("Descarregar Todos");
  LSTR MSG_ATTACH_MEDIA                   = _UxGT("Iniciar SD");
  LSTR MSG_CHANGE_MEDIA                   = _UxGT("Trocar SD");
  LSTR MSG_RELEASE_MEDIA                  = _UxGT("Liberar SD");
  LSTR MSG_ZPROBE_OUT                     = _UxGT("Sonda fora da mesa");
  LSTR MSG_SKEW_FACTOR                    = _UxGT("Fator de Cisalho");
  LSTR MSG_BLTOUCH                        = _UxGT("BLTouch");
  LSTR MSG_BLTOUCH_SELFTEST               = _UxGT("Testar BLTouch");
  LSTR MSG_BLTOUCH_RESET                  = _UxGT("Reiniciar BLTouch");
  LSTR MSG_BLTOUCH_STOW                   = _UxGT("Recolher BLTouch");
  LSTR MSG_BLTOUCH_DEPLOY                 = _UxGT("Estender BLTouch");
  LSTR MSG_MANUAL_DEPLOY                  = _UxGT("Estender Sonda-Z");
  LSTR MSG_MANUAL_STOW                    = _UxGT("Recolher Sonda-Z");
  LSTR MSG_HOME_FIRST                     = _UxGT("Home %s Primeiro");
  LSTR MSG_ZPROBE_OFFSETS                 = _UxGT("Compensar Sonda");
  LSTR MSG_ZPROBE_XOFFSET                 = _UxGT("Compensar Sonda em X");
  LSTR MSG_ZPROBE_YOFFSET                 = _UxGT("Compensar Sonda em Y");
  LSTR MSG_ZPROBE_ZOFFSET                 = _UxGT("Compensar Sonda em Z");
  LSTR MSG_BABYSTEP_X                     = _UxGT("Passinho X");
  LSTR MSG_BABYSTEP_Y                     = _UxGT("Passinho Y");
  LSTR MSG_BABYSTEP_Z                     = _UxGT("Passinho Z");
  LSTR MSG_BABYSTEP_N                     = _UxGT("Passinho @");
  LSTR MSG_BABYSTEP_TOTAL                 = _UxGT("Total");
  LSTR MSG_ENDSTOP_ABORT                  = _UxGT("Abortar Fim de Curso");
  LSTR MSG_HEATING_FAILED_LCD             = _UxGT("Aquecimento falhou");
  LSTR MSG_ERR_REDUNDANT_TEMP             = _UxGT("Erro:Temp Redundante");
  LSTR MSG_THERMAL_RUNAWAY                = _UxGT("ESCAPE TÉRMICO");
  LSTR MSG_THERMAL_RUNAWAY_BED            = _UxGT("ESCAPE TÉRMICO MESA");
  LSTR MSG_THERMAL_RUNAWAY_CHAMBER        = _UxGT("ESCAPE TÉRMICO CAMARA");
  LSTR MSG_ERR_MAXTEMP                    = _UxGT("Erro:Temp Máxima");
  LSTR MSG_ERR_MINTEMP                    = _UxGT("Erro:Temp Mínima");
  LSTR MSG_HALTED                         = _UxGT("IMPRESSORA PAROU");
  LSTR MSG_PLEASE_RESET                   = _UxGT("Favor resetar");
  LSTR MSG_HEATING                        = _UxGT("Aquecendo...");
  LSTR MSG_COOLING                        = _UxGT("Resfriando...");
  LSTR MSG_BED_HEATING                    = _UxGT("Aquecendo mesa...");
  LSTR MSG_BED_COOLING                    = _UxGT("Esfriando mesa...");
  LSTR MSG_CHAMBER_HEATING                = _UxGT("Aquecendo Câmara...");
  LSTR MSG_CHAMBER_COOLING                = _UxGT("Esfriando Câmara...");
  LSTR MSG_DELTA_CALIBRATE                = _UxGT("Calibrar Delta");
  LSTR MSG_DELTA_CALIBRATE_X              = _UxGT("Calibrar X");
  LSTR MSG_DELTA_CALIBRATE_Y              = _UxGT("Calibrar Y");
  LSTR MSG_DELTA_CALIBRATE_Z              = _UxGT("Calibrar Z");
  LSTR MSG_DELTA_CALIBRATE_CENTER         = _UxGT("Calibrar Centro");
  LSTR MSG_DELTA_SETTINGS                 = _UxGT("Configuração Delta");
  LSTR MSG_DELTA_AUTO_CALIBRATE           = _UxGT("Auto-Calibração");
  LSTR MSG_DELTA_DIAG_ROD                 = _UxGT("Haste Diagonal");
  LSTR MSG_DELTA_HEIGHT                   = _UxGT("Altura");
  LSTR MSG_DELTA_RADIUS                   = _UxGT("Raio");
  LSTR MSG_INFO_MENU                      = _UxGT("Sobre");
  LSTR MSG_INFO_PRINTER_MENU              = _UxGT("Impressora");
  LSTR MSG_3POINT_LEVELING                = _UxGT("Nivelamento 3 pontos");
  LSTR MSG_LINEAR_LEVELING                = _UxGT("Nivelamento Linear");
  LSTR MSG_BILINEAR_LEVELING              = _UxGT("Nivelamento Bilinear");
  LSTR MSG_UBL_LEVELING                   = _UxGT("Nivelamento UBL");
  LSTR MSG_MESH_LEVELING                  = _UxGT("Nivelamento da Malha");
  LSTR MSG_INFO_STATS_MENU                = _UxGT("Estatísticas");
  LSTR MSG_INFO_BOARD_MENU                = _UxGT("Info. da Placa");
  LSTR MSG_INFO_THERMISTOR_MENU           = _UxGT("Termistores");
  LSTR MSG_INFO_EXTRUDERS                 = _UxGT("Extrusoras");
  LSTR MSG_INFO_BAUDRATE                  = _UxGT("Taxa de Transmissão");
  LSTR MSG_INFO_PROTOCOL                  = _UxGT("Protocolo");

  LSTR MSG_CASE_LIGHT                     = _UxGT("Luz da Impressora");
  LSTR MSG_CASE_LIGHT_BRIGHTNESS          = _UxGT("Intensidade Brilho");
  LSTR MSG_KILL_EXPECTED_PRINTER          = _UxGT("Impressora Incorreta");

  #if LCD_WIDTH >= 20 || HAS_DWIN_E3V2
    LSTR MSG_INFO_PRINT_COUNT             = _UxGT("Total de Impressões");
    LSTR MSG_INFO_COMPLETED_PRINTS        = _UxGT("Realizadas");
    LSTR MSG_INFO_PRINT_TIME              = _UxGT("Tempo de Impressão");
    LSTR MSG_INFO_PRINT_LONGEST           = _UxGT("Trabalho Mais longo");
    LSTR MSG_INFO_PRINT_FILAMENT          = _UxGT("Total de Extrusão");
  #else
    LSTR MSG_INFO_PRINT_COUNT             = _UxGT("Qtd de Impressões");
    LSTR MSG_INFO_COMPLETED_PRINTS        = _UxGT("Realizadas");
    LSTR MSG_INFO_PRINT_TIME              = _UxGT("Tempo de Impressão");
    LSTR MSG_INFO_PRINT_LONGEST           = _UxGT("Maior trabalho");
    LSTR MSG_INFO_PRINT_FILAMENT          = _UxGT("T. Extrusão");
  #endif
>>>>>>> b6911781

  LSTR MSG_INFO_MIN_TEMP                  = _UxGT("Temp Mín");
  LSTR MSG_INFO_MAX_TEMP                  = _UxGT("Temp Máx");
  LSTR MSG_INFO_PSU                       = _UxGT("PSU");
  LSTR MSG_DRIVE_STRENGTH                 = _UxGT("Força do Motor");
  LSTR MSG_DAC_EEPROM_WRITE               = _UxGT("Escrever EEPROM DAC");
  LSTR MSG_FILAMENT_CHANGE_HEADER         = _UxGT("TROCA DE FILAMENTO");
  LSTR MSG_FILAMENT_CHANGE_HEADER_PAUSE   = _UxGT("IMPRESSÃO PAUSADA");
  LSTR MSG_FILAMENT_CHANGE_HEADER_LOAD    = _UxGT("CARREGAR FILAMENTO");
  LSTR MSG_FILAMENT_CHANGE_HEADER_UNLOAD  = _UxGT("DESCARREG. FILAMENTO");
  LSTR MSG_FILAMENT_CHANGE_OPTION_HEADER  = _UxGT("Config. de Retomada");
  LSTR MSG_FILAMENT_CHANGE_OPTION_PURGE   = _UxGT("Purgar mais");
  LSTR MSG_FILAMENT_CHANGE_OPTION_RESUME  = _UxGT("Continuar Impressão");
  LSTR MSG_FILAMENT_CHANGE_NOZZLE         = _UxGT("  Bocal: ");
  LSTR MSG_RUNOUT_SENSOR                  = _UxGT("Sensor filamento");
  LSTR MSG_KILL_HOMING_FAILED             = _UxGT("Falha ao ir à origem");
  LSTR MSG_LCD_PROBING_FAILED             = _UxGT("Falha ao sondar");

  LSTR MSG_MMU2_CHOOSE_FILAMENT_HEADER    = _UxGT("ESCOLHER FILAMENTO");
  LSTR MSG_MMU2_MENU                      = _UxGT("MMU");

  LSTR MSG_MMU2_RESUME                    = _UxGT("Continuar Impressão");
  LSTR MSG_MMU2_RESUMING                  = _UxGT("Continuando...");
  LSTR MSG_MMU2_LOAD_FILAMENT             = _UxGT("Carregar Filamento");
  LSTR MSG_MMU2_LOAD_ALL                  = _UxGT("Carregar Todos");
  LSTR MSG_MMU2_LOAD_TO_NOZZLE            = _UxGT("Carregar para bocal");
  LSTR MSG_MMU2_EJECT_FILAMENT            = _UxGT("Ejetar Filamento");
  LSTR MSG_MMU2_EJECT_FILAMENT_N          = _UxGT("Ejetar Filamento ~");
  LSTR MSG_MMU2_UNLOAD_FILAMENT           = _UxGT("Liberar Filamento");
  LSTR MSG_MMU2_LOADING_FILAMENT          = _UxGT("Carregando Fil. %i...");
  LSTR MSG_MMU2_EJECTING_FILAMENT         = _UxGT("Ejetando Fil. ...");
  LSTR MSG_MMU2_UNLOADING_FILAMENT        = _UxGT("Carregando Fil....");
  LSTR MSG_MMU2_ALL                       = _UxGT("Todos");
  LSTR MSG_MMU2_FILAMENT_N                = _UxGT("Filamento ~");
  LSTR MSG_MMU2_RESET                     = _UxGT("Resetar MMU");
  LSTR MSG_MMU2_RESETTING                 = _UxGT("Resetando MMU...");

  LSTR MSG_GAMES                          = _UxGT("Jogos");
  LSTR MSG_BRICKOUT                       = _UxGT("Brickout");
  LSTR MSG_INVADERS                       = _UxGT("Invaders");
  LSTR MSG_SNAKE                          = _UxGT("Sn4k3");
  LSTR MSG_MAZE                           = _UxGT("Labirinto");

  LSTR MSG_ADVANCED_PAUSE_WAITING         = _UxGT(MSG_1_LINE("Clique p. continuar"));
  LSTR MSG_PAUSE_PRINT_INIT               = _UxGT(MSG_1_LINE("Estacionando..."));
  LSTR MSG_FILAMENT_CHANGE_INIT           = _UxGT(MSG_1_LINE("Aguarde..."));
  LSTR MSG_FILAMENT_CHANGE_INSERT         = _UxGT(MSG_1_LINE("Insira e Clique"));
  LSTR MSG_FILAMENT_CHANGE_HEAT           = _UxGT(MSG_1_LINE("Clique para Aquecer"));
  LSTR MSG_FILAMENT_CHANGE_HEATING        = _UxGT(MSG_1_LINE("Aquecendo..."));
  LSTR MSG_FILAMENT_CHANGE_UNLOAD         = _UxGT(MSG_1_LINE("Ejetando..."));
  LSTR MSG_FILAMENT_CHANGE_LOAD           = _UxGT(MSG_1_LINE("Carregando..."));
  LSTR MSG_FILAMENT_CHANGE_PURGE          = _UxGT(MSG_1_LINE("Purgando..."));
  LSTR MSG_FILAMENT_CHANGE_CONT_PURGE     = _UxGT(MSG_1_LINE("Clique p. finalizar"));
  LSTR MSG_FILAMENT_CHANGE_RESUME         = _UxGT(MSG_1_LINE("Continuando..."));

  LSTR MSG_TOP_LEFT                       = _UxGT("Superior Esquerdo");
  LSTR MSG_BOTTOM_LEFT                    = _UxGT("Inferior Esquerdo");
  LSTR MSG_TOP_RIGHT                      = _UxGT("Superior Direto");
  LSTR MSG_BOTTOM_RIGHT                   = _UxGT("Inferior Direto");
  LSTR MSG_CALIBRATION_COMPLETED          = _UxGT("Calibração Completa");
  LSTR MSG_CALIBRATION_FAILED             = _UxGT("Calibração Falhou");
}

namespace LanguageWide_pt_br {
  using namespace LanguageNarrow_pt_br;
  #if LCD_WIDTH >= 20 || HAS_DWIN_E3V2
    LSTR MSG_INFO_PRINT_COUNT             = _UxGT("Total de Impressões");
    LSTR MSG_INFO_COMPLETED_PRINTS        = _UxGT("Realizadas");
    LSTR MSG_INFO_PRINT_TIME              = _UxGT("Tempo de Impressão");
    LSTR MSG_INFO_PRINT_LONGEST           = _UxGT("Trabalho Mais longo");
    LSTR MSG_INFO_PRINT_FILAMENT          = _UxGT("Total de Extrusão");
  #endif
}

namespace LanguageTall_pt_br {
  using namespace LanguageWide_pt_br;
  #if LCD_HEIGHT >= 4
<<<<<<< HEAD
    // Filament Change screens show up to 3 lines on a 4-line display
    LSTR MSG_ADVANCED_PAUSE_WAITING       = _UxGT(MSG_2_LINE("Aperte o botão para", "continuar impressão"));
=======
    LSTR MSG_ADVANCED_PAUSE_WAITING       = _UxGT(MSG_2_LINE("Aperte o botão para", "continuar impressão"));
    LSTR MSG_PAUSE_PRINT_INIT             = _UxGT(MSG_1_LINE("Estacionando..."));
>>>>>>> b6911781
    LSTR MSG_FILAMENT_CHANGE_INIT         = _UxGT(MSG_3_LINE("Esperando o", "inicio da", "troca de filamento"));
    LSTR MSG_FILAMENT_CHANGE_INSERT       = _UxGT(MSG_3_LINE("Coloque filamento", "pressione o botão", "para continuar..."));
    LSTR MSG_FILAMENT_CHANGE_HEAT         = _UxGT(MSG_2_LINE("Pressione o botão", "p/ aquecer o bocal"));
    LSTR MSG_FILAMENT_CHANGE_HEATING      = _UxGT(MSG_2_LINE("Aquecendo o bocal", "Aguarde..."));
    LSTR MSG_FILAMENT_CHANGE_UNLOAD       = _UxGT(MSG_2_LINE("Esperando", "remoção de filamento"));
    LSTR MSG_FILAMENT_CHANGE_LOAD         = _UxGT(MSG_2_LINE("Esperando", "filamento"));
    LSTR MSG_FILAMENT_CHANGE_PURGE        = _UxGT(MSG_2_LINE("Espere pela", "purga de filamento"));
    LSTR MSG_FILAMENT_CHANGE_CONT_PURGE   = _UxGT(MSG_2_LINE("Clique para finaliz.", "purga de filamento"));
    LSTR MSG_FILAMENT_CHANGE_RESUME       = _UxGT(MSG_2_LINE("Esperando impressão", "continuar"));
<<<<<<< HEAD
=======
  #else // LCD_HEIGHT < 4
    LSTR MSG_ADVANCED_PAUSE_WAITING       = _UxGT(MSG_1_LINE("Clique p. continuar"));
    LSTR MSG_PAUSE_PRINT_INIT             = _UxGT(MSG_1_LINE("Estacionando..."));
    LSTR MSG_FILAMENT_CHANGE_INIT         = _UxGT(MSG_1_LINE("Aguarde..."));
    LSTR MSG_FILAMENT_CHANGE_INSERT       = _UxGT(MSG_1_LINE("Insira e Clique"));
    LSTR MSG_FILAMENT_CHANGE_HEAT         = _UxGT(MSG_1_LINE("Clique para Aquecer"));
    LSTR MSG_FILAMENT_CHANGE_HEATING      = _UxGT(MSG_1_LINE("Aquecendo..."));
    LSTR MSG_FILAMENT_CHANGE_UNLOAD       = _UxGT(MSG_1_LINE("Ejetando..."));
    LSTR MSG_FILAMENT_CHANGE_LOAD         = _UxGT(MSG_1_LINE("Carregando..."));
    LSTR MSG_FILAMENT_CHANGE_PURGE        = _UxGT(MSG_1_LINE("Purgando..."));
    LSTR MSG_FILAMENT_CHANGE_CONT_PURGE   = _UxGT(MSG_1_LINE("Clique p. finalizar"));
    LSTR MSG_FILAMENT_CHANGE_RESUME       = _UxGT(MSG_1_LINE("Continuando..."));
>>>>>>> b6911781
  #endif
}

<<<<<<< HEAD
namespace Language_pt_br {
  using namespace LanguageTall_pt_br;
=======
  LSTR MSG_TOP_LEFT                       = _UxGT("Superior Esquerdo");
  LSTR MSG_BOTTOM_LEFT                    = _UxGT("Inferior Esquerdo");
  LSTR MSG_TOP_RIGHT                      = _UxGT("Superior Direto");
  LSTR MSG_BOTTOM_RIGHT                   = _UxGT("Inferior Direto");
  LSTR MSG_CALIBRATION_COMPLETED          = _UxGT("Calibração Completa");
  LSTR MSG_CALIBRATION_FAILED             = _UxGT("Calibração Falhou");
>>>>>>> b6911781
}<|MERGE_RESOLUTION|>--- conflicted
+++ resolved
@@ -67,336 +67,6 @@
   LSTR MSG_Z_FADE_HEIGHT                  = _UxGT("Suavizar altura");
   LSTR MSG_SET_HOME_OFFSETS               = _UxGT("Compensar origem");
   LSTR MSG_HOME_OFFSETS_APPLIED           = _UxGT("Alteração aplicada");
-<<<<<<< HEAD
-
-  LSTR MSG_PREHEAT_1                      = _UxGT("Pre-aquecer ") PREHEAT_1_LABEL;
-  LSTR MSG_PREHEAT_1_H                    = _UxGT("Pre-aquecer ") PREHEAT_1_LABEL " ~";
-  LSTR MSG_PREHEAT_1_END                  = _UxGT("Extrusora ") PREHEAT_1_LABEL;
-  LSTR MSG_PREHEAT_1_END_E                = _UxGT("Extrusora ") PREHEAT_1_LABEL " ~";
-  LSTR MSG_PREHEAT_1_ALL                  = _UxGT("Pre-aq.Todo ") PREHEAT_1_LABEL;
-  LSTR MSG_PREHEAT_1_BEDONLY              = _UxGT("Pre-aq.Mesa ") PREHEAT_1_LABEL;
-  LSTR MSG_PREHEAT_1_SETTINGS             = _UxGT("Ajustar ") PREHEAT_1_LABEL;
-
-  LSTR MSG_PREHEAT_M                      = _UxGT("Pre-aquecer $");
-  LSTR MSG_PREHEAT_M_H                    = _UxGT("Pre-aquecer $ ~");
-  LSTR MSG_PREHEAT_M_END                  = _UxGT("Extrusora $");
-  LSTR MSG_PREHEAT_M_END_E                = _UxGT("Extrusora $ ~");
-  LSTR MSG_PREHEAT_M_ALL                  = _UxGT("Pre-aq.Todo $");
-  LSTR MSG_PREHEAT_M_BEDONLY              = _UxGT("Pre-aq.Mesa $");
-  LSTR MSG_PREHEAT_M_SETTINGS             = _UxGT("Ajustar $");
-
-  LSTR MSG_PREHEAT_CUSTOM                 = _UxGT("Customizar Pre-aq.");
-  LSTR MSG_COOLDOWN                       = _UxGT("Esfriar");
-  LSTR MSG_SWITCH_PS_ON                   = _UxGT("Ligar");
-  LSTR MSG_SWITCH_PS_OFF                  = _UxGT("Desligar");
-  LSTR MSG_EXTRUDE                        = _UxGT("Extrusar");
-  LSTR MSG_RETRACT                        = _UxGT("Retrair");
-  LSTR MSG_MOVE_AXIS                      = _UxGT("Mover eixo");
-  LSTR MSG_BED_LEVELING                   = _UxGT("Nivelação Mesa");
-  LSTR MSG_LEVEL_BED                      = _UxGT("Nivelar Mesa");
-  LSTR MSG_BED_TRAMMING                   = _UxGT("Nivelar Cantos");
-  LSTR MSG_NEXT_CORNER                    = _UxGT("Próximo Canto");
-  LSTR MSG_MESH_EDITOR                    = _UxGT("Editor de Malha");
-  LSTR MSG_EDIT_MESH                      = _UxGT("Editar Malha");
-  LSTR MSG_EDITING_STOPPED                = _UxGT("Fim da Edição");
-  LSTR MSG_PROBING_POINT                  = _UxGT("Sondando ponto");
-  LSTR MSG_MESH_X                         = _UxGT("Índice X");
-  LSTR MSG_MESH_Y                         = _UxGT("Índice Y");
-  LSTR MSG_MESH_EDIT_Z                    = _UxGT("Valor Z");
-  LSTR MSG_CUSTOM_COMMANDS                = _UxGT("Comando customizado");
-  LSTR MSG_M48_TEST                       = _UxGT("M48 Teste de sonda");
-  LSTR MSG_M48_POINT                      = _UxGT("M48 Ponto");
-  LSTR MSG_IDEX_MENU                      = _UxGT("Modo IDEX");
-  LSTR MSG_IDEX_MODE_AUTOPARK             = _UxGT("Auto-Estacionar");
-  LSTR MSG_IDEX_MODE_DUPLICATE            = _UxGT("Duplicação");
-  LSTR MSG_IDEX_MODE_MIRRORED_COPY        = _UxGT("Cópia espelhada");
-  LSTR MSG_IDEX_MODE_FULL_CTRL            = _UxGT("Controle Total");
-  LSTR MSG_HOTEND_OFFSET_Z                = _UxGT("2o bico Z");
-  LSTR MSG_HOTEND_OFFSET_A                = _UxGT("2o bico @");
-  LSTR MSG_UBL_DOING_G29                  = _UxGT("Executando G29");
-  LSTR MSG_UBL_TOOLS                      = _UxGT("Ferramentas UBL");
-  LSTR MSG_UBL_LEVEL_BED                  = _UxGT("Nivel. Mesa Unif.");
-  LSTR MSG_UBL_MANUAL_MESH                = _UxGT("Fazer malha manual");
-  LSTR MSG_UBL_BC_INSERT                  = _UxGT("Calçar e calibrar");
-  LSTR MSG_UBL_BC_INSERT2                 = _UxGT("Medir");
-  LSTR MSG_UBL_BC_REMOVE                  = _UxGT("Remover e calibrar");
-  LSTR MSG_UBL_MOVING_TO_NEXT             = _UxGT("Movendo para Próximo");
-  LSTR MSG_UBL_ACTIVATE_MESH              = _UxGT("Ativar UBL");
-  LSTR MSG_UBL_DEACTIVATE_MESH            = _UxGT("Desativar UBL");
-  LSTR MSG_UBL_SET_TEMP_BED               = _UxGT("Temp. Mesa");
-  LSTR MSG_UBL_BED_TEMP_CUSTOM            = _UxGT("Temp. Mesa");
-  LSTR MSG_UBL_SET_TEMP_HOTEND            = _UxGT("Temp. Extrusora");
-  LSTR MSG_UBL_HOTEND_TEMP_CUSTOM         = _UxGT("Temp. Extrusora");
-  LSTR MSG_UBL_MESH_EDIT                  = _UxGT("Editar Malha");
-  LSTR MSG_UBL_EDIT_CUSTOM_MESH           = _UxGT("Editar Malha Custom");
-  LSTR MSG_UBL_FINE_TUNE_MESH             = _UxGT("Ajuste Fino da Malha");
-  LSTR MSG_UBL_DONE_EDITING_MESH          = _UxGT("Fim da Edição");
-  LSTR MSG_UBL_BUILD_CUSTOM_MESH          = _UxGT("Montar Malha Custom");
-  LSTR MSG_UBL_BUILD_MESH_MENU            = _UxGT("Montar ");
-  LSTR MSG_UBL_BUILD_MESH_M               = _UxGT("Montar $");
-  LSTR MSG_UBL_VALIDATE_MESH_M            = _UxGT("Checar $");
-  LSTR MSG_UBL_BUILD_COLD_MESH            = _UxGT("Montar Malha fria");
-  LSTR MSG_UBL_MESH_HEIGHT_ADJUST         = _UxGT("Ajustar Altura");
-  LSTR MSG_UBL_MESH_HEIGHT_AMOUNT         = _UxGT("Quant. de Altura");
-  LSTR MSG_UBL_VALIDATE_MESH_MENU         = _UxGT("Validar Malha");
-  LSTR MSG_UBL_VALIDATE_CUSTOM_MESH       = _UxGT("Validar Malha Custom");
-  LSTR MSG_G26_HEATING_BED                = _UxGT("G26 Aquecendo Mesa");
-  LSTR MSG_G26_HEATING_NOZZLE             = _UxGT("G26 Aquecendo Ext.");
-  LSTR MSG_G26_CANCELED                   = _UxGT("G26 Cancelado");
-  LSTR MSG_G26_LEAVING                    = _UxGT("G26 Saindo");
-  LSTR MSG_UBL_CONTINUE_MESH              = _UxGT("Continuar Malha");
-  LSTR MSG_UBL_MESH_LEVELING              = _UxGT("Nivelação da Malha");
-  LSTR MSG_UBL_3POINT_MESH_LEVELING       = _UxGT("Nivelação 3 pontos");
-  LSTR MSG_UBL_GRID_MESH_LEVELING         = _UxGT("Nivelação Grid");
-  LSTR MSG_UBL_MESH_LEVEL                 = _UxGT("Nivelar Malha");
-  LSTR MSG_UBL_SIDE_POINTS                = _UxGT("Cantos");
-  LSTR MSG_UBL_MAP_TYPE                   = _UxGT("Tipo de Mapa");
-  LSTR MSG_UBL_OUTPUT_MAP                 = _UxGT("Salvar Mapa da Malha");
-  LSTR MSG_UBL_OUTPUT_MAP_HOST            = _UxGT("Enviar Para Host");
-  LSTR MSG_UBL_OUTPUT_MAP_CSV             = _UxGT("Salvar Malha CSV");
-  LSTR MSG_UBL_OUTPUT_MAP_BACKUP          = _UxGT("Salvar Backup");
-  LSTR MSG_UBL_INFO_UBL                   = _UxGT("Informação do UBL");
-  LSTR MSG_UBL_FILLIN_AMOUNT              = _UxGT("Qtd de Enchimento");
-  LSTR MSG_UBL_MANUAL_FILLIN              = _UxGT("Enchimento Manual");
-  LSTR MSG_UBL_SMART_FILLIN               = _UxGT("Enchimento Smart");
-  LSTR MSG_UBL_FILLIN_MESH                = _UxGT("Preencher malha");
-  LSTR MSG_UBL_INVALIDATE_ALL             = _UxGT("Invalidar tudo");
-  LSTR MSG_UBL_INVALIDATE_CLOSEST         = _UxGT("Invalidar próximo");
-  LSTR MSG_UBL_FINE_TUNE_ALL              = _UxGT("Ajuste Fino de Todos");
-  LSTR MSG_UBL_FINE_TUNE_CLOSEST          = _UxGT("Ajustar Mais Próximo");
-  LSTR MSG_UBL_STORAGE_MESH_MENU          = _UxGT("Armazenamento Malha");
-  LSTR MSG_UBL_STORAGE_SLOT               = _UxGT("Slot de Memória");
-  LSTR MSG_UBL_LOAD_MESH                  = _UxGT("Ler Malha");
-  LSTR MSG_UBL_SAVE_MESH                  = _UxGT("Salvar Malha");
-  LSTR MSG_MESH_LOADED                    = _UxGT("Malha %i carregada");
-  LSTR MSG_MESH_SAVED                     = _UxGT("Malha %i salva");
-  LSTR MSG_UBL_NO_STORAGE                 = _UxGT("Sem armazenamento");
-  LSTR MSG_UBL_SAVE_ERROR                 = _UxGT("Erro ao salvar UBL");
-  LSTR MSG_UBL_RESTORE_ERROR              = _UxGT("Erro no restauro UBL");
-  LSTR MSG_UBL_Z_OFFSET                   = _UxGT("Compensação Z: ");
-  LSTR MSG_UBL_Z_OFFSET_STOPPED           = _UxGT("Compensação Z parou");
-  LSTR MSG_UBL_STEP_BY_STEP_MENU          = _UxGT("UBL passo a passo");
-  LSTR MSG_UBL_1_BUILD_COLD_MESH          = _UxGT("1.Montar Malha fria");
-  LSTR MSG_UBL_2_SMART_FILLIN             = _UxGT("2.Enchimento Smart");
-  LSTR MSG_UBL_3_VALIDATE_MESH_MENU       = _UxGT("3.Validar Malha");
-  LSTR MSG_UBL_4_FINE_TUNE_ALL            = _UxGT("4.Ajuste Fino de Todos");
-  LSTR MSG_UBL_5_VALIDATE_MESH_MENU       = _UxGT("5.Validar Malha");
-  LSTR MSG_UBL_6_FINE_TUNE_ALL            = _UxGT("6.Ajuste Fino de Todos");
-  LSTR MSG_UBL_7_SAVE_MESH                = _UxGT("7.Salvar Malha");
-
-  LSTR MSG_LED_CONTROL                    = _UxGT("Controle do LED");
-  LSTR MSG_LEDS                           = _UxGT("Luz");
-  LSTR MSG_LED_PRESETS                    = _UxGT("Configuração da Luz");
-  LSTR MSG_SET_LEDS_RED                   = _UxGT("Luz Vermelha");
-  LSTR MSG_SET_LEDS_ORANGE                = _UxGT("Luz Laranja");
-  LSTR MSG_SET_LEDS_YELLOW                = _UxGT("Luz Amarela");
-  LSTR MSG_SET_LEDS_GREEN                 = _UxGT("Luz Verde");
-  LSTR MSG_SET_LEDS_BLUE                  = _UxGT("Luz Azul");
-  LSTR MSG_SET_LEDS_INDIGO                = _UxGT("Luz Indigo");
-  LSTR MSG_SET_LEDS_VIOLET                = _UxGT("Luz Violeta");
-  LSTR MSG_SET_LEDS_WHITE                 = _UxGT("Luz Branca");
-  LSTR MSG_SET_LEDS_DEFAULT               = _UxGT("Luz Padrão");
-  LSTR MSG_CUSTOM_LEDS                    = _UxGT("Luz Customizada");
-  LSTR MSG_INTENSITY_R                    = _UxGT("Intensidade Vermelho");
-  LSTR MSG_INTENSITY_G                    = _UxGT("Intensidade Verde");
-  LSTR MSG_INTENSITY_B                    = _UxGT("Intensidade Azul");
-  LSTR MSG_INTENSITY_W                    = _UxGT("Intensidade Branco");
-  LSTR MSG_LED_BRIGHTNESS                 = _UxGT("Brilho");
-
-  LSTR MSG_MOVING                         = _UxGT("Movendo...");
-  LSTR MSG_FREE_XY                        = _UxGT("Liberar XY");
-  LSTR MSG_MOVE_X                         = _UxGT("Mover X");
-  LSTR MSG_MOVE_Y                         = _UxGT("Mover Y");
-  LSTR MSG_MOVE_Z                         = _UxGT("Mover Z");
-  LSTR MSG_MOVE_N                         = _UxGT("Mover @");
-  LSTR MSG_MOVE_E                         = _UxGT("Mover Extrusor");
-  LSTR MSG_MOVE_EN                        = _UxGT("Mover Extrusor *");
-  LSTR MSG_HOTEND_TOO_COLD                = _UxGT("Extrus. mto fria");
-  LSTR MSG_MOVE_N_MM                      = _UxGT("Mover $mm");
-  LSTR MSG_MOVE_01MM                      = _UxGT("Mover 0.1mm");
-  LSTR MSG_MOVE_1MM                       = _UxGT("Mover 1mm");
-  LSTR MSG_MOVE_10MM                      = _UxGT("Mover 10mm");
-  LSTR MSG_MOVE_100MM                     = _UxGT("Mover 100mm");
-  LSTR MSG_SPEED                          = _UxGT("Velocidade");
-  LSTR MSG_MESH_Z_OFFSET                  = _UxGT("Base Z");
-  LSTR MSG_NOZZLE                         = _UxGT("Bocal");
-  LSTR MSG_NOZZLE_N                       = _UxGT("Bocal ~");
-  LSTR MSG_BED                            = _UxGT("Mesa");
-  LSTR MSG_FAN_SPEED                      = _UxGT("Vel. Ventoinha");
-  LSTR MSG_FAN_SPEED_N                    = _UxGT("Vel. Ventoinha ~");
-  LSTR MSG_EXTRA_FAN_SPEED                = _UxGT("+Vel. Ventoinha");
-  LSTR MSG_EXTRA_FAN_SPEED_N              = _UxGT("+Vel. Ventoinha ~");
-  LSTR MSG_FLOW                           = _UxGT("Vazão");
-  LSTR MSG_FLOW_N                         = _UxGT("Vazão ~");
-  LSTR MSG_CONTROL                        = _UxGT("Controle");
-  LSTR MSG_MIN                            = " " LCD_STR_THERMOMETER _UxGT(" Min");
-  LSTR MSG_MAX                            = " " LCD_STR_THERMOMETER _UxGT(" Máx");
-  LSTR MSG_FACTOR                         = " " LCD_STR_THERMOMETER _UxGT(" Fator");
-  LSTR MSG_AUTOTEMP                       = _UxGT("Temp. Automática");
-  LSTR MSG_LCD_ON                         = _UxGT("Ligado");
-  LSTR MSG_LCD_OFF                        = _UxGT("Desligado");
-  LSTR MSG_SELECT_E                       = _UxGT("Selecionar *");
-  LSTR MSG_ACC                            = _UxGT("Acel.");
-  LSTR MSG_JERK                           = _UxGT("Arrancada");
-  LSTR MSG_VA_JERK                        = _UxGT("arrancada V") STR_A;
-  LSTR MSG_VB_JERK                        = _UxGT("arrancada V") STR_B;
-  LSTR MSG_VC_JERK                        = _UxGT("arrancada V") STR_C;
-  LSTR MSG_VN_JERK                        = _UxGT("arrancada V@");
-  LSTR MSG_VE_JERK                        = _UxGT("arrancada VE");
-  LSTR MSG_JUNCTION_DEVIATION             = _UxGT("Desv. Junção");
-  LSTR MSG_MAX_SPEED                      = _UxGT("Velocidade");
-  LSTR MSG_VTRAV_MIN                      = _UxGT("VDeslocamento min");
-  LSTR MSG_ACCELERATION                   = _UxGT("Aceleração");
-  LSTR MSG_A_RETRACT                      = _UxGT("Retrair A");
-  LSTR MSG_A_TRAVEL                       = _UxGT("Movimento A");
-  LSTR MSG_STEPS_PER_MM                   = _UxGT("Passo/mm");
-  LSTR MSG_A_STEPS                        = _UxGT("Passo ") STR_A _UxGT("/mm");
-  LSTR MSG_B_STEPS                        = _UxGT("Passo ") STR_B _UxGT("/mm");
-  LSTR MSG_C_STEPS                        = _UxGT("Passo ") STR_C _UxGT("/mm");
-  LSTR MSG_N_STEPS                        = _UxGT("Passo @/mm");
-  LSTR MSG_E_STEPS                        = _UxGT("E/mm");
-  LSTR MSG_EN_STEPS                       = _UxGT("*/mm");
-  LSTR MSG_TEMPERATURE                    = _UxGT("Temperatura");
-  LSTR MSG_MOTION                         = _UxGT("Movimento");
-  LSTR MSG_FILAMENT                       = _UxGT("Filamento");
-  LSTR MSG_VOLUMETRIC_ENABLED             = _UxGT("Extrusão em mm") SUPERSCRIPT_THREE;
-  LSTR MSG_FILAMENT_DIAM                  = _UxGT("Diâmetro Fil.");
-  LSTR MSG_FILAMENT_DIAM_E                = _UxGT("Diâmetro Fil. *");
-  LSTR MSG_FILAMENT_UNLOAD                = _UxGT("Descarr. mm");
-  LSTR MSG_FILAMENT_LOAD                  = _UxGT("Carregar mm");
-  LSTR MSG_ADVANCE_K                      = _UxGT("Avanço K");
-  LSTR MSG_ADVANCE_K_E                    = _UxGT("Avanço K *");
-  LSTR MSG_CONTRAST                       = _UxGT("Contraste");
-  LSTR MSG_STORE_EEPROM                   = _UxGT("Salvar Configuração");
-  LSTR MSG_LOAD_EEPROM                    = _UxGT("Ler Configuração");
-  LSTR MSG_RESTORE_DEFAULTS               = _UxGT("Restauro seguro");
-  LSTR MSG_INIT_EEPROM                    = _UxGT("Iniciar EEPROM");
-  LSTR MSG_MEDIA_UPDATE                   = _UxGT("Atualiz. SD");
-  LSTR MSG_RESET_PRINTER                  = _UxGT("Resetar Impressora");
-  LSTR MSG_REFRESH                        = LCD_STR_REFRESH _UxGT("Atualização");
-  LSTR MSG_INFO_SCREEN                    = _UxGT("Informações");
-  LSTR MSG_PREPARE                        = _UxGT("Preparar");
-  LSTR MSG_TUNE                           = _UxGT("Ajustar");
-  LSTR MSG_START_PRINT                    = _UxGT("Iniciar Impressão");
-  LSTR MSG_BUTTON_NEXT                    = _UxGT("Prox.");
-  LSTR MSG_BUTTON_INIT                    = _UxGT("Iniciar");
-  LSTR MSG_BUTTON_STOP                    = _UxGT("Parar");
-  LSTR MSG_BUTTON_PRINT                   = _UxGT("Imprimir");
-  LSTR MSG_BUTTON_RESET                   = _UxGT("Resetar");
-  LSTR MSG_BUTTON_CANCEL                  = _UxGT("Cancelar");
-  LSTR MSG_BUTTON_DONE                    = _UxGT("Pronto");
-  LSTR MSG_BUTTON_BACK                    = _UxGT("Voltar");
-  LSTR MSG_BUTTON_PROCEED                 = _UxGT("Continuar");
-  LSTR MSG_PAUSE_PRINT                    = _UxGT("Pausar impressão");
-  LSTR MSG_RESUME_PRINT                   = _UxGT("Continuar impressão");
-  LSTR MSG_STOP_PRINT                     = _UxGT("Parar impressão");
-  LSTR MSG_PRINTING_OBJECT                = _UxGT("Imprimindo objeto");
-  LSTR MSG_CANCEL_OBJECT                  = _UxGT("Cancelar Objeto");
-  LSTR MSG_CANCEL_OBJECT_N                = _UxGT("Cancelar Objeto {");
-  LSTR MSG_OUTAGE_RECOVERY                = _UxGT("Recuperar Impressão");
-  LSTR MSG_MEDIA_MENU                     = _UxGT("Imprimir do SD");
-  LSTR MSG_NO_MEDIA                       = _UxGT("Sem cartão SD");
-  LSTR MSG_DWELL                          = _UxGT("Dormindo...");
-  LSTR MSG_USERWAIT                       = _UxGT("Clique para retomar");
-  LSTR MSG_PRINT_PAUSED                   = _UxGT("Impressão Pausada");
-  LSTR MSG_PRINTING                       = _UxGT("Imprimindo...");
-  LSTR MSG_PRINT_ABORTED                  = _UxGT("Impressão Abortada");
-  LSTR MSG_NO_MOVE                        = _UxGT("Sem movimento");
-  LSTR MSG_KILLED                         = _UxGT("PARADA DE EMERGÊNCIA");
-  LSTR MSG_STOPPED                        = _UxGT("PAROU. ");
-  LSTR MSG_CONTROL_RETRACT                = _UxGT("Retrair mm");
-  LSTR MSG_CONTROL_RETRACT_SWAP           = _UxGT("Retrair Troca mm");
-  LSTR MSG_CONTROL_RETRACTF               = _UxGT("Retrair V");
-  LSTR MSG_CONTROL_RETRACT_ZHOP           = _UxGT("Saltar mm");
-  LSTR MSG_CONTROL_RETRACT_RECOVER        = _UxGT("Des-Retrair mm");
-  LSTR MSG_CONTROL_RETRACT_RECOVER_SWAP   = _UxGT("Des-RetTroca mm");
-  LSTR MSG_CONTROL_RETRACT_RECOVERF       = _UxGT("Des-Retrair  V");
-  LSTR MSG_CONTROL_RETRACT_RECOVER_SWAPF  = _UxGT("Des-RetTroca V");
-  LSTR MSG_AUTORETRACT                    = _UxGT("Retração Automática");
-  LSTR MSG_FILAMENT_SWAP_LENGTH           = _UxGT("Distancia Retração");
-  LSTR MSG_FILAMENT_PURGE_LENGTH          = _UxGT("Distancia Purga");
-  LSTR MSG_TOOL_CHANGE                    = _UxGT("Mudar Ferramenta");
-  LSTR MSG_TOOL_CHANGE_ZLIFT              = _UxGT("Levantar Z");
-  LSTR MSG_SINGLENOZZLE_PRIME_SPEED       = _UxGT("Preparar Veloc.");
-  LSTR MSG_SINGLENOZZLE_RETRACT_SPEED     = _UxGT("Veloc. Retração");
-  LSTR MSG_NOZZLE_STANDBY                 = _UxGT("Standby bico");
-  LSTR MSG_FILAMENTCHANGE                 = _UxGT("Trocar Filamento");
-  LSTR MSG_FILAMENTCHANGE_E               = _UxGT("Trocar Filamento *");
-  LSTR MSG_FILAMENTLOAD                   = _UxGT("Carregar Filamento");
-  LSTR MSG_FILAMENTLOAD_E                 = _UxGT("Carregar Filamento *");
-  LSTR MSG_FILAMENTUNLOAD                 = _UxGT("Descarreg. Filamento");
-  LSTR MSG_FILAMENTUNLOAD_E               = _UxGT("Descarreg. Filamento *");
-  LSTR MSG_FILAMENTUNLOAD_ALL             = _UxGT("Descarregar Todos");
-  LSTR MSG_ATTACH_MEDIA                   = _UxGT("Iniciar SD");
-  LSTR MSG_CHANGE_MEDIA                   = _UxGT("Trocar SD");
-  LSTR MSG_RELEASE_MEDIA                  = _UxGT("Liberar SD");
-  LSTR MSG_ZPROBE_OUT                     = _UxGT("Sonda fora da mesa");
-  LSTR MSG_SKEW_FACTOR                    = _UxGT("Fator de Cisalho");
-  LSTR MSG_BLTOUCH                        = _UxGT("BLTouch");
-  LSTR MSG_BLTOUCH_SELFTEST               = _UxGT("Testar BLTouch");
-  LSTR MSG_BLTOUCH_RESET                  = _UxGT("Reiniciar BLTouch");
-  LSTR MSG_BLTOUCH_STOW                   = _UxGT("Recolher BLTouch");
-  LSTR MSG_BLTOUCH_DEPLOY                 = _UxGT("Estender BLTouch");
-  LSTR MSG_MANUAL_DEPLOY                  = _UxGT("Estender Sonda-Z");
-  LSTR MSG_MANUAL_STOW                    = _UxGT("Recolher Sonda-Z");
-  LSTR MSG_HOME_FIRST                     = _UxGT("Home %s Primeiro");
-  LSTR MSG_ZPROBE_OFFSETS                 = _UxGT("Compensar Sonda");
-  LSTR MSG_ZPROBE_XOFFSET                 = _UxGT("Compensar Sonda em X");
-  LSTR MSG_ZPROBE_YOFFSET                 = _UxGT("Compensar Sonda em Y");
-  LSTR MSG_ZPROBE_ZOFFSET                 = _UxGT("Compensar Sonda em Z");
-  LSTR MSG_BABYSTEP_X                     = _UxGT("Passinho X");
-  LSTR MSG_BABYSTEP_Y                     = _UxGT("Passinho Y");
-  LSTR MSG_BABYSTEP_Z                     = _UxGT("Passinho Z");
-  LSTR MSG_BABYSTEP_N                     = _UxGT("Passinho @");
-  LSTR MSG_BABYSTEP_TOTAL                 = _UxGT("Total");
-  LSTR MSG_ENDSTOP_ABORT                  = _UxGT("Abortar Fim de Curso");
-  LSTR MSG_ERR_HEATING_FAILED             = _UxGT("Aquecimento falhou");
-  LSTR MSG_ERR_REDUNDANT_TEMP             = _UxGT("Erro:Temp Redundante");
-  LSTR MSG_ERR_THERMAL_RUNAWAY            = _UxGT("ESCAPE TÉRMICO");
-  LSTR MSG_ERR_MAXTEMP                    = _UxGT("Erro:Temp Máxima");
-  LSTR MSG_ERR_MINTEMP                    = _UxGT("Erro:Temp Mínima");
-  LSTR MSG_HALTED                         = _UxGT("IMPRESSORA PAROU");
-  LSTR MSG_PLEASE_RESET                   = _UxGT("Favor resetar");
-  LSTR MSG_HEATING                        = _UxGT("Aquecendo...");
-  LSTR MSG_COOLING                        = _UxGT("Resfriando...");
-  LSTR MSG_BED_HEATING                    = _UxGT("Aquecendo mesa...");
-  LSTR MSG_BED_COOLING                    = _UxGT("Esfriando mesa...");
-  LSTR MSG_CHAMBER_HEATING                = _UxGT("Aquecendo Câmara...");
-  LSTR MSG_CHAMBER_COOLING                = _UxGT("Esfriando Câmara...");
-  LSTR MSG_DELTA_CALIBRATE                = _UxGT("Calibrar Delta");
-  LSTR MSG_DELTA_CALIBRATE_X              = _UxGT("Calibrar X");
-  LSTR MSG_DELTA_CALIBRATE_Y              = _UxGT("Calibrar Y");
-  LSTR MSG_DELTA_CALIBRATE_Z              = _UxGT("Calibrar Z");
-  LSTR MSG_DELTA_CALIBRATE_CENTER         = _UxGT("Calibrar Centro");
-  LSTR MSG_DELTA_SETTINGS                 = _UxGT("Configuração Delta");
-  LSTR MSG_DELTA_AUTO_CALIBRATE           = _UxGT("Auto-Calibração");
-  LSTR MSG_DELTA_DIAG_ROD                 = _UxGT("Haste Diagonal");
-  LSTR MSG_DELTA_HEIGHT                   = _UxGT("Altura");
-  LSTR MSG_DELTA_RADIUS                   = _UxGT("Raio");
-  LSTR MSG_INFO_MENU                      = _UxGT("Sobre");
-  LSTR MSG_INFO_PRINTER_MENU              = _UxGT("Impressora");
-  LSTR MSG_3POINT_LEVELING                = _UxGT("Nivelamento 3 pontos");
-  LSTR MSG_LINEAR_LEVELING                = _UxGT("Nivelamento Linear");
-  LSTR MSG_BILINEAR_LEVELING              = _UxGT("Nivelamento Bilinear");
-  LSTR MSG_UBL_LEVELING                   = _UxGT("Nivelamento UBL");
-  LSTR MSG_MESH_LEVELING                  = _UxGT("Nivelamento da Malha");
-  LSTR MSG_INFO_STATS_MENU                = _UxGT("Estatísticas");
-  LSTR MSG_INFO_BOARD_MENU                = _UxGT("Info. da Placa");
-  LSTR MSG_INFO_THERMISTOR_MENU           = _UxGT("Termistores");
-  LSTR MSG_INFO_EXTRUDERS                 = _UxGT("Extrusoras");
-  LSTR MSG_INFO_BAUDRATE                  = _UxGT("Taxa de Transmissão");
-  LSTR MSG_INFO_PROTOCOL                  = _UxGT("Protocolo");
-
-  LSTR MSG_CASE_LIGHT                     = _UxGT("Luz da Impressora");
-  LSTR MSG_CASE_LIGHT_BRIGHTNESS          = _UxGT("Intensidade Brilho");
-  LSTR MSG_KILL_EXPECTED_PRINTER          = _UxGT("Impressora Incorreta");
-
-  LSTR MSG_INFO_PRINT_COUNT               = _UxGT("Qtd de Impressões");
-  LSTR MSG_INFO_COMPLETED_PRINTS          = _UxGT("Realizadas");
-  LSTR MSG_INFO_PRINT_TIME                = _UxGT("Tempo de Impressão");
-  LSTR MSG_INFO_PRINT_LONGEST             = _UxGT("Maior trabalho");
-  LSTR MSG_INFO_PRINT_FILAMENT            = _UxGT("T. Extrusão");
-=======
   #if HAS_PREHEAT
     LSTR MSG_PREHEAT_1                    = _UxGT("Pre-aquecer ") PREHEAT_1_LABEL;
     LSTR MSG_PREHEAT_1_H                  = _UxGT("Pre-aquecer ") PREHEAT_1_LABEL " ~";
@@ -737,7 +407,6 @@
     LSTR MSG_INFO_PRINT_LONGEST           = _UxGT("Maior trabalho");
     LSTR MSG_INFO_PRINT_FILAMENT          = _UxGT("T. Extrusão");
   #endif
->>>>>>> b6911781
 
   LSTR MSG_INFO_MIN_TEMP                  = _UxGT("Temp Mín");
   LSTR MSG_INFO_MAX_TEMP                  = _UxGT("Temp Máx");
@@ -781,47 +450,9 @@
   LSTR MSG_SNAKE                          = _UxGT("Sn4k3");
   LSTR MSG_MAZE                           = _UxGT("Labirinto");
 
-  LSTR MSG_ADVANCED_PAUSE_WAITING         = _UxGT(MSG_1_LINE("Clique p. continuar"));
-  LSTR MSG_PAUSE_PRINT_INIT               = _UxGT(MSG_1_LINE("Estacionando..."));
-  LSTR MSG_FILAMENT_CHANGE_INIT           = _UxGT(MSG_1_LINE("Aguarde..."));
-  LSTR MSG_FILAMENT_CHANGE_INSERT         = _UxGT(MSG_1_LINE("Insira e Clique"));
-  LSTR MSG_FILAMENT_CHANGE_HEAT           = _UxGT(MSG_1_LINE("Clique para Aquecer"));
-  LSTR MSG_FILAMENT_CHANGE_HEATING        = _UxGT(MSG_1_LINE("Aquecendo..."));
-  LSTR MSG_FILAMENT_CHANGE_UNLOAD         = _UxGT(MSG_1_LINE("Ejetando..."));
-  LSTR MSG_FILAMENT_CHANGE_LOAD           = _UxGT(MSG_1_LINE("Carregando..."));
-  LSTR MSG_FILAMENT_CHANGE_PURGE          = _UxGT(MSG_1_LINE("Purgando..."));
-  LSTR MSG_FILAMENT_CHANGE_CONT_PURGE     = _UxGT(MSG_1_LINE("Clique p. finalizar"));
-  LSTR MSG_FILAMENT_CHANGE_RESUME         = _UxGT(MSG_1_LINE("Continuando..."));
-
-  LSTR MSG_TOP_LEFT                       = _UxGT("Superior Esquerdo");
-  LSTR MSG_BOTTOM_LEFT                    = _UxGT("Inferior Esquerdo");
-  LSTR MSG_TOP_RIGHT                      = _UxGT("Superior Direto");
-  LSTR MSG_BOTTOM_RIGHT                   = _UxGT("Inferior Direto");
-  LSTR MSG_CALIBRATION_COMPLETED          = _UxGT("Calibração Completa");
-  LSTR MSG_CALIBRATION_FAILED             = _UxGT("Calibração Falhou");
-}
-
-namespace LanguageWide_pt_br {
-  using namespace LanguageNarrow_pt_br;
-  #if LCD_WIDTH >= 20 || HAS_DWIN_E3V2
-    LSTR MSG_INFO_PRINT_COUNT             = _UxGT("Total de Impressões");
-    LSTR MSG_INFO_COMPLETED_PRINTS        = _UxGT("Realizadas");
-    LSTR MSG_INFO_PRINT_TIME              = _UxGT("Tempo de Impressão");
-    LSTR MSG_INFO_PRINT_LONGEST           = _UxGT("Trabalho Mais longo");
-    LSTR MSG_INFO_PRINT_FILAMENT          = _UxGT("Total de Extrusão");
-  #endif
-}
-
-namespace LanguageTall_pt_br {
-  using namespace LanguageWide_pt_br;
   #if LCD_HEIGHT >= 4
-<<<<<<< HEAD
-    // Filament Change screens show up to 3 lines on a 4-line display
-    LSTR MSG_ADVANCED_PAUSE_WAITING       = _UxGT(MSG_2_LINE("Aperte o botão para", "continuar impressão"));
-=======
     LSTR MSG_ADVANCED_PAUSE_WAITING       = _UxGT(MSG_2_LINE("Aperte o botão para", "continuar impressão"));
     LSTR MSG_PAUSE_PRINT_INIT             = _UxGT(MSG_1_LINE("Estacionando..."));
->>>>>>> b6911781
     LSTR MSG_FILAMENT_CHANGE_INIT         = _UxGT(MSG_3_LINE("Esperando o", "inicio da", "troca de filamento"));
     LSTR MSG_FILAMENT_CHANGE_INSERT       = _UxGT(MSG_3_LINE("Coloque filamento", "pressione o botão", "para continuar..."));
     LSTR MSG_FILAMENT_CHANGE_HEAT         = _UxGT(MSG_2_LINE("Pressione o botão", "p/ aquecer o bocal"));
@@ -831,8 +462,6 @@
     LSTR MSG_FILAMENT_CHANGE_PURGE        = _UxGT(MSG_2_LINE("Espere pela", "purga de filamento"));
     LSTR MSG_FILAMENT_CHANGE_CONT_PURGE   = _UxGT(MSG_2_LINE("Clique para finaliz.", "purga de filamento"));
     LSTR MSG_FILAMENT_CHANGE_RESUME       = _UxGT(MSG_2_LINE("Esperando impressão", "continuar"));
-<<<<<<< HEAD
-=======
   #else // LCD_HEIGHT < 4
     LSTR MSG_ADVANCED_PAUSE_WAITING       = _UxGT(MSG_1_LINE("Clique p. continuar"));
     LSTR MSG_PAUSE_PRINT_INIT             = _UxGT(MSG_1_LINE("Estacionando..."));
@@ -845,19 +474,12 @@
     LSTR MSG_FILAMENT_CHANGE_PURGE        = _UxGT(MSG_1_LINE("Purgando..."));
     LSTR MSG_FILAMENT_CHANGE_CONT_PURGE   = _UxGT(MSG_1_LINE("Clique p. finalizar"));
     LSTR MSG_FILAMENT_CHANGE_RESUME       = _UxGT(MSG_1_LINE("Continuando..."));
->>>>>>> b6911781
   #endif
-}
-
-<<<<<<< HEAD
-namespace Language_pt_br {
-  using namespace LanguageTall_pt_br;
-=======
+
   LSTR MSG_TOP_LEFT                       = _UxGT("Superior Esquerdo");
   LSTR MSG_BOTTOM_LEFT                    = _UxGT("Inferior Esquerdo");
   LSTR MSG_TOP_RIGHT                      = _UxGT("Superior Direto");
   LSTR MSG_BOTTOM_RIGHT                   = _UxGT("Inferior Direto");
   LSTR MSG_CALIBRATION_COMPLETED          = _UxGT("Calibração Completa");
   LSTR MSG_CALIBRATION_FAILED             = _UxGT("Calibração Falhou");
->>>>>>> b6911781
 }