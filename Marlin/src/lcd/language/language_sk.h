/**
 * Marlin 3D Printer Firmware
 * Copyright (c) 2020 MarlinFirmware [https://github.com/MarlinFirmware/Marlin]
 *
 * Based on Sprinter and grbl.
 * Copyright (c) 2011 Camiel Gubbels / Erik van der Zalm
 *
 * This program is free software: you can redistribute it and/or modify
 * it under the terms of the GNU General Public License as published by
 * the Free Software Foundation, either version 3 of the License, or
 * (at your option) any later version.
 *
 * This program is distributed in the hope that it will be useful,
 * but WITHOUT ANY WARRANTY; without even the implied warranty of
 * MERCHANTABILITY or FITNESS FOR A PARTICULAR PURPOSE.  See the
 * GNU General Public License for more details.
 *
 * You should have received a copy of the GNU General Public License
 * along with this program.  If not, see <https://www.gnu.org/licenses/>.
 *
 */
#pragma once

/**
 * Slovak
 * UTF-8 for Graphical Display
 *
 * LCD Menu Messages
 * See also https://marlinfw.org/docs/development/lcd_language.html
 *
 * Translated by Michal Holeš, Farma MaM
 * https://www.facebook.com/farmamam
 *
 * Substitutions are applied for the following characters when used in menu items titles:
 *
 *   $ displays an inserted string
 *   { displays  '0'....'10' for indexes 0 - 10
 *   ~ displays  '1'....'11' for indexes 0 - 10
 *   * displays 'E1'...'E11' for indexes 0 - 10 (By default. Uses LCD_FIRST_TOOL)
 *   @ displays an axis name such as XYZUVW, or E for an extruder
 */
#define DISPLAY_CHARSET_ISO10646_SK

namespace LanguageNarrow_sk {
  using namespace Language_en; // Inherit undefined strings from English

  constexpr uint8_t CHARSIZE              = 2;
  LSTR LANGUAGE                           = _UxGT("Slovenčina");

  LSTR WELCOME_MSG                        = MACHINE_NAME _UxGT(" pripravená.");
  LSTR MSG_YES                            = _UxGT("ÁNO");
  LSTR MSG_NO                             = _UxGT("NIE");
  LSTR MSG_HIGH                           = _UxGT("VYSOKÁ");
  LSTR MSG_LOW                            = _UxGT("NÍZKA");
  LSTR MSG_BACK                           = _UxGT("Naspäť");
  LSTR MSG_ERROR                          = _UxGT("Chyba");
  LSTR MSG_MEDIA_ABORTING                 = _UxGT("Ruším...");
  LSTR MSG_MEDIA_INSERTED                 = _UxGT("Karta vložená");
  LSTR MSG_MEDIA_REMOVED                  = _UxGT("Karta vybraná");
  LSTR MSG_MEDIA_WAITING                  = _UxGT("Čakám na kartu");
  LSTR MSG_MEDIA_INIT_FAIL                = _UxGT("Inicial.karty zlyhala");
  LSTR MSG_MEDIA_READ_ERROR               = _UxGT("Chyba čítania karty");
  LSTR MSG_MEDIA_USB_REMOVED              = _UxGT("USB zaria. odstrán.");
  LSTR MSG_MEDIA_USB_FAILED               = _UxGT("Chyba spúšťania USB");
  LSTR MSG_KILL_SUBCALL_OVERFLOW          = _UxGT("Preteč. podprogramu");
  LSTR MSG_LCD_ENDSTOPS                   = _UxGT("Endstopy"); // max 8 znakov
  LSTR MSG_LCD_SOFT_ENDSTOPS              = _UxGT("Soft. endstopy");
  LSTR MSG_MAIN_MENU                      = _UxGT("Hlavná ponuka");
  LSTR MSG_ADVANCED_SETTINGS              = _UxGT("Pokročilé nastav.");
<<<<<<< HEAD
=======
  LSTR MSG_TOOLBAR_SETUP                  = _UxGT("Panel nástrojov");
  LSTR MSG_OPTION_DISABLED                = _UxGT("Možnosť vypnutá");
>>>>>>> b6911781
  LSTR MSG_CONFIGURATION                  = _UxGT("Konfigurácia");
  LSTR MSG_RUN_AUTO_FILES                 = _UxGT("Auto-štart");
  LSTR MSG_DISABLE_STEPPERS               = _UxGT("Uvolniť motory");
  LSTR MSG_DEBUG_MENU                     = _UxGT("Ponuka ladenia");
  LSTR MSG_PROGRESS_BAR_TEST              = _UxGT("Test uk. priebehu");
  LSTR MSG_HOMING                         = _UxGT("Parkovanie");
  LSTR MSG_AUTO_HOME                      = _UxGT("Domovská pozícia");
  LSTR MSG_AUTO_HOME_A                    = _UxGT("Domov os @");
  LSTR MSG_AUTO_HOME_X                    = _UxGT("Domov os X");
  LSTR MSG_AUTO_HOME_Y                    = _UxGT("Domov os Y");
  LSTR MSG_AUTO_HOME_Z                    = _UxGT("Domov os Z");
  LSTR MSG_Z_AFTER_HOME                   = _UxGT("Os Z po domov.poz.");
  LSTR MSG_FILAMENT_SET                   = _UxGT("Nastav. filamentu");
  LSTR MSG_FILAMENT_MAN                   = _UxGT("Správa filamentu");
  LSTR MSG_MANUAL_LEVELING                = _UxGT("Ručné rovnanie");
<<<<<<< HEAD
  LSTR MSG_TRAM_FL                        = _UxGT("Ľavý predný");
  LSTR MSG_TRAM_FR                        = _UxGT("Pravý predný");
  LSTR MSG_TRAM_C                         = _UxGT("Stred");
  LSTR MSG_TRAM_BL                        = _UxGT("Ľavý zadný");
  LSTR MSG_TRAM_BR                        = _UxGT("Pravý zadný");
=======
  LSTR MSG_LEVBED_FL                      = _UxGT("Ľavý predný");
  LSTR MSG_LEVBED_FR                      = _UxGT("Pravý predný");
  LSTR MSG_LEVBED_C                       = _UxGT("Stred");
  LSTR MSG_LEVBED_BL                      = _UxGT("Ľavý zadný");
  LSTR MSG_LEVBED_BR                      = _UxGT("Pravý zadný");
>>>>>>> b6911781
  LSTR MSG_MANUAL_MESH                    = _UxGT("Ručná mriežka");
  LSTR MSG_AUTO_MESH                      = _UxGT("Automat. mriežka");
  LSTR MSG_AUTO_Z_ALIGN                   = _UxGT("Auto-zarovn. Z");
  LSTR MSG_ITERATION                      = _UxGT("Iterácia G34: %i");
  LSTR MSG_DECREASING_ACCURACY            = _UxGT("Klesajúca presnosť!");
  LSTR MSG_ACCURACY_ACHIEVED              = _UxGT("Dosiahnutá presnosť");
  LSTR MSG_LEVEL_BED_HOMING               = _UxGT("Parkovanie XYZ");
  LSTR MSG_LEVEL_BED_WAITING              = _UxGT("Kliknutím začnete");
  LSTR MSG_LEVEL_BED_NEXT_POINT           = _UxGT("Ďalší bod");
  LSTR MSG_LEVEL_BED_DONE                 = _UxGT("Vyrovnanie hotové!");
  LSTR MSG_Z_FADE_HEIGHT                  = _UxGT("Výška rovnania");
  LSTR MSG_SET_HOME_OFFSETS               = _UxGT("Nastav. dom. ofsety");
  LSTR MSG_HOME_OFFSET_X                  = _UxGT("X Ofset");
  LSTR MSG_HOME_OFFSET_Y                  = _UxGT("Y Ofset");
  LSTR MSG_HOME_OFFSET_Z                  = _UxGT("Z Ofset");
  LSTR MSG_HOME_OFFSETS_APPLIED           = _UxGT("Ofsety nastavené");
  LSTR MSG_ERR_M428_TOO_FAR               = _UxGT("Chyba: Príliš ďaleko!");
  LSTR MSG_TRAMMING_WIZARD                = _UxGT("Spriev. vyrovn.");
  LSTR MSG_SELECT_ORIGIN                  = _UxGT("Vyberte začiatok");
  LSTR MSG_LAST_VALUE_SP                  = _UxGT("Posl. hodnota ");
<<<<<<< HEAD

  LSTR MSG_PREHEAT_1                      = _UxGT("Zahriať ") PREHEAT_1_LABEL;
  LSTR MSG_PREHEAT_1_H                    = _UxGT("Zahriať ") PREHEAT_1_LABEL " ~";
  LSTR MSG_PREHEAT_1_END                  = _UxGT("Zahriať ") PREHEAT_1_LABEL _UxGT(" hotend");
  LSTR MSG_PREHEAT_1_END_E                = _UxGT("Zahriať ") PREHEAT_1_LABEL _UxGT(" hotend ~");
  LSTR MSG_PREHEAT_1_ALL                  = _UxGT("Zahriať ") PREHEAT_1_LABEL _UxGT(" všetko");
  LSTR MSG_PREHEAT_1_BEDONLY              = _UxGT("Zahriať ") PREHEAT_1_LABEL _UxGT(" podlož");
  LSTR MSG_PREHEAT_1_SETTINGS             = _UxGT("Zahriať ") PREHEAT_1_LABEL _UxGT(" nast.");

  LSTR MSG_PREHEAT_M                      = _UxGT("Zahriať $");
  LSTR MSG_PREHEAT_M_H                    = _UxGT("Zahriať $ ~");
  LSTR MSG_PREHEAT_M_END                  = _UxGT("Zahriať $ hotend");
  LSTR MSG_PREHEAT_M_END_E                = _UxGT("Zahriať $ hotend ~");
  LSTR MSG_PREHEAT_M_ALL                  = _UxGT("Zahriať $ všetko");
  LSTR MSG_PREHEAT_M_BEDONLY              = _UxGT("Zahriať $ podlož");
  LSTR MSG_PREHEAT_M_SETTINGS             = _UxGT("Zahriať $ nast.");

=======
  #if HAS_PREHEAT
    LSTR MSG_PREHEAT_1                    = _UxGT("Zahriať ") PREHEAT_1_LABEL;
    LSTR MSG_PREHEAT_1_H                  = _UxGT("Zahriať ") PREHEAT_1_LABEL " ~";
    LSTR MSG_PREHEAT_1_END                = _UxGT("Zahriať ") PREHEAT_1_LABEL _UxGT(" hotend");
    LSTR MSG_PREHEAT_1_END_E              = _UxGT("Zahriať ") PREHEAT_1_LABEL _UxGT(" hotend ~");
    LSTR MSG_PREHEAT_1_ALL                = _UxGT("Zahriať ") PREHEAT_1_LABEL _UxGT(" všetko");
    LSTR MSG_PREHEAT_1_BEDONLY            = _UxGT("Zahriať ") PREHEAT_1_LABEL _UxGT(" podlož");
    LSTR MSG_PREHEAT_1_SETTINGS           = _UxGT("Zahriať ") PREHEAT_1_LABEL _UxGT(" nast.");
    #ifdef PREHEAT_2_LABEL
      LSTR MSG_PREHEAT_2                  = _UxGT("Zahriať ") PREHEAT_2_LABEL;
      LSTR MSG_PREHEAT_2_SETTINGS         = _UxGT("Zahriať ") PREHEAT_2_LABEL _UxGT(" nast.");
    #endif
    #ifdef PREHEAT_3_LABEL
      LSTR MSG_PREHEAT_3                  = _UxGT("Zahriať ") PREHEAT_3_LABEL;
      LSTR MSG_PREHEAT_3_SETTINGS         = _UxGT("Zahriať ") PREHEAT_3_LABEL _UxGT(" nast.");
    #endif
    LSTR MSG_PREHEAT_M                    = _UxGT("Zahriať $");
    LSTR MSG_PREHEAT_M_H                  = _UxGT("Zahriať $ ~");
    LSTR MSG_PREHEAT_M_END                = _UxGT("Zahriať $ hotend");
    LSTR MSG_PREHEAT_M_END_E              = _UxGT("Zahriať $ hotend ~");
    LSTR MSG_PREHEAT_M_ALL                = _UxGT("Zahriať $ všetko");
    LSTR MSG_PREHEAT_M_BEDONLY            = _UxGT("Zahriať $ podlož");
    LSTR MSG_PREHEAT_M_SETTINGS           = _UxGT("Zahriať $ nast.");
  #endif
>>>>>>> b6911781
  LSTR MSG_PREHEAT_HOTEND                 = _UxGT("Zahriať hotend");
  LSTR MSG_PREHEAT_CUSTOM                 = _UxGT("Vlastná teplota");
  LSTR MSG_COOLDOWN                       = _UxGT("Schladiť");

  LSTR MSG_CUTTER_FREQUENCY               = _UxGT("Frekvencia");
  LSTR MSG_LASER_MENU                     = _UxGT("Nastavenie lasera");
  LSTR MSG_SPINDLE_MENU                   = _UxGT("Nastavenie vretena");
  LSTR MSG_LASER_POWER                    = _UxGT("Výkon lasera");
  LSTR MSG_SPINDLE_POWER                  = _UxGT("Výkon vretena");
  LSTR MSG_LASER_TOGGLE                   = _UxGT("Prepnúť laser");
  LSTR MSG_LASER_EVAC_TOGGLE              = _UxGT("Prepnúť odsávanie");
  LSTR MSG_LASER_ASSIST_TOGGLE            = _UxGT("Prepnúť ofuk");
  LSTR MSG_LASER_PULSE_MS                 = _UxGT("Test. impulz ms");
  LSTR MSG_LASER_FIRE_PULSE               = _UxGT("Vystreliť impulz");
  LSTR MSG_FLOWMETER_FAULT                = _UxGT("Chyba chladenia");
  LSTR MSG_SPINDLE_TOGGLE                 = _UxGT("Prepnúť vreteno");
  LSTR MSG_SPINDLE_EVAC_TOGGLE            = _UxGT("Prepnúť odsávanie");
  LSTR MSG_SPINDLE_FORWARD                = _UxGT("Dopredný chod");
  LSTR MSG_SPINDLE_REVERSE                = _UxGT("Spätný chod");
  LSTR MSG_SWITCH_PS_ON                   = _UxGT("Zapnúť napájanie");
  LSTR MSG_SWITCH_PS_OFF                  = _UxGT("Vypnúť napájanie");
  LSTR MSG_EXTRUDE                        = _UxGT("Vytlačiť (extr.)");
  LSTR MSG_RETRACT                        = _UxGT("Vytiahnuť (retr.)");
  LSTR MSG_MOVE_AXIS                      = _UxGT("Posunúť osy");
  LSTR MSG_BED_LEVELING                   = _UxGT("Vyrovnanie podložky");
  LSTR MSG_LEVEL_BED                      = _UxGT("Vyrovnať podložku");
  LSTR MSG_BED_TRAMMING                   = _UxGT("Vyrovnať rohy");
  LSTR MSG_BED_TRAMMING_MANUAL            = _UxGT("Ručné vyrovnanie");
  LSTR MSG_BED_TRAMMING_RAISE             = _UxGT("Zdvihnite podl., kým sa nezopne sonda");
  LSTR MSG_BED_TRAMMING_IN_RANGE          = _UxGT("Rohy sú vrámci odchyl. Vyrovnajte podl.");
  LSTR MSG_BED_TRAMMING_GOOD_POINTS       = _UxGT("Dobré body: ");
  LSTR MSG_BED_TRAMMING_LAST_Z            = _UxGT("Posl. Z: ");
  LSTR MSG_NEXT_CORNER                    = _UxGT("Ďalší roh");
  LSTR MSG_MESH_EDITOR                    = _UxGT("Editor sieťe bodov");
  LSTR MSG_MESH_VIEWER                    = _UxGT("Zobraz. sieťe bodov");
  LSTR MSG_EDIT_MESH                      = _UxGT("Upraviť sieť bodov");
  LSTR MSG_MESH_VIEW                      = _UxGT("Zobraz. sieť bodov");
  LSTR MSG_EDITING_STOPPED                = _UxGT("Koniec úprav siete");
  LSTR MSG_NO_VALID_MESH                  = _UxGT("Neplatná sieť bodov");
  LSTR MSG_ACTIVATE_MESH                  = _UxGT("Zapnúť vyrovnanie");
  LSTR MSG_PROBING_POINT                  = _UxGT("Skúšam bod");
  LSTR MSG_MESH_X                         = _UxGT("Index X");
  LSTR MSG_MESH_Y                         = _UxGT("Index Y");
  LSTR MSG_MESH_INSET                     = _UxGT("Vložiť sieť");
  LSTR MSG_MESH_MIN_X                     = _UxGT("Min. X sieťe");
  LSTR MSG_MESH_MAX_X                     = _UxGT("Max. X sieťe");
  LSTR MSG_MESH_MIN_Y                     = _UxGT("Min. Y sieťe");
  LSTR MSG_MESH_MAX_Y                     = _UxGT("Max. Y sieťe");
  LSTR MSG_MESH_AMAX                      = _UxGT("Maximál. oblasť");
  LSTR MSG_MESH_CENTER                    = _UxGT("Stredová oblasť");
  LSTR MSG_MESH_EDIT_Z                    = _UxGT("Hodnota Z");
  LSTR MSG_MESH_CANCEL                    = _UxGT("Mriežka zrušená");
  LSTR MSG_CUSTOM_COMMANDS                = _UxGT("Vlastné príkazy");
  LSTR MSG_M48_TEST                       = _UxGT("M48 Test sondy");
  LSTR MSG_M48_POINT                      = _UxGT("M48 Bod");
  LSTR MSG_M48_OUT_OF_BOUNDS              = _UxGT("Sonda mimo hraníc");
  LSTR MSG_M48_DEVIATION                  = _UxGT("Odchýlka");
  LSTR MSG_IDEX_MENU                      = _UxGT("IDEX režim");
  LSTR MSG_OFFSETS_MENU                   = _UxGT("Ofset nástrojov");
  LSTR MSG_IDEX_MODE_AUTOPARK             = _UxGT("Auto-parkovanie");
  LSTR MSG_IDEX_MODE_DUPLICATE            = _UxGT("Duplikácia");
  LSTR MSG_IDEX_MODE_MIRRORED_COPY        = _UxGT("Zrkadlená kópia");
  LSTR MSG_IDEX_MODE_FULL_CTRL            = _UxGT("Plná kontrola");
  LSTR MSG_IDEX_DUPE_GAP                  = _UxGT("Duplik. medz.-X");
  LSTR MSG_HOTEND_OFFSET_Z                = _UxGT("2. tryska Z");
  LSTR MSG_HOTEND_OFFSET_A                = _UxGT("2. tryska @");
  LSTR MSG_UBL_DOING_G29                  = _UxGT("Vykonávam G29");
  LSTR MSG_UBL_TOOLS                      = _UxGT("Nástroje UBL");
  LSTR MSG_UBL_LEVEL_BED                  = _UxGT("UBL rovnanie");
  LSTR MSG_LCD_TILTING_MESH               = _UxGT("Vyrovnávam bod");
  LSTR MSG_UBL_TILT_MESH                  = _UxGT("Nakloniť sieť");
  LSTR MSG_UBL_TILTING_GRID               = _UxGT("Veľkosť nakl. siete");
  LSTR MSG_UBL_MESH_TILTED                = _UxGT("Sieť naklonená");
  LSTR MSG_UBL_MANUAL_MESH                = _UxGT("Manuálna sieť bodov");
  LSTR MSG_UBL_MESH_WIZARD                = _UxGT("Spriev. UBL rovnan.");
  LSTR MSG_UBL_BC_INSERT                  = _UxGT("Položte a zmerajte");
  LSTR MSG_UBL_BC_INSERT2                 = _UxGT("Zmerajte");
  LSTR MSG_UBL_BC_REMOVE                  = _UxGT("Odstráňte a zmerajte");
  LSTR MSG_UBL_MOVING_TO_NEXT             = _UxGT("Presun na ďalší");
  LSTR MSG_UBL_ACTIVATE_MESH              = _UxGT("Aktivovať UBL");
  LSTR MSG_UBL_DEACTIVATE_MESH            = _UxGT("Deaktivovať UBL");
  LSTR MSG_UBL_SET_TEMP_BED               = _UxGT("Teplota podložky");
  LSTR MSG_UBL_BED_TEMP_CUSTOM            = _UxGT("Teplota podložky");
  LSTR MSG_UBL_SET_TEMP_HOTEND            = _UxGT("Teplota hotendu");
  LSTR MSG_UBL_HOTEND_TEMP_CUSTOM         = _UxGT("Teplota hotendu");
  LSTR MSG_UBL_MESH_EDIT                  = _UxGT("Úprava siete bodov");
  LSTR MSG_UBL_EDIT_CUSTOM_MESH           = _UxGT("Upraviť vlastnú sieť");
  LSTR MSG_UBL_FINE_TUNE_MESH             = _UxGT("Doladiť sieť bodov");
  LSTR MSG_UBL_DONE_EDITING_MESH          = _UxGT("Koniec úprav siete");
  LSTR MSG_UBL_BUILD_CUSTOM_MESH          = _UxGT("Vlastná sieť");
  LSTR MSG_UBL_BUILD_MESH_MENU            = _UxGT("Vytvoriť sieť");
  LSTR MSG_UBL_BUILD_MESH_M               = _UxGT("Sieť bodov ($)");
  LSTR MSG_UBL_BUILD_COLD_MESH            = _UxGT("Studená sieť bodov");
  LSTR MSG_UBL_MESH_HEIGHT_ADJUST         = _UxGT("Upraviť výšku siete");
  LSTR MSG_UBL_MESH_HEIGHT_AMOUNT         = _UxGT("Výška");
  LSTR MSG_UBL_VALIDATE_MESH_MENU         = _UxGT("Skontrolovať sieť");
  LSTR MSG_UBL_VALIDATE_MESH_M            = _UxGT("Kontrola siete ($)");
  LSTR MSG_UBL_VALIDATE_CUSTOM_MESH       = _UxGT("Kontrola vlast.siete");
  LSTR MSG_G26_HEATING_BED                = _UxGT("G26 ohrev podlž.");
  LSTR MSG_G26_HEATING_NOZZLE             = _UxGT("G26 ohrev trysky");
  LSTR MSG_G26_MANUAL_PRIME               = _UxGT("Ručné čistenie...");
  LSTR MSG_G26_FIXED_LENGTH               = _UxGT("Čistenie pevn. dĺž.");
  LSTR MSG_G26_PRIME_DONE                 = _UxGT("Čistenie dokončené");
  LSTR MSG_G26_CANCELED                   = _UxGT("G26 zrušený");
  LSTR MSG_G26_LEAVING                    = _UxGT("Opúšťam G26");
  LSTR MSG_UBL_CONTINUE_MESH              = _UxGT("Pokračovať v sieti");
  LSTR MSG_UBL_MESH_LEVELING              = _UxGT("Sieťové rovnanie");
  LSTR MSG_UBL_3POINT_MESH_LEVELING       = _UxGT("3-bodové rovnanie");
  LSTR MSG_UBL_GRID_MESH_LEVELING         = _UxGT("Mriežkové rovnanie");
  LSTR MSG_UBL_MESH_LEVEL                 = _UxGT("Vyrovnať podložku");
  LSTR MSG_UBL_SIDE_POINTS                = _UxGT("Postranné body");
  LSTR MSG_UBL_MAP_TYPE                   = _UxGT("Typ siete bodov");
  LSTR MSG_UBL_OUTPUT_MAP                 = _UxGT("Exportovať sieť");
  LSTR MSG_UBL_OUTPUT_MAP_HOST            = _UxGT("Export do hosta");
  LSTR MSG_UBL_OUTPUT_MAP_CSV             = _UxGT("Export do CSV");
  LSTR MSG_UBL_OUTPUT_MAP_BACKUP          = _UxGT("Externá záloha");
  LSTR MSG_UBL_INFO_UBL                   = _UxGT("Info. o výst. UBL");
  LSTR MSG_UBL_FILLIN_AMOUNT              = _UxGT("Hustota mriežky");
  LSTR MSG_UBL_MANUAL_FILLIN              = _UxGT("Ručné vyplnenie");
  LSTR MSG_UBL_SMART_FILLIN               = _UxGT("Chytré vyplnenie");
  LSTR MSG_UBL_FILLIN_MESH                = _UxGT("Vyplniť mriežku");
  LSTR MSG_UBL_MESH_FILLED                = _UxGT("Doplnené chýb. body");
  LSTR MSG_UBL_MESH_INVALID               = _UxGT("Neplatná sieť");
  LSTR MSG_UBL_INVALIDATE_ALL             = _UxGT("Zrušiť všetko");
  LSTR MSG_UBL_INVALIDATE_CLOSEST         = _UxGT("Zrušiť najbližší");
  LSTR MSG_UBL_FINE_TUNE_ALL              = _UxGT("Upraviť všetky");
  LSTR MSG_UBL_FINE_TUNE_CLOSEST          = _UxGT("Upraviť najbližší");
  LSTR MSG_UBL_STORAGE_MESH_MENU          = _UxGT("Úložisko sietí");
  LSTR MSG_UBL_STORAGE_SLOT               = _UxGT("Pamäťový slot");
  LSTR MSG_UBL_LOAD_MESH                  = _UxGT("Načítať sieť bodov");
  LSTR MSG_UBL_SAVE_MESH                  = _UxGT("Uložiť sieť bodov");
  LSTR MSG_UBL_INVALID_SLOT               = _UxGT("Najskôr zvol. slot siete");
  LSTR MSG_MESH_LOADED                    = _UxGT("Sieť %i načítaná");
  LSTR MSG_MESH_SAVED                     = _UxGT("Sieť %i uložená");
  LSTR MSG_MESH_ACTIVE                    = _UxGT("Sieť %i aktívna");
  LSTR MSG_UBL_NO_STORAGE                 = _UxGT("Nedostatok miesta");
  LSTR MSG_UBL_SAVE_ERROR                 = _UxGT("Chyba: Ukladanie UBL");
  LSTR MSG_UBL_RESTORE_ERROR              = _UxGT("Chyba: Obnovenie UBL");
  LSTR MSG_UBL_Z_OFFSET                   = _UxGT("Z-Ofset: ");
  LSTR MSG_UBL_Z_OFFSET_STOPPED           = _UxGT("Koniec kompenz. Z");
  LSTR MSG_UBL_STEP_BY_STEP_MENU          = _UxGT("Postupné UBL");
  LSTR MSG_UBL_1_BUILD_COLD_MESH          = _UxGT("1.Studená sieť bodov");
  LSTR MSG_UBL_2_SMART_FILLIN             = _UxGT("2.Chytré vyplnenie");
  LSTR MSG_UBL_3_VALIDATE_MESH_MENU       = _UxGT("3.Skontrolovať sieť");
  LSTR MSG_UBL_4_FINE_TUNE_ALL            = _UxGT("4.Upraviť všetky");
  LSTR MSG_UBL_5_VALIDATE_MESH_MENU       = _UxGT("5.Skontrolovať sieť");
  LSTR MSG_UBL_6_FINE_TUNE_ALL            = _UxGT("6.Upraviť všetky");
  LSTR MSG_UBL_7_SAVE_MESH                = _UxGT("7.Uložiť sieť bodov");

  LSTR MSG_LED_CONTROL                    = _UxGT("Nastavenie LED");
  LSTR MSG_LEDS                           = _UxGT("Svetlo");
  LSTR MSG_LED_PRESETS                    = _UxGT("Predvolby svetla");
  LSTR MSG_SET_LEDS_RED                   = _UxGT("Červená");
  LSTR MSG_SET_LEDS_ORANGE                = _UxGT("Oranžová");
  LSTR MSG_SET_LEDS_YELLOW                = _UxGT("Žltá");
  LSTR MSG_SET_LEDS_GREEN                 = _UxGT("Zelená");
  LSTR MSG_SET_LEDS_BLUE                  = _UxGT("Modrá");
  LSTR MSG_SET_LEDS_INDIGO                = _UxGT("Indigo");
  LSTR MSG_SET_LEDS_VIOLET                = _UxGT("Fialová");
  LSTR MSG_SET_LEDS_WHITE                 = _UxGT("Biela");
  LSTR MSG_SET_LEDS_DEFAULT               = _UxGT("Obnoviť nastavenie");
  LSTR MSG_LED_CHANNEL_N                  = _UxGT("Kanál {");
  LSTR MSG_LEDS2                          = _UxGT("Svetlo #2");
  LSTR MSG_NEO2_PRESETS                   = _UxGT("Predvolby svetla #2");
  LSTR MSG_NEO2_BRIGHTNESS                = _UxGT("Jas");
  LSTR MSG_CUSTOM_LEDS                    = _UxGT("Vlastná farba");
  LSTR MSG_INTENSITY_R                    = _UxGT("Inten. červenej");
  LSTR MSG_INTENSITY_G                    = _UxGT("Inten. zelenej");
  LSTR MSG_INTENSITY_B                    = _UxGT("Inten. modrej");
  LSTR MSG_INTENSITY_W                    = _UxGT("Inten. bielej");
  LSTR MSG_LED_BRIGHTNESS                 = _UxGT("Jas");

  LSTR MSG_MOVING                         = _UxGT("Posúvam...");
  LSTR MSG_FREE_XY                        = _UxGT("Uvolniť XY");
  LSTR MSG_MOVE_X                         = _UxGT("Posunúť X");
  LSTR MSG_MOVE_Y                         = _UxGT("Posunúť Y");
  LSTR MSG_MOVE_Z                         = _UxGT("Posunúť Z");
  LSTR MSG_MOVE_N                         = _UxGT("Posunúť @");
  LSTR MSG_MOVE_E                         = _UxGT("Extrudér");
  LSTR MSG_MOVE_EN                        = _UxGT("Extrudér *");
  LSTR MSG_HOTEND_TOO_COLD                = _UxGT("Hotend je studený");
  LSTR MSG_MOVE_N_MM                      = _UxGT("Posunúť o $mm");
  LSTR MSG_MOVE_01MM                      = _UxGT("Posunúť o 0,1mm");
  LSTR MSG_MOVE_1MM                       = _UxGT("Posunúť o 1mm");
  LSTR MSG_MOVE_10MM                      = _UxGT("Posunúť o 10mm");
  LSTR MSG_MOVE_50MM                      = _UxGT("Posunúť o 50mm");
  LSTR MSG_MOVE_100MM                     = _UxGT("Posunúť o 100mm");
  LSTR MSG_MOVE_0001IN                    = _UxGT("Posunúť o 0,001in");
  LSTR MSG_MOVE_001IN                     = _UxGT("Posunúť o 0,01in");
  LSTR MSG_MOVE_01IN                      = _UxGT("Posunúť o 0,1in");
  LSTR MSG_MOVE_05IN                      = _UxGT("Posunúť o 0,5in");
  LSTR MSG_MOVE_1IN                       = _UxGT("Posunúť o 1,0in");
  LSTR MSG_LIVE_MOVE                      = _UxGT("Živý pohyb");
  LSTR MSG_SPEED                          = _UxGT("Rýchlosť");
<<<<<<< HEAD
  LSTR MSG_MESH_Z_OFFSET                  = _UxGT("Výška podl.");
=======
  LSTR MSG_BED_Z                          = _UxGT("Výška podl.");
>>>>>>> b6911781
  LSTR MSG_NOZZLE                         = _UxGT("Tryska");
  LSTR MSG_NOZZLE_N                       = _UxGT("Tryska ~");
  LSTR MSG_NOZZLE_PARKED                  = _UxGT("Tryska zaparkovaná");
  LSTR MSG_NOZZLE_STANDBY                 = _UxGT("Záložná tryska");
  LSTR MSG_BED                            = _UxGT("Podložka");
  LSTR MSG_CHAMBER                        = _UxGT("Komora");
  LSTR MSG_COOLER                         = _UxGT("Chladen. lasera");
  LSTR MSG_COOLER_TOGGLE                  = _UxGT("Prepnúť chladenie");
  LSTR MSG_FLOWMETER_SAFETY               = _UxGT("Bezpeč. prietok");
  LSTR MSG_CUTTER                         = _UxGT("Rezačka");
  LSTR MSG_LASER                          = _UxGT("Laser");
  LSTR MSG_FAN_SPEED                      = _UxGT("Rýchlosť vent.");
  LSTR MSG_FAN_SPEED_N                    = _UxGT("Rýchlosť vent. ~");
  LSTR MSG_STORED_FAN_N                   = _UxGT("Ulož. vent. ~");
  LSTR MSG_EXTRA_FAN_SPEED                = _UxGT("Rýchlosť ex. vent.");
  LSTR MSG_EXTRA_FAN_SPEED_N              = _UxGT("Rýchlosť ex. vent. ~");
  LSTR MSG_CONTROLLER_FAN                 = _UxGT("Vent. riad. jedn.");
  LSTR MSG_CONTROLLER_FAN_IDLE_SPEED      = _UxGT("Voľno. rýchl.");
  LSTR MSG_CONTROLLER_FAN_AUTO_ON         = _UxGT("Auto-režim");
  LSTR MSG_CONTROLLER_FAN_SPEED           = _UxGT("Aktív. rýchl.");
  LSTR MSG_CONTROLLER_FAN_DURATION        = _UxGT("Doba nečinnosti");
  LSTR MSG_FLOW                           = _UxGT("Prietok");
  LSTR MSG_FLOW_N                         = _UxGT("Prietok ~");
  LSTR MSG_CONTROL                        = _UxGT("Ovládanie");
  LSTR MSG_MIN                            = " " LCD_STR_THERMOMETER _UxGT(" Min");
  LSTR MSG_MAX                            = " " LCD_STR_THERMOMETER _UxGT(" Max");
  LSTR MSG_FACTOR                         = " " LCD_STR_THERMOMETER _UxGT(" Fakt");
  LSTR MSG_AUTOTEMP                       = _UxGT("Auto-teplota");
  LSTR MSG_LCD_ON                         = _UxGT("Zap");
  LSTR MSG_LCD_OFF                        = _UxGT("Vyp");
  LSTR MSG_PID_AUTOTUNE                   = _UxGT("Kalibrácia PID");
  LSTR MSG_PID_AUTOTUNE_E                 = _UxGT("Kalibrácia PID *");
  LSTR MSG_PID_CYCLE                      = _UxGT("Cykly PID");
  LSTR MSG_PID_AUTOTUNE_DONE              = _UxGT("Kal. PID dokončená");
  LSTR MSG_PID_AUTOTUNE_FAILED            = _UxGT("Kal. PID zlyhala!");
<<<<<<< HEAD
  LSTR MSG_BAD_HEATER_ID                  = _UxGT("Zlý extrudér");
  LSTR MSG_TEMP_TOO_HIGH                  = _UxGT("Príliš vysoká tepl.");
  LSTR MSG_TIMEOUT                        = _UxGT("Čas vypršal");
  LSTR MSG_PID_BAD_HEATER_ID              = _UxGT("Auto-kal. zlyhala! Zlý extrúder.");
=======
  LSTR MSG_BAD_EXTRUDER_NUM               = _UxGT("Zlý extrudér");
  LSTR MSG_TEMP_TOO_HIGH                  = _UxGT("Príliš vysoká tepl.");
  LSTR MSG_TIMEOUT                        = _UxGT("Čas vypršal.");
  LSTR MSG_PID_BAD_EXTRUDER_NUM           = _UxGT("Auto-kal. zlyhala! Zlý extrúder.");
>>>>>>> b6911781
  LSTR MSG_PID_TEMP_TOO_HIGH              = _UxGT("Auto-kal. zlyhala! Príliš vysoká tepl.");
  LSTR MSG_PID_TIMEOUT                    = _UxGT("Auto-kal. zlyhala! Čas vypršal.");
  LSTR MSG_MPC_MEASURING_AMBIENT          = _UxGT("Test. tepl. straty");
  LSTR MSG_MPC_HEATING_PAST_200           = _UxGT("Zahriať na >200C");
  LSTR MSG_MPC_COOLING_TO_AMBIENT         = _UxGT("Schladiť na okolie");
  LSTR MSG_MPC_AUTOTUNE                   = _UxGT("Auto-kal. MPC");
  LSTR MSG_MPC_EDIT                       = _UxGT("Upraviť * MPC");
  LSTR MSG_MPC_POWER                      = _UxGT("Výkon ohrievača");
  LSTR MSG_MPC_POWER_E                    = _UxGT("Výkon *");
  LSTR MSG_MPC_BLOCK_HEAT_CAPACITY        = _UxGT("Tepelná kapacita");
  LSTR MSG_MPC_BLOCK_HEAT_CAPACITY_E      = _UxGT("Tepelná kap. *");
  LSTR MSG_SENSOR_RESPONSIVENESS          = _UxGT("Reakcia senzoru");
  LSTR MSG_SENSOR_RESPONSIVENESS_E        = _UxGT("Reakcia senz. *");
  LSTR MSG_MPC_AMBIENT_XFER_COEFF         = _UxGT("Koef. okolia");
  LSTR MSG_MPC_AMBIENT_XFER_COEFF_E       = _UxGT("Koef. okolia *");
  LSTR MSG_MPC_AMBIENT_XFER_COEFF_FAN     = _UxGT("Koef. vent.");
  LSTR MSG_MPC_AMBIENT_XFER_COEFF_FAN_E   = _UxGT("Koef. vent. *");
  LSTR MSG_SELECT_E                       = _UxGT("Vybrať *");
  LSTR MSG_ACC                            = _UxGT("Zrýchlenie");
  LSTR MSG_JERK                           = _UxGT("Skok");
  LSTR MSG_VA_JERK                        = _UxGT("V") STR_A _UxGT("-skok");
  LSTR MSG_VB_JERK                        = _UxGT("V") STR_B _UxGT("-skok");
  LSTR MSG_VC_JERK                        = _UxGT("V") STR_C _UxGT("-skok");
  LSTR MSG_VN_JERK                        = _UxGT("V@-skok");
  LSTR MSG_VE_JERK                        = _UxGT("Ve-skok");
  LSTR MSG_JUNCTION_DEVIATION             = _UxGT("Junction Dev");
  LSTR MSG_MAX_SPEED                      = _UxGT("Max rýchl. (mm/s)");
  LSTR MSG_VMAX_A                         = _UxGT("Max rýchl. ") STR_A;
  LSTR MSG_VMAX_B                         = _UxGT("Max rýchl. ") STR_B;
  LSTR MSG_VMAX_C                         = _UxGT("Max rýchl. ") STR_C;
  LSTR MSG_VMAX_N                         = _UxGT("Max rýchl. @");
  LSTR MSG_VMAX_E                         = _UxGT("Max rýchl. E");
  LSTR MSG_VMAX_EN                        = _UxGT("Max rýchl. *");
  LSTR MSG_VMIN                           = _UxGT("Vmin");
  LSTR MSG_VTRAV_MIN                      = _UxGT("VPrej Min");
  LSTR MSG_ACCELERATION                   = _UxGT("Akcelerácia");
  LSTR MSG_AMAX_A                         = _UxGT("Amax ") STR_A;
  LSTR MSG_AMAX_B                         = _UxGT("Amax ") STR_B;
  LSTR MSG_AMAX_C                         = _UxGT("Amax ") STR_C;
  LSTR MSG_AMAX_N                         = _UxGT("Amax @");
  LSTR MSG_AMAX_E                         = _UxGT("Amax E");
  LSTR MSG_AMAX_EN                        = _UxGT("Amax *");
  LSTR MSG_A_RETRACT                      = _UxGT("A-retrakt");
  LSTR MSG_A_TRAVEL                       = _UxGT("A-prejazd");
  LSTR MSG_INPUT_SHAPING                  = _UxGT("Tvarov. vstupu");
  LSTR MSG_SHAPING_ENABLE                 = _UxGT("Povol. tvarov. @");
  LSTR MSG_SHAPING_DISABLE                = _UxGT("Zakáz. tvarov. @");
  LSTR MSG_SHAPING_FREQ                   = _UxGT("Frekvencia @");
  LSTR MSG_SHAPING_ZETA                   = _UxGT("Tlmenie @");
  LSTR MSG_XY_FREQUENCY_LIMIT             = _UxGT("Max. frekvencia");
  LSTR MSG_XY_FREQUENCY_FEEDRATE          = _UxGT("Min. posun");
  LSTR MSG_STEPS_PER_MM                   = _UxGT("Kroky/mm");
  LSTR MSG_A_STEPS                        = STR_A _UxGT(" krokov/mm");
  LSTR MSG_B_STEPS                        = STR_B _UxGT(" krokov/mm");
  LSTR MSG_C_STEPS                        = STR_C _UxGT(" krokov/mm");
  LSTR MSG_N_STEPS                        = _UxGT("@ krokov/mm");
  LSTR MSG_E_STEPS                        = _UxGT("E krokov/mm");
  LSTR MSG_EN_STEPS                       = _UxGT("* krokov/mm");
  LSTR MSG_TEMPERATURE                    = _UxGT("Teplota");
  LSTR MSG_MOTION                         = _UxGT("Pohyb");
  LSTR MSG_FILAMENT                       = _UxGT("Filament");
  LSTR MSG_VOLUMETRIC_ENABLED             = _UxGT("E v mm") SUPERSCRIPT_THREE;
  LSTR MSG_VOLUMETRIC_LIMIT               = _UxGT("E Limit v mm") SUPERSCRIPT_THREE;
  LSTR MSG_VOLUMETRIC_LIMIT_E             = _UxGT("E Limit *");
  LSTR MSG_FILAMENT_DIAM                  = _UxGT("Priem. fil.");
  LSTR MSG_FILAMENT_DIAM_E                = _UxGT("Priem. fil. *");
  LSTR MSG_FILAMENT_UNLOAD                = _UxGT("Vysunúť mm");
  LSTR MSG_FILAMENT_LOAD                  = _UxGT("Zaviesť mm");
  LSTR MSG_SEGMENTS_PER_SECOND            = _UxGT("Segmentov/sek");
  LSTR MSG_DRAW_MIN_X                     = _UxGT("Min. X kresby");
  LSTR MSG_DRAW_MAX_X                     = _UxGT("Max. X kresby");
  LSTR MSG_DRAW_MIN_Y                     = _UxGT("Min. Y kresby");
  LSTR MSG_DRAW_MAX_Y                     = _UxGT("Max. Y kresby");
  LSTR MSG_MAX_BELT_LEN                   = _UxGT("Max. dĺžka pásu");
  LSTR MSG_ADVANCE_K                      = _UxGT("K pre posun");
  LSTR MSG_ADVANCE_K_E                    = _UxGT("K pre posun *");
  LSTR MSG_CONTRAST                       = _UxGT("Kontrast LCD");
  LSTR MSG_BRIGHTNESS                     = _UxGT("Jas LCD");
  LSTR MSG_SCREEN_TIMEOUT                 = _UxGT("Čas. limit LCD (m)");
  LSTR MSG_BRIGHTNESS_OFF                 = _UxGT("Podsviet. vyp.");
  LSTR MSG_STORE_EEPROM                   = _UxGT("Uložiť nastavenie");
  LSTR MSG_LOAD_EEPROM                    = _UxGT("Načítať nastavenie");
  LSTR MSG_RESTORE_DEFAULTS               = _UxGT("Obnoviť nastavenie");
  LSTR MSG_INIT_EEPROM                    = _UxGT("Inicializ. EEPROM");
  LSTR MSG_ERR_EEPROM_CRC                 = _UxGT("Chyba: EEPROM CRC");
  LSTR MSG_ERR_EEPROM_SIZE                = _UxGT("Chyba: Veľkosť EEPROM");
  LSTR MSG_ERR_EEPROM_VERSION             = _UxGT("Chyba: Verzia EEPROM");
  LSTR MSG_SETTINGS_STORED                = _UxGT("Nastavenie uložené");
  LSTR MSG_MEDIA_UPDATE                   = _UxGT("Aktualiz. z karty");
  LSTR MSG_RESET_PRINTER                  = _UxGT("Reštart. tlačiar.");
<<<<<<< HEAD
  LSTR MSG_REFRESH                        = LCD_STR_REFRESH _UxGT("Obnoviť");
=======
  LSTR MSG_REFRESH                        = LCD_STR_REFRESH  _UxGT("Obnoviť");
>>>>>>> b6911781
  LSTR MSG_INFO_SCREEN                    = _UxGT("Info. obrazovka");
  LSTR MSG_INFO_MACHINENAME               = _UxGT("Názov stroja");
  LSTR MSG_INFO_SIZE                      = _UxGT("Rozmer");
  LSTR MSG_INFO_FWVERSION                 = _UxGT("Verzia firmvéru");
  LSTR MSG_INFO_BUILD                     = _UxGT("Čas zostavenia");
  LSTR MSG_PREPARE                        = _UxGT("Príprava tlače");
  LSTR MSG_TUNE                           = _UxGT("Doladenie tlače");
  LSTR MSG_POWER_MONITOR                  = _UxGT("Monitor napájania");
  LSTR MSG_CURRENT                        = _UxGT("Prúd");
  LSTR MSG_VOLTAGE                        = _UxGT("Napätie");
  LSTR MSG_POWER                          = _UxGT("Výkon");
  LSTR MSG_START_PRINT                    = _UxGT("Spustiť tlač");
  LSTR MSG_BUTTON_NEXT                    = _UxGT("Ďalší");
  LSTR MSG_BUTTON_INIT                    = _UxGT("Inicial.");
  LSTR MSG_BUTTON_STOP                    = _UxGT("Zastaviť");
  LSTR MSG_BUTTON_PRINT                   = _UxGT("Tlačiť");
  LSTR MSG_BUTTON_RESET                   = _UxGT("Vynulovať");
  LSTR MSG_BUTTON_IGNORE                  = _UxGT("Ignorovať");
  LSTR MSG_BUTTON_CANCEL                  = _UxGT("Zrušiť");
  LSTR MSG_BUTTON_CONFIRM                 = _UxGT("Potvrdiť");
  LSTR MSG_BUTTON_CONTINUE                = _UxGT("Pokračovať");
  LSTR MSG_BUTTON_DONE                    = _UxGT("Hotovo");
  LSTR MSG_BUTTON_BACK                    = _UxGT("Naspäť");
  LSTR MSG_BUTTON_PROCEED                 = _UxGT("Pokračovať");
  LSTR MSG_BUTTON_SKIP                    = _UxGT("Preskočiť");
  LSTR MSG_BUTTON_INFO                    = _UxGT("Informácie");
  LSTR MSG_BUTTON_LEVEL                   = _UxGT("Vyrovnať");
  LSTR MSG_BUTTON_PAUSE                   = _UxGT("Pauza");
  LSTR MSG_BUTTON_RESUME                  = _UxGT("Obnoviť");
  LSTR MSG_BUTTON_ADVANCED                = _UxGT("Pokročilé");
  LSTR MSG_BUTTON_SAVE                    = _UxGT("Uložiť");
  LSTR MSG_BUTTON_PURGE                   = _UxGT("Vytlačiť");
  LSTR MSG_PAUSING                        = _UxGT("Pozastavujem...");
  LSTR MSG_PAUSE_PRINT                    = _UxGT("Pozastaviť tlač");
  LSTR MSG_ADVANCED_PAUSE                 = _UxGT("Pokročil. pauza");
  LSTR MSG_RESUME_PRINT                   = _UxGT("Obnoviť tlač");
  LSTR MSG_STOP_PRINT                     = _UxGT("Zastaviť tlač");
  LSTR MSG_OUTAGE_RECOVERY                = _UxGT("Obnova po výp. nap.");
<<<<<<< HEAD
  LSTR MSG_HOST_START_PRINT               = _UxGT("Spustiť z hosta");
  LSTR MSG_PRINTING_OBJECT                = _UxGT("Tlačím obj.");
  LSTR MSG_CANCEL_OBJECT                  = _UxGT("Zrušiť obj.");
  LSTR MSG_CANCEL_OBJECT_N                = _UxGT("Zrušiť obj. {");
  LSTR MSG_CONTINUE_PRINT_JOB             = _UxGT("Pokrač. v úlohe");
  LSTR MSG_MEDIA_MENU                     = _UxGT("Tlač z karty");
  LSTR MSG_TURN_OFF                       = _UxGT("Vypnit. teraz");
  LSTR MSG_END_LOOPS                      = _UxGT("Ukončiť sluč.");
=======
  #if LCD_WIDTH >= 20 || HAS_DWIN_E3V2
    LSTR MSG_HOST_START_PRINT             = _UxGT("Spustiť z hosta");
    LSTR MSG_PRINTING_OBJECT              = _UxGT("Tlačím objekt");
    LSTR MSG_CANCEL_OBJECT                = _UxGT("Zrušiť objekt");
    LSTR MSG_CANCEL_OBJECT_N              = _UxGT("Zrušiť objekt {");
    LSTR MSG_CONTINUE_PRINT_JOB           = _UxGT("Pokračovať v úlohe");
    LSTR MSG_MEDIA_MENU                   = _UxGT("Vytlačiť z karty");
    LSTR MSG_TURN_OFF                     = _UxGT("Vypnite tlačiareň");
    LSTR MSG_END_LOOPS                    = _UxGT("Ukončiť opak. sluč.");
  #else
    LSTR MSG_HOST_START_PRINT             = _UxGT("Spustiť z hosta");
    LSTR MSG_PRINTING_OBJECT              = _UxGT("Tlačím obj.");
    LSTR MSG_CANCEL_OBJECT                = _UxGT("Zrušiť obj.");
    LSTR MSG_CANCEL_OBJECT_N              = _UxGT("Zrušiť obj. {");
    LSTR MSG_CONTINUE_PRINT_JOB           = _UxGT("Pokrač. v úlohe");
    LSTR MSG_MEDIA_MENU                   = _UxGT("Tlač z karty");
    LSTR MSG_TURN_OFF                     = _UxGT("Vypnit. teraz");
    LSTR MSG_END_LOOPS                    = _UxGT("Ukončiť sluč.");
  #endif
>>>>>>> b6911781
  LSTR MSG_NO_MEDIA                       = _UxGT("Žiadna karta");
  LSTR MSG_DWELL                          = _UxGT("Spím...");
  LSTR MSG_USERWAIT                       = _UxGT("Pokrač. kliknutím...");
  LSTR MSG_PRINT_PAUSED                   = _UxGT("Tlač pozastavená");
  LSTR MSG_PRINTING                       = _UxGT("Tlačím...");
  LSTR MSG_STOPPING                       = _UxGT("Zastavujem...");
  LSTR MSG_REMAINING_TIME                 = _UxGT("Zostávajúci");
  LSTR MSG_PRINT_ABORTED                  = _UxGT("Tlač zrušená");
  LSTR MSG_PRINT_DONE                     = _UxGT("Tlač dokončená");
  LSTR MSG_PRINTER_KILLED                 = _UxGT("Tlačiareň zastavená!");
  LSTR MSG_NO_MOVE                        = _UxGT("Žiadny pohyb.");
  LSTR MSG_KILLED                         = _UxGT("PRERUŠENÉ. ");
  LSTR MSG_STOPPED                        = _UxGT("ZASTAVENÉ. ");
  LSTR MSG_FWRETRACT                      = _UxGT("Firmv. retrakcia");
  LSTR MSG_CONTROL_RETRACT                = _UxGT("Retrakt mm");
  LSTR MSG_CONTROL_RETRACT_SWAP           = _UxGT("Výmena Re.mm");
  LSTR MSG_CONTROL_RETRACTF               = _UxGT("Retraktovať  V");
  LSTR MSG_CONTROL_RETRACT_ZHOP           = _UxGT("Zdvih Z mm");
  LSTR MSG_CONTROL_RETRACT_RECOVER        = _UxGT("Unretr. mm");
  LSTR MSG_CONTROL_RETRACT_RECOVER_SWAP   = _UxGT("S Unretr. mm");
  LSTR MSG_CONTROL_RETRACT_RECOVERF       = _UxGT("Unretract V");
  LSTR MSG_CONTROL_RETRACT_RECOVER_SWAPF  = _UxGT("S UnRet V");
  LSTR MSG_AUTORETRACT                    = _UxGT("Auto-Retract");
  LSTR MSG_FILAMENT_SWAP_LENGTH           = _UxGT("Dĺžka výmeny");
  LSTR MSG_FILAMENT_SWAP_EXTRA            = _UxGT("Vymeniť naviac");
  LSTR MSG_FILAMENT_PURGE_LENGTH          = _UxGT("Dĺžka vytlačenia");
  LSTR MSG_TOOL_CHANGE                    = _UxGT("Výmena nástroja");
  LSTR MSG_TOOL_CHANGE_ZLIFT              = _UxGT("Zdvihnúť Z");
  LSTR MSG_SINGLENOZZLE_PRIME_SPEED       = _UxGT("Primárna rýchl.");
  LSTR MSG_SINGLENOZZLE_WIPE_RETRACT      = _UxGT("Očist. retrakciou");
  LSTR MSG_SINGLENOZZLE_RETRACT_SPEED     = _UxGT("Rýchl. retrakcie");
  LSTR MSG_FILAMENT_PARK_ENABLED          = _UxGT("Parkovať hlavu");
  LSTR MSG_PARK_FAILED                    = _UxGT("Hlava sa nedá zapark.");
  LSTR MSG_SINGLENOZZLE_UNRETRACT_SPEED   = _UxGT("Rýchl. obnovenia");
  LSTR MSG_SINGLENOZZLE_FAN_SPEED         = _UxGT("Rýchlosť vent.");
  LSTR MSG_SINGLENOZZLE_FAN_TIME          = _UxGT("Doba fúkania");
  LSTR MSG_TOOL_MIGRATION_ON              = _UxGT("Auto-Zap");
  LSTR MSG_TOOL_MIGRATION_OFF             = _UxGT("Auto-Vyp");
  LSTR MSG_TOOL_MIGRATION                 = _UxGT("Výmena nástroja");
  LSTR MSG_TOOL_MIGRATION_AUTO            = _UxGT("Auto-výmena");
  LSTR MSG_TOOL_MIGRATION_END             = _UxGT("Posl. extruder");
  LSTR MSG_TOOL_MIGRATION_SWAP            = _UxGT("Vymeniť za *");
  LSTR MSG_FILAMENTCHANGE                 = _UxGT("Vymeniť filament");
  LSTR MSG_FILAMENTCHANGE_E               = _UxGT("Vymeniť filament *");
  LSTR MSG_FILAMENTLOAD                   = _UxGT("Zaviesť filament");
  LSTR MSG_FILAMENTLOAD_E                 = _UxGT("Zaviesť filament *");
  LSTR MSG_FILAMENTUNLOAD                 = _UxGT("Vysunúť filament");
  LSTR MSG_FILAMENTUNLOAD_E               = _UxGT("Vysunúť filament *");
  LSTR MSG_FILAMENTUNLOAD_ALL             = _UxGT("Vysunúť všetko");
<<<<<<< HEAD
  LSTR MSG_ATTACH_MEDIA                   = _UxGT("Načítať kartu");
  LSTR MSG_ATTACH_SD_MEDIA                = _UxGT("Načítať SD kartu");
  LSTR MSG_ATTACH_USB_MEDIA               = _UxGT("Načítať USB disk");
=======
  #if ENABLED(MULTI_VOLUME)
    LSTR MSG_ATTACH_MEDIA                 = _UxGT("Načítať SD kartu");
    LSTR MSG_ATTACH_USB_MEDIA             = _UxGT("Načítať USB disk");
  #else
    LSTR MSG_ATTACH_MEDIA                 = _UxGT("Načítať kartu");
  #endif
>>>>>>> b6911781
  LSTR MSG_CHANGE_MEDIA                   = _UxGT("Vymeniť kartu");
  LSTR MSG_RELEASE_MEDIA                  = _UxGT("Odpojiť kartu");
  LSTR MSG_ZPROBE_OUT                     = _UxGT("Sonda Z mimo podl.");
  LSTR MSG_SKEW_FACTOR                    = _UxGT("Faktor skosenia");
  LSTR MSG_BLTOUCH                        = _UxGT("BLTouch");
  LSTR MSG_BLTOUCH_SELFTEST               = _UxGT("Self-Test");
  LSTR MSG_BLTOUCH_RESET                  = _UxGT("Reset");
  LSTR MSG_BLTOUCH_STOW                   = _UxGT("Zasunúť");
  LSTR MSG_BLTOUCH_DEPLOY                 = _UxGT("Vysunúť");
  LSTR MSG_BLTOUCH_SW_MODE                = _UxGT("Režim SW");
  LSTR MSG_BLTOUCH_SPEED_MODE             = _UxGT("Vysoká rýchl.");
  LSTR MSG_BLTOUCH_5V_MODE                = _UxGT("Režim 5V");
  LSTR MSG_BLTOUCH_OD_MODE                = _UxGT("Režim OD");
  LSTR MSG_BLTOUCH_MODE_STORE             = _UxGT("Ulož. režim");
  LSTR MSG_BLTOUCH_MODE_STORE_5V          = _UxGT("Prepnúť do 5V");
  LSTR MSG_BLTOUCH_MODE_STORE_OD          = _UxGT("Prepnúť do OD");
  LSTR MSG_BLTOUCH_MODE_ECHO              = _UxGT("Zobraziť režim");
  LSTR MSG_BLTOUCH_MODE_CHANGE            = _UxGT("POZOR: Zlé nastav. môže spôsobiť poškoden. Pokračovať?");
  LSTR MSG_TOUCHMI_PROBE                  = _UxGT("TouchMI");
  LSTR MSG_TOUCHMI_INIT                   = _UxGT("Inicializ. TouchMI");
  LSTR MSG_TOUCHMI_ZTEST                  = _UxGT("Test Z ofsetu");
  LSTR MSG_TOUCHMI_SAVE                   = _UxGT("Uložiť");
  LSTR MSG_MANUAL_DEPLOY_TOUCHMI          = _UxGT("Zasunúť TouchMI");
  LSTR MSG_MANUAL_DEPLOY                  = _UxGT("Zasunúť sondu Z");
  LSTR MSG_MANUAL_STOW                    = _UxGT("Vysunúť sondu Z");
  LSTR MSG_HOME_FIRST                     = _UxGT("Najskôr os %s domov");
  LSTR MSG_ZPROBE_SETTINGS                = _UxGT("Nastav. sondy");
  LSTR MSG_ZPROBE_OFFSETS                 = _UxGT("Ofsety sondy Z");
  LSTR MSG_ZPROBE_XOFFSET                 = _UxGT("X ofset");
  LSTR MSG_ZPROBE_YOFFSET                 = _UxGT("Y ofset");
  LSTR MSG_ZPROBE_ZOFFSET                 = _UxGT("Z ofset");
  LSTR MSG_ZPROBE_MARGIN                  = _UxGT("Hranica sondy");
  LSTR MSG_Z_FEED_RATE                    = _UxGT("Rýchl. posunu Z");
  LSTR MSG_ENABLE_HS_MODE                 = _UxGT("Povoliť rež. HS");
  LSTR MSG_MOVE_NOZZLE_TO_BED             = _UxGT("Pos. trysku k podl.");
  LSTR MSG_BABYSTEP_X                     = _UxGT("Babystep X");
  LSTR MSG_BABYSTEP_Y                     = _UxGT("Babystep Y");
  LSTR MSG_BABYSTEP_Z                     = _UxGT("Babystep Z");
  LSTR MSG_BABYSTEP_N                     = _UxGT("Babystep @");
  LSTR MSG_BABYSTEP_TOTAL                 = _UxGT("Celkom");
  LSTR MSG_ENDSTOP_ABORT                  = _UxGT("Zastavenie Endstop");
<<<<<<< HEAD
  LSTR MSG_ERR_HEATING_FAILED             = _UxGT("Chyba ohrevu");
  LSTR MSG_ERR_REDUNDANT_TEMP             = _UxGT("Chyba: REDUND. TEP.");
  LSTR MSG_ERR_THERMAL_RUNAWAY            = _UxGT("TEPLOTNÝ SKOK");
  LSTR MSG_ERR_TEMP_MALFUNCTION           = _UxGT("TEPLOTNÁ PORUCHA");
  LSTR MSG_ERR_COOLING_FAILED             = _UxGT("Ochladz. zlyhalo");
=======
  LSTR MSG_HEATING_FAILED_LCD             = _UxGT("Chyba ohrevu");
  LSTR MSG_ERR_REDUNDANT_TEMP             = _UxGT("Chyba: REDUND. TEP.");
  LSTR MSG_THERMAL_RUNAWAY                = _UxGT("TEPLOTNÝ SKOK");
  LSTR MSG_TEMP_MALFUNCTION               = _UxGT("TEPLOTNÁ PORUCHA");
  LSTR MSG_THERMAL_RUNAWAY_BED            = _UxGT("TEPLOTNÝ SKOK PODL.");
  LSTR MSG_THERMAL_RUNAWAY_CHAMBER        = _UxGT("TEPLOTNÝ SKOK KOMO.");
  LSTR MSG_THERMAL_RUNAWAY_COOLER         = _UxGT("TEPLOTNÝ SKOK CHLAD.");
  LSTR MSG_COOLING_FAILED                 = _UxGT("Ochladz. zlyhalo");
>>>>>>> b6911781
  LSTR MSG_ERR_MAXTEMP                    = _UxGT("Chyba: MAXTEMP");
  LSTR MSG_ERR_MINTEMP                    = _UxGT("Chyba: MINTEMP");
  LSTR MSG_HALTED                         = _UxGT("TLAČIAREŇ ZASTAVENÁ");
  LSTR MSG_PLEASE_WAIT                    = _UxGT("Čakajte prosím...");
  LSTR MSG_PLEASE_RESET                   = _UxGT("Reštartuje ju");
  LSTR MSG_PREHEATING                     = _UxGT("Zahrievanie...");
  LSTR MSG_HEATING                        = _UxGT("Ohrev...");
  LSTR MSG_COOLING                        = _UxGT("Ochladzovanie...");
  LSTR MSG_BED_HEATING                    = _UxGT("Ohrev podložky...");
  LSTR MSG_BED_COOLING                    = _UxGT("Ochladz. podložky...");
  LSTR MSG_PROBE_HEATING                  = _UxGT("Ohrev sondy...");
  LSTR MSG_PROBE_COOLING                  = _UxGT("Ochladz. sondy...");
  LSTR MSG_CHAMBER_HEATING                = _UxGT("Ohrev komory...");
  LSTR MSG_CHAMBER_COOLING                = _UxGT("Ochladz. komory...");
  LSTR MSG_LASER_COOLING                  = _UxGT("Ochladz. lasera...");
  LSTR MSG_DELTA_CALIBRATE                = _UxGT("Delta kalibrácia");
  LSTR MSG_DELTA_CALIBRATE_X              = _UxGT("Kalibrovať X");
  LSTR MSG_DELTA_CALIBRATE_Y              = _UxGT("Kalibrovať Y");
  LSTR MSG_DELTA_CALIBRATE_Z              = _UxGT("Kalibrovať Z");
  LSTR MSG_DELTA_CALIBRATE_CENTER         = _UxGT("Kalibrovať stred");
  LSTR MSG_DELTA_SETTINGS                 = _UxGT("Delta nastavenia");
  LSTR MSG_DELTA_AUTO_CALIBRATE           = _UxGT("Auto-kalibrácia");
  LSTR MSG_DELTA_DIAG_ROD                 = _UxGT("Diag. rameno");
  LSTR MSG_DELTA_HEIGHT                   = _UxGT("Výška");
  LSTR MSG_DELTA_RADIUS                   = _UxGT("Polomer");
  LSTR MSG_INFO_MENU                      = _UxGT("O tlačiarni");
  LSTR MSG_INFO_PRINTER_MENU              = _UxGT("Info. o tlačiarni");
  LSTR MSG_3POINT_LEVELING                = _UxGT("3-bodové rovnanie");
  LSTR MSG_LINEAR_LEVELING                = _UxGT("Lineárne rovnanie");
  LSTR MSG_BILINEAR_LEVELING              = _UxGT("Bilineárne rovnanie");
  LSTR MSG_UBL_LEVELING                   = _UxGT("UBL rovnanie");
  LSTR MSG_MESH_LEVELING                  = _UxGT("Mriežkové rovnanie");
  LSTR MSG_MESH_DONE                      = _UxGT("Mriežka dokončená");
  LSTR MSG_INFO_STATS_MENU                = _UxGT("Štatistika");
  LSTR MSG_RESET_STATS                    = _UxGT("Vynulovať štatis.?");
  LSTR MSG_INFO_BOARD_MENU                = _UxGT("Info. o doske");
  LSTR MSG_INFO_THERMISTOR_MENU           = _UxGT("Termistory");
  LSTR MSG_INFO_EXTRUDERS                 = _UxGT("Extrudéry");
  LSTR MSG_INFO_BAUDRATE                  = _UxGT("Rýchlosť");
  LSTR MSG_INFO_PROTOCOL                  = _UxGT("Protokol");
  LSTR MSG_INFO_RUNAWAY_OFF               = _UxGT("Tepl. ochrana: VYP");
  LSTR MSG_INFO_RUNAWAY_ON                = _UxGT("Tepl. ochrana: ZAP");
  LSTR MSG_HOTEND_IDLE_TIMEOUT            = _UxGT("Vypr.čas nečinnosti");
  LSTR MSG_FAN_SPEED_FAULT                = _UxGT("Chyba rýchl. vent.");

  LSTR MSG_CASE_LIGHT                     = _UxGT("Osvetlenie");
  LSTR MSG_CASE_LIGHT_BRIGHTNESS          = _UxGT("Jas svetla");
  LSTR MSG_KILL_EXPECTED_PRINTER          = _UxGT("Nesprávna tlačiareň");

  LSTR MSG_COLORS_GET                     = _UxGT("Zvoliť farbu");
  LSTR MSG_COLORS_SELECT                  = _UxGT("Zvoliť farby");
  LSTR MSG_COLORS_APPLIED                 = _UxGT("Farby aplikované");
  LSTR MSG_COLORS_RED                     = _UxGT("Červená");
  LSTR MSG_COLORS_GREEN                   = _UxGT("Zelená");
  LSTR MSG_COLORS_BLUE                    = _UxGT("Modrá");
  LSTR MSG_COLORS_WHITE                   = _UxGT("Biela");
  LSTR MSG_UI_LANGUAGE                    = _UxGT("Jazyk rozhrania");
  LSTR MSG_SOUND_ENABLE                   = _UxGT("Povoliť zvuky");
  LSTR MSG_LOCKSCREEN                     = _UxGT("Uzamknúť obrazovku");
  LSTR MSG_LOCKSCREEN_LOCKED              = _UxGT("Tlačiareň je uzamknutá,");
  LSTR MSG_LOCKSCREEN_UNLOCK              = _UxGT("potiahnite pre odomknutie.");
  LSTR MSG_PLEASE_WAIT_REBOOT             = _UxGT("Prosím čakajte do reštartu.");

<<<<<<< HEAD
  LSTR MSG_MEDIA_NOT_INSERTED             = _UxGT("Žiadna karta");
  LSTR MSG_PLEASE_PREHEAT                 = _UxGT("Prosím zahrejte");
  LSTR MSG_INFO_PRINT_COUNT               = _UxGT("Tlače");
  LSTR MSG_INFO_PRINT_TIME                = _UxGT("Čas");
  LSTR MSG_INFO_PRINT_LONGEST             = _UxGT("Najdlhšia");
  LSTR MSG_INFO_PRINT_FILAMENT            = _UxGT("Vytlačené");

  LSTR MSG_INFO_COMPLETED_PRINTS          = _UxGT("Dokončené");
  LSTR MSG_INFO_MIN_TEMP                  = _UxGT("Teplota min");
  LSTR MSG_INFO_MAX_TEMP                  = _UxGT("Teplota max");
  LSTR MSG_INFO_PSU                       = _UxGT("Nap. zdroj");
  LSTR MSG_DRIVE_STRENGTH                 = _UxGT("Budenie motorov");
  LSTR MSG_DAC_PERCENT_N                  = _UxGT("@ Motor %");
  LSTR MSG_ERROR_TMC                      = _UxGT("CHYBA KOMUNIKÁ. TMC");
  LSTR MSG_DAC_EEPROM_WRITE               = _UxGT("Uložiť do EEPROM");
  LSTR MSG_FILAMENT_CHANGE_HEADER         = _UxGT("VÝMENA FILAMENTU");
  LSTR MSG_FILAMENT_CHANGE_HEADER_PAUSE   = _UxGT("PAUZA TLAČE");
  LSTR MSG_FILAMENT_CHANGE_HEADER_LOAD    = _UxGT("ZAVEDENIE FILAMENTU");
  LSTR MSG_FILAMENT_CHANGE_HEADER_UNLOAD  = _UxGT("VYSUNUTIE FILAMENTU");
  LSTR MSG_FILAMENT_CHANGE_OPTION_HEADER  = _UxGT("MOŽNOSTI POKRAČ.:");
  LSTR MSG_FILAMENT_CHANGE_OPTION_PURGE   = _UxGT("Vytlačiť viacej");
  LSTR MSG_FILAMENT_CHANGE_OPTION_RESUME  = _UxGT("Obnoviť tlač");
  LSTR MSG_FILAMENT_CHANGE_PURGE_CONTINUE = _UxGT("Vytlač. alebo pokrač.?");
  LSTR MSG_FILAMENT_CHANGE_NOZZLE         = _UxGT("  Tryska: ");
  LSTR MSG_RUNOUT_SENSOR                  = _UxGT("Senzor filamentu");
  LSTR MSG_RUNOUT_DISTANCE_MM             = _UxGT("Vzd. mm fil. senz.");
  LSTR MSG_RUNOUT_ENABLE                  = _UxGT("Zapnúť senzor");
  LSTR MSG_RUNOUT_ACTIVE                  = _UxGT("Senz. fil. zapn.");
  LSTR MSG_INVERT_EXTRUDER                = _UxGT("Invert. extrudér");
  LSTR MSG_EXTRUDER_MIN_TEMP              = _UxGT("Min. tepl. extrud.");
  LSTR MSG_FANCHECK                       = _UxGT("Kontrola rýchl.");
  LSTR MSG_KILL_HOMING_FAILED             = _UxGT("Parkovanie zlyhalo");
  LSTR MSG_LCD_PROBING_FAILED             = _UxGT("Kalibrácia zlyhala");

  LSTR MSG_MMU2_CHOOSE_FILAMENT_HEADER    = _UxGT("VYBERTE FILAMENT");
  LSTR MSG_MMU2_MENU                      = _UxGT("MMU2");
  LSTR MSG_KILL_MMU2_FIRMWARE             = _UxGT("Aktualizujte FW MMU!");
  LSTR MSG_MMU2_NOT_RESPONDING            = _UxGT("MMU potrebuje zásah.");
  LSTR MSG_MMU2_RESUME                    = _UxGT("Obnoviť tlač");
  LSTR MSG_MMU2_RESUMING                  = _UxGT("Obnovovanie...");
  LSTR MSG_MMU2_LOAD_FILAMENT             = _UxGT("Zaviesť filament");
  LSTR MSG_MMU2_LOAD_ALL                  = _UxGT("Zaviesť všetky");
  LSTR MSG_MMU2_LOAD_TO_NOZZLE            = _UxGT("Zaviesť po trysku");
  LSTR MSG_MMU2_EJECT_FILAMENT            = _UxGT("Vysunúť filament");
  LSTR MSG_MMU2_EJECT_FILAMENT_N          = _UxGT("Vysunúť filament ~");
  LSTR MSG_MMU2_UNLOAD_FILAMENT           = _UxGT("Vyňať filament");
  LSTR MSG_MMU2_LOADING_FILAMENT          = _UxGT("Zavádzanie fil. %i...");
  LSTR MSG_MMU2_EJECTING_FILAMENT         = _UxGT("Vysúvanie fil. ...");
  LSTR MSG_MMU2_UNLOADING_FILAMENT        = _UxGT("Vysúvanie fil. ...");
  LSTR MSG_MMU2_ALL                       = _UxGT("Všetky");
  LSTR MSG_MMU2_FILAMENT_N                = _UxGT("Filament ~");
  LSTR MSG_MMU2_RESET                     = _UxGT("Reštartovať MMU");
  LSTR MSG_MMU2_RESETTING                 = _UxGT("Reštart MMU...");
  LSTR MSG_MMU2_EJECT_RECOVER             = _UxGT("Odstráňte, kliknite");

  LSTR MSG_MIX                            = _UxGT("Mix");
  LSTR MSG_MIX_COMPONENT_N                = _UxGT("Zložka ~");
  LSTR MSG_MIXER                          = _UxGT("Mixér");
  LSTR MSG_GRADIENT                       = _UxGT("Gradient");
  LSTR MSG_FULL_GRADIENT                  = _UxGT("Plný gradient");
  LSTR MSG_TOGGLE_MIX                     = _UxGT("Prepnúť mix");
  LSTR MSG_CYCLE_MIX                      = _UxGT("Cyklický mix");
  LSTR MSG_GRADIENT_MIX                   = _UxGT("Gradientný mix");
  LSTR MSG_REVERSE_GRADIENT               = _UxGT("Otočiť gradient");
  LSTR MSG_ACTIVE_VTOOL                   = _UxGT("Aktívny V-tool");
  LSTR MSG_START_VTOOL                    = _UxGT("Počiat. V-tool");
  LSTR MSG_END_VTOOL                      = _UxGT("Konečn. V-tool");
  LSTR MSG_GRADIENT_ALIAS                 = _UxGT("Alias V-tool");
  LSTR MSG_RESET_VTOOLS                   = _UxGT("Vynulovať V-tools");
  LSTR MSG_COMMIT_VTOOL                   = _UxGT("Uložiť V-tool Mix");
  LSTR MSG_VTOOLS_RESET                   = _UxGT("V-tools vynulované");
  LSTR MSG_START_Z                        = _UxGT("Počiat.Z:");
  LSTR MSG_END_Z                          = _UxGT("Konečn.Z:");

  LSTR MSG_GAMES                          = _UxGT("Hry");
  LSTR MSG_BRICKOUT                       = _UxGT("Brickout");
  LSTR MSG_INVADERS                       = _UxGT("Nájazdníci");
  LSTR MSG_SNAKE                          = _UxGT("Had");
  LSTR MSG_MAZE                           = _UxGT("Bludisko");

=======
  #if LCD_WIDTH >= 20 || HAS_DWIN_E3V2
    LSTR MSG_MEDIA_NOT_INSERTED           = _UxGT("Nie je vložená karta.");
    LSTR MSG_PLEASE_PREHEAT               = _UxGT("Prosím zahrejte hotend.");
    LSTR MSG_INFO_PRINT_COUNT_RESET       = _UxGT("Vynulovať počítadlo");
    LSTR MSG_INFO_PRINT_COUNT             = _UxGT("Počet tlačí");
    LSTR MSG_INFO_PRINT_TIME              = _UxGT("Celkový čas");
    LSTR MSG_INFO_PRINT_LONGEST           = _UxGT("Najdlhšia tlač");
    LSTR MSG_INFO_PRINT_FILAMENT          = _UxGT("Celkom vytlačené");
  #else
    LSTR MSG_MEDIA_NOT_INSERTED           = _UxGT("Žiadna karta");
    LSTR MSG_PLEASE_PREHEAT               = _UxGT("Prosím zahrejte");
    LSTR MSG_INFO_PRINT_COUNT             = _UxGT("Tlače");
    LSTR MSG_INFO_PRINT_TIME              = _UxGT("Čas");
    LSTR MSG_INFO_PRINT_LONGEST           = _UxGT("Najdlhšia");
    LSTR MSG_INFO_PRINT_FILAMENT          = _UxGT("Vytlačené");
  #endif

  LSTR MSG_INFO_COMPLETED_PRINTS          = _UxGT("Dokončené");
  LSTR MSG_INFO_MIN_TEMP                  = _UxGT("Teplota min");
  LSTR MSG_INFO_MAX_TEMP                  = _UxGT("Teplota max");
  LSTR MSG_INFO_PSU                       = _UxGT("Nap. zdroj");
  LSTR MSG_DRIVE_STRENGTH                 = _UxGT("Budenie motorov");
  LSTR MSG_DAC_PERCENT_N                  = _UxGT("@ Motor %");
  LSTR MSG_ERROR_TMC                      = _UxGT("CHYBA KOMUNIKÁ. TMC");
  LSTR MSG_DAC_EEPROM_WRITE               = _UxGT("Uložiť do EEPROM");
  LSTR MSG_FILAMENT_CHANGE_HEADER         = _UxGT("VÝMENA FILAMENTU");
  LSTR MSG_FILAMENT_CHANGE_HEADER_PAUSE   = _UxGT("PAUZA TLAČE");
  LSTR MSG_FILAMENT_CHANGE_HEADER_LOAD    = _UxGT("ZAVEDENIE FILAMENTU");
  LSTR MSG_FILAMENT_CHANGE_HEADER_UNLOAD  = _UxGT("VYSUNUTIE FILAMENTU");
  LSTR MSG_FILAMENT_CHANGE_OPTION_HEADER  = _UxGT("MOŽNOSTI POKRAČ.:");
  LSTR MSG_FILAMENT_CHANGE_OPTION_PURGE   = _UxGT("Vytlačiť viacej");
  LSTR MSG_FILAMENT_CHANGE_OPTION_RESUME  = _UxGT("Obnoviť tlač");
  LSTR MSG_FILAMENT_CHANGE_PURGE_CONTINUE = _UxGT("Vytlač. alebo pokrač.?");
  LSTR MSG_FILAMENT_CHANGE_NOZZLE         = _UxGT("  Tryska: ");
  LSTR MSG_RUNOUT_SENSOR                  = _UxGT("Senzor filamentu");
  LSTR MSG_RUNOUT_DISTANCE_MM             = _UxGT("Vzd. mm fil. senz.");
  LSTR MSG_RUNOUT_ENABLE                  = _UxGT("Zapnúť senzor");
  LSTR MSG_RUNOUT_ACTIVE                  = _UxGT("Senz. fil. zapn.");
  LSTR MSG_INVERT_EXTRUDER                = _UxGT("Invert. extrudér");
  LSTR MSG_EXTRUDER_MIN_TEMP              = _UxGT("Min. tepl. extrud.");
  LSTR MSG_FANCHECK                       = _UxGT("Kontrola rýchl.");
  LSTR MSG_KILL_HOMING_FAILED             = _UxGT("Parkovanie zlyhalo");
  LSTR MSG_LCD_PROBING_FAILED             = _UxGT("Kalibrácia zlyhala");

  LSTR MSG_MMU2_CHOOSE_FILAMENT_HEADER    = _UxGT("VYBERTE FILAMENT");
  LSTR MSG_MMU2_MENU                      = _UxGT("MMU2");
  LSTR MSG_KILL_MMU2_FIRMWARE             = _UxGT("Aktualizujte FW MMU!");
  LSTR MSG_MMU2_NOT_RESPONDING            = _UxGT("MMU potrebuje zásah.");
  LSTR MSG_MMU2_RESUME                    = _UxGT("Obnoviť tlač");
  LSTR MSG_MMU2_RESUMING                  = _UxGT("Obnovovanie...");
  LSTR MSG_MMU2_LOAD_FILAMENT             = _UxGT("Zaviesť filament");
  LSTR MSG_MMU2_LOAD_ALL                  = _UxGT("Zaviesť všetky");
  LSTR MSG_MMU2_LOAD_TO_NOZZLE            = _UxGT("Zaviesť po trysku");
  LSTR MSG_MMU2_EJECT_FILAMENT            = _UxGT("Vysunúť filament");
  LSTR MSG_MMU2_EJECT_FILAMENT_N          = _UxGT("Vysunúť filament ~");
  LSTR MSG_MMU2_UNLOAD_FILAMENT           = _UxGT("Vyňať filament");
  LSTR MSG_MMU2_LOADING_FILAMENT          = _UxGT("Zavádzanie fil. %i...");
  LSTR MSG_MMU2_EJECTING_FILAMENT         = _UxGT("Vysúvanie fil. ...");
  LSTR MSG_MMU2_UNLOADING_FILAMENT        = _UxGT("Vysúvanie fil. ...");
  LSTR MSG_MMU2_ALL                       = _UxGT("Všetky");
  LSTR MSG_MMU2_FILAMENT_N                = _UxGT("Filament ~");
  LSTR MSG_MMU2_RESET                     = _UxGT("Reštartovať MMU");
  LSTR MSG_MMU2_RESETTING                 = _UxGT("Reštart MMU...");
  LSTR MSG_MMU2_EJECT_RECOVER             = _UxGT("Odstráňte, kliknite");

  LSTR MSG_MIX                            = _UxGT("Mix");
  LSTR MSG_MIX_COMPONENT_N                = _UxGT("Zložka ~");
  LSTR MSG_MIXER                          = _UxGT("Mixér");
  LSTR MSG_GRADIENT                       = _UxGT("Gradient");
  LSTR MSG_FULL_GRADIENT                  = _UxGT("Plný gradient");
  LSTR MSG_TOGGLE_MIX                     = _UxGT("Prepnúť mix");
  LSTR MSG_CYCLE_MIX                      = _UxGT("Cyklický mix");
  LSTR MSG_GRADIENT_MIX                   = _UxGT("Gradientný mix");
  LSTR MSG_REVERSE_GRADIENT               = _UxGT("Otočiť gradient");
  LSTR MSG_ACTIVE_VTOOL                   = _UxGT("Aktívny V-tool");
  LSTR MSG_START_VTOOL                    = _UxGT("Počiat. V-tool");
  LSTR MSG_END_VTOOL                      = _UxGT("Konečn. V-tool");
  LSTR MSG_GRADIENT_ALIAS                 = _UxGT("Alias V-tool");
  LSTR MSG_RESET_VTOOLS                   = _UxGT("Vynulovať V-tools");
  LSTR MSG_COMMIT_VTOOL                   = _UxGT("Uložiť V-tool Mix");
  LSTR MSG_VTOOLS_RESET                   = _UxGT("V-tools vynulované");
  LSTR MSG_START_Z                        = _UxGT("Počiat.Z:");
  LSTR MSG_END_Z                          = _UxGT("Konečn.Z:");

  LSTR MSG_GAMES                          = _UxGT("Hry");
  LSTR MSG_BRICKOUT                       = _UxGT("Brickout");
  LSTR MSG_INVADERS                       = _UxGT("Nájazdníci");
  LSTR MSG_SNAKE                          = _UxGT("Had");
  LSTR MSG_MAZE                           = _UxGT("Bludisko");

>>>>>>> b6911781
  LSTR MSG_BAD_PAGE                       = _UxGT("Chyb. index stránky");
  LSTR MSG_BAD_PAGE_SPEED                 = _UxGT("Chyb. rých. stránky");

  LSTR MSG_EDIT_PASSWORD                  = _UxGT("Zmeniť heslo");
  LSTR MSG_LOGIN_REQUIRED                 = _UxGT("Vyžad. sa prihl.");
  LSTR MSG_PASSWORD_SETTINGS              = _UxGT("Nastavenie hesla");
  LSTR MSG_ENTER_DIGIT                    = _UxGT("Zvoľte číslo");
  LSTR MSG_CHANGE_PASSWORD                = _UxGT("Zmeniť heslo");
  LSTR MSG_REMOVE_PASSWORD                = _UxGT("Odstrániť heslo");
  LSTR MSG_PASSWORD_SET                   = _UxGT("Heslo je ");
  LSTR MSG_START_OVER                     = _UxGT("Začať odznova");
  LSTR MSG_REMINDER_SAVE_SETTINGS         = _UxGT("Nezabudnite uložiť!");
  LSTR MSG_PASSWORD_REMOVED               = _UxGT("Heslo odstránené");

  //
  // Filament Change screens show up to 2 lines on a 3-line display
  //
<<<<<<< HEAD
  LSTR MSG_ADVANCED_PAUSE_WAITING         = _UxGT(MSG_1_LINE("Kliknite pre pokr."));
  LSTR MSG_PAUSE_PRINT_PARKING            = _UxGT(MSG_1_LINE("Parkovanie..."));
  LSTR MSG_FILAMENT_CHANGE_INIT           = _UxGT(MSG_1_LINE("Čakajte prosím..."));
  LSTR MSG_FILAMENT_CHANGE_INSERT         = _UxGT(MSG_1_LINE("Vložte a kliknite"));
  LSTR MSG_FILAMENT_CHANGE_HEAT           = _UxGT(MSG_1_LINE("Kliknite pre ohrev"));
  LSTR MSG_FILAMENT_CHANGE_HEATING        = _UxGT(MSG_1_LINE("Ohrev..."));
  LSTR MSG_FILAMENT_CHANGE_UNLOAD         = _UxGT(MSG_1_LINE("Vysúvanie..."));
  LSTR MSG_FILAMENT_CHANGE_LOAD           = _UxGT(MSG_1_LINE("Zavádzanie..."));
  LSTR MSG_FILAMENT_CHANGE_PURGE          = _UxGT(MSG_1_LINE("Vytlačovanie..."));
  LSTR MSG_FILAMENT_CHANGE_CONT_PURGE     = _UxGT(MSG_1_LINE("Klik. pre dokonč."));
  LSTR MSG_FILAMENT_CHANGE_RESUME         = _UxGT(MSG_1_LINE("Pokračovanie..."));

=======
  #if LCD_HEIGHT >= 4
    LSTR MSG_ADVANCED_PAUSE_WAITING       = _UxGT(MSG_2_LINE("Stlačte tlačidlo", "pre obnovu tlače"));
    LSTR MSG_PAUSE_PRINT_PARKING          = _UxGT(MSG_1_LINE("Parkovanie..."));
    LSTR MSG_FILAMENT_CHANGE_INIT         = _UxGT(MSG_3_LINE("Čakajte prosím", "na spustenie", "výmeny filamentu"));
    LSTR MSG_FILAMENT_CHANGE_INSERT       = _UxGT(MSG_3_LINE("Vložte filament", "a stlačte tlačidlo", "pre pokračovanie"));
    LSTR MSG_FILAMENT_CHANGE_HEAT         = _UxGT(MSG_2_LINE("Stlačte tlačidlo", "pre ohrev trysky"));
    LSTR MSG_FILAMENT_CHANGE_HEATING      = _UxGT(MSG_2_LINE("Ohrev trysky", "Čakajte prosím..."));
    LSTR MSG_FILAMENT_CHANGE_UNLOAD       = _UxGT(MSG_3_LINE("Čakajte prosím", "na vysunutie", "filamentu"));
    LSTR MSG_FILAMENT_CHANGE_LOAD         = _UxGT(MSG_3_LINE("Čakajte prosím", "na zavedenie", "filamentu"));
    LSTR MSG_FILAMENT_CHANGE_PURGE        = _UxGT(MSG_3_LINE("Čakajte prosím", "na vytlačenie", "filamentu"));
    LSTR MSG_FILAMENT_CHANGE_CONT_PURGE   = _UxGT(MSG_3_LINE("Stlačte tlačidlo", "pre dokončenie", "vytláčania filam."));
    LSTR MSG_FILAMENT_CHANGE_RESUME       = _UxGT(MSG_2_LINE("Čakajte prosím na", "obnovenie tlače..."));
  #else
    LSTR MSG_ADVANCED_PAUSE_WAITING       = _UxGT(MSG_1_LINE("Kliknite pre pokr."));
    LSTR MSG_PAUSE_PRINT_PARKING          = _UxGT(MSG_1_LINE("Parkovanie..."));
    LSTR MSG_FILAMENT_CHANGE_INIT         = _UxGT(MSG_1_LINE("Čakajte prosím..."));
    LSTR MSG_FILAMENT_CHANGE_INSERT       = _UxGT(MSG_1_LINE("Vložte a kliknite"));
    LSTR MSG_FILAMENT_CHANGE_HEAT         = _UxGT(MSG_1_LINE("Kliknite pre ohrev"));
    LSTR MSG_FILAMENT_CHANGE_HEATING      = _UxGT(MSG_1_LINE("Ohrev..."));
    LSTR MSG_FILAMENT_CHANGE_UNLOAD       = _UxGT(MSG_1_LINE("Vysúvanie..."));
    LSTR MSG_FILAMENT_CHANGE_LOAD         = _UxGT(MSG_1_LINE("Zavádzanie..."));
    LSTR MSG_FILAMENT_CHANGE_PURGE        = _UxGT(MSG_1_LINE("Vytlačovanie..."));
    LSTR MSG_FILAMENT_CHANGE_CONT_PURGE   = _UxGT(MSG_1_LINE("Klik. pre dokonč."));
    LSTR MSG_FILAMENT_CHANGE_RESUME       = _UxGT(MSG_1_LINE("Pokračovanie..."));
  #endif
>>>>>>> b6911781
  LSTR MSG_TMC_DRIVERS                    = _UxGT("Ovládače TMC");
  LSTR MSG_TMC_CURRENT                    = _UxGT("Prúd ovládača");
  LSTR MSG_TMC_HYBRID_THRS                = _UxGT("Hybridný prah");
  LSTR MSG_TMC_HOMING_THRS                = _UxGT("Bezsenzor. domov");
  LSTR MSG_TMC_STEPPING_MODE              = _UxGT("Režim krokovania");
  LSTR MSG_TMC_STEALTH_ENABLED            = _UxGT("StealthChop zapnutý");
  LSTR MSG_SERVICE_RESET                  = _UxGT("Vynulovať");
  LSTR MSG_SERVICE_IN                     = _UxGT("za:");
  LSTR MSG_BACKLASH                       = _UxGT("Kompenz. vôle");
  LSTR MSG_BACKLASH_CORRECTION            = _UxGT("Korekcia");
  LSTR MSG_BACKLASH_SMOOTHING             = _UxGT("Vyhladzovanie");

  LSTR MSG_LEVEL_X_AXIS                   = _UxGT("Vyrovnať os X");
  LSTR MSG_AUTO_CALIBRATE                 = _UxGT("Auto-kalibrovať");
<<<<<<< HEAD
  LSTR MSG_FTDI_HEATER_TIMEOUT            = _UxGT("Vypršal čas ohrevu, znížená teplota. Stlačte OK pre ohrev a ešte raz pre obnovu.");
  LSTR MSG_HEATER_TIMEOUT                 = _UxGT("Vypršal čas ohrevu");
=======
  #if ENABLED(TOUCH_UI_FTDI_EVE)
    LSTR MSG_HEATER_TIMEOUT               = _UxGT("Vypršal čas ohrevu, znížená teplota. Stlačte OK pre ohrev a ešte raz pre obnovu.");
  #else
    LSTR MSG_HEATER_TIMEOUT               = _UxGT("Vypršal čas ohrevu");
  #endif
>>>>>>> b6911781
  LSTR MSG_REHEAT                         = _UxGT("Zohriať");
  LSTR MSG_REHEATING                      = _UxGT("Zohrievanie...");
  LSTR MSG_REHEATDONE                     = _UxGT("Zohrievanie dokonč.");

  LSTR MSG_PROBE_WIZARD                   = _UxGT("Sprievodca sondy Z");
  LSTR MSG_PROBE_WIZARD_PROBING           = _UxGT("Referencia Z");
  LSTR MSG_PROBE_WIZARD_MOVING            = _UxGT("Presúvam na pozíciu");

  LSTR MSG_XATC                           = _UxGT("Sprievodca X-Twist");
  LSTR MSG_XATC_DONE                      = _UxGT("Spriev. X-Twist dokonč.!");
  LSTR MSG_XATC_UPDATE_Z_OFFSET           = _UxGT("Aktual. ofset sondy Z na ");

  LSTR MSG_SOUND                          = _UxGT("Zvuk");
<<<<<<< HEAD

  LSTR MSG_TOP_LEFT                       = _UxGT("Ľavý horný");
  LSTR MSG_BOTTOM_LEFT                    = _UxGT("Ľavý dolný");
  LSTR MSG_TOP_RIGHT                      = _UxGT("Pravý horný");
  LSTR MSG_BOTTOM_RIGHT                   = _UxGT("Pravý dolný");
  LSTR MSG_CALIBRATION_COMPLETED          = _UxGT("Kalibrácia dokončená");
  LSTR MSG_CALIBRATION_FAILED             = _UxGT("Kalibrácia zlyhala");

  LSTR MSG_DRIVER_BACKWARD                = _UxGT(" spätný chod ovl.");

  LSTR MSG_SD_CARD                        = _UxGT("SD karta");
  LSTR MSG_USB_DISK                       = _UxGT("USB disk");

  LSTR MSG_HOST_SHUTDOWN                  = _UxGT("Vypnúť hosta");
}

namespace LanguageWide_sk {
  using namespace LanguageNarrow_sk;
  #if LCD_WIDTH >= 20 || HAS_DWIN_E3V2
    LSTR MSG_HOST_START_PRINT             = _UxGT("Spustiť z hosta");
    LSTR MSG_PRINTING_OBJECT              = _UxGT("Tlačím objekt");
    LSTR MSG_CANCEL_OBJECT                = _UxGT("Zrušiť objekt");
    LSTR MSG_CANCEL_OBJECT_N              = _UxGT("Zrušiť objekt {");
    LSTR MSG_CONTINUE_PRINT_JOB           = _UxGT("Pokračovať v úlohe");
    LSTR MSG_MEDIA_MENU                   = _UxGT("Vytlačiť z karty");
    LSTR MSG_TURN_OFF                     = _UxGT("Vypnite tlačiareň");
    LSTR MSG_END_LOOPS                    = _UxGT("Ukončiť opak. sluč.");
    LSTR MSG_MEDIA_NOT_INSERTED           = _UxGT("Nie je vložená karta.");
    LSTR MSG_PLEASE_PREHEAT               = _UxGT("Prosím zahrejte hotend.");
    LSTR MSG_INFO_PRINT_COUNT_RESET       = _UxGT("Vynulovať počítadlo");
    LSTR MSG_INFO_PRINT_COUNT             = _UxGT("Počet tlačí");
    LSTR MSG_INFO_PRINT_TIME              = _UxGT("Celkový čas");
    LSTR MSG_INFO_PRINT_LONGEST           = _UxGT("Najdlhšia tlač");
    LSTR MSG_INFO_PRINT_FILAMENT          = _UxGT("Celkom vytlačené");
  #endif
}

namespace LanguageTall_sk {
  using namespace LanguageWide_sk;
  #if LCD_HEIGHT >= 4
    // Filament Change screens show up to 3 lines on a 4-line display
    LSTR MSG_ADVANCED_PAUSE_WAITING       = _UxGT(MSG_2_LINE("Stlačte tlačidlo", "pre obnovu tlače"));
    LSTR MSG_PAUSE_PRINT_PARKING          = _UxGT(MSG_1_LINE("Parkovanie..."));
    LSTR MSG_FILAMENT_CHANGE_INIT         = _UxGT(MSG_3_LINE("Čakajte prosím", "na spustenie", "výmeny filamentu"));
    LSTR MSG_FILAMENT_CHANGE_INSERT       = _UxGT(MSG_3_LINE("Vložte filament", "a stlačte tlačidlo", "pre pokračovanie"));
    LSTR MSG_FILAMENT_CHANGE_HEAT         = _UxGT(MSG_2_LINE("Stlačte tlačidlo", "pre ohrev trysky"));
    LSTR MSG_FILAMENT_CHANGE_HEATING      = _UxGT(MSG_2_LINE("Ohrev trysky", "Čakajte prosím..."));
    LSTR MSG_FILAMENT_CHANGE_UNLOAD       = _UxGT(MSG_3_LINE("Čakajte prosím", "na vysunutie", "filamentu"));
    LSTR MSG_FILAMENT_CHANGE_LOAD         = _UxGT(MSG_3_LINE("Čakajte prosím", "na zavedenie", "filamentu"));
    LSTR MSG_FILAMENT_CHANGE_PURGE        = _UxGT(MSG_3_LINE("Čakajte prosím", "na vytlačenie", "filamentu"));
    LSTR MSG_FILAMENT_CHANGE_CONT_PURGE   = _UxGT(MSG_3_LINE("Stlačte tlačidlo", "pre dokončenie", "vytláčania filam."));
    LSTR MSG_FILAMENT_CHANGE_RESUME       = _UxGT(MSG_2_LINE("Čakajte prosím na", "obnovenie tlače..."));
  #endif
}

namespace Language_sk {
  using namespace LanguageTall_sk;
=======

  LSTR MSG_TOP_LEFT                       = _UxGT("Ľavý horný");
  LSTR MSG_BOTTOM_LEFT                    = _UxGT("Ľavý dolný");
  LSTR MSG_TOP_RIGHT                      = _UxGT("Pravý horný");
  LSTR MSG_BOTTOM_RIGHT                   = _UxGT("Pravý dolný");
  LSTR MSG_CALIBRATION_COMPLETED          = _UxGT("Kalibrácia dokončená");
  LSTR MSG_CALIBRATION_FAILED             = _UxGT("Kalibrácia zlyhala");

  LSTR MSG_DRIVER_BACKWARD                = _UxGT(" spätný chod ovl.");

  LSTR MSG_SD_CARD                        = _UxGT("SD karta");
  LSTR MSG_USB_DISK                       = _UxGT("USB disk");

  LSTR MSG_HOST_SHUTDOWN                  = _UxGT("Vypnúť hosta");
>>>>>>> b6911781
}<|MERGE_RESOLUTION|>--- conflicted
+++ resolved
@@ -67,11 +67,8 @@
   LSTR MSG_LCD_SOFT_ENDSTOPS              = _UxGT("Soft. endstopy");
   LSTR MSG_MAIN_MENU                      = _UxGT("Hlavná ponuka");
   LSTR MSG_ADVANCED_SETTINGS              = _UxGT("Pokročilé nastav.");
-<<<<<<< HEAD
-=======
   LSTR MSG_TOOLBAR_SETUP                  = _UxGT("Panel nástrojov");
   LSTR MSG_OPTION_DISABLED                = _UxGT("Možnosť vypnutá");
->>>>>>> b6911781
   LSTR MSG_CONFIGURATION                  = _UxGT("Konfigurácia");
   LSTR MSG_RUN_AUTO_FILES                 = _UxGT("Auto-štart");
   LSTR MSG_DISABLE_STEPPERS               = _UxGT("Uvolniť motory");
@@ -87,19 +84,11 @@
   LSTR MSG_FILAMENT_SET                   = _UxGT("Nastav. filamentu");
   LSTR MSG_FILAMENT_MAN                   = _UxGT("Správa filamentu");
   LSTR MSG_MANUAL_LEVELING                = _UxGT("Ručné rovnanie");
-<<<<<<< HEAD
-  LSTR MSG_TRAM_FL                        = _UxGT("Ľavý predný");
-  LSTR MSG_TRAM_FR                        = _UxGT("Pravý predný");
-  LSTR MSG_TRAM_C                         = _UxGT("Stred");
-  LSTR MSG_TRAM_BL                        = _UxGT("Ľavý zadný");
-  LSTR MSG_TRAM_BR                        = _UxGT("Pravý zadný");
-=======
   LSTR MSG_LEVBED_FL                      = _UxGT("Ľavý predný");
   LSTR MSG_LEVBED_FR                      = _UxGT("Pravý predný");
   LSTR MSG_LEVBED_C                       = _UxGT("Stred");
   LSTR MSG_LEVBED_BL                      = _UxGT("Ľavý zadný");
   LSTR MSG_LEVBED_BR                      = _UxGT("Pravý zadný");
->>>>>>> b6911781
   LSTR MSG_MANUAL_MESH                    = _UxGT("Ručná mriežka");
   LSTR MSG_AUTO_MESH                      = _UxGT("Automat. mriežka");
   LSTR MSG_AUTO_Z_ALIGN                   = _UxGT("Auto-zarovn. Z");
@@ -120,25 +109,6 @@
   LSTR MSG_TRAMMING_WIZARD                = _UxGT("Spriev. vyrovn.");
   LSTR MSG_SELECT_ORIGIN                  = _UxGT("Vyberte začiatok");
   LSTR MSG_LAST_VALUE_SP                  = _UxGT("Posl. hodnota ");
-<<<<<<< HEAD
-
-  LSTR MSG_PREHEAT_1                      = _UxGT("Zahriať ") PREHEAT_1_LABEL;
-  LSTR MSG_PREHEAT_1_H                    = _UxGT("Zahriať ") PREHEAT_1_LABEL " ~";
-  LSTR MSG_PREHEAT_1_END                  = _UxGT("Zahriať ") PREHEAT_1_LABEL _UxGT(" hotend");
-  LSTR MSG_PREHEAT_1_END_E                = _UxGT("Zahriať ") PREHEAT_1_LABEL _UxGT(" hotend ~");
-  LSTR MSG_PREHEAT_1_ALL                  = _UxGT("Zahriať ") PREHEAT_1_LABEL _UxGT(" všetko");
-  LSTR MSG_PREHEAT_1_BEDONLY              = _UxGT("Zahriať ") PREHEAT_1_LABEL _UxGT(" podlož");
-  LSTR MSG_PREHEAT_1_SETTINGS             = _UxGT("Zahriať ") PREHEAT_1_LABEL _UxGT(" nast.");
-
-  LSTR MSG_PREHEAT_M                      = _UxGT("Zahriať $");
-  LSTR MSG_PREHEAT_M_H                    = _UxGT("Zahriať $ ~");
-  LSTR MSG_PREHEAT_M_END                  = _UxGT("Zahriať $ hotend");
-  LSTR MSG_PREHEAT_M_END_E                = _UxGT("Zahriať $ hotend ~");
-  LSTR MSG_PREHEAT_M_ALL                  = _UxGT("Zahriať $ všetko");
-  LSTR MSG_PREHEAT_M_BEDONLY              = _UxGT("Zahriať $ podlož");
-  LSTR MSG_PREHEAT_M_SETTINGS             = _UxGT("Zahriať $ nast.");
-
-=======
   #if HAS_PREHEAT
     LSTR MSG_PREHEAT_1                    = _UxGT("Zahriať ") PREHEAT_1_LABEL;
     LSTR MSG_PREHEAT_1_H                  = _UxGT("Zahriať ") PREHEAT_1_LABEL " ~";
@@ -163,7 +133,6 @@
     LSTR MSG_PREHEAT_M_BEDONLY            = _UxGT("Zahriať $ podlož");
     LSTR MSG_PREHEAT_M_SETTINGS           = _UxGT("Zahriať $ nast.");
   #endif
->>>>>>> b6911781
   LSTR MSG_PREHEAT_HOTEND                 = _UxGT("Zahriať hotend");
   LSTR MSG_PREHEAT_CUSTOM                 = _UxGT("Vlastná teplota");
   LSTR MSG_COOLDOWN                       = _UxGT("Schladiť");
@@ -358,11 +327,7 @@
   LSTR MSG_MOVE_1IN                       = _UxGT("Posunúť o 1,0in");
   LSTR MSG_LIVE_MOVE                      = _UxGT("Živý pohyb");
   LSTR MSG_SPEED                          = _UxGT("Rýchlosť");
-<<<<<<< HEAD
-  LSTR MSG_MESH_Z_OFFSET                  = _UxGT("Výška podl.");
-=======
   LSTR MSG_BED_Z                          = _UxGT("Výška podl.");
->>>>>>> b6911781
   LSTR MSG_NOZZLE                         = _UxGT("Tryska");
   LSTR MSG_NOZZLE_N                       = _UxGT("Tryska ~");
   LSTR MSG_NOZZLE_PARKED                  = _UxGT("Tryska zaparkovaná");
@@ -398,17 +363,10 @@
   LSTR MSG_PID_CYCLE                      = _UxGT("Cykly PID");
   LSTR MSG_PID_AUTOTUNE_DONE              = _UxGT("Kal. PID dokončená");
   LSTR MSG_PID_AUTOTUNE_FAILED            = _UxGT("Kal. PID zlyhala!");
-<<<<<<< HEAD
-  LSTR MSG_BAD_HEATER_ID                  = _UxGT("Zlý extrudér");
-  LSTR MSG_TEMP_TOO_HIGH                  = _UxGT("Príliš vysoká tepl.");
-  LSTR MSG_TIMEOUT                        = _UxGT("Čas vypršal");
-  LSTR MSG_PID_BAD_HEATER_ID              = _UxGT("Auto-kal. zlyhala! Zlý extrúder.");
-=======
   LSTR MSG_BAD_EXTRUDER_NUM               = _UxGT("Zlý extrudér");
   LSTR MSG_TEMP_TOO_HIGH                  = _UxGT("Príliš vysoká tepl.");
   LSTR MSG_TIMEOUT                        = _UxGT("Čas vypršal.");
   LSTR MSG_PID_BAD_EXTRUDER_NUM           = _UxGT("Auto-kal. zlyhala! Zlý extrúder.");
->>>>>>> b6911781
   LSTR MSG_PID_TEMP_TOO_HIGH              = _UxGT("Auto-kal. zlyhala! Príliš vysoká tepl.");
   LSTR MSG_PID_TIMEOUT                    = _UxGT("Auto-kal. zlyhala! Čas vypršal.");
   LSTR MSG_MPC_MEASURING_AMBIENT          = _UxGT("Test. tepl. straty");
@@ -499,11 +457,7 @@
   LSTR MSG_SETTINGS_STORED                = _UxGT("Nastavenie uložené");
   LSTR MSG_MEDIA_UPDATE                   = _UxGT("Aktualiz. z karty");
   LSTR MSG_RESET_PRINTER                  = _UxGT("Reštart. tlačiar.");
-<<<<<<< HEAD
-  LSTR MSG_REFRESH                        = LCD_STR_REFRESH _UxGT("Obnoviť");
-=======
   LSTR MSG_REFRESH                        = LCD_STR_REFRESH  _UxGT("Obnoviť");
->>>>>>> b6911781
   LSTR MSG_INFO_SCREEN                    = _UxGT("Info. obrazovka");
   LSTR MSG_INFO_MACHINENAME               = _UxGT("Názov stroja");
   LSTR MSG_INFO_SIZE                      = _UxGT("Rozmer");
@@ -542,16 +496,6 @@
   LSTR MSG_RESUME_PRINT                   = _UxGT("Obnoviť tlač");
   LSTR MSG_STOP_PRINT                     = _UxGT("Zastaviť tlač");
   LSTR MSG_OUTAGE_RECOVERY                = _UxGT("Obnova po výp. nap.");
-<<<<<<< HEAD
-  LSTR MSG_HOST_START_PRINT               = _UxGT("Spustiť z hosta");
-  LSTR MSG_PRINTING_OBJECT                = _UxGT("Tlačím obj.");
-  LSTR MSG_CANCEL_OBJECT                  = _UxGT("Zrušiť obj.");
-  LSTR MSG_CANCEL_OBJECT_N                = _UxGT("Zrušiť obj. {");
-  LSTR MSG_CONTINUE_PRINT_JOB             = _UxGT("Pokrač. v úlohe");
-  LSTR MSG_MEDIA_MENU                     = _UxGT("Tlač z karty");
-  LSTR MSG_TURN_OFF                       = _UxGT("Vypnit. teraz");
-  LSTR MSG_END_LOOPS                      = _UxGT("Ukončiť sluč.");
-=======
   #if LCD_WIDTH >= 20 || HAS_DWIN_E3V2
     LSTR MSG_HOST_START_PRINT             = _UxGT("Spustiť z hosta");
     LSTR MSG_PRINTING_OBJECT              = _UxGT("Tlačím objekt");
@@ -571,7 +515,6 @@
     LSTR MSG_TURN_OFF                     = _UxGT("Vypnit. teraz");
     LSTR MSG_END_LOOPS                    = _UxGT("Ukončiť sluč.");
   #endif
->>>>>>> b6911781
   LSTR MSG_NO_MEDIA                       = _UxGT("Žiadna karta");
   LSTR MSG_DWELL                          = _UxGT("Spím...");
   LSTR MSG_USERWAIT                       = _UxGT("Pokrač. kliknutím...");
@@ -621,18 +564,12 @@
   LSTR MSG_FILAMENTUNLOAD                 = _UxGT("Vysunúť filament");
   LSTR MSG_FILAMENTUNLOAD_E               = _UxGT("Vysunúť filament *");
   LSTR MSG_FILAMENTUNLOAD_ALL             = _UxGT("Vysunúť všetko");
-<<<<<<< HEAD
-  LSTR MSG_ATTACH_MEDIA                   = _UxGT("Načítať kartu");
-  LSTR MSG_ATTACH_SD_MEDIA                = _UxGT("Načítať SD kartu");
-  LSTR MSG_ATTACH_USB_MEDIA               = _UxGT("Načítať USB disk");
-=======
   #if ENABLED(MULTI_VOLUME)
     LSTR MSG_ATTACH_MEDIA                 = _UxGT("Načítať SD kartu");
     LSTR MSG_ATTACH_USB_MEDIA             = _UxGT("Načítať USB disk");
   #else
     LSTR MSG_ATTACH_MEDIA                 = _UxGT("Načítať kartu");
   #endif
->>>>>>> b6911781
   LSTR MSG_CHANGE_MEDIA                   = _UxGT("Vymeniť kartu");
   LSTR MSG_RELEASE_MEDIA                  = _UxGT("Odpojiť kartu");
   LSTR MSG_ZPROBE_OUT                     = _UxGT("Sonda Z mimo podl.");
@@ -674,13 +611,6 @@
   LSTR MSG_BABYSTEP_N                     = _UxGT("Babystep @");
   LSTR MSG_BABYSTEP_TOTAL                 = _UxGT("Celkom");
   LSTR MSG_ENDSTOP_ABORT                  = _UxGT("Zastavenie Endstop");
-<<<<<<< HEAD
-  LSTR MSG_ERR_HEATING_FAILED             = _UxGT("Chyba ohrevu");
-  LSTR MSG_ERR_REDUNDANT_TEMP             = _UxGT("Chyba: REDUND. TEP.");
-  LSTR MSG_ERR_THERMAL_RUNAWAY            = _UxGT("TEPLOTNÝ SKOK");
-  LSTR MSG_ERR_TEMP_MALFUNCTION           = _UxGT("TEPLOTNÁ PORUCHA");
-  LSTR MSG_ERR_COOLING_FAILED             = _UxGT("Ochladz. zlyhalo");
-=======
   LSTR MSG_HEATING_FAILED_LCD             = _UxGT("Chyba ohrevu");
   LSTR MSG_ERR_REDUNDANT_TEMP             = _UxGT("Chyba: REDUND. TEP.");
   LSTR MSG_THERMAL_RUNAWAY                = _UxGT("TEPLOTNÝ SKOK");
@@ -689,7 +619,6 @@
   LSTR MSG_THERMAL_RUNAWAY_CHAMBER        = _UxGT("TEPLOTNÝ SKOK KOMO.");
   LSTR MSG_THERMAL_RUNAWAY_COOLER         = _UxGT("TEPLOTNÝ SKOK CHLAD.");
   LSTR MSG_COOLING_FAILED                 = _UxGT("Ochladz. zlyhalo");
->>>>>>> b6911781
   LSTR MSG_ERR_MAXTEMP                    = _UxGT("Chyba: MAXTEMP");
   LSTR MSG_ERR_MINTEMP                    = _UxGT("Chyba: MINTEMP");
   LSTR MSG_HALTED                         = _UxGT("TLAČIAREŇ ZASTAVENÁ");
@@ -753,13 +682,22 @@
   LSTR MSG_LOCKSCREEN_UNLOCK              = _UxGT("potiahnite pre odomknutie.");
   LSTR MSG_PLEASE_WAIT_REBOOT             = _UxGT("Prosím čakajte do reštartu.");
 
-<<<<<<< HEAD
-  LSTR MSG_MEDIA_NOT_INSERTED             = _UxGT("Žiadna karta");
-  LSTR MSG_PLEASE_PREHEAT                 = _UxGT("Prosím zahrejte");
-  LSTR MSG_INFO_PRINT_COUNT               = _UxGT("Tlače");
-  LSTR MSG_INFO_PRINT_TIME                = _UxGT("Čas");
-  LSTR MSG_INFO_PRINT_LONGEST             = _UxGT("Najdlhšia");
-  LSTR MSG_INFO_PRINT_FILAMENT            = _UxGT("Vytlačené");
+  #if LCD_WIDTH >= 20 || HAS_DWIN_E3V2
+    LSTR MSG_MEDIA_NOT_INSERTED           = _UxGT("Nie je vložená karta.");
+    LSTR MSG_PLEASE_PREHEAT               = _UxGT("Prosím zahrejte hotend.");
+    LSTR MSG_INFO_PRINT_COUNT_RESET       = _UxGT("Vynulovať počítadlo");
+    LSTR MSG_INFO_PRINT_COUNT             = _UxGT("Počet tlačí");
+    LSTR MSG_INFO_PRINT_TIME              = _UxGT("Celkový čas");
+    LSTR MSG_INFO_PRINT_LONGEST           = _UxGT("Najdlhšia tlač");
+    LSTR MSG_INFO_PRINT_FILAMENT          = _UxGT("Celkom vytlačené");
+  #else
+    LSTR MSG_MEDIA_NOT_INSERTED           = _UxGT("Žiadna karta");
+    LSTR MSG_PLEASE_PREHEAT               = _UxGT("Prosím zahrejte");
+    LSTR MSG_INFO_PRINT_COUNT             = _UxGT("Tlače");
+    LSTR MSG_INFO_PRINT_TIME              = _UxGT("Čas");
+    LSTR MSG_INFO_PRINT_LONGEST           = _UxGT("Najdlhšia");
+    LSTR MSG_INFO_PRINT_FILAMENT          = _UxGT("Vytlačené");
+  #endif
 
   LSTR MSG_INFO_COMPLETED_PRINTS          = _UxGT("Dokončené");
   LSTR MSG_INFO_MIN_TEMP                  = _UxGT("Teplota min");
@@ -834,98 +772,6 @@
   LSTR MSG_SNAKE                          = _UxGT("Had");
   LSTR MSG_MAZE                           = _UxGT("Bludisko");
 
-=======
-  #if LCD_WIDTH >= 20 || HAS_DWIN_E3V2
-    LSTR MSG_MEDIA_NOT_INSERTED           = _UxGT("Nie je vložená karta.");
-    LSTR MSG_PLEASE_PREHEAT               = _UxGT("Prosím zahrejte hotend.");
-    LSTR MSG_INFO_PRINT_COUNT_RESET       = _UxGT("Vynulovať počítadlo");
-    LSTR MSG_INFO_PRINT_COUNT             = _UxGT("Počet tlačí");
-    LSTR MSG_INFO_PRINT_TIME              = _UxGT("Celkový čas");
-    LSTR MSG_INFO_PRINT_LONGEST           = _UxGT("Najdlhšia tlač");
-    LSTR MSG_INFO_PRINT_FILAMENT          = _UxGT("Celkom vytlačené");
-  #else
-    LSTR MSG_MEDIA_NOT_INSERTED           = _UxGT("Žiadna karta");
-    LSTR MSG_PLEASE_PREHEAT               = _UxGT("Prosím zahrejte");
-    LSTR MSG_INFO_PRINT_COUNT             = _UxGT("Tlače");
-    LSTR MSG_INFO_PRINT_TIME              = _UxGT("Čas");
-    LSTR MSG_INFO_PRINT_LONGEST           = _UxGT("Najdlhšia");
-    LSTR MSG_INFO_PRINT_FILAMENT          = _UxGT("Vytlačené");
-  #endif
-
-  LSTR MSG_INFO_COMPLETED_PRINTS          = _UxGT("Dokončené");
-  LSTR MSG_INFO_MIN_TEMP                  = _UxGT("Teplota min");
-  LSTR MSG_INFO_MAX_TEMP                  = _UxGT("Teplota max");
-  LSTR MSG_INFO_PSU                       = _UxGT("Nap. zdroj");
-  LSTR MSG_DRIVE_STRENGTH                 = _UxGT("Budenie motorov");
-  LSTR MSG_DAC_PERCENT_N                  = _UxGT("@ Motor %");
-  LSTR MSG_ERROR_TMC                      = _UxGT("CHYBA KOMUNIKÁ. TMC");
-  LSTR MSG_DAC_EEPROM_WRITE               = _UxGT("Uložiť do EEPROM");
-  LSTR MSG_FILAMENT_CHANGE_HEADER         = _UxGT("VÝMENA FILAMENTU");
-  LSTR MSG_FILAMENT_CHANGE_HEADER_PAUSE   = _UxGT("PAUZA TLAČE");
-  LSTR MSG_FILAMENT_CHANGE_HEADER_LOAD    = _UxGT("ZAVEDENIE FILAMENTU");
-  LSTR MSG_FILAMENT_CHANGE_HEADER_UNLOAD  = _UxGT("VYSUNUTIE FILAMENTU");
-  LSTR MSG_FILAMENT_CHANGE_OPTION_HEADER  = _UxGT("MOŽNOSTI POKRAČ.:");
-  LSTR MSG_FILAMENT_CHANGE_OPTION_PURGE   = _UxGT("Vytlačiť viacej");
-  LSTR MSG_FILAMENT_CHANGE_OPTION_RESUME  = _UxGT("Obnoviť tlač");
-  LSTR MSG_FILAMENT_CHANGE_PURGE_CONTINUE = _UxGT("Vytlač. alebo pokrač.?");
-  LSTR MSG_FILAMENT_CHANGE_NOZZLE         = _UxGT("  Tryska: ");
-  LSTR MSG_RUNOUT_SENSOR                  = _UxGT("Senzor filamentu");
-  LSTR MSG_RUNOUT_DISTANCE_MM             = _UxGT("Vzd. mm fil. senz.");
-  LSTR MSG_RUNOUT_ENABLE                  = _UxGT("Zapnúť senzor");
-  LSTR MSG_RUNOUT_ACTIVE                  = _UxGT("Senz. fil. zapn.");
-  LSTR MSG_INVERT_EXTRUDER                = _UxGT("Invert. extrudér");
-  LSTR MSG_EXTRUDER_MIN_TEMP              = _UxGT("Min. tepl. extrud.");
-  LSTR MSG_FANCHECK                       = _UxGT("Kontrola rýchl.");
-  LSTR MSG_KILL_HOMING_FAILED             = _UxGT("Parkovanie zlyhalo");
-  LSTR MSG_LCD_PROBING_FAILED             = _UxGT("Kalibrácia zlyhala");
-
-  LSTR MSG_MMU2_CHOOSE_FILAMENT_HEADER    = _UxGT("VYBERTE FILAMENT");
-  LSTR MSG_MMU2_MENU                      = _UxGT("MMU2");
-  LSTR MSG_KILL_MMU2_FIRMWARE             = _UxGT("Aktualizujte FW MMU!");
-  LSTR MSG_MMU2_NOT_RESPONDING            = _UxGT("MMU potrebuje zásah.");
-  LSTR MSG_MMU2_RESUME                    = _UxGT("Obnoviť tlač");
-  LSTR MSG_MMU2_RESUMING                  = _UxGT("Obnovovanie...");
-  LSTR MSG_MMU2_LOAD_FILAMENT             = _UxGT("Zaviesť filament");
-  LSTR MSG_MMU2_LOAD_ALL                  = _UxGT("Zaviesť všetky");
-  LSTR MSG_MMU2_LOAD_TO_NOZZLE            = _UxGT("Zaviesť po trysku");
-  LSTR MSG_MMU2_EJECT_FILAMENT            = _UxGT("Vysunúť filament");
-  LSTR MSG_MMU2_EJECT_FILAMENT_N          = _UxGT("Vysunúť filament ~");
-  LSTR MSG_MMU2_UNLOAD_FILAMENT           = _UxGT("Vyňať filament");
-  LSTR MSG_MMU2_LOADING_FILAMENT          = _UxGT("Zavádzanie fil. %i...");
-  LSTR MSG_MMU2_EJECTING_FILAMENT         = _UxGT("Vysúvanie fil. ...");
-  LSTR MSG_MMU2_UNLOADING_FILAMENT        = _UxGT("Vysúvanie fil. ...");
-  LSTR MSG_MMU2_ALL                       = _UxGT("Všetky");
-  LSTR MSG_MMU2_FILAMENT_N                = _UxGT("Filament ~");
-  LSTR MSG_MMU2_RESET                     = _UxGT("Reštartovať MMU");
-  LSTR MSG_MMU2_RESETTING                 = _UxGT("Reštart MMU...");
-  LSTR MSG_MMU2_EJECT_RECOVER             = _UxGT("Odstráňte, kliknite");
-
-  LSTR MSG_MIX                            = _UxGT("Mix");
-  LSTR MSG_MIX_COMPONENT_N                = _UxGT("Zložka ~");
-  LSTR MSG_MIXER                          = _UxGT("Mixér");
-  LSTR MSG_GRADIENT                       = _UxGT("Gradient");
-  LSTR MSG_FULL_GRADIENT                  = _UxGT("Plný gradient");
-  LSTR MSG_TOGGLE_MIX                     = _UxGT("Prepnúť mix");
-  LSTR MSG_CYCLE_MIX                      = _UxGT("Cyklický mix");
-  LSTR MSG_GRADIENT_MIX                   = _UxGT("Gradientný mix");
-  LSTR MSG_REVERSE_GRADIENT               = _UxGT("Otočiť gradient");
-  LSTR MSG_ACTIVE_VTOOL                   = _UxGT("Aktívny V-tool");
-  LSTR MSG_START_VTOOL                    = _UxGT("Počiat. V-tool");
-  LSTR MSG_END_VTOOL                      = _UxGT("Konečn. V-tool");
-  LSTR MSG_GRADIENT_ALIAS                 = _UxGT("Alias V-tool");
-  LSTR MSG_RESET_VTOOLS                   = _UxGT("Vynulovať V-tools");
-  LSTR MSG_COMMIT_VTOOL                   = _UxGT("Uložiť V-tool Mix");
-  LSTR MSG_VTOOLS_RESET                   = _UxGT("V-tools vynulované");
-  LSTR MSG_START_Z                        = _UxGT("Počiat.Z:");
-  LSTR MSG_END_Z                          = _UxGT("Konečn.Z:");
-
-  LSTR MSG_GAMES                          = _UxGT("Hry");
-  LSTR MSG_BRICKOUT                       = _UxGT("Brickout");
-  LSTR MSG_INVADERS                       = _UxGT("Nájazdníci");
-  LSTR MSG_SNAKE                          = _UxGT("Had");
-  LSTR MSG_MAZE                           = _UxGT("Bludisko");
-
->>>>>>> b6911781
   LSTR MSG_BAD_PAGE                       = _UxGT("Chyb. index stránky");
   LSTR MSG_BAD_PAGE_SPEED                 = _UxGT("Chyb. rých. stránky");
 
@@ -943,20 +789,6 @@
   //
   // Filament Change screens show up to 2 lines on a 3-line display
   //
-<<<<<<< HEAD
-  LSTR MSG_ADVANCED_PAUSE_WAITING         = _UxGT(MSG_1_LINE("Kliknite pre pokr."));
-  LSTR MSG_PAUSE_PRINT_PARKING            = _UxGT(MSG_1_LINE("Parkovanie..."));
-  LSTR MSG_FILAMENT_CHANGE_INIT           = _UxGT(MSG_1_LINE("Čakajte prosím..."));
-  LSTR MSG_FILAMENT_CHANGE_INSERT         = _UxGT(MSG_1_LINE("Vložte a kliknite"));
-  LSTR MSG_FILAMENT_CHANGE_HEAT           = _UxGT(MSG_1_LINE("Kliknite pre ohrev"));
-  LSTR MSG_FILAMENT_CHANGE_HEATING        = _UxGT(MSG_1_LINE("Ohrev..."));
-  LSTR MSG_FILAMENT_CHANGE_UNLOAD         = _UxGT(MSG_1_LINE("Vysúvanie..."));
-  LSTR MSG_FILAMENT_CHANGE_LOAD           = _UxGT(MSG_1_LINE("Zavádzanie..."));
-  LSTR MSG_FILAMENT_CHANGE_PURGE          = _UxGT(MSG_1_LINE("Vytlačovanie..."));
-  LSTR MSG_FILAMENT_CHANGE_CONT_PURGE     = _UxGT(MSG_1_LINE("Klik. pre dokonč."));
-  LSTR MSG_FILAMENT_CHANGE_RESUME         = _UxGT(MSG_1_LINE("Pokračovanie..."));
-
-=======
   #if LCD_HEIGHT >= 4
     LSTR MSG_ADVANCED_PAUSE_WAITING       = _UxGT(MSG_2_LINE("Stlačte tlačidlo", "pre obnovu tlače"));
     LSTR MSG_PAUSE_PRINT_PARKING          = _UxGT(MSG_1_LINE("Parkovanie..."));
@@ -982,7 +814,6 @@
     LSTR MSG_FILAMENT_CHANGE_CONT_PURGE   = _UxGT(MSG_1_LINE("Klik. pre dokonč."));
     LSTR MSG_FILAMENT_CHANGE_RESUME       = _UxGT(MSG_1_LINE("Pokračovanie..."));
   #endif
->>>>>>> b6911781
   LSTR MSG_TMC_DRIVERS                    = _UxGT("Ovládače TMC");
   LSTR MSG_TMC_CURRENT                    = _UxGT("Prúd ovládača");
   LSTR MSG_TMC_HYBRID_THRS                = _UxGT("Hybridný prah");
@@ -997,16 +828,11 @@
 
   LSTR MSG_LEVEL_X_AXIS                   = _UxGT("Vyrovnať os X");
   LSTR MSG_AUTO_CALIBRATE                 = _UxGT("Auto-kalibrovať");
-<<<<<<< HEAD
-  LSTR MSG_FTDI_HEATER_TIMEOUT            = _UxGT("Vypršal čas ohrevu, znížená teplota. Stlačte OK pre ohrev a ešte raz pre obnovu.");
-  LSTR MSG_HEATER_TIMEOUT                 = _UxGT("Vypršal čas ohrevu");
-=======
   #if ENABLED(TOUCH_UI_FTDI_EVE)
     LSTR MSG_HEATER_TIMEOUT               = _UxGT("Vypršal čas ohrevu, znížená teplota. Stlačte OK pre ohrev a ešte raz pre obnovu.");
   #else
     LSTR MSG_HEATER_TIMEOUT               = _UxGT("Vypršal čas ohrevu");
   #endif
->>>>>>> b6911781
   LSTR MSG_REHEAT                         = _UxGT("Zohriať");
   LSTR MSG_REHEATING                      = _UxGT("Zohrievanie...");
   LSTR MSG_REHEATDONE                     = _UxGT("Zohrievanie dokonč.");
@@ -1020,7 +846,6 @@
   LSTR MSG_XATC_UPDATE_Z_OFFSET           = _UxGT("Aktual. ofset sondy Z na ");
 
   LSTR MSG_SOUND                          = _UxGT("Zvuk");
-<<<<<<< HEAD
 
   LSTR MSG_TOP_LEFT                       = _UxGT("Ľavý horný");
   LSTR MSG_BOTTOM_LEFT                    = _UxGT("Ľavý dolný");
@@ -1035,63 +860,4 @@
   LSTR MSG_USB_DISK                       = _UxGT("USB disk");
 
   LSTR MSG_HOST_SHUTDOWN                  = _UxGT("Vypnúť hosta");
-}
-
-namespace LanguageWide_sk {
-  using namespace LanguageNarrow_sk;
-  #if LCD_WIDTH >= 20 || HAS_DWIN_E3V2
-    LSTR MSG_HOST_START_PRINT             = _UxGT("Spustiť z hosta");
-    LSTR MSG_PRINTING_OBJECT              = _UxGT("Tlačím objekt");
-    LSTR MSG_CANCEL_OBJECT                = _UxGT("Zrušiť objekt");
-    LSTR MSG_CANCEL_OBJECT_N              = _UxGT("Zrušiť objekt {");
-    LSTR MSG_CONTINUE_PRINT_JOB           = _UxGT("Pokračovať v úlohe");
-    LSTR MSG_MEDIA_MENU                   = _UxGT("Vytlačiť z karty");
-    LSTR MSG_TURN_OFF                     = _UxGT("Vypnite tlačiareň");
-    LSTR MSG_END_LOOPS                    = _UxGT("Ukončiť opak. sluč.");
-    LSTR MSG_MEDIA_NOT_INSERTED           = _UxGT("Nie je vložená karta.");
-    LSTR MSG_PLEASE_PREHEAT               = _UxGT("Prosím zahrejte hotend.");
-    LSTR MSG_INFO_PRINT_COUNT_RESET       = _UxGT("Vynulovať počítadlo");
-    LSTR MSG_INFO_PRINT_COUNT             = _UxGT("Počet tlačí");
-    LSTR MSG_INFO_PRINT_TIME              = _UxGT("Celkový čas");
-    LSTR MSG_INFO_PRINT_LONGEST           = _UxGT("Najdlhšia tlač");
-    LSTR MSG_INFO_PRINT_FILAMENT          = _UxGT("Celkom vytlačené");
-  #endif
-}
-
-namespace LanguageTall_sk {
-  using namespace LanguageWide_sk;
-  #if LCD_HEIGHT >= 4
-    // Filament Change screens show up to 3 lines on a 4-line display
-    LSTR MSG_ADVANCED_PAUSE_WAITING       = _UxGT(MSG_2_LINE("Stlačte tlačidlo", "pre obnovu tlače"));
-    LSTR MSG_PAUSE_PRINT_PARKING          = _UxGT(MSG_1_LINE("Parkovanie..."));
-    LSTR MSG_FILAMENT_CHANGE_INIT         = _UxGT(MSG_3_LINE("Čakajte prosím", "na spustenie", "výmeny filamentu"));
-    LSTR MSG_FILAMENT_CHANGE_INSERT       = _UxGT(MSG_3_LINE("Vložte filament", "a stlačte tlačidlo", "pre pokračovanie"));
-    LSTR MSG_FILAMENT_CHANGE_HEAT         = _UxGT(MSG_2_LINE("Stlačte tlačidlo", "pre ohrev trysky"));
-    LSTR MSG_FILAMENT_CHANGE_HEATING      = _UxGT(MSG_2_LINE("Ohrev trysky", "Čakajte prosím..."));
-    LSTR MSG_FILAMENT_CHANGE_UNLOAD       = _UxGT(MSG_3_LINE("Čakajte prosím", "na vysunutie", "filamentu"));
-    LSTR MSG_FILAMENT_CHANGE_LOAD         = _UxGT(MSG_3_LINE("Čakajte prosím", "na zavedenie", "filamentu"));
-    LSTR MSG_FILAMENT_CHANGE_PURGE        = _UxGT(MSG_3_LINE("Čakajte prosím", "na vytlačenie", "filamentu"));
-    LSTR MSG_FILAMENT_CHANGE_CONT_PURGE   = _UxGT(MSG_3_LINE("Stlačte tlačidlo", "pre dokončenie", "vytláčania filam."));
-    LSTR MSG_FILAMENT_CHANGE_RESUME       = _UxGT(MSG_2_LINE("Čakajte prosím na", "obnovenie tlače..."));
-  #endif
-}
-
-namespace Language_sk {
-  using namespace LanguageTall_sk;
-=======
-
-  LSTR MSG_TOP_LEFT                       = _UxGT("Ľavý horný");
-  LSTR MSG_BOTTOM_LEFT                    = _UxGT("Ľavý dolný");
-  LSTR MSG_TOP_RIGHT                      = _UxGT("Pravý horný");
-  LSTR MSG_BOTTOM_RIGHT                   = _UxGT("Pravý dolný");
-  LSTR MSG_CALIBRATION_COMPLETED          = _UxGT("Kalibrácia dokončená");
-  LSTR MSG_CALIBRATION_FAILED             = _UxGT("Kalibrácia zlyhala");
-
-  LSTR MSG_DRIVER_BACKWARD                = _UxGT(" spätný chod ovl.");
-
-  LSTR MSG_SD_CARD                        = _UxGT("SD karta");
-  LSTR MSG_USB_DISK                       = _UxGT("USB disk");
-
-  LSTR MSG_HOST_SHUTDOWN                  = _UxGT("Vypnúť hosta");
->>>>>>> b6911781
 }