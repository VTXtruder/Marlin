--- conflicted
+++ resolved
@@ -675,9 +675,6 @@
   PROGMEM Language_Str MSG_REHEAT                          = _UxGT("Riscalda");
   PROGMEM Language_Str MSG_REHEATING                       = _UxGT("Riscaldando...");
 
-<<<<<<< HEAD
-  PROGMEM Language_Str MSG_PROBE_WIZARD                    = _UxGT("Proc.guid.sonda Z");
-=======
   PROGMEM Language_Str MSG_PROBE_WIZARD                    = _UxGT("Wizard Z offset");
   PROGMEM Language_Str MSG_PROBE_WIZARD_PROBING            = _UxGT("Altezza di riferimento sonda");
   PROGMEM Language_Str MSG_PROBE_WIZARD_MOVING             = _UxGT("Spostati in posizione di rilevazione");
@@ -690,5 +687,4 @@
   PROGMEM Language_Str MSG_BOTTOM_RIGHT                    = _UxGT("Basso destra");
   PROGMEM Language_Str MSG_CALIBRATION_COMPLETED           = _UxGT("Calibrazione completata");
   PROGMEM Language_Str MSG_CALIBRATION_FAILED              = _UxGT("Calibrazione fallita");
->>>>>>> 082fce5e
 }