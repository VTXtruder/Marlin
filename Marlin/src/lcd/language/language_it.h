--- conflicted
+++ resolved
@@ -64,21 +64,13 @@
   LSTR MSG_LCD_SOFT_ENDSTOPS              = _UxGT("Finecorsa Soft");
   LSTR MSG_MAIN_MENU                      = _UxGT("Menu principale");
   LSTR MSG_ADVANCED_SETTINGS              = _UxGT("Impostaz. avanzate");
-<<<<<<< HEAD
-=======
   LSTR MSG_TOOLBAR_SETUP                  = _UxGT("Cnf barra strumenti");
   LSTR MSG_OPTION_DISABLED                = _UxGT("Opzione disab.");
->>>>>>> b6911781
   LSTR MSG_CONFIGURATION                  = _UxGT("Configurazione");
   LSTR MSG_RUN_AUTO_FILES                 = _UxGT("Esegui files auto");
   LSTR MSG_DISABLE_STEPPERS               = _UxGT("Disabilita Motori");
   LSTR MSG_DEBUG_MENU                     = _UxGT("Menu di debug");
   LSTR MSG_PROGRESS_BAR_TEST              = _UxGT("Test barra avanzam.");
-<<<<<<< HEAD
-  LSTR MSG_ENDSTOP_TEST                   = _UxGT("Test Finecorsa");
-  LSTR MSG_Z_PROBE                        = _UxGT("Sonda Z");
-=======
->>>>>>> b6911781
   LSTR MSG_HOMING                         = _UxGT("Azzeramento");
   LSTR MSG_AUTO_HOME                      = _UxGT("Auto Home");
   LSTR MSG_AUTO_HOME_A                    = _UxGT("Home @");
@@ -89,19 +81,11 @@
   LSTR MSG_FILAMENT_SET                   = _UxGT("Impostaz.filamento");
   LSTR MSG_FILAMENT_MAN                   = _UxGT("Gestione filamento");
   LSTR MSG_MANUAL_LEVELING                = _UxGT("Livel.manuale");
-<<<<<<< HEAD
-  LSTR MSG_TRAM_FL                        = _UxGT("Davanti Sinistra");
-  LSTR MSG_TRAM_FR                        = _UxGT("Davanti Destra");
-  LSTR MSG_TRAM_C                         = _UxGT("Centro");
-  LSTR MSG_TRAM_BL                        = _UxGT("Dietro Sinistra");
-  LSTR MSG_TRAM_BR                        = _UxGT("Dietro Destra");
-=======
   LSTR MSG_LEVBED_FL                      = _UxGT("Davanti Sinistra");
   LSTR MSG_LEVBED_FR                      = _UxGT("Davanti Destra");
   LSTR MSG_LEVBED_C                       = _UxGT("Centro");
   LSTR MSG_LEVBED_BL                      = _UxGT("Dietro Sinistra");
   LSTR MSG_LEVBED_BR                      = _UxGT("Dietro Destra");
->>>>>>> b6911781
   LSTR MSG_MANUAL_MESH                    = _UxGT("Mesh Manuale");
   LSTR MSG_AUTO_MESH                      = _UxGT("Generaz.Autom.Mesh");
   LSTR MSG_AUTO_Z_ALIGN                   = _UxGT("Allineam.automat. Z");
@@ -122,25 +106,6 @@
   LSTR MSG_TRAMMING_WIZARD                = _UxGT("Wizard Tramming");
   LSTR MSG_SELECT_ORIGIN                  = _UxGT("Selez. origine");
   LSTR MSG_LAST_VALUE_SP                  = _UxGT("Ultimo valore ");
-<<<<<<< HEAD
-
-  LSTR MSG_PREHEAT_1                      = _UxGT("Preriscalda ") PREHEAT_1_LABEL;
-  LSTR MSG_PREHEAT_1_H                    = _UxGT("Preriscalda ") PREHEAT_1_LABEL " ~";
-  LSTR MSG_PREHEAT_1_END                  = _UxGT("Preris.") PREHEAT_1_LABEL _UxGT(" Ugello");
-  LSTR MSG_PREHEAT_1_END_E                = _UxGT("Preris.") PREHEAT_1_LABEL _UxGT(" Ugello ~");
-  LSTR MSG_PREHEAT_1_ALL                  = _UxGT("Preris.") PREHEAT_1_LABEL _UxGT(" Tutto");
-  LSTR MSG_PREHEAT_1_BEDONLY              = _UxGT("Preris.") PREHEAT_1_LABEL _UxGT(" Piatto");
-  LSTR MSG_PREHEAT_1_SETTINGS             = _UxGT("Preris.") PREHEAT_1_LABEL _UxGT(" conf");
-
-  LSTR MSG_PREHEAT_M                      = _UxGT("Preriscalda $");
-  LSTR MSG_PREHEAT_M_H                    = _UxGT("Preriscalda $ ~");
-  LSTR MSG_PREHEAT_M_END                  = _UxGT("Preris.$ Ugello");
-  LSTR MSG_PREHEAT_M_END_E                = _UxGT("Preris.$ Ugello ~");
-  LSTR MSG_PREHEAT_M_ALL                  = _UxGT("Preris.$ Tutto");
-  LSTR MSG_PREHEAT_M_BEDONLY              = _UxGT("Preris.$ Piatto");
-  LSTR MSG_PREHEAT_M_SETTINGS             = _UxGT("Preris.$ conf");
-
-=======
   #if HAS_PREHEAT
     LSTR MSG_PREHEAT_1                    = _UxGT("Preriscalda ") PREHEAT_1_LABEL;
     LSTR MSG_PREHEAT_1_H                  = _UxGT("Preriscalda ") PREHEAT_1_LABEL " ~";
@@ -165,7 +130,6 @@
     LSTR MSG_PREHEAT_M_BEDONLY            = _UxGT("Preris.$ Piatto");
     LSTR MSG_PREHEAT_M_SETTINGS           = _UxGT("Preris.$ conf");
   #endif
->>>>>>> b6911781
   LSTR MSG_PREHEAT_HOTEND                 = _UxGT("Prerisc.Hotend");
   LSTR MSG_PREHEAT_CUSTOM                 = _UxGT("Prerisc.personal.");
   LSTR MSG_COOLDOWN                       = _UxGT("Raffredda");
@@ -257,15 +221,10 @@
   LSTR MSG_UBL_DONE_EDITING_MESH          = _UxGT("Modif.Mesh fatta");
   LSTR MSG_UBL_BUILD_CUSTOM_MESH          = _UxGT("Crea Mesh personal.");
   LSTR MSG_UBL_BUILD_MESH_MENU            = _UxGT("Crea Mesh");
-<<<<<<< HEAD
-  LSTR MSG_UBL_BUILD_MESH_M               = _UxGT("Crea Mesh ($)");
-  LSTR MSG_UBL_VALIDATE_MESH_M            = _UxGT("Valida Mesh ($)");
-=======
   #if HAS_PREHEAT
     LSTR MSG_UBL_BUILD_MESH_M             = _UxGT("Crea Mesh ($)");
     LSTR MSG_UBL_VALIDATE_MESH_M          = _UxGT("Valida Mesh ($)");
   #endif
->>>>>>> b6911781
   LSTR MSG_UBL_BUILD_COLD_MESH            = _UxGT("Crea Mesh a freddo");
   LSTR MSG_UBL_MESH_HEIGHT_ADJUST         = _UxGT("Aggiusta Alt. Mesh");
   LSTR MSG_UBL_MESH_HEIGHT_AMOUNT         = _UxGT("Altezza");
@@ -367,11 +326,7 @@
   LSTR MSG_MOVE_1IN                       = _UxGT("Muovi di 1\"");
   LSTR MSG_LIVE_MOVE                      = _UxGT("Modalità Live");
   LSTR MSG_SPEED                          = _UxGT("Velocità");
-<<<<<<< HEAD
-  LSTR MSG_MESH_Z_OFFSET                  = _UxGT("Piatto Z");
-=======
   LSTR MSG_BED_Z                          = _UxGT("Piatto Z");
->>>>>>> b6911781
   LSTR MSG_NOZZLE                         = _UxGT("Ugello");
   LSTR MSG_NOZZLE_N                       = _UxGT("Ugello ~");
   LSTR MSG_NOZZLE_PARKED                  = _UxGT("Ugello parcheggiato");
@@ -383,19 +338,11 @@
   LSTR MSG_FLOWMETER_SAFETY               = _UxGT("Sicurezza flusso");
   LSTR MSG_CUTTER                         = _UxGT("Taglio");
   LSTR MSG_LASER                          = _UxGT("Laser");
-<<<<<<< HEAD
-  LSTR MSG_FAN_SPEED                      = _UxGT("Vel. ventola"); // Max 15 characters
-  LSTR MSG_FAN_SPEED_N                    = _UxGT("Vel. ventola ~"); // Max 15 characters
-  LSTR MSG_STORED_FAN_N                   = _UxGT("Ventola mem. ~"); // Max 15 characters
-  LSTR MSG_EXTRA_FAN_SPEED                = _UxGT("Extra vel.vent."); // Max 15 characters
-  LSTR MSG_EXTRA_FAN_SPEED_N              = _UxGT("Extra v.vent. ~"); // Max 15 characters
-=======
   LSTR MSG_FAN_SPEED                      = _UxGT("Vel. ventola");     // Max 15 characters
   LSTR MSG_FAN_SPEED_N                    = _UxGT("Vel. ventola ~");   // Max 15 characters
   LSTR MSG_STORED_FAN_N                   = _UxGT("Ventola mem. ~");   // Max 15 characters
   LSTR MSG_EXTRA_FAN_SPEED                = _UxGT("Extra vel.vent.");  // Max 15 characters
   LSTR MSG_EXTRA_FAN_SPEED_N              = _UxGT("Extra v.vent. ~");  // Max 15 characters
->>>>>>> b6911781
   LSTR MSG_CONTROLLER_FAN                 = _UxGT("Controller vent.");
   LSTR MSG_CONTROLLER_FAN_IDLE_SPEED      = _UxGT("Vel. inattivo");
   LSTR MSG_CONTROLLER_FAN_AUTO_ON         = _UxGT("Modo autom.");
@@ -415,17 +362,10 @@
   LSTR MSG_PID_CYCLE                      = _UxGT("Ciclo PID");
   LSTR MSG_PID_AUTOTUNE_DONE              = _UxGT("Calibr.PID eseguita");
   LSTR MSG_PID_AUTOTUNE_FAILED            = _UxGT("Calibr.PID fallito!");
-<<<<<<< HEAD
-  LSTR MSG_BAD_HEATER_ID                  = _UxGT("Estrusore invalido.");
-  LSTR MSG_TEMP_TOO_HIGH                  = _UxGT("Temp.troppo alta.");
-  LSTR MSG_TIMEOUT                        = _UxGT("Tempo scaduto");
-  LSTR MSG_PID_BAD_HEATER_ID              = _UxGT("Calibrazione fallita! Estrusore errato.");
-=======
   LSTR MSG_BAD_EXTRUDER_NUM               = _UxGT("Estrusore invalido.");
   LSTR MSG_TEMP_TOO_HIGH                  = _UxGT("Temp.troppo alta.");
   LSTR MSG_TIMEOUT                        = _UxGT("Tempo scaduto.");
   LSTR MSG_PID_BAD_EXTRUDER_NUM           = _UxGT("Calibrazione fallita! Estrusore errato.");
->>>>>>> b6911781
   LSTR MSG_PID_TEMP_TOO_HIGH              = _UxGT("Calibrazione fallita! Temperatura troppo alta.");
   LSTR MSG_PID_TIMEOUT                    = _UxGT("Calibrazione fallita! Tempo scaduto.");
   LSTR MSG_MPC_MEASURING_AMBIENT          = _UxGT("Verif.perdita calore");
@@ -487,10 +427,6 @@
   LSTR MSG_TEMPERATURE                    = _UxGT("Temperatura");
   LSTR MSG_MOTION                         = _UxGT("Movimento");
   LSTR MSG_FILAMENT                       = _UxGT("Filamento");
-<<<<<<< HEAD
-  LSTR MSG_FILAMENT_EN                    = _UxGT("Filamento *");
-=======
->>>>>>> b6911781
   LSTR MSG_VOLUMETRIC_ENABLED             = _UxGT("E in mm") SUPERSCRIPT_THREE;
   LSTR MSG_VOLUMETRIC_LIMIT               = _UxGT("Limite E in mm") SUPERSCRIPT_THREE;
   LSTR MSG_VOLUMETRIC_LIMIT_E             = _UxGT("Limite E *");
@@ -516,14 +452,8 @@
   LSTR MSG_RESTORE_DEFAULTS               = _UxGT("Ripristina imp.");
   LSTR MSG_INIT_EEPROM                    = _UxGT("Inizializza EEPROM");
   LSTR MSG_ERR_EEPROM_CRC                 = _UxGT("Err: CRC EEPROM");
-<<<<<<< HEAD
-  LSTR MSG_ERR_EEPROM_SIZE                = _UxGT("Err: Dimens.EEPROM");
-  LSTR MSG_ERR_EEPROM_VERSION             = _UxGT("Err: Versione EEPROM");
-  LSTR MSG_ERR_EEPROM_CORRUPT             = _UxGT("Err: EEPROM corrotta");
-=======
   LSTR MSG_ERR_EEPROM_SIZE                = _UxGT("Err: Taglia EEPROM");
   LSTR MSG_ERR_EEPROM_VERSION             = _UxGT("Err: Versione EEPROM");
->>>>>>> b6911781
   LSTR MSG_SETTINGS_STORED                = _UxGT("Impostazioni mem.");
   LSTR MSG_MEDIA_UPDATE                   = _UxGT("Aggiorna media");
   LSTR MSG_RESET_PRINTER                  = _UxGT("Resetta stampante");
@@ -668,13 +598,6 @@
   LSTR MSG_BABYSTEP_N                     = _UxGT("Babystep @");
   LSTR MSG_BABYSTEP_TOTAL                 = _UxGT("Totali");
   LSTR MSG_ENDSTOP_ABORT                  = _UxGT("Interrompi se FC");
-<<<<<<< HEAD
-  LSTR MSG_ERR_HEATING_FAILED             = _UxGT("Risc.Fallito"); // Max 12 characters
-  LSTR MSG_ERR_REDUNDANT_TEMP             = _UxGT("Err: TEMP RIDONDANTE");
-  LSTR MSG_ERR_THERMAL_RUNAWAY            = _UxGT("TEMP FUORI CONTROLLO");
-  LSTR MSG_ERR_TEMP_MALFUNCTION           = _UxGT("MALFUNZIONAMENTO TEMP");
-  LSTR MSG_ERR_COOLING_FAILED             = _UxGT("Raffreddam. fallito");
-=======
   LSTR MSG_HEATING_FAILED_LCD             = _UxGT("Risc.Fallito");   // Max 12 characters
   LSTR MSG_ERR_REDUNDANT_TEMP             = _UxGT("Err: TEMP RIDONDANTE");
   LSTR MSG_THERMAL_RUNAWAY                = _UxGT("TEMP FUORI CONTROLLO");
@@ -683,7 +606,6 @@
   LSTR MSG_THERMAL_RUNAWAY_CHAMBER        = _UxGT("T.CAMERA FUORI CTRL");
   LSTR MSG_THERMAL_RUNAWAY_COOLER         = _UxGT("RAFFREDAM.FUORI CTRL");
   LSTR MSG_COOLING_FAILED                 = _UxGT("Raffreddam. fallito");
->>>>>>> b6911781
   LSTR MSG_ERR_MAXTEMP                    = _UxGT("Err: TEMP MASSIMA");
   LSTR MSG_ERR_MINTEMP                    = _UxGT("Err: TEMP MINIMA");
   LSTR MSG_HALTED                         = _UxGT("STAMPANTE FERMATA");
@@ -700,10 +622,6 @@
   LSTR MSG_CHAMBER_COOLING                = _UxGT("Raffr. camera...");
   LSTR MSG_LASER_COOLING                  = _UxGT("Raffr. laser...");
   LSTR MSG_DELTA_CALIBRATE                = _UxGT("Calibraz. Delta");
-<<<<<<< HEAD
-  LSTR MSG_DELTA_CALIBRATION_IN_PROGRESS  = _UxGT("Calibrazione Delta in corso");
-=======
->>>>>>> b6911781
   LSTR MSG_DELTA_CALIBRATE_X              = _UxGT("Calibra X");
   LSTR MSG_DELTA_CALIBRATE_Y              = _UxGT("Calibra Y");
   LSTR MSG_DELTA_CALIBRATE_Z              = _UxGT("Calibra Z");
@@ -732,34 +650,6 @@
   LSTR MSG_INFO_RUNAWAY_ON                = _UxGT("Controllo fuga: ON");
   LSTR MSG_HOTEND_IDLE_TIMEOUT            = _UxGT("Timeout inatt.ugello");
   LSTR MSG_FAN_SPEED_FAULT                = _UxGT("Err.vel.della ventola");
-<<<<<<< HEAD
-
-  LSTR MSG_CASE_LIGHT                     = _UxGT("Luci Case");
-  LSTR MSG_CASE_LIGHT_BRIGHTNESS          = _UxGT("Luminosità Luci");
-  LSTR MSG_KILL_EXPECTED_PRINTER          = _UxGT("STAMPANTE ERRATA");
-
-  LSTR MSG_COLORS_GET                     = _UxGT("Ottieni colori");
-  LSTR MSG_COLORS_SELECT                  = _UxGT("Selez.colori");
-  LSTR MSG_COLORS_APPLIED                 = _UxGT("Colori applicati");
-  LSTR MSG_COLORS_RED                     = _UxGT("Rosso");
-  LSTR MSG_COLORS_GREEN                   = _UxGT("Verde");
-  LSTR MSG_COLORS_BLUE                    = _UxGT("Blu");
-  LSTR MSG_COLORS_WHITE                   = _UxGT("Bianco");
-  LSTR MSG_UI_LANGUAGE                    = _UxGT("Lingua UI");
-  LSTR MSG_SOUND_ENABLE                   = _UxGT("Abilita suono");
-  LSTR MSG_LOCKSCREEN                     = _UxGT("Blocca Schermo");
-  LSTR MSG_LOCKSCREEN_LOCKED              = _UxGT("Stamp. bloccata,");
-  LSTR MSG_LOCKSCREEN_UNLOCK              = _UxGT("Scroll x sbloccare.");
-  LSTR MSG_PLEASE_WAIT_REBOOT             = _UxGT("Attendere fino al riavvio.");
-
-  LSTR MSG_MEDIA_NOT_INSERTED             = _UxGT("No Supporto");
-  LSTR MSG_PLEASE_PREHEAT                 = _UxGT("Prerisc. hot end.");
-  LSTR MSG_INFO_PRINT_COUNT               = _UxGT("Stampe");
-  LSTR MSG_INFO_PRINT_TIME                = _UxGT("Durata");
-  LSTR MSG_INFO_PRINT_LONGEST             = _UxGT("Più lungo");
-  LSTR MSG_INFO_PRINT_FILAMENT            = _UxGT("Estruso");
-
-=======
 
   LSTR MSG_CASE_LIGHT                     = _UxGT("Luci Case");
   LSTR MSG_CASE_LIGHT_BRIGHTNESS          = _UxGT("Luminosità Luci");
@@ -796,7 +686,6 @@
     LSTR MSG_INFO_PRINT_FILAMENT          = _UxGT("Estruso");
   #endif
 
->>>>>>> b6911781
   LSTR MSG_INFO_COMPLETED_PRINTS          = _UxGT("Completate");
   LSTR MSG_INFO_MIN_TEMP                  = _UxGT("Temp min");
   LSTR MSG_INFO_MAX_TEMP                  = _UxGT("Temp max");
@@ -814,21 +703,13 @@
   LSTR MSG_FILAMENT_CHANGE_OPTION_RESUME  = _UxGT("Riprendi stampa");
   LSTR MSG_FILAMENT_CHANGE_PURGE_CONTINUE = _UxGT("Spurga o continua?");
   LSTR MSG_FILAMENT_CHANGE_NOZZLE         = _UxGT("  Ugello: ");
-<<<<<<< HEAD
-  LSTR MSG_RUNOUT_SENSOR                  = _UxGT("Sens.filo termin."); // Max 17 characters
-=======
   LSTR MSG_RUNOUT_SENSOR                  = _UxGT("Sens.filo termin.");  // Max 17 characters
->>>>>>> b6911781
   LSTR MSG_RUNOUT_DISTANCE_MM             = _UxGT("Dist mm filo term.");
   LSTR MSG_RUNOUT_ENABLE                  = _UxGT("Abil.filo termin.");
   LSTR MSG_RUNOUT_ACTIVE                  = _UxGT("Filo termin. attivo");
   LSTR MSG_INVERT_EXTRUDER                = _UxGT("Inverti estrusore");
   LSTR MSG_EXTRUDER_MIN_TEMP              = _UxGT("Temp.min estrusore");
-<<<<<<< HEAD
-  LSTR MSG_FANCHECK                       = _UxGT("Verif.tacho vent."); // Max 17 characters
-=======
   LSTR MSG_FANCHECK                       = _UxGT("Verif.tacho vent.");  // Max 17 characters
->>>>>>> b6911781
   LSTR MSG_KILL_HOMING_FAILED             = _UxGT("Home fallito");
   LSTR MSG_LCD_PROBING_FAILED             = _UxGT("Sondaggio fallito");
 
@@ -851,12 +732,7 @@
   LSTR MSG_MMU2_FILAMENT_N                = _UxGT("Filamento ~");
   LSTR MSG_MMU2_RESET                     = _UxGT("Azzera MMU");
   LSTR MSG_MMU2_RESETTING                 = _UxGT("Azzeramento MMU...");
-<<<<<<< HEAD
-  LSTR MSG_MMU2_EJECT_RECOVER             = _UxGT("Espelli, click");
-  LSTR MSG_MMU2_REMOVE_AND_CLICK          = _UxGT("Rimuovi e click...");
-=======
   LSTR MSG_MMU2_EJECT_RECOVER             = _UxGT("Rimuovi, click");
->>>>>>> b6911781
 
   LSTR MSG_MIX                            = _UxGT("Miscela");
   LSTR MSG_MIX_COMPONENT_N                = _UxGT("Componente {");
@@ -898,134 +774,12 @@
   LSTR MSG_PASSWORD_REMOVED               = _UxGT("Password eliminata");
 
   //
-<<<<<<< HEAD
-  // Filament Change screens show up to 2 lines on a 3-line display
-  //
-  LSTR MSG_ADVANCED_PAUSE_WAITING         = _UxGT(MSG_1_LINE("Premi x continuare"));
-  LSTR MSG_FILAMENT_CHANGE_INIT           = _UxGT(MSG_1_LINE("Attendere..."));
-  LSTR MSG_FILAMENT_CHANGE_INSERT         = _UxGT(MSG_1_LINE("Inserisci e premi"));
-  LSTR MSG_FILAMENT_CHANGE_HEAT           = _UxGT(MSG_1_LINE("Riscalda ugello"));
-  LSTR MSG_FILAMENT_CHANGE_HEATING        = _UxGT(MSG_1_LINE("Riscaldamento..."));
-  LSTR MSG_FILAMENT_CHANGE_UNLOAD         = _UxGT(MSG_1_LINE("Espulsione..."));
-  LSTR MSG_FILAMENT_CHANGE_LOAD           = _UxGT(MSG_1_LINE("Caricamento..."));
-  LSTR MSG_FILAMENT_CHANGE_PURGE          = _UxGT(MSG_1_LINE("Spurgo filamento"));
-  LSTR MSG_FILAMENT_CHANGE_CONT_PURGE     = _UxGT(MSG_1_LINE("Premi x terminare"));
-  LSTR MSG_FILAMENT_CHANGE_RESUME         = _UxGT(MSG_1_LINE("Ripresa..."));
-
-  LSTR MSG_TMC_DRIVERS                    = _UxGT("Driver TMC");
-  LSTR MSG_TMC_CURRENT                    = _UxGT("Correnti driver");
-  LSTR MSG_TMC_HYBRID_THRS                = _UxGT("Soglia modo ibrido");
-  LSTR MSG_TMC_HOMING_THRS                = _UxGT("Sensorless homing");
-  LSTR MSG_TMC_STEPPING_MODE              = _UxGT("Stealthchop");
-  LSTR MSG_TMC_STEALTH_ENABLED            = _UxGT("Stealthchop");
-
-  LSTR MSG_SERVICE_RESET                  = _UxGT("Resetta");
-  LSTR MSG_SERVICE_IN                     = _UxGT(" tra:");
-
-  LSTR MSG_BACKLASH                       = _UxGT("Gioco");
-  LSTR MSG_BACKLASH_CORRECTION            = _UxGT("Correzione");
-  LSTR MSG_BACKLASH_SMOOTHING             = _UxGT("Appianamento");
-
-  LSTR MSG_FIXED_TIME_MOTION              = _UxGT("Movimento a Tempo-Fisso");
-  LSTR MSG_FTM_MODE                       = _UxGT("Modo Movimento:");
-  LSTR MSG_FTM_ZV                         = _UxGT("ZV");
-  LSTR MSG_FTM_ZVD                        = _UxGT("ZVD");
-  LSTR MSG_FTM_EI                         = _UxGT("EI");
-  LSTR MSG_FTM_2HEI                       = _UxGT("2HEI");
-  LSTR MSG_FTM_3HEI                       = _UxGT("3HEI");
-  LSTR MSG_FTM_MZV                        = _UxGT("MZV");
-  //LSTR MSG_FTM_ULENDO_FBS               = _UxGT("Ulendo FBS");
-  //LSTR MSG_FTM_DISCTF                   = _UxGT("DISCTF");
-  LSTR MSG_FTM_DYN_MODE                   = _UxGT("Modo DF:");
-  LSTR MSG_FTM_Z_BASED                    = _UxGT("Base-Z");
-  LSTR MSG_FTM_MASS_BASED                 = _UxGT("Base-Massa");
-  LSTR MSG_FTM_BASE_FREQ_N                = _UxGT("@ Freq. Base");
-  LSTR MSG_FTM_DFREQ_K_N                  = _UxGT("@ Freq. Dinam.");
-
-  LSTR MSG_LEVEL_X_AXIS                   = _UxGT("Livello asse X");
-  LSTR MSG_AUTO_CALIBRATE                 = _UxGT("Auto Calibra");
-  LSTR MSG_FTDI_HEATER_TIMEOUT            = _UxGT("Timeout inattività, temperatura diminuita. Premere OK per riscaldare e riprendere di nuovo.");
-  LSTR MSG_HEATER_TIMEOUT                 = _UxGT("Timeout riscaldatore");
-  LSTR MSG_REHEAT                         = _UxGT("Riscalda");
-  LSTR MSG_REHEATING                      = _UxGT("Riscaldando...");
-  LSTR MSG_REHEATDONE                     = _UxGT("Riscaldato");
-
-  LSTR MSG_PROBE_WIZARD                   = _UxGT("Wizard Z offset");
-  LSTR MSG_PROBE_WIZARD_PROBING           = _UxGT("Altezza di riferimento sonda");
-  LSTR MSG_PROBE_WIZARD_MOVING            = _UxGT("Spostati in posizione di rilevazione");
-
-  LSTR MSG_XATC                           = _UxGT("Proc.guid.X-Twist");
-  LSTR MSG_XATC_DONE                      = _UxGT("Proc.guid.X-Twist eseg.!");
-  LSTR MSG_XATC_UPDATE_Z_OFFSET           = _UxGT("Agg.Offset-Z sonda a ");
-
-  LSTR MSG_SOUND                          = _UxGT("Suoni");
-
-  LSTR MSG_TOP_LEFT                       = _UxGT("Alto sinistra");
-  LSTR MSG_BOTTOM_LEFT                    = _UxGT("Basso sinistra");
-  LSTR MSG_TOP_RIGHT                      = _UxGT("Alto destra");
-  LSTR MSG_BOTTOM_RIGHT                   = _UxGT("Basso destra");
-  LSTR MSG_CALIBRATION_COMPLETED          = _UxGT("Calibrazione completata");
-  LSTR MSG_CALIBRATION_FAILED             = _UxGT("Calibrazione fallita");
-
-  LSTR MSG_DRIVER_BACKWARD                = _UxGT(" driver invertito");
-
-  LSTR MSG_SD_CARD                        = _UxGT("Scheda SD");
-  LSTR MSG_USB_DISK                       = _UxGT("Disco USB");
-
-  LSTR MSG_HOST_SHUTDOWN                  = _UxGT("Arresta host");
-
-// DGUS-Specific message strings, not used elsewhere
-  LSTR DGUS_MSG_NOT_WHILE_PRINTING        = _UxGT("Non ammesso durante la stampa");
-  LSTR DGUS_MSG_NOT_WHILE_IDLE            = _UxGT("Non ammesso mentre è in riposo");
-  LSTR DGUS_MSG_NO_FILE_SELECTED          = _UxGT("Nessun file selezionato");
-  LSTR DGUS_MSG_TEMP_TOO_LOW              = _UxGT("Temperatura troppo bassa");
-  LSTR DGUS_MSG_EXECUTING_COMMAND         = _UxGT("Esecuzione del comando...");
-  LSTR DGUS_MSG_BED_PID_DISABLED          = _UxGT("PID letto disabilitato");
-  LSTR DGUS_MSG_PID_DISABLED              = _UxGT("PID disabilitato");
-  LSTR DGUS_MSG_PID_AUTOTUNING            = _UxGT("Calibrazione PID...");
-  LSTR DGUS_MSG_INVALID_RECOVERY_DATA     = _UxGT("Dati di recupero non validi");
-
-  LSTR DGUS_MSG_HOMING_REQUIRED           = _UxGT("Azzeramento richiesto");
-  LSTR DGUS_MSG_BUSY                      = _UxGT("Occupato");
-  LSTR DGUS_MSG_HOMING                    = _UxGT("Azzeramento...");
-  LSTR DGUS_MSG_FW_OUTDATED               = _UxGT("Richiesto aggiornamento DWIN GUI/OS");
-  LSTR DGUS_MSG_ABL_REQUIRED              = _UxGT("Richiesto autolivellamento letto");
-  LSTR DGUS_MSG_PROBING_FAILED            = _UxGT("Sondaggio fallito");
-  LSTR DGUS_MSG_PROBING_SUCCESS           = _UxGT("Sondaggio effettuato");
-  LSTR DGUS_MSG_RESET_EEPROM              = _UxGT("Reset EEPROM");
-  LSTR DGUS_MSG_WRITE_EEPROM_FAILED       = _UxGT("Scrittura EEPROM fallita");
-  LSTR DGUS_MSG_READ_EEPROM_FAILED        = _UxGT("Lettura EEPROM fallita");
-  LSTR DGUS_MSG_FILAMENT_RUNOUT           = _UxGT("Filament runout E%d");
-
-}
-
-namespace LanguageWide_it {
-  using namespace LanguageNarrow_it;
-  #if LCD_WIDTH >= 20 || HAS_DWIN_E3V2
-    LSTR MSG_MEDIA_NOT_INSERTED           = _UxGT("Nessun supporto inserito.");
-    LSTR MSG_PLEASE_PREHEAT               = _UxGT("Si prega di preriscaldare l'hot end.");
-    LSTR MSG_INFO_PRINT_COUNT_RESET       = _UxGT("Azzera contatori stampa");
-    LSTR MSG_INFO_PRINT_COUNT             = _UxGT("Contatori stampa");
-    LSTR MSG_INFO_PRINT_TIME              = _UxGT("Tempo totale");
-    LSTR MSG_INFO_PRINT_LONGEST           = _UxGT("Lavoro più lungo");
-    LSTR MSG_INFO_PRINT_FILAMENT          = _UxGT("Totale estruso");
-  #endif
-}
-
-namespace LanguageTall_it {
-  using namespace LanguageWide_it;
-  #if LCD_HEIGHT >= 4
-    // Filament Change screens show up to 3 lines on a 4-line display
-    LSTR MSG_ADVANCED_PAUSE_WAITING       = _UxGT(MSG_3_LINE("Premi per", "riprendere", "la stampa"));
-    LSTR MSG_PAUSE_PRINT_PARKING          = _UxGT(MSG_1_LINE("Sto parcheggiando..."));
-=======
   // Filament Change screens show up to 3 lines on a 4-line display
   //                        ...or up to 2 lines on a 3-line display
   //
   #if LCD_HEIGHT >= 4
     LSTR MSG_ADVANCED_PAUSE_WAITING       = _UxGT(MSG_3_LINE("Premi per", "riprendere", "la stampa"));
     LSTR MSG_PAUSE_PRINT_PARKING          = _UxGT(MSG_1_LINE("Parcheggiando..."));
->>>>>>> b6911781
     LSTR MSG_FILAMENT_CHANGE_INIT         = _UxGT(MSG_3_LINE("Attendere avvio", "del cambio", "di filamento"));
     LSTR MSG_FILAMENT_CHANGE_INSERT       = _UxGT(MSG_3_LINE("Inserisci il", "filamento e premi", "per continuare"));
     LSTR MSG_FILAMENT_CHANGE_HEAT         = _UxGT(MSG_2_LINE("Premi per", "riscaldare ugello"));
@@ -1035,13 +789,6 @@
     LSTR MSG_FILAMENT_CHANGE_PURGE        = _UxGT(MSG_3_LINE("Attendere", "lo spurgo", "del filamento"));
     LSTR MSG_FILAMENT_CHANGE_CONT_PURGE   = _UxGT(MSG_3_LINE("Premi x terminare", "lo spurgo", "del filamento"));
     LSTR MSG_FILAMENT_CHANGE_RESUME       = _UxGT(MSG_3_LINE("Attendere", "la ripresa", "della stampa..."));
-<<<<<<< HEAD
-  #endif
-}
-
-namespace Language_it {
-  using namespace LanguageTall_it;
-=======
   #else // LCD_HEIGHT < 4
     LSTR MSG_ADVANCED_PAUSE_WAITING       = _UxGT(MSG_1_LINE("Premi x continuare"));
     LSTR MSG_FILAMENT_CHANGE_INIT         = _UxGT(MSG_1_LINE("Attendere..."));
@@ -1127,5 +874,4 @@
   LSTR DGUS_MSG_READ_EEPROM_FAILED        = _UxGT("Lettura EEPROM fallita");
   LSTR DGUS_MSG_FILAMENT_RUNOUT           = _UxGT("Filament runout E%d");
 
->>>>>>> b6911781
 }