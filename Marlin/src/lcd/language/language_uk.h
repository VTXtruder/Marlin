/**
 * Marlin 3D Printer Firmware
 * Copyright (c) 2020 MarlinFirmware [https://github.com/MarlinFirmware/Marlin]
 *
 * Based on Sprinter and grbl.
 * Copyright (c) 2011 Camiel Gubbels / Erik van der Zalm
 *
 * This program is free software: you can redistribute it and/or modify
 * it under the terms of the GNU General Public License as published by
 * the Free Software Foundation, either version 3 of the License, or
 * (at your option) any later version.
 *
 * This program is distributed in the hope that it will be useful,
 * but WITHOUT ANY WARRANTY; without even the implied warranty of
 * MERCHANTABILITY or FITNESS FOR A PARTICULAR PURPOSE.  See the
 * GNU General Public License for more details.
 *
 * You should have received a copy of the GNU General Public License
 * along with this program.  If not, see <https://www.gnu.org/licenses/>.
 *
 */
#pragma once

/**
 * Ukrainian
 *
 * LCD Menu Messages
 * See also https://marlinfw.org/docs/development/lcd_language.html
 */

#define DISPLAY_CHARSET_ISO10646_5

namespace LanguageNarrow_uk {
  using namespace Language_en; // Inherit undefined strings from English

  constexpr uint8_t CHARSIZE                = 2;
  LSTR LANGUAGE                             = _UxGT("Ukrainian");

  LSTR WELCOME_MSG                          = MACHINE_NAME _UxGT(" Готовий.");
  LSTR MSG_YES                              = _UxGT("ТАК");
  LSTR MSG_NO                               = _UxGT("НІ");
  LSTR MSG_BACK                             = _UxGT("Назад");
  LSTR MSG_MEDIA_ABORTING                   = _UxGT("Переривання...");
  LSTR MSG_MEDIA_INSERTED                   = _UxGT("SD-картка вставлена");
  LSTR MSG_MEDIA_REMOVED                    = _UxGT("SD-картка видалена");
  LSTR MSG_MEDIA_WAITING                    = _UxGT("Вставте SD-картку");
<<<<<<< HEAD
  LSTR MSG_MEDIA_INIT_FAIL                  = _UxGT("Збій ініціаліз. SD");
  LSTR MSG_MEDIA_READ_ERROR                 = _UxGT("Помилка зчитування");
  LSTR MSG_MEDIA_USB_REMOVED                = _UxGT("USB диск видалений");
  LSTR MSG_MEDIA_USB_FAILED                 = _UxGT("Помилка USB диску");
  LSTR MSG_KILL_SUBCALL_OVERFLOW            = _UxGT("Переповн. виклику");
  LSTR MSG_LCD_SOFT_ENDSTOPS                = _UxGT("Прогр.кінцевики");
=======
  #if LCD_WIDTH > 21 || HAS_DWIN_E3V2
    LSTR MSG_MEDIA_INIT_FAIL                = _UxGT("Збій ініціалізації SD");
  #else
    LSTR MSG_MEDIA_INIT_FAIL                = _UxGT("Збій ініціаліз. SD");
  #endif
  LSTR MSG_MEDIA_READ_ERROR                 = _UxGT("Помилка зчитування");
  LSTR MSG_MEDIA_USB_REMOVED                = _UxGT("USB диск видалений");
  LSTR MSG_MEDIA_USB_FAILED                 = _UxGT("Помилка USB диску");
  #if LCD_WIDTH > 21 || HAS_DWIN_E3V2
    LSTR MSG_KILL_SUBCALL_OVERFLOW          = _UxGT("Переповнення виклику");
    LSTR MSG_LCD_SOFT_ENDSTOPS              = _UxGT("Програмні кінцевики");
  #else
    LSTR MSG_KILL_SUBCALL_OVERFLOW          = _UxGT("Переповн. виклику");
    LSTR MSG_LCD_SOFT_ENDSTOPS              = _UxGT("Прогр.кінцевики");
  #endif
>>>>>>> b6911781
  LSTR MSG_LCD_ENDSTOPS                     = _UxGT("Кінцевик"); // Max length 8 characters
  LSTR MSG_MAIN_MENU                        = _UxGT("Основне меню");
  LSTR MSG_ADVANCED_SETTINGS                = _UxGT("Інші налаштування");
  LSTR MSG_CONFIGURATION                    = _UxGT("Конфігурація");
  LSTR MSG_RUN_AUTO_FILES                   = _UxGT("Автостарт");
  LSTR MSG_DISABLE_STEPPERS                 = _UxGT("Вимкнути двигуни");
  LSTR MSG_DEBUG_MENU                       = _UxGT("Меню Debug");
  LSTR MSG_PROGRESS_BAR_TEST                = _UxGT("Тест лінії прогр.");
  LSTR MSG_AUTO_HOME                        = _UxGT("Авто паркування");
  LSTR MSG_AUTO_HOME_A                      = _UxGT("Паркування @");
  LSTR MSG_AUTO_HOME_X                      = _UxGT("Паркування X");
  LSTR MSG_AUTO_HOME_Y                      = _UxGT("Паркування Y");
  LSTR MSG_AUTO_HOME_Z                      = _UxGT("Паркування Z");
  LSTR MSG_AUTO_Z_ALIGN                     = _UxGT("Авто Z-вирівнювання");
  LSTR MSG_ITERATION                        = _UxGT("G34 Ітерація: %i");
  LSTR MSG_DECREASING_ACCURACY              = _UxGT("Зменьшення точності!");
  LSTR MSG_ACCURACY_ACHIEVED                = _UxGT("Точність досягнута");
  LSTR MSG_LEVEL_BED_HOMING                 = _UxGT("Паркування XYZ");
  LSTR MSG_LEVEL_BED_WAITING                = _UxGT("Почати");
  LSTR MSG_LEVEL_BED_NEXT_POINT             = _UxGT("Наступна точка");
  LSTR MSG_LEVEL_BED_DONE                   = _UxGT("Завершено!");
  LSTR MSG_Z_FADE_HEIGHT                    = _UxGT("Висота спаду");
<<<<<<< HEAD
  LSTR MSG_SET_HOME_OFFSETS                 = _UxGT("Встан. зміщ. дому");
  LSTR MSG_HOME_OFFSET_X                    = _UxGT("Зміщ. дому X");
  LSTR MSG_HOME_OFFSET_Y                    = _UxGT("Зміщ. дому Y");
  LSTR MSG_HOME_OFFSET_Z                    = _UxGT("Зміщ. дому Z");
  LSTR MSG_HOME_OFFSETS_APPLIED             = _UxGT("Зміщення прийняті");
  LSTR MSG_SELECT_ORIGIN                    = _UxGT("Оберіть нуль");
  LSTR MSG_LAST_VALUE_SP                    = _UxGT("Останнє знач. ");

  LSTR MSG_PREHEAT_1                        = _UxGT("Нагрів ") PREHEAT_1_LABEL;
  LSTR MSG_PREHEAT_1_H                      = _UxGT("Нагрів ") PREHEAT_1_LABEL " ~";
  LSTR MSG_PREHEAT_1_END                    = _UxGT("Нагрів ") PREHEAT_1_LABEL _UxGT(" сопло");
  LSTR MSG_PREHEAT_1_END_E                  = _UxGT("Нагрів ") PREHEAT_1_LABEL _UxGT(" сопло ~");
  LSTR MSG_PREHEAT_1_ALL                    = _UxGT("Нагрів ") PREHEAT_1_LABEL _UxGT(" все");
  LSTR MSG_PREHEAT_1_BEDONLY                = _UxGT("Нагрів ") PREHEAT_1_LABEL _UxGT(" стіл");
  LSTR MSG_PREHEAT_1_SETTINGS               = _UxGT("Нагрів ") PREHEAT_1_LABEL _UxGT(" налашт");

  LSTR MSG_PREHEAT_M                        = _UxGT("Нагрів $");
  LSTR MSG_PREHEAT_M_H                      = _UxGT("Нагрів $ ~");
  LSTR MSG_PREHEAT_M_END                    = _UxGT("Нагрів $ сопло");
  LSTR MSG_PREHEAT_M_END_E                  = _UxGT("Нагрів $ сопло ~");
  LSTR MSG_PREHEAT_M_ALL                    = _UxGT("Нагрів $ все");
  LSTR MSG_PREHEAT_M_BEDONLY                = _UxGT("Нагрів $ стіл");
  LSTR MSG_PREHEAT_M_SETTINGS               = _UxGT("Нагрів $ налашт");

=======
  #if LCD_WIDTH > 21 || HAS_DWIN_E3V2
    LSTR MSG_SET_HOME_OFFSETS               = _UxGT("Встанов. зміщення дому");
    LSTR MSG_HOME_OFFSET_X                  = _UxGT("Зміщення дому X");
    LSTR MSG_HOME_OFFSET_Y                  = _UxGT("Зміщення дому Y");
    LSTR MSG_HOME_OFFSET_Z                  = _UxGT("Зміщення дому Z");
  #else
    LSTR MSG_SET_HOME_OFFSETS               = _UxGT("Встан. зміщ. дому");
    LSTR MSG_HOME_OFFSET_X                  = _UxGT("Зміщ. дому X");
    LSTR MSG_HOME_OFFSET_Y                  = _UxGT("Зміщ. дому Y");
    LSTR MSG_HOME_OFFSET_Z                  = _UxGT("Зміщ. дому Z");
  #endif
  LSTR MSG_HOME_OFFSETS_APPLIED             = _UxGT("Зміщення прийняті");
  LSTR MSG_SELECT_ORIGIN                    = _UxGT("Оберіть нуль");
  #if LCD_WIDTH > 21 || HAS_DWIN_E3V2
    LSTR MSG_LAST_VALUE_SP                  = _UxGT("Останнє значення ");
  #else
    LSTR MSG_LAST_VALUE_SP                  = _UxGT("Останнє знач. ");
  #endif
  #if HAS_PREHEAT
    LSTR MSG_PREHEAT_1                      = _UxGT("Нагрів ") PREHEAT_1_LABEL;
    LSTR MSG_PREHEAT_1_H                    = _UxGT("Нагрів ") PREHEAT_1_LABEL " ~";
    LSTR MSG_PREHEAT_1_END                  = _UxGT("Нагрів ") PREHEAT_1_LABEL _UxGT(" сопло");
    LSTR MSG_PREHEAT_1_END_E                = _UxGT("Нагрів ") PREHEAT_1_LABEL _UxGT(" сопло ~");
    LSTR MSG_PREHEAT_1_ALL                  = _UxGT("Нагрів ") PREHEAT_1_LABEL _UxGT(" все");
    LSTR MSG_PREHEAT_1_BEDONLY              = _UxGT("Нагрів ") PREHEAT_1_LABEL _UxGT(" стіл");
    LSTR MSG_PREHEAT_1_SETTINGS             = _UxGT("Нагрів ") PREHEAT_1_LABEL _UxGT(" налашт");

    LSTR MSG_PREHEAT_M                      = _UxGT("Нагрів $");
    LSTR MSG_PREHEAT_M_H                    = _UxGT("Нагрів $ ~");
    LSTR MSG_PREHEAT_M_END                  = _UxGT("Нагрів $ сопло");
    LSTR MSG_PREHEAT_M_END_E                = _UxGT("Нагрів $ сопло ~");
    LSTR MSG_PREHEAT_M_ALL                  = _UxGT("Нагрів $ все");
    LSTR MSG_PREHEAT_M_BEDONLY              = _UxGT("Нагрів $ стіл");
    LSTR MSG_PREHEAT_M_SETTINGS             = _UxGT("Нагрів $ налашт");
  #endif
>>>>>>> b6911781
  LSTR MSG_PREHEAT_CUSTOM                   = _UxGT("Нагрів свого");
  LSTR MSG_COOLDOWN                         = _UxGT("Вимкнути нагрів");

  LSTR MSG_CUTTER_FREQUENCY                 = _UxGT("Частота");
  LSTR MSG_LASER_MENU                       = _UxGT("Керування лазером");
  LSTR MSG_SPINDLE_MENU                     = _UxGT("Керування шпінделем");
<<<<<<< HEAD
  LSTR MSG_LASER_POWER                      = _UxGT("Потужн. лазера");
  LSTR MSG_SPINDLE_TOGGLE                   = _UxGT("Перемк. шпінд.");
  LSTR MSG_SPINDLE_EVAC_TOGGLE              = _UxGT("Перемк. вакуум");
  LSTR MSG_LASER_TOGGLE                     = _UxGT("Перемкн. лазер");
  LSTR MSG_SPINDLE_POWER                    = _UxGT("Потужн. шпінд.");
  LSTR MSG_LASER_PULSE_MS                   = _UxGT("Тест. імп., мс");
  LSTR MSG_LASER_EVAC_TOGGLE                = _UxGT("Перемкн. обдув");
=======
  #if LCD_WIDTH > 21 || HAS_DWIN_E3V2
    LSTR MSG_LASER_POWER                    = _UxGT("Потужність лазера");
    LSTR MSG_SPINDLE_TOGGLE                 = _UxGT("Перемкн. шпіндель");
    LSTR MSG_SPINDLE_EVAC_TOGGLE            = _UxGT("Перемкнути вакуум");
    LSTR MSG_LASER_TOGGLE                   = _UxGT("Перемкнути лазер");
    LSTR MSG_SPINDLE_POWER                  = _UxGT("Потужн. шпінделя");
    LSTR MSG_LASER_PULSE_MS                 = _UxGT("Тестовий імпульс мс");
    LSTR MSG_LASER_EVAC_TOGGLE              = _UxGT("Перемкнути обдув");
  #else
    LSTR MSG_LASER_POWER                    = _UxGT("Потужн. лазера");
    LSTR MSG_SPINDLE_TOGGLE                 = _UxGT("Перемк. шпінд.");
    LSTR MSG_SPINDLE_EVAC_TOGGLE            = _UxGT("Перемк. вакуум");
    LSTR MSG_LASER_TOGGLE                   = _UxGT("Перемкн. лазер");
    LSTR MSG_SPINDLE_POWER                  = _UxGT("Потужн. шпінд.");
    LSTR MSG_LASER_PULSE_MS                 = _UxGT("Тест. імп., мс");
    LSTR MSG_LASER_EVAC_TOGGLE              = _UxGT("Перемкн. обдув");
  #endif
>>>>>>> b6911781
  LSTR MSG_LASER_ASSIST_TOGGLE              = _UxGT("Керування обдувом");
  LSTR MSG_FLOWMETER_FAULT                  = _UxGT("Помилка обдуву");
  LSTR MSG_LASER_FIRE_PULSE                 = _UxGT("Імпульс лазеру");
  LSTR MSG_SPINDLE_FORWARD                  = _UxGT("Шпіндель вперед");
  LSTR MSG_SPINDLE_REVERSE                  = _UxGT("Шпіндель назад");

  LSTR MSG_SWITCH_PS_ON                     = _UxGT("Увімкнути живлення");
  LSTR MSG_SWITCH_PS_OFF                    = _UxGT("Вимкнути живлення");
  LSTR MSG_EXTRUDE                          = _UxGT("Екструзія");
  LSTR MSG_RETRACT                          = _UxGT("Втягування");
  LSTR MSG_MOVE_AXIS                        = _UxGT("Рух по осям");
  LSTR MSG_BED_LEVELING                     = _UxGT("Вирівнювання столу");
  LSTR MSG_LEVEL_BED                        = _UxGT("Вирівняти стіл");
  LSTR MSG_BED_TRAMMING                     = _UxGT("Вирівняти кути");
<<<<<<< HEAD
  LSTR MSG_BED_TRAMMING_RAISE               = _UxGT("Вгору до спрац.зонду");
  LSTR MSG_BED_TRAMMING_IN_RANGE            = _UxGT("Кути в межах. Вирівн");
  LSTR MSG_BED_TRAMMING_GOOD_POINTS         = _UxGT("Хороші точки: ");
  LSTR MSG_BED_TRAMMING_LAST_Z              = _UxGT("Остання Z: ");
  LSTR MSG_NEXT_CORNER                      = _UxGT("Наступний кут");
  LSTR MSG_MESH_EDITOR                      = _UxGT("Зміщення Z");
=======
  #if LCD_WIDTH > 21 || HAS_DWIN_E3V2
    LSTR MSG_BED_TRAMMING_RAISE             = _UxGT("Вгору до спрацюв. зонду");
    LSTR MSG_BED_TRAMMING_IN_RANGE          = _UxGT("Кути в межах. Вирів.столу");
  #else
    LSTR MSG_BED_TRAMMING_RAISE             = _UxGT("Вгору до спрац.зонду");
    LSTR MSG_BED_TRAMMING_IN_RANGE          = _UxGT("Кути в межах. Вирівн");
  #endif
  LSTR MSG_BED_TRAMMING_GOOD_POINTS         = _UxGT("Хороші точки: ");
  LSTR MSG_BED_TRAMMING_LAST_Z              = _UxGT("Остання Z: ");
  LSTR MSG_NEXT_CORNER                      = _UxGT("Наступний кут");
  #if LCD_WIDTH > 21 || HAS_DWIN_E3V2
    LSTR MSG_MESH_EDITOR                    = _UxGT("Зміщення по Z");
  #else
    LSTR MSG_MESH_EDITOR                    = _UxGT("Зміщення Z");
  #endif
>>>>>>> b6911781
  LSTR MSG_EDIT_MESH                        = _UxGT("Редагувати сітку");
  LSTR MSG_EDITING_STOPPED                  = _UxGT("Редагув. зупинено");
  LSTR MSG_PROBING_POINT                    = _UxGT("Точка сітки");
  LSTR MSG_MESH_X                           = _UxGT("Індекс X");
  LSTR MSG_MESH_Y                           = _UxGT("Індекс Y");
  LSTR MSG_MESH_EDIT_Z                      = _UxGT("Значення Z");
  LSTR MSG_CUSTOM_COMMANDS                  = _UxGT("Власні команди");

  LSTR MSG_M48_TEST                         = _UxGT("M48 тест зонду");
  LSTR MSG_M48_POINT                        = _UxGT("M48 точка");
  LSTR MSG_M48_OUT_OF_BOUNDS                = _UxGT("Зонд за межами");
  LSTR MSG_M48_DEVIATION                    = _UxGT("Відхилення");

  LSTR MSG_IDEX_MENU                        = _UxGT("Режим IDEX");
  LSTR MSG_OFFSETS_MENU                     = _UxGT("Зміщення сопел");
  LSTR MSG_IDEX_MODE_AUTOPARK               = _UxGT("Авто паркування");
  LSTR MSG_IDEX_MODE_DUPLICATE              = _UxGT("Дуплікація");
  LSTR MSG_IDEX_MODE_MIRRORED_COPY          = _UxGT("Дзеркальна копія");
  LSTR MSG_IDEX_MODE_FULL_CTRL              = _UxGT("Повний контроль");
  LSTR MSG_IDEX_DUPE_GAP                    = _UxGT("Дублюв. X-проміжок");

  LSTR MSG_HOTEND_OFFSET_Z                  = _UxGT("Друге сопло Z");
  LSTR MSG_HOTEND_OFFSET_A                  = _UxGT("Друге сопло @");

  LSTR MSG_UBL_DOING_G29                    = _UxGT("Виконується G29");
  LSTR MSG_UBL_TOOLS                        = _UxGT("Інструменти UBL");
  LSTR MSG_UBL_LEVEL_BED                    = _UxGT("Налаштування UBL");
  LSTR MSG_LCD_TILTING_MESH                 = _UxGT("Точка нахилу");
<<<<<<< HEAD
  LSTR MSG_UBL_MANUAL_MESH                  = _UxGT("Ручне введ. сітки");
  LSTR MSG_UBL_BC_INSERT                    = _UxGT("Розм. шайбу і вимір.");
  LSTR MSG_UBL_MESH_WIZARD                  = _UxGT("Майстер сіток UBL");
  LSTR MSG_UBL_BC_INSERT2                   = _UxGT("Вимірювання");
  LSTR MSG_UBL_BC_REMOVE                    = _UxGT("Видали і вимір. стіл");
=======
  #if LCD_WIDTH > 21 || HAS_DWIN_E3V2
    LSTR MSG_UBL_MANUAL_MESH                = _UxGT("Ручне введення сітки");
    LSTR MSG_UBL_BC_INSERT                  = _UxGT("Розмістити шайбу і вимір.");
  #else
    LSTR MSG_UBL_MANUAL_MESH                = _UxGT("Ручне введ. сітки");
    LSTR MSG_UBL_BC_INSERT                  = _UxGT("Розм. шайбу і вимір.");
  #endif
  LSTR MSG_UBL_MESH_WIZARD                  = _UxGT("Майстер сіток UBL");
  LSTR MSG_UBL_BC_INSERT2                   = _UxGT("Вимірювання");
  #if LCD_WIDTH > 21 || HAS_DWIN_E3V2
    LSTR MSG_UBL_BC_REMOVE                  = _UxGT("Видалити і виміряти стіл");
  #else
    LSTR MSG_UBL_BC_REMOVE                  = _UxGT("Видали і вимір. стіл");
  #endif
>>>>>>> b6911781
  LSTR MSG_UBL_MOVING_TO_NEXT               = _UxGT("Рух до наступної");
  LSTR MSG_UBL_ACTIVATE_MESH                = _UxGT("Активувати UBL");
  LSTR MSG_UBL_DEACTIVATE_MESH              = _UxGT("Деактивувати UBL");
  LSTR MSG_UBL_SET_TEMP_BED                 = LCD_STR_THERMOMETER _UxGT(" столу, ") LCD_STR_DEGREE _UxGT("C");
  LSTR MSG_UBL_BED_TEMP_CUSTOM              = _UxGT("Своя ") LCD_STR_THERMOMETER _UxGT(" столу,") LCD_STR_DEGREE _UxGT("C");
  LSTR MSG_UBL_SET_TEMP_HOTEND              = LCD_STR_THERMOMETER _UxGT(" сопла, ") LCD_STR_DEGREE _UxGT("C");
  LSTR MSG_UBL_HOTEND_TEMP_CUSTOM           = _UxGT("Своя ") LCD_STR_THERMOMETER _UxGT(" сопла,") LCD_STR_DEGREE _UxGT("C");
<<<<<<< HEAD
  LSTR MSG_UBL_EDIT_CUSTOM_MESH             = _UxGT("Редагувати свою");
  LSTR MSG_UBL_FINE_TUNE_MESH               = _UxGT("Точне редаг. сітки");
  LSTR MSG_UBL_BUILD_CUSTOM_MESH            = _UxGT("Будувати свою");
=======
  #if LCD_WIDTH > 21 || HAS_DWIN_E3V2
    LSTR MSG_UBL_EDIT_CUSTOM_MESH           = _UxGT("Редагувати свою сітку");
    LSTR MSG_UBL_FINE_TUNE_MESH             = _UxGT("Точне редагування сітки");
    LSTR MSG_UBL_BUILD_CUSTOM_MESH          = _UxGT("Будувати свою сітку");
  #else
    LSTR MSG_UBL_EDIT_CUSTOM_MESH           = _UxGT("Редагувати свою");
    LSTR MSG_UBL_FINE_TUNE_MESH             = _UxGT("Точне редаг. сітки");
    LSTR MSG_UBL_BUILD_CUSTOM_MESH          = _UxGT("Будувати свою");
  #endif
>>>>>>> b6911781
  LSTR MSG_UBL_MESH_EDIT                    = _UxGT("Редагування сітки");
  LSTR MSG_UBL_DONE_EDITING_MESH            = _UxGT("Сітка побудована");
  LSTR MSG_UBL_BUILD_MESH_MENU              = _UxGT("Будувати сітку");
  LSTR MSG_UBL_BUILD_MESH_M                 = _UxGT("Будувати сітку ($)");
  LSTR MSG_UBL_VALIDATE_MESH_M              = _UxGT("Підтвердити ($)");
  LSTR MSG_UBL_BUILD_COLD_MESH              = _UxGT("Буд. холодну сітку");
  LSTR MSG_UBL_MESH_HEIGHT_ADJUST           = _UxGT("Встан.висоту сітки");
  LSTR MSG_UBL_MESH_HEIGHT_AMOUNT           = _UxGT("Висота");
  LSTR MSG_UBL_VALIDATE_MESH_MENU           = _UxGT("Підтвердити сітку");
  LSTR MSG_UBL_VALIDATE_CUSTOM_MESH         = _UxGT("Підтвердити свою");

  LSTR MSG_G26_HEATING_BED                  = _UxGT("G26 нагрів столу");
  LSTR MSG_G26_HEATING_NOZZLE               = _UxGT("G26 нагрів сопла");
  LSTR MSG_G26_MANUAL_PRIME                 = _UxGT("Ручне грунтування");
  LSTR MSG_G26_FIXED_LENGTH                 = _UxGT("Фікс. довж. грунт.");
  LSTR MSG_G26_PRIME_DONE                   = _UxGT("Грунтув. виконане");
  LSTR MSG_G26_CANCELED                     = _UxGT("G26 скасовано");
  LSTR MSG_G26_LEAVING                      = _UxGT("Вийти з G26");
  LSTR MSG_UBL_CONTINUE_MESH                = _UxGT("Продовжити сітку");
  LSTR MSG_UBL_MESH_LEVELING                = _UxGT("Вирівнювання сітки");
  LSTR MSG_UBL_3POINT_MESH_LEVELING         = _UxGT("3-точкове вирівн.");
<<<<<<< HEAD
  LSTR MSG_UBL_GRID_MESH_LEVELING           = _UxGT("Вирівнюв. растру");
=======
  #if LCD_WIDTH > 21 || HAS_DWIN_E3V2
    LSTR MSG_UBL_GRID_MESH_LEVELING         = _UxGT("Вирівнювання растру");
  #else
    LSTR MSG_UBL_GRID_MESH_LEVELING         = _UxGT("Вирівнюв. растру");
  #endif
>>>>>>> b6911781
  LSTR MSG_UBL_MESH_LEVEL                   = _UxGT("Вирівняти сітку");
  LSTR MSG_UBL_SIDE_POINTS                  = _UxGT("Крайні точки");
  LSTR MSG_UBL_MAP_TYPE                     = _UxGT("Тип мапи сітки");
  LSTR MSG_UBL_OUTPUT_MAP                   = _UxGT("Вивести мапу сітки");
  LSTR MSG_UBL_OUTPUT_MAP_HOST              = _UxGT("Вивести на хост");
  LSTR MSG_UBL_OUTPUT_MAP_CSV               = _UxGT("Вивести в CSV");
  LSTR MSG_UBL_OUTPUT_MAP_BACKUP            = _UxGT("Зберегти зовні");
  LSTR MSG_UBL_INFO_UBL                     = _UxGT("Інформація по UBL");
<<<<<<< HEAD
  LSTR MSG_UBL_FILLIN_AMOUNT                = _UxGT("Обсяг заповн.");
=======
  #if LCD_WIDTH > 21 || HAS_DWIN_E3V2
    LSTR MSG_UBL_FILLIN_AMOUNT              = _UxGT("Обсяг заповнюв.");
  #else
    LSTR MSG_UBL_FILLIN_AMOUNT              = _UxGT("Обсяг заповн.");
  #endif
>>>>>>> b6911781
  LSTR MSG_UBL_MANUAL_FILLIN                = _UxGT("Ручне заповнення");
  LSTR MSG_UBL_SMART_FILLIN                 = _UxGT("Розумне заповнення");
  LSTR MSG_UBL_FILLIN_MESH                  = _UxGT("Заповнити сітку");
  LSTR MSG_UBL_INVALIDATE_ALL               = _UxGT("Анулювати все");
  LSTR MSG_UBL_INVALIDATE_CLOSEST           = _UxGT("Анулювати найближчу");
<<<<<<< HEAD
  LSTR MSG_UBL_FINE_TUNE_ALL                = _UxGT("Точно налашт. все");
  LSTR MSG_UBL_FINE_TUNE_CLOSEST            = _UxGT("Точно найближчу");
=======
  #if LCD_WIDTH > 21 || HAS_DWIN_E3V2
    LSTR MSG_UBL_FINE_TUNE_ALL              = _UxGT("Точно налаштувати все");
    LSTR MSG_UBL_FINE_TUNE_CLOSEST          = _UxGT("Точно налашт.найближчу");
  #else
    LSTR MSG_UBL_FINE_TUNE_ALL              = _UxGT("Точно налашт. все");
    LSTR MSG_UBL_FINE_TUNE_CLOSEST          = _UxGT("Точно найближчу");
  #endif
>>>>>>> b6911781
  LSTR MSG_UBL_STORAGE_MESH_MENU            = _UxGT("Збереження сітки");
  LSTR MSG_UBL_STORAGE_SLOT                 = _UxGT("Слот пам'яті");
  LSTR MSG_UBL_LOAD_MESH                    = _UxGT("Завантажити сітку");
  LSTR MSG_UBL_SAVE_MESH                    = _UxGT("Зберегти сітку");
  LSTR MSG_MESH_LOADED                      = _UxGT("Сітка %i завантажена");
  LSTR MSG_MESH_SAVED                       = _UxGT("Сітка %i збережена");
  LSTR MSG_UBL_NO_STORAGE                   = _UxGT("Немає носія");
  LSTR MSG_UBL_SAVE_ERROR                   = _UxGT("Збій: збереж. UBL");
  LSTR MSG_UBL_RESTORE_ERROR                = _UxGT("Збій: відновл. UBL");
  LSTR MSG_UBL_Z_OFFSET                     = _UxGT("Зміщення Z: ");
  LSTR MSG_UBL_Z_OFFSET_STOPPED             = _UxGT("Зміщення Z зупинено");
  LSTR MSG_UBL_STEP_BY_STEP_MENU            = _UxGT("UBL покроково");
  LSTR MSG_UBL_1_BUILD_COLD_MESH            = _UxGT("1.Збудувати холодну");
  LSTR MSG_UBL_2_SMART_FILLIN               = _UxGT("2.Розумне заповн-я");
  LSTR MSG_UBL_3_VALIDATE_MESH_MENU         = _UxGT("3.Затвердити сітку");
  LSTR MSG_UBL_4_FINE_TUNE_ALL              = _UxGT("4.Точно налашт.все");
  LSTR MSG_UBL_5_VALIDATE_MESH_MENU         = _UxGT("5.Затвердити сітку");
  LSTR MSG_UBL_6_FINE_TUNE_ALL              = _UxGT("6.Точно налашт.все");
  LSTR MSG_UBL_7_SAVE_MESH                  = _UxGT("7.Зберегти сітку");

  LSTR MSG_LED_CONTROL                      = _UxGT("Керування світлом");
  LSTR MSG_LEDS                             = _UxGT("Підсвітка");
<<<<<<< HEAD
  LSTR MSG_LED_PRESETS                      = _UxGT("Передустан. світла");
=======
  #if LCD_WIDTH > 21 || HAS_DWIN_E3V2
    LSTR MSG_LED_PRESETS                    = _UxGT("Передустановки світла");
  #else
    LSTR MSG_LED_PRESETS                    = _UxGT("Передустан. світла");
  #endif
>>>>>>> b6911781
  LSTR MSG_SET_LEDS_RED                     = _UxGT("Червоний");
  LSTR MSG_SET_LEDS_ORANGE                  = _UxGT("Помаранчевий");
  LSTR MSG_SET_LEDS_YELLOW                  = _UxGT("Жовтий");
  LSTR MSG_SET_LEDS_GREEN                   = _UxGT("Зелений");
  LSTR MSG_SET_LEDS_BLUE                    = _UxGT("Синій");
  LSTR MSG_SET_LEDS_INDIGO                  = _UxGT("Індіго");
  LSTR MSG_SET_LEDS_VIOLET                  = _UxGT("Фіолетовий");
  LSTR MSG_SET_LEDS_WHITE                   = _UxGT("Білий");
  LSTR MSG_SET_LEDS_DEFAULT                 = _UxGT("За умовчанням");
  LSTR MSG_LED_CHANNEL_N                    = _UxGT("Канал {");
  LSTR MSG_LEDS2                            = _UxGT("Світло #2");
<<<<<<< HEAD
  LSTR MSG_NEO2_PRESETS                     = _UxGT("Передуст. світла #2");
=======
  #if LCD_WIDTH > 21 || HAS_DWIN_E3V2
    LSTR MSG_NEO2_PRESETS                   = _UxGT("Передустановка світла #2");
  #else
    LSTR MSG_NEO2_PRESETS                   = _UxGT("Передуст. світла #2");
  #endif
>>>>>>> b6911781
  LSTR MSG_NEO2_BRIGHTNESS                  = _UxGT("Яскравість");
  LSTR MSG_CUSTOM_LEDS                      = _UxGT("Своє світло");
  LSTR MSG_INTENSITY_R                      = _UxGT("Рівень червоного");
  LSTR MSG_INTENSITY_G                      = _UxGT("Рівень зеленого");
  LSTR MSG_INTENSITY_B                      = _UxGT("Рівень синього");
  LSTR MSG_INTENSITY_W                      = _UxGT("Рівень білого");
  LSTR MSG_LED_BRIGHTNESS                   = _UxGT("Яскравість");

  LSTR MSG_MOVING                           = _UxGT("Рух...");
  LSTR MSG_FREE_XY                          = _UxGT("Звільнити XY");
  LSTR MSG_MOVE_X                           = _UxGT("Рух по X");
  LSTR MSG_MOVE_Y                           = _UxGT("Рух по Y");
  LSTR MSG_MOVE_Z                           = _UxGT("Рух по Z");
  LSTR MSG_MOVE_N                           = _UxGT("Рух по @");
  LSTR MSG_MOVE_E                           = _UxGT("Екструдер");
  LSTR MSG_MOVE_EN                          = _UxGT("Екструдер *");
  LSTR MSG_HOTEND_TOO_COLD                  = _UxGT("Сопло дуже холодне");
  LSTR MSG_MOVE_N_MM                        = _UxGT("Рух $мм");
  LSTR MSG_MOVE_01MM                        = _UxGT("Рух 0.1мм");
  LSTR MSG_MOVE_1MM                         = _UxGT("Рух 1мм");
  LSTR MSG_MOVE_10MM                        = _UxGT("Рух 10мм");
  LSTR MSG_MOVE_100MM                       = _UxGT("Рух 100mm");
  LSTR MSG_SPEED                            = _UxGT("Швидкість");
<<<<<<< HEAD
  LSTR MSG_MESH_Z_OFFSET                    = _UxGT("Z Столу");
=======
  LSTR MSG_BED_Z                            = _UxGT("Z Столу");
>>>>>>> b6911781
  LSTR MSG_NOZZLE                           = _UxGT("Сопло, ") LCD_STR_DEGREE _UxGT("C");
  LSTR MSG_NOZZLE_N                         = _UxGT("Сопло ~");
  LSTR MSG_NOZZLE_PARKED                    = _UxGT("Сопло запарковане");
  LSTR MSG_NOZZLE_STANDBY                   = _UxGT("Сопло очікує");
  LSTR MSG_BED                              = _UxGT("Стіл,  ") LCD_STR_DEGREE _UxGT("C");
  LSTR MSG_CHAMBER                          = _UxGT("Камера,") LCD_STR_DEGREE _UxGT("C");
<<<<<<< HEAD
  LSTR MSG_COOLER                           = _UxGT("Охолодж. лазеру");
  LSTR MSG_COOLER_TOGGLE                    = _UxGT("Перемк.охолод");
=======
  #if LCD_WIDTH > 21 || HAS_DWIN_E3V2
    LSTR MSG_COOLER                         = _UxGT("Охолодження лазеру");
    LSTR MSG_COOLER_TOGGLE                  = _UxGT("Перемк. охолодж.");
  #else
    LSTR MSG_COOLER                         = _UxGT("Охолодж. лазеру");
    LSTR MSG_COOLER_TOGGLE                  = _UxGT("Перемк.охолод");
  #endif
>>>>>>> b6911781
  LSTR MSG_FLOWMETER_SAFETY                 = _UxGT("Безпека потоку");
  LSTR MSG_LASER                            = _UxGT("Лазер");
  LSTR MSG_FAN_SPEED                        = _UxGT("Швидк. вент.");
  LSTR MSG_FAN_SPEED_N                      = _UxGT("Швидк. вент. ~");
<<<<<<< HEAD
  LSTR MSG_STORED_FAN_N                     = _UxGT("Збереж. вент. ~");
  LSTR MSG_EXTRA_FAN_SPEED_N                = _UxGT("Додат.вент. ~");
=======
  #if LCD_WIDTH > 21 || HAS_DWIN_E3V2
    LSTR MSG_STORED_FAN_N                   = _UxGT("Збереж.швидк.вент. ~");
    LSTR MSG_EXTRA_FAN_SPEED_N              = _UxGT("Дод. швидк. вент. ~");
  #else
    LSTR MSG_STORED_FAN_N                   = _UxGT("Збереж. вент. ~");
    LSTR MSG_EXTRA_FAN_SPEED_N              = _UxGT("Додат.вент. ~");
  #endif
>>>>>>> b6911781
  LSTR MSG_EXTRA_FAN_SPEED                  = _UxGT("Дод. швидк. вент.");
  LSTR MSG_CONTROLLER_FAN                   = _UxGT("Вент. контролера");
  LSTR MSG_CONTROLLER_FAN_IDLE_SPEED        = _UxGT("Холості оберти");
  LSTR MSG_CONTROLLER_FAN_AUTO_ON           = _UxGT("Авто-режим");
  LSTR MSG_CONTROLLER_FAN_SPEED             = _UxGT("Робочі оберти");
  LSTR MSG_CONTROLLER_FAN_DURATION          = _UxGT("Період простою");
  LSTR MSG_FLOW                             = _UxGT("Потік");
  LSTR MSG_FLOW_N                           = _UxGT("Потік ~");
  LSTR MSG_CONTROL                          = _UxGT("Налаштування");
  LSTR MSG_MIN                              = " " LCD_STR_THERMOMETER ", " LCD_STR_DEGREE _UxGT("С  мін");
  LSTR MSG_MAX                              = " " LCD_STR_THERMOMETER ", " LCD_STR_DEGREE _UxGT("С макс");
  LSTR MSG_FACTOR                           = " " LCD_STR_THERMOMETER _UxGT(" Фактор");
  LSTR MSG_AUTOTEMP                         = _UxGT("Автотемпер.");
  LSTR MSG_LCD_ON                           = _UxGT("Увім");
  LSTR MSG_LCD_OFF                          = _UxGT("Вимк");

  LSTR MSG_PID_AUTOTUNE                     = _UxGT("Автопідбір PID");
  LSTR MSG_PID_AUTOTUNE_E                   = _UxGT("Автопідбір PID *");
  LSTR MSG_PID_AUTOTUNE_DONE                = _UxGT("Підбір PID виконано");
<<<<<<< HEAD
  LSTR MSG_PID_BAD_HEATER_ID                = _UxGT("Збій автопідбору! Поганий екструдер.");
=======
  LSTR MSG_PID_BAD_EXTRUDER_NUM             = _UxGT("Збій автопідбору! Поганий екструдер.");
>>>>>>> b6911781
  LSTR MSG_PID_TEMP_TOO_HIGH                = _UxGT("Збій автопідбору! Температура завищена.");
  LSTR MSG_PID_TIMEOUT                      = _UxGT("Збій автопідбору! Вичерпан час.");

  LSTR MSG_SELECT_E                         = _UxGT("Вибрати *");
  LSTR MSG_ACC                              = _UxGT("Прискорорення");
  LSTR MSG_JERK                             = _UxGT("Ривок");
  LSTR MSG_VA_JERK                          = _UxGT("V") STR_A _UxGT("-ривок");
  LSTR MSG_VB_JERK                          = _UxGT("V") STR_B _UxGT("-ривок");
  LSTR MSG_VC_JERK                          = _UxGT("V") STR_C _UxGT("-ривок");
  LSTR MSG_VN_JERK                          = _UxGT("V@-ривок");
  LSTR MSG_VE_JERK                          = _UxGT("Ve-ривок");
<<<<<<< HEAD
  LSTR MSG_JUNCTION_DEVIATION               = _UxGT("Відхил.вузла");
=======
  #if LCD_WIDTH > 21 || HAS_DWIN_E3V2
    LSTR MSG_JUNCTION_DEVIATION             = _UxGT("Відхилення вузла");
  #else
    LSTR MSG_JUNCTION_DEVIATION             = _UxGT("Відхил.вузла");
  #endif
>>>>>>> b6911781
  LSTR MSG_MAX_SPEED                        = _UxGT("Швидкість, мм/с");
  LSTR MSG_VMAX_A                           = _UxGT("Швидк.макс ") STR_A;
  LSTR MSG_VMAX_B                           = _UxGT("Швидк.макс ") STR_B;
  LSTR MSG_VMAX_C                           = _UxGT("Швидк.макс ") STR_C;
  LSTR MSG_VMAX_N                           = _UxGT("Швидк.макс @");
  LSTR MSG_VMAX_E                           = _UxGT("Швидк.макс E");
  LSTR MSG_VMAX_EN                          = _UxGT("Швидк.макс *");
  LSTR MSG_VMIN                             = _UxGT("Швидк. мін");
<<<<<<< HEAD
  LSTR MSG_VTRAV_MIN                        = _UxGT("Переміщ. мін");
=======
  #if LCD_WIDTH > 21 || HAS_DWIN_E3V2
    LSTR MSG_VTRAV_MIN                      = _UxGT("Переміщення мін");
  #else
    LSTR MSG_VTRAV_MIN                      = _UxGT("Переміщ. мін");
  #endif
>>>>>>> b6911781
  LSTR MSG_ACCELERATION                     = _UxGT("Прискорення, мм/с2");
  LSTR MSG_AMAX_A                           = _UxGT("Приск.макс ") STR_A;
  LSTR MSG_AMAX_B                           = _UxGT("Приск.макс ") STR_B;
  LSTR MSG_AMAX_C                           = _UxGT("Приск.макс ") STR_C;
  LSTR MSG_AMAX_N                           = _UxGT("Приск.макс @");
  LSTR MSG_AMAX_E                           = _UxGT("Приск.макс E");
  LSTR MSG_AMAX_EN                          = _UxGT("Приск.макс *");
  LSTR MSG_A_RETRACT                        = _UxGT("Приск.втягув.");
  LSTR MSG_A_TRAVEL                         = _UxGT("Приск.переміщ.");
  LSTR MSG_XY_FREQUENCY_LIMIT               = _UxGT("Частота макс.");
  LSTR MSG_XY_FREQUENCY_FEEDRATE            = _UxGT("Подача мін.");
  LSTR MSG_STEPS_PER_MM                     = _UxGT("Кроків на мм");
  LSTR MSG_A_STEPS                          = STR_A _UxGT(" кроків/мм");
  LSTR MSG_B_STEPS                          = STR_B _UxGT(" кроків/мм");
  LSTR MSG_C_STEPS                          = STR_C _UxGT(" кроків/мм");
  LSTR MSG_N_STEPS                          = _UxGT("@ кроків/мм");
  LSTR MSG_E_STEPS                          = _UxGT("E кроків/мм");
  LSTR MSG_EN_STEPS                         = _UxGT("* кроків/мм");
  LSTR MSG_TEMPERATURE                      = _UxGT("Температура");
  LSTR MSG_MOTION                           = _UxGT("Рух");
  LSTR MSG_FILAMENT                         = _UxGT("Пруток");
  LSTR MSG_VOLUMETRIC_ENABLED               = _UxGT("E, мм") SUPERSCRIPT_THREE;
  LSTR MSG_VOLUMETRIC_LIMIT                 = _UxGT("E обмеж.,мм") SUPERSCRIPT_THREE;
  LSTR MSG_VOLUMETRIC_LIMIT_E               = _UxGT("E обмеж. *");
  LSTR MSG_FILAMENT_DIAM                    = _UxGT("Діам. прутка");
  LSTR MSG_FILAMENT_DIAM_E                  = _UxGT("Діам. прутка *");
  LSTR MSG_FILAMENT_UNLOAD                  = _UxGT("Вивантаж., мм");
  LSTR MSG_FILAMENT_LOAD                    = _UxGT("Завантаж., мм");
  LSTR MSG_ADVANCE_K                        = _UxGT("Kоеф. просув.");
  LSTR MSG_ADVANCE_K_E                      = _UxGT("Kоеф. просув. *");
<<<<<<< HEAD
  LSTR MSG_CONTRAST                         = _UxGT("Контраст");
  LSTR MSG_BRIGHTNESS                       = _UxGT("Яскравість");
=======
  #if LCD_WIDTH >= 20 || HAS_DWIN_E3V2
    LSTR MSG_CONTRAST                       = _UxGT("Контраст екрану");
    LSTR MSG_BRIGHTNESS                     = _UxGT("Яскравість LCD");
  #else
    LSTR MSG_CONTRAST                       = _UxGT("Контраст");
    LSTR MSG_BRIGHTNESS                     = _UxGT("Яскравість");
  #endif
>>>>>>> b6911781
  LSTR MSG_SCREEN_TIMEOUT                   = _UxGT("LCD Таймаут, x");
  LSTR MSG_BRIGHTNESS_OFF                   = _UxGT("Підсвітка вимк.");
  LSTR MSG_STORE_EEPROM                     = _UxGT("Зберегти в EEPROM");
  LSTR MSG_LOAD_EEPROM                      = _UxGT("Зчитати з EEPROM");
  LSTR MSG_RESTORE_DEFAULTS                 = _UxGT("На базові параметри");
<<<<<<< HEAD
  LSTR MSG_INIT_EEPROM                      = _UxGT("Ініціаліз. EEPROM");
=======
  #if LCD_WIDTH > 21 || HAS_DWIN_E3V2
    LSTR MSG_INIT_EEPROM                    = _UxGT("Ініціалізація EEPROM");
  #else
    LSTR MSG_INIT_EEPROM                    = _UxGT("Ініціаліз. EEPROM");
  #endif
>>>>>>> b6911781
  LSTR MSG_ERR_EEPROM_CRC                   = _UxGT("Збій EEPROM: CRC");
  LSTR MSG_ERR_EEPROM_SIZE                  = _UxGT("Збій EEPROM: розмір");
  LSTR MSG_ERR_EEPROM_VERSION               = _UxGT("Збій EEPROM: версія");
  LSTR MSG_SETTINGS_STORED                  = _UxGT("Параметри збережені");
  LSTR MSG_MEDIA_UPDATE                     = _UxGT("Оновити SD-картку");
  LSTR MSG_RESET_PRINTER                    = _UxGT("Зкинути принтер");
  LSTR MSG_REFRESH                          = LCD_STR_REFRESH _UxGT(" Поновити");
  LSTR MSG_INFO_SCREEN                      = _UxGT("Головний екран");
  LSTR MSG_PREPARE                          = _UxGT("Підготувати");
  LSTR MSG_TUNE                             = _UxGT("Підлаштування");
  LSTR MSG_POWER_MONITOR                    = _UxGT("Монітор живлення");
  LSTR MSG_CURRENT                          = _UxGT("Струм");
  LSTR MSG_VOLTAGE                          = _UxGT("Напруга");
  LSTR MSG_POWER                            = _UxGT("Потужність");
  LSTR MSG_START_PRINT                      = _UxGT("Почати друк");

<<<<<<< HEAD
  LSTR MSG_BUTTON_NEXT                      = _UxGT("Далі"); //short text for buttons
=======
  LSTR MSG_BUTTON_NEXT                      = _UxGT("Далі");  //short text for buttons
>>>>>>> b6911781
  LSTR MSG_BUTTON_INIT                      = _UxGT("Ініц-я");
  LSTR MSG_BUTTON_STOP                      = _UxGT("Зупинка");
  LSTR MSG_BUTTON_PRINT                     = _UxGT("Друк");
  LSTR MSG_BUTTON_RESET                     = _UxGT("Зкинути");
  LSTR MSG_BUTTON_IGNORE                    = _UxGT("Ігнорув.");
  LSTR MSG_BUTTON_CANCEL                    = _UxGT("Відміна");
  LSTR MSG_BUTTON_CONFIRM                   = _UxGT("Підтвер.");
  LSTR MSG_BUTTON_CONTINUE                  = _UxGT("Продовж.");
  LSTR MSG_BUTTON_DONE                      = _UxGT("Готово");
  LSTR MSG_BUTTON_BACK                      = _UxGT("Назад");
  LSTR MSG_BUTTON_PROCEED                   = _UxGT("Продовж.");
  LSTR MSG_BUTTON_SKIP                      = _UxGT("Пропуск");
  LSTR MSG_BUTTON_INFO                      = _UxGT("Інфо");
  LSTR MSG_BUTTON_LEVEL                     = _UxGT("Рівень");
  LSTR MSG_BUTTON_PAUSE                     = _UxGT("Пауза");
  LSTR MSG_BUTTON_RESUME                    = _UxGT("Звіт");
  LSTR MSG_BUTTON_SAVE                      = _UxGT("Зберегти");

  LSTR MSG_PAUSING                          = _UxGT("Призупинення...");
  LSTR MSG_PAUSE_PRINT                      = _UxGT("Призупинити друк");
  LSTR MSG_RESUME_PRINT                     = _UxGT("Відновити друк");
  LSTR MSG_HOST_START_PRINT                 = _UxGT("Старт з хосту");
  LSTR MSG_STOP_PRINT                       = _UxGT("Скасувати друк");
  LSTR MSG_END_LOOPS                        = _UxGT("End Repeat Loops"); // needs translation
  LSTR MSG_PRINTING_OBJECT                  = _UxGT("Друк об'єкта");
  LSTR MSG_CANCEL_OBJECT                    = _UxGT("Завершити об'єкт");
  LSTR MSG_CANCEL_OBJECT_N                  = _UxGT("Завершити об'єкт {");
  LSTR MSG_OUTAGE_RECOVERY                  = _UxGT("Віднов. після збою");
  LSTR MSG_MEDIA_MENU                       = _UxGT("Друкувати з SD");
  LSTR MSG_NO_MEDIA                         = _UxGT("SD-картки немає");
  LSTR MSG_DWELL                            = _UxGT("Сон...");
  LSTR MSG_USERWAIT                         = _UxGT("Продовжити...");
  LSTR MSG_PRINT_PAUSED                     = _UxGT("Друк призупинено");
  LSTR MSG_PRINTING                         = _UxGT("Друк...");
  LSTR MSG_STOPPING                         = _UxGT("Зупинка...");
  LSTR MSG_REMAINING_TIME                   = _UxGT("Залишилось");
  LSTR MSG_PRINT_ABORTED                    = _UxGT("Друк скасовано");
  LSTR MSG_PRINT_DONE                       = _UxGT("Друк завершено");
  LSTR MSG_NO_MOVE                          = _UxGT("Немає руху.");
  LSTR MSG_KILLED                           = _UxGT("ПЕРЕРВАНО. ");
  LSTR MSG_STOPPED                          = _UxGT("ЗУПИНЕНО. ");
<<<<<<< HEAD
  LSTR MSG_CONTROL_RETRACT                  = _UxGT("Втягув., мм");
  LSTR MSG_CONTROL_RETRACT_SWAP             = _UxGT("Зміна втяг.мм");
  LSTR MSG_CONTROL_RETRACT_RECOVER          = _UxGT("Поверн., мм");
  LSTR MSG_CONTROL_RETRACT_RECOVER_SWAP     = _UxGT("Повер.зміни,мм");
  LSTR MSG_AUTORETRACT                      = _UxGT("Автовтягув.");
=======
  #if LCD_WIDTH > 21 || HAS_DWIN_E3V2
    LSTR MSG_CONTROL_RETRACT                = _UxGT("Втягування, мм");
    LSTR MSG_CONTROL_RETRACT_SWAP           = _UxGT("Зміна втягув.,мм");
    LSTR MSG_CONTROL_RETRACT_RECOVER        = _UxGT("Повернення, мм");
    LSTR MSG_CONTROL_RETRACT_RECOVER_SWAP   = _UxGT("Поверн.зміни, мм");
    LSTR MSG_AUTORETRACT                    = _UxGT("Автовтягування");
  #else
    LSTR MSG_CONTROL_RETRACT                = _UxGT("Втягув., мм");
    LSTR MSG_CONTROL_RETRACT_SWAP           = _UxGT("Зміна втяг.мм");
    LSTR MSG_CONTROL_RETRACT_RECOVER        = _UxGT("Поверн., мм");
    LSTR MSG_CONTROL_RETRACT_RECOVER_SWAP   = _UxGT("Повер.зміни,мм");
    LSTR MSG_AUTORETRACT                    = _UxGT("Автовтягув.");
  #endif
>>>>>>> b6911781
  LSTR MSG_CONTROL_RETRACTF                 = _UxGT("Втягування V");
  LSTR MSG_CONTROL_RETRACT_ZHOP             = _UxGT("Підскок, мм");
  LSTR MSG_CONTROL_RETRACT_RECOVERF         = _UxGT("Повернення V");
  LSTR MSG_CONTROL_RETRACT_RECOVER_SWAPF    = _UxGT("Поверн.зміни V");
  LSTR MSG_FILAMENT_SWAP_LENGTH             = _UxGT("Змінити довжини");
  LSTR MSG_FILAMENT_SWAP_EXTRA              = _UxGT("Змінити додатково");
  LSTR MSG_FILAMENT_PURGE_LENGTH            = _UxGT("Очистити довжину");
  LSTR MSG_TOOL_CHANGE                      = _UxGT("Зміна сопла");
  LSTR MSG_TOOL_CHANGE_ZLIFT                = _UxGT("Підняти по Z");
<<<<<<< HEAD
  LSTR MSG_SINGLENOZZLE_PRIME_SPEED         = _UxGT("Початк.швидк.");
  LSTR MSG_SINGLENOZZLE_RETRACT_SPEED       = _UxGT("Швидк.втягув.");
  LSTR MSG_FILAMENT_PARK_ENABLED            = _UxGT("Паркувати голову");
  LSTR MSG_SINGLENOZZLE_UNRETRACT_SPEED     = _UxGT("Відновити швидкість");
  LSTR MSG_SINGLENOZZLE_FAN_SPEED           = _UxGT("Оберти вент.");
  LSTR MSG_SINGLENOZZLE_FAN_TIME            = _UxGT("Час вент.");
=======
  #if LCD_WIDTH > 21 || HAS_DWIN_E3V2
    LSTR MSG_SINGLENOZZLE_PRIME_SPEED       = _UxGT("Початк.швидкість");
    LSTR MSG_SINGLENOZZLE_RETRACT_SPEED     = _UxGT("Швидкість втягув.");
  #else
    LSTR MSG_SINGLENOZZLE_PRIME_SPEED       = _UxGT("Початк.швидк.");
    LSTR MSG_SINGLENOZZLE_RETRACT_SPEED     = _UxGT("Швидк.втягув.");
  #endif
  LSTR MSG_FILAMENT_PARK_ENABLED            = _UxGT("Паркувати голову");
  LSTR MSG_SINGLENOZZLE_UNRETRACT_SPEED     = _UxGT("Відновити швидкість");
  #if LCD_WIDTH > 21 || HAS_DWIN_E3V2
    LSTR MSG_SINGLENOZZLE_FAN_SPEED         = _UxGT("Оберти вентилятора");
    LSTR MSG_SINGLENOZZLE_FAN_TIME          = _UxGT("Час вентилятора");
  #else
    LSTR MSG_SINGLENOZZLE_FAN_SPEED         = _UxGT("Оберти вент.");
    LSTR MSG_SINGLENOZZLE_FAN_TIME          = _UxGT("Час вент.");
  #endif
>>>>>>> b6911781
  LSTR MSG_TOOL_MIGRATION_ON                = _UxGT("Авто Увімк.");
  LSTR MSG_TOOL_MIGRATION_OFF               = _UxGT("Авто Вимкн.");
  LSTR MSG_TOOL_MIGRATION                   = _UxGT("Заміна інструменту");
  LSTR MSG_TOOL_MIGRATION_AUTO              = _UxGT("Авто заміна");
  LSTR MSG_TOOL_MIGRATION_END               = _UxGT("Останній екструдер");
  LSTR MSG_TOOL_MIGRATION_SWAP              = _UxGT("Заміна на *");
  LSTR MSG_FILAMENTCHANGE                   = _UxGT("Заміна прутка");
  LSTR MSG_FILAMENTCHANGE_E                 = _UxGT("Заміна прутка *");
  LSTR MSG_FILAMENTLOAD                     = _UxGT("Подати пруток");
  LSTR MSG_FILAMENTLOAD_E                   = _UxGT("Подати пруток *");
  LSTR MSG_FILAMENTUNLOAD                   = _UxGT("Видалити пруток");
  LSTR MSG_FILAMENTUNLOAD_E                 = _UxGT("Видалити пруток *");
  LSTR MSG_FILAMENTUNLOAD_ALL               = _UxGT("Видалити все");
  LSTR MSG_ATTACH_MEDIA                     = _UxGT("Вставити SD-картку");
  LSTR MSG_CHANGE_MEDIA                     = _UxGT("Заміна SD-картки");
  LSTR MSG_RELEASE_MEDIA                    = _UxGT("Видаліть SD-картку");
  LSTR MSG_ZPROBE_OUT                       = _UxGT("Z-Зонд поза столом");
  LSTR MSG_SKEW_FACTOR                      = _UxGT("Фактор нахилу");
  LSTR MSG_BLTOUCH                          = _UxGT("BLTouch");
  LSTR MSG_BLTOUCH_SELFTEST                 = _UxGT("Само-тест");
  LSTR MSG_BLTOUCH_RESET                    = _UxGT("Зкинути зонд");
  LSTR MSG_BLTOUCH_STOW                     = _UxGT("Підняти зонд");
  LSTR MSG_BLTOUCH_DEPLOY                   = _UxGT("Опустити зонд");
  LSTR MSG_BLTOUCH_SW_MODE                  = _UxGT("Режим SW");
  LSTR MSG_BLTOUCH_5V_MODE                  = _UxGT("Режим 5V");
  LSTR MSG_BLTOUCH_OD_MODE                  = _UxGT("Режим OD");
  LSTR MSG_BLTOUCH_MODE_STORE               = _UxGT("Режим збереження");
  LSTR MSG_BLTOUCH_MODE_STORE_5V            = _UxGT("Встановити BLT на 5V");
  LSTR MSG_BLTOUCH_MODE_STORE_OD            = _UxGT("Встановити BLT на OD");
  LSTR MSG_BLTOUCH_MODE_ECHO                = _UxGT("Звітувати злив");
  LSTR MSG_BLTOUCH_MODE_CHANGE              = _UxGT("НЕБЕЗПЕКА: Неправильні параметри приводять до пошкоджень! Продовжити?");
  LSTR MSG_TOUCHMI_PROBE                    = _UxGT("Z-Зонд TouchMI");
  LSTR MSG_TOUCHMI_INIT                     = _UxGT("Ініц. TouchMI");
  LSTR MSG_TOUCHMI_ZTEST                    = _UxGT("Тест Z-зміщення");
  LSTR MSG_TOUCHMI_SAVE                     = _UxGT("Зберегти");
  LSTR MSG_MANUAL_DEPLOY_TOUCHMI            = _UxGT("Установити TouchMI");
  LSTR MSG_MANUAL_DEPLOY                    = _UxGT("Установити Z-зонд");
  LSTR MSG_MANUAL_STOW                      = _UxGT("Завантажити Z-зонд");
  LSTR MSG_HOME_FIRST                       = _UxGT("Спочатку дім %s");
  LSTR MSG_ZPROBE_OFFSETS                   = _UxGT("Зміщення зонду");
  LSTR MSG_ZPROBE_XOFFSET                   = _UxGT("Зміщення по X");
  LSTR MSG_ZPROBE_YOFFSET                   = _UxGT("Зміщення по Y");
  LSTR MSG_ZPROBE_ZOFFSET                   = _UxGT("Зміщення по Z");
  LSTR MSG_MOVE_NOZZLE_TO_BED               = _UxGT("Рухати сопло до столу");
  LSTR MSG_BABYSTEP_X                       = _UxGT("Мікрокрок X");
  LSTR MSG_BABYSTEP_Y                       = _UxGT("Мікрокрок Y");
  LSTR MSG_BABYSTEP_Z                       = _UxGT("Мікрокрок Z");
  LSTR MSG_BABYSTEP_N                       = _UxGT("Мікрокрок @");
  LSTR MSG_BABYSTEP_TOTAL                   = _UxGT("Сумарно");
  LSTR MSG_ENDSTOP_ABORT                    = _UxGT("Кінцевик спрацював");
<<<<<<< HEAD
  LSTR MSG_ERR_HEATING_FAILED               = _UxGT("Збій нагріву");
  LSTR MSG_ERR_REDUNDANT_TEMP               = _UxGT("ЗАВИЩЕНА Т") LCD_STR_DEGREE;
  LSTR MSG_ERR_THERMAL_RUNAWAY              = _UxGT("ВИТІК ТЕПЛА");
  LSTR MSG_ERR_COOLING_FAILED               = _UxGT("ОХОЛОДЖ. НЕ ВДАЛОСЬ");
=======
  LSTR MSG_HEATING_FAILED_LCD               = _UxGT("Збій нагріву");
  LSTR MSG_ERR_REDUNDANT_TEMP               = _UxGT("ЗАВИЩЕНА Т") LCD_STR_DEGREE;
  LSTR MSG_THERMAL_RUNAWAY                  = _UxGT("ВИТІК ТЕПЛА");
  LSTR MSG_THERMAL_RUNAWAY_BED              = _UxGT("ВИТІК ТЕПЛА СТОЛУ");
  LSTR MSG_THERMAL_RUNAWAY_CHAMBER          = _UxGT("ВИТІК ТЕПЛА КАМЕРИ");
  LSTR MSG_THERMAL_RUNAWAY_COOLER           = _UxGT("ВИТІК ОХОЛОДЖЕННЯ");
  #if LCD_WIDTH >= 20 || HAS_DWIN_E3V2
    LSTR MSG_COOLING_FAILED                 = _UxGT("ОХОЛОДЖЕННЯ НЕ ВДАЛОСЬ");
  #else
    LSTR MSG_COOLING_FAILED                 = _UxGT("ОХОЛОДЖ. НЕ ВДАЛОСЬ");
  #endif
>>>>>>> b6911781
  LSTR MSG_ERR_MAXTEMP                      = _UxGT("МАКСИМАЛЬНА Т") LCD_STR_DEGREE;
  LSTR MSG_ERR_MINTEMP                      = _UxGT("МІНІМАЛЬНА Т") LCD_STR_DEGREE;
  LSTR MSG_HALTED                           = _UxGT("ПРИНТЕР ЗУПИНЕНО");
  LSTR MSG_PLEASE_RESET                     = _UxGT("Перезавантажте");
  LSTR MSG_HEATING                          = _UxGT("Нагрівання...");
  LSTR MSG_COOLING                          = _UxGT("Охолодження...");
  LSTR MSG_BED_HEATING                      = _UxGT("Нагрів столу...");
  LSTR MSG_PROBE_HEATING                    = _UxGT("Нагрів зонду...");
  LSTR MSG_CHAMBER_HEATING                  = _UxGT("Нагрів камери...");
<<<<<<< HEAD
  LSTR MSG_BED_COOLING                      = _UxGT("Охолодж. столу...");
  LSTR MSG_PROBE_COOLING                    = _UxGT("Охолодж. зонду...");
  LSTR MSG_CHAMBER_COOLING                  = _UxGT("Охолодж. камери...");
  LSTR MSG_LASER_COOLING                    = _UxGT("Охолодж. лазеру...");
=======
  #if LCD_WIDTH >= 20 || HAS_DWIN_E3V2
    LSTR MSG_BED_COOLING                    = _UxGT("Охолодження столу...");
    LSTR MSG_PROBE_COOLING                  = _UxGT("Охолодження зонду...");
    LSTR MSG_CHAMBER_COOLING                = _UxGT("Охолодження камери...");
    LSTR MSG_LASER_COOLING                  = _UxGT("Охолодження лазеру...");
  #else
    LSTR MSG_BED_COOLING                    = _UxGT("Охолодж. столу...");
    LSTR MSG_PROBE_COOLING                  = _UxGT("Охолодж. зонду...");
    LSTR MSG_CHAMBER_COOLING                = _UxGT("Охолодж. камери...");
    LSTR MSG_LASER_COOLING                  = _UxGT("Охолодж. лазеру...");
  #endif
>>>>>>> b6911781
  LSTR MSG_DELTA_CALIBRATE                  = _UxGT("Калібрування Delta");
  LSTR MSG_DELTA_CALIBRATE_X                = _UxGT("Калібрувати X");
  LSTR MSG_DELTA_CALIBRATE_Y                = _UxGT("Калібрувати Y");
  LSTR MSG_DELTA_CALIBRATE_Z                = _UxGT("Калібрувати Z");
  LSTR MSG_DELTA_CALIBRATE_CENTER           = _UxGT("Калібр. центр");
  LSTR MSG_DELTA_SETTINGS                   = _UxGT("Параметри Delta");
  LSTR MSG_DELTA_AUTO_CALIBRATE             = _UxGT("Автокалібрування");
  LSTR MSG_DELTA_DIAG_ROD                   = _UxGT("Діагональ стрижня");
  LSTR MSG_DELTA_HEIGHT                     = _UxGT("Висота");
  LSTR MSG_DELTA_RADIUS                     = _UxGT("Радіус");

  LSTR MSG_INFO_MENU                        = _UxGT("Про принтер");
  LSTR MSG_INFO_PRINTER_MENU                = _UxGT("Дані принтера");

<<<<<<< HEAD
  LSTR MSG_3POINT_LEVELING                  = _UxGT("3-точкове вирівн.");
  LSTR MSG_LINEAR_LEVELING                  = _UxGT("Лінійне вирівн.");
  LSTR MSG_BILINEAR_LEVELING                = _UxGT("Білінійне вирівн.");
  LSTR MSG_UBL_LEVELING                     = _UxGT("UBL");
  LSTR MSG_MESH_LEVELING                    = _UxGT("Вирівнювання сітки");
  LSTR MSG_MESH_DONE                        = _UxGT("Зондування виконано");
=======
  #if LCD_WIDTH > 21 || HAS_DWIN_E3V2
    LSTR MSG_3POINT_LEVELING                = _UxGT("3-точкове вирівнювання");
    LSTR MSG_LINEAR_LEVELING                = _UxGT("Лінійне вирівнювання");
    LSTR MSG_BILINEAR_LEVELING              = _UxGT("Білінійне вирівнювання");
  #else
    LSTR MSG_3POINT_LEVELING                = _UxGT("3-точкове вирівн.");
    LSTR MSG_LINEAR_LEVELING                = _UxGT("Лінійне вирівн.");
    LSTR MSG_BILINEAR_LEVELING              = _UxGT("Білінійне вирівн.");
  #endif
  LSTR MSG_UBL_LEVELING                     = _UxGT("UBL");
  LSTR MSG_MESH_LEVELING                    = _UxGT("Вирівнювання сітки");
  #if LCD_WIDTH > 21 || HAS_DWIN_E3V2
    LSTR MSG_MESH_DONE                      = _UxGT("Зондування сітки виконано");
  #else
    LSTR MSG_MESH_DONE                      = _UxGT("Зондування виконано");
  #endif
>>>>>>> b6911781

  LSTR MSG_INFO_STATS_MENU                  = _UxGT("Статистика принтера");
  LSTR MSG_INFO_BOARD_MENU                  = _UxGT("Про плату");
  LSTR MSG_INFO_THERMISTOR_MENU             = _UxGT("Термістори");
  LSTR MSG_INFO_EXTRUDERS                   = _UxGT("Екструдери");
  LSTR MSG_INFO_BAUDRATE                    = _UxGT("Бод");
  LSTR MSG_INFO_PROTOCOL                    = _UxGT("Протокол");
<<<<<<< HEAD
  LSTR MSG_INFO_RUNAWAY_OFF                 = _UxGT("Контр.витіку ") LCD_STR_THERMOMETER _UxGT(" Вимк");
  LSTR MSG_INFO_RUNAWAY_ON                  = _UxGT("Контр.витіку ") LCD_STR_THERMOMETER _UxGT(" Увімк");
  LSTR MSG_HOTEND_IDLE_TIMEOUT              = _UxGT("Час прост. хот-у");
=======
  #if LCD_WIDTH > 21 || HAS_DWIN_E3V2
    LSTR MSG_INFO_RUNAWAY_OFF               = _UxGT("Контроль витіку ") LCD_STR_THERMOMETER _UxGT(" Вимк");
    LSTR MSG_INFO_RUNAWAY_ON                = _UxGT("Контроль витіку ") LCD_STR_THERMOMETER _UxGT(" Увімк");
    LSTR MSG_HOTEND_IDLE_TIMEOUT            = _UxGT("Час простою хотенду");
  #else
    LSTR MSG_INFO_RUNAWAY_OFF               = _UxGT("Контр.витіку ") LCD_STR_THERMOMETER _UxGT(" Вимк");
    LSTR MSG_INFO_RUNAWAY_ON                = _UxGT("Контр.витіку ") LCD_STR_THERMOMETER _UxGT(" Увімк");
    LSTR MSG_HOTEND_IDLE_TIMEOUT            = _UxGT("Час прост. хот-у");
  #endif
>>>>>>> b6911781

  LSTR MSG_CASE_LIGHT                       = _UxGT("Підсвітка");
  LSTR MSG_CASE_LIGHT_BRIGHTNESS            = _UxGT("Яскравість світла");
  LSTR MSG_KILL_EXPECTED_PRINTER            = _UxGT("НЕ ТОЙ ПРИНТЕР");

  LSTR MSG_INFO_COMPLETED_PRINTS            = _UxGT("Завершено");
  LSTR MSG_INFO_PRINT_FILAMENT              = _UxGT("Екструдовано");
  LSTR MSG_PLEASE_PREHEAT                   = _UxGT("Нагрійте хотенд");
  LSTR MSG_COLORS_GET                       = _UxGT("Отримати колір");
<<<<<<< HEAD
  LSTR MSG_MEDIA_NOT_INSERTED               = _UxGT("Немає носія");
  LSTR MSG_PLEASE_WAIT_REBOOT               = _UxGT("Перезавантаж...");
  LSTR MSG_INFO_PRINT_COUNT                 = _UxGT("Друків");
  LSTR MSG_INFO_PRINT_TIME                  = _UxGT("Загалом");
  LSTR MSG_INFO_PRINT_LONGEST               = _UxGT("Найдовше");
  LSTR MSG_COLORS_SELECT                    = _UxGT("Кольори");
  LSTR MSG_COLORS_APPLIED                   = _UxGT("Кольори застос.");
=======
  #if LCD_WIDTH >= 20 || HAS_DWIN_E3V2
    LSTR MSG_MEDIA_NOT_INSERTED             = _UxGT("Носій не вставлений");
    LSTR MSG_PLEASE_WAIT_REBOOT             = _UxGT("Перезавантаження...");
    LSTR MSG_INFO_PRINT_COUNT               = _UxGT("Кількість друків");
    LSTR MSG_INFO_PRINT_TIME                = _UxGT("Час друку");
    LSTR MSG_INFO_PRINT_LONGEST             = _UxGT("Найдовший час");
    LSTR MSG_COLORS_SELECT                  = _UxGT("Обрати кольори");
    LSTR MSG_COLORS_APPLIED                 = _UxGT("Кольори застосовані");
  #else
    LSTR MSG_MEDIA_NOT_INSERTED             = _UxGT("Немає носія");
    LSTR MSG_PLEASE_WAIT_REBOOT             = _UxGT("Перезавантаж...");
    LSTR MSG_INFO_PRINT_COUNT               = _UxGT("Друків");
    LSTR MSG_INFO_PRINT_TIME                = _UxGT("Загалом");
    LSTR MSG_INFO_PRINT_LONGEST             = _UxGT("Найдовше");
    LSTR MSG_COLORS_SELECT                  = _UxGT("Кольори");
    LSTR MSG_COLORS_APPLIED                 = _UxGT("Кольори застос.");
  #endif
>>>>>>> b6911781
  LSTR MSG_COLORS_RED                       = _UxGT("Червоний");
  LSTR MSG_COLORS_GREEN                     = _UxGT("Зелений");
  LSTR MSG_COLORS_BLUE                      = _UxGT("Синій");
  LSTR MSG_COLORS_WHITE                     = _UxGT("Білий");
  LSTR MSG_UI_LANGUAGE                      = _UxGT("Мова");
  LSTR MSG_SOUND_ENABLE                     = _UxGT("Дозволити звук");
  LSTR MSG_LOCKSCREEN                       = _UxGT("Блокувати екран");

  LSTR MSG_INFO_MIN_TEMP                    = _UxGT("Мін.  ") LCD_STR_THERMOMETER;
  LSTR MSG_INFO_MAX_TEMP                    = _UxGT("Макс. ") LCD_STR_THERMOMETER;
  LSTR MSG_INFO_PSU                         = _UxGT("Блок жив-ня");
  LSTR MSG_DRIVE_STRENGTH                   = _UxGT("Сила мотору");
  LSTR MSG_DAC_PERCENT_N                    = _UxGT("Драйвер @, %");
  LSTR MSG_ERROR_TMC                        = _UxGT("ЗБІЙ ЗВ'ЯЗКУ З TMC");
  LSTR MSG_DAC_EEPROM_WRITE                 = _UxGT("Запис ЦАП у EEPROM");
  LSTR MSG_FILAMENT_CHANGE_HEADER           = _UxGT("ЗАМІНА ПРУТКА");
  LSTR MSG_FILAMENT_CHANGE_HEADER_PAUSE     = _UxGT("ЗУПИНКА ДРУКУ");
  LSTR MSG_FILAMENT_CHANGE_HEADER_LOAD      = _UxGT("ЗАВАНТАЖИТИ ПРУТОК");
  LSTR MSG_FILAMENT_CHANGE_HEADER_UNLOAD    = _UxGT("ВИВАНТАЖИТИ ПРУТОК");
<<<<<<< HEAD
  LSTR MSG_FILAMENT_CHANGE_OPTION_HEADER    = _UxGT("ПАРАМ.ПРОДОВЖЕННЯ:");
  LSTR MSG_FILAMENT_CHANGE_OPTION_PURGE     = _UxGT("Видавити ще");
  LSTR MSG_FILAMENT_CHANGE_OPTION_RESUME    = _UxGT("Відновити друк");
  LSTR MSG_FILAMENT_CHANGE_NOZZLE           = _UxGT("  Сопло: ");
  LSTR MSG_RUNOUT_SENSOR                    = _UxGT("Датчик закінч.прутка");
  LSTR MSG_RUNOUT_DISTANCE_MM               = _UxGT("До закінч.,мм");
=======
  #if LCD_WIDTH > 21 || HAS_DWIN_E3V2
    LSTR MSG_FILAMENT_CHANGE_OPTION_HEADER  = _UxGT("ПАРАМЕТРИ ПРОДОВЖЕННЯ:");
  #else
    LSTR MSG_FILAMENT_CHANGE_OPTION_HEADER  = _UxGT("ПАРАМ.ПРОДОВЖЕННЯ:");
  #endif
  LSTR MSG_FILAMENT_CHANGE_OPTION_PURGE     = _UxGT("Видавити ще");
  LSTR MSG_FILAMENT_CHANGE_OPTION_RESUME    = _UxGT("Відновити друк");
  LSTR MSG_FILAMENT_CHANGE_NOZZLE           = _UxGT("  Сопло: ");
  #if LCD_WIDTH > 21 || HAS_DWIN_E3V2
    LSTR MSG_RUNOUT_SENSOR                  = _UxGT("Датчик закінчення прутка");
    LSTR MSG_RUNOUT_DISTANCE_MM             = _UxGT("Відстань закінч.,мм");
  #else
    LSTR MSG_RUNOUT_SENSOR                  = _UxGT("Датчик закінч.прутка");
    LSTR MSG_RUNOUT_DISTANCE_MM             = _UxGT("До закінч.,мм");
  #endif
>>>>>>> b6911781
  LSTR MSG_KILL_HOMING_FAILED               = _UxGT("Помилка паркування");
  LSTR MSG_LCD_PROBING_FAILED               = _UxGT("Помилка зондування");

  LSTR MSG_MMU2_CHOOSE_FILAMENT_HEADER      = _UxGT("ОБЕРІТЬ ПРУТОК");
  LSTR MSG_MMU2_MENU                        = _UxGT("MMU");
  LSTR MSG_KILL_MMU2_FIRMWARE               = _UxGT("Онови прошивку MMU!");
  LSTR MSG_MMU2_NOT_RESPONDING              = _UxGT("MMU потребує уваги");
  LSTR MSG_MMU2_RESUME                      = _UxGT("MMU Продовжити");
  LSTR MSG_MMU2_RESUMING                    = _UxGT("MMU Продовження...");
  LSTR MSG_MMU2_LOAD_FILAMENT               = _UxGT("MMU Завантажити");
  LSTR MSG_MMU2_LOAD_ALL                    = _UxGT("MMU Завантажити все");
<<<<<<< HEAD
  LSTR MSG_MMU2_LOAD_TO_NOZZLE              = _UxGT("MMU Завант. в сопло");
=======
  #if LCD_WIDTH > 21 || HAS_DWIN_E3V2
    LSTR MSG_MMU2_LOAD_TO_NOZZLE            = _UxGT("MMU Завантажити в сопло");
  #else
    LSTR MSG_MMU2_LOAD_TO_NOZZLE            = _UxGT("MMU Завант. в сопло");
  #endif
>>>>>>> b6911781
  LSTR MSG_MMU2_EJECT_FILAMENT              = _UxGT("MMU Звільнити");
  LSTR MSG_MMU2_EJECT_FILAMENT_N            = _UxGT("MMU Звільнити ~");
  LSTR MSG_MMU2_UNLOAD_FILAMENT             = _UxGT("MMU Вивантажити");
  LSTR MSG_MMU2_LOADING_FILAMENT            = _UxGT("Завантаж. %i...");
  LSTR MSG_MMU2_EJECTING_FILAMENT           = _UxGT("Викидання прутка...");
  LSTR MSG_MMU2_UNLOADING_FILAMENT          = _UxGT("Вивантаження...");
  LSTR MSG_MMU2_ALL                         = _UxGT("Все");
  LSTR MSG_MMU2_FILAMENT_N                  = _UxGT("Пруток ~");
  LSTR MSG_MMU2_RESET                       = _UxGT("Перезапуск MMU");
  LSTR MSG_MMU2_RESETTING                   = _UxGT("MMU Перезапуск...");
  LSTR MSG_MMU2_EJECT_RECOVER               = _UxGT("Видаліть, натисніть");

<<<<<<< HEAD
  LSTR MSG_MIX                              = _UxGT("Змішув.");
=======
  #if LCD_WIDTH > 21 || HAS_DWIN_E3V2
    LSTR MSG_MIX                            = _UxGT("Змішування");
  #else
    LSTR MSG_MIX                            = _UxGT("Змішув.");
  #endif
>>>>>>> b6911781
  LSTR MSG_MIX_COMPONENT_N                  = _UxGT("Компонент {");
  LSTR MSG_MIXER                            = _UxGT("Змішувач");
  LSTR MSG_GRADIENT                         = _UxGT("Градієнт");
  LSTR MSG_FULL_GRADIENT                    = _UxGT("Повний градієнт");
<<<<<<< HEAD
  LSTR MSG_TOGGLE_MIX                       = _UxGT("Переключ.змішування");
  LSTR MSG_CYCLE_MIX                        = _UxGT("Циклічне змішування");
  LSTR MSG_GRADIENT_MIX                     = _UxGT("Градієнт змішування");
  LSTR MSG_REVERSE_GRADIENT                 = _UxGT("Змінити градієнт");
  LSTR MSG_ACTIVE_VTOOL                     = _UxGT("Актив. В-інструм.");
  LSTR MSG_GRADIENT_ALIAS                   = _UxGT("Псевдонім В-інструм");
  LSTR MSG_RESET_VTOOLS                     = _UxGT("Зкидання В-інструм.");
=======
  #if LCD_WIDTH > 21 || HAS_DWIN_E3V2
    LSTR MSG_TOGGLE_MIX                     = _UxGT("Переключити змішування");
  #else
    LSTR MSG_TOGGLE_MIX                     = _UxGT("Переключ.змішування");
  #endif
  LSTR MSG_CYCLE_MIX                        = _UxGT("Циклічне змішування");
  LSTR MSG_GRADIENT_MIX                     = _UxGT("Градієнт змішування");
  LSTR MSG_REVERSE_GRADIENT                 = _UxGT("Змінити градієнт");

  #if LCD_WIDTH > 21 || HAS_DWIN_E3V2
    LSTR MSG_ACTIVE_VTOOL                   = _UxGT("Активація В-інструменту");
    LSTR MSG_GRADIENT_ALIAS                 = _UxGT("Псевдонім В-інструменту");
    LSTR MSG_RESET_VTOOLS                   = _UxGT("Зкидання В-інструментів");
  #else
    LSTR MSG_ACTIVE_VTOOL                   = _UxGT("Актив. В-інструм.");
    LSTR MSG_GRADIENT_ALIAS                 = _UxGT("Псевдонім В-інструм");
    LSTR MSG_RESET_VTOOLS                   = _UxGT("Зкидання В-інструм.");
  #endif
>>>>>>> b6911781
  LSTR MSG_START_VTOOL                      = _UxGT("Початок В-інструменту");
  LSTR MSG_END_VTOOL                        = _UxGT("Кінець В-інструменту");
  LSTR MSG_COMMIT_VTOOL                     = _UxGT("Змішати В-інструменти");
  LSTR MSG_VTOOLS_RESET                     = _UxGT("В-інструменти зкинуті");
  LSTR MSG_START_Z                          = _UxGT("Початок Z:");
  LSTR MSG_END_Z                            = _UxGT(" Кінець Z:");

  LSTR MSG_GAMES                            = _UxGT("Ігри");
  LSTR MSG_BRICKOUT                         = _UxGT("Цеглини");
  LSTR MSG_INVADERS                         = _UxGT("Вторгнення");
  LSTR MSG_SNAKE                            = _UxGT("Zм!йк@");
  LSTR MSG_MAZE                             = _UxGT("Лабіринт");

  LSTR MSG_BAD_PAGE                         = _UxGT("Погана сторінка");
<<<<<<< HEAD
  LSTR MSG_BAD_PAGE_SPEED                   = _UxGT("Погана швидк. стор.");
=======
  #if LCD_WIDTH > 21 || HAS_DWIN_E3V2
    LSTR MSG_BAD_PAGE_SPEED                 = _UxGT("Погана швидкість стор.");
  #else
    LSTR MSG_BAD_PAGE_SPEED                 = _UxGT("Погана швидк. стор.");
  #endif
>>>>>>> b6911781

  LSTR MSG_EDIT_PASSWORD                    = _UxGT("Редагувати пароль");
  LSTR MSG_LOGIN_REQUIRED                   = _UxGT("Потрібен логін");
  LSTR MSG_PASSWORD_SETTINGS                = _UxGT("Параметри паролю");
  LSTR MSG_ENTER_DIGIT                      = _UxGT("Введіть цифру");
  LSTR MSG_CHANGE_PASSWORD                  = _UxGT("Змінити пароль");
  LSTR MSG_REMOVE_PASSWORD                  = _UxGT("Видалити пароль");
  LSTR MSG_PASSWORD_SET                     = _UxGT("Пароль: ");
  LSTR MSG_START_OVER                       = _UxGT("Старт через");
  LSTR MSG_REMINDER_SAVE_SETTINGS           = _UxGT("Не забудь зберегти!");
  LSTR MSG_PASSWORD_REMOVED                 = _UxGT("Пароль видалений");
<<<<<<< HEAD

=======
>>>>>>> b6911781

  //
  // Filament Change screens show up to 2 lines on a 3-line display
  //
  LSTR MSG_PAUSE_PRINT_PARKING              = _UxGT(MSG_1_LINE("Паркування..."));
<<<<<<< HEAD
  LSTR MSG_ADVANCED_PAUSE_WAITING           = _UxGT(MSG_1_LINE("Продовжити друк"));
  LSTR MSG_FILAMENT_CHANGE_INIT             = _UxGT(MSG_1_LINE("Зачекайте..."));
  LSTR MSG_FILAMENT_CHANGE_INSERT           = _UxGT(MSG_1_LINE("Вставте і натисніть"));
  LSTR MSG_FILAMENT_CHANGE_HEAT             = _UxGT(MSG_1_LINE("Нагріти сопло"));
  LSTR MSG_FILAMENT_CHANGE_HEATING          = _UxGT(MSG_1_LINE("Нагрів сопла..."));
  LSTR MSG_FILAMENT_CHANGE_UNLOAD           = _UxGT(MSG_1_LINE("Вивід прутка..."));
  LSTR MSG_FILAMENT_CHANGE_LOAD             = _UxGT(MSG_1_LINE("Ввід прутка..."));
  LSTR MSG_FILAMENT_CHANGE_PURGE            = _UxGT(MSG_1_LINE("Очищення прутка..."));
  LSTR MSG_FILAMENT_CHANGE_CONT_PURGE       = _UxGT(MSG_1_LINE("Завершити очищення"));
  LSTR MSG_FILAMENT_CHANGE_RESUME           = _UxGT(MSG_1_LINE("Поновлення друку..."));
=======
  #if LCD_HEIGHT >= 4
    // Up to 3 lines allowed
    LSTR MSG_ADVANCED_PAUSE_WAITING         = _UxGT(MSG_3_LINE("Натисніть кнопку", "для продовження", "друку"));
    LSTR MSG_FILAMENT_CHANGE_INIT           = _UxGT(MSG_3_LINE("Зачекайте", "на початок", "заміни прутка"));
    LSTR MSG_FILAMENT_CHANGE_INSERT         = _UxGT(MSG_3_LINE("Вставте пруток", "та натисніть", "для продовження"));
    LSTR MSG_FILAMENT_CHANGE_HEAT           = _UxGT(MSG_2_LINE("Натисніть кнопку", "для нагріву сопла"));
    LSTR MSG_FILAMENT_CHANGE_HEATING        = _UxGT(MSG_2_LINE("Сопло нагрівається", "зачекайте..."));
    LSTR MSG_FILAMENT_CHANGE_UNLOAD         = _UxGT(MSG_2_LINE("Зачекайте", "на вивід прутка"));
    LSTR MSG_FILAMENT_CHANGE_LOAD           = _UxGT(MSG_2_LINE("Зачекайте", "на ввід прутка"));
    LSTR MSG_FILAMENT_CHANGE_PURGE          = _UxGT(MSG_2_LINE("Дочекайтесь", "очищення прутка"));
    LSTR MSG_FILAMENT_CHANGE_CONT_PURGE     = _UxGT(MSG_3_LINE("Натисніть кнопку", "для завершення", "очищення прутка"));
    LSTR MSG_FILAMENT_CHANGE_RESUME         = _UxGT(MSG_3_LINE("Зачекайте", "на відновлення", "друку"));
  #else
    // Up to 2 lines allowed
    LSTR MSG_ADVANCED_PAUSE_WAITING         = _UxGT(MSG_1_LINE("Продовжити друк"));
    LSTR MSG_FILAMENT_CHANGE_INIT           = _UxGT(MSG_1_LINE("Зачекайте..."));
    LSTR MSG_FILAMENT_CHANGE_INSERT         = _UxGT(MSG_1_LINE("Вставте і натисніть"));
    LSTR MSG_FILAMENT_CHANGE_HEAT           = _UxGT(MSG_1_LINE("Нагріти сопло"));
    LSTR MSG_FILAMENT_CHANGE_HEATING        = _UxGT(MSG_1_LINE("Нагрів сопла..."));
    LSTR MSG_FILAMENT_CHANGE_UNLOAD         = _UxGT(MSG_1_LINE("Вивід прутка..."));
    LSTR MSG_FILAMENT_CHANGE_LOAD           = _UxGT(MSG_1_LINE("Ввід прутка..."));
    LSTR MSG_FILAMENT_CHANGE_PURGE          = _UxGT(MSG_1_LINE("Очищення прутка..."));
    LSTR MSG_FILAMENT_CHANGE_CONT_PURGE     = _UxGT(MSG_1_LINE("Завершити очищення"));
    LSTR MSG_FILAMENT_CHANGE_RESUME         = _UxGT(MSG_1_LINE("Поновлення друку..."));
  #endif
>>>>>>> b6911781

  LSTR MSG_TMC_DRIVERS                      = _UxGT("Драйвери TMC");
  LSTR MSG_TMC_CURRENT                      = _UxGT("Струм драйвера");
  LSTR MSG_TMC_HYBRID_THRS                  = _UxGT("Гібридний поріг");
  LSTR MSG_TMC_HOMING_THRS                  = _UxGT("Дім без кінцевиків");
  LSTR MSG_TMC_STEPPING_MODE                = _UxGT("Режим мікрокроку");
  LSTR MSG_TMC_STEALTH_ENABLED              = _UxGT("Тихий режим увімк.");
  LSTR MSG_SERVICE_RESET                    = _UxGT("Зкидання");
  LSTR MSG_SERVICE_IN                       = _UxGT(" в:");
  LSTR MSG_BACKLASH                         = _UxGT("Люфт");
  LSTR MSG_BACKLASH_CORRECTION              = _UxGT("Виправлення");
  LSTR MSG_BACKLASH_SMOOTHING               = _UxGT("Зглажування");

  LSTR MSG_LEVEL_X_AXIS                     = _UxGT("Рівень вісі X");
  LSTR MSG_AUTO_CALIBRATE                   = _UxGT("Авто калібрування");

<<<<<<< HEAD
  LSTR MSG_FTDI_HEATER_TIMEOUT              = _UxGT("Час простою збіг, температура впала. Натисніть ОК, щоби знову нагріти та продовжити");
  LSTR MSG_HEATER_TIMEOUT                   = _UxGT("Час нагрівача збіг");
=======
  #if ENABLED(TOUCH_UI_FTDI_EVE)
    LSTR MSG_HEATER_TIMEOUT                 = _UxGT("Час простою збіг, температура впала. Натисніть ОК, щоби знову нагріти та продовжити");
  #else
    LSTR MSG_HEATER_TIMEOUT                 = _UxGT("Час нагрівача збіг");
  #endif
>>>>>>> b6911781
  LSTR MSG_REHEAT                           = _UxGT("Поновити нагрів");
  LSTR MSG_REHEATING                        = _UxGT("Нагрівання...");

  LSTR MSG_PROBE_WIZARD                     = _UxGT("Майстер Z-зонда");
<<<<<<< HEAD
  LSTR MSG_PROBE_WIZARD_PROBING             = _UxGT("Зондув.контр.точки Z");
  LSTR MSG_PROBE_WIZARD_MOVING              = _UxGT("Рух до точки зондув.");

  LSTR MSG_SOUND                            = _UxGT("Звук");

  LSTR MSG_TOP_LEFT                         = _UxGT("Верхній лівий");
  LSTR MSG_BOTTOM_LEFT                      = _UxGT("Нижній лівий");
  LSTR MSG_TOP_RIGHT                        = _UxGT("Верхній правий");
  LSTR MSG_BOTTOM_RIGHT                     = _UxGT("Нижній правий");
  LSTR MSG_CALIBRATION_COMPLETED            = _UxGT("Калібрування успішне");
  LSTR MSG_CALIBRATION_FAILED               = _UxGT("Збій калібрування");

  LSTR MSG_DRIVER_BACKWARD                  = _UxGT(" драйвер назад");

  LSTR MSG_SD_CARD                          = _UxGT("SD Картка");
  LSTR MSG_USB_DISK                         = _UxGT("USB Диск");

  LSTR MSG_SHORT_DAY                        = _UxGT("д"); // One character only
  LSTR MSG_SHORT_HOUR                       = _UxGT("г"); // One character only
  LSTR MSG_SHORT_MINUTE                     = _UxGT("х"); // One character only
}

namespace LanguageWide_uk {
  using namespace LanguageNarrow_uk;
  #if LCD_WIDTH >= 20 || HAS_DWIN_E3V2
    LSTR MSG_MEDIA_INIT_FAIL                = _UxGT("Збій ініціалізації SD");
    LSTR MSG_KILL_SUBCALL_OVERFLOW          = _UxGT("Переповнення виклику");
    LSTR MSG_LCD_SOFT_ENDSTOPS              = _UxGT("Програмні кінцевики");
    LSTR MSG_SET_HOME_OFFSETS               = _UxGT("Встанов. зміщення дому");
    LSTR MSG_HOME_OFFSET_X                  = _UxGT("Зміщення дому X");
    LSTR MSG_HOME_OFFSET_Y                  = _UxGT("Зміщення дому Y");
    LSTR MSG_HOME_OFFSET_Z                  = _UxGT("Зміщення дому Z");
    LSTR MSG_LAST_VALUE_SP                  = _UxGT("Останнє значення ");
    LSTR MSG_LASER_POWER                    = _UxGT("Потужність лазера");
    LSTR MSG_SPINDLE_TOGGLE                 = _UxGT("Перемкн. шпіндель");
    LSTR MSG_SPINDLE_EVAC_TOGGLE            = _UxGT("Перемкнути вакуум");
    LSTR MSG_LASER_TOGGLE                   = _UxGT("Перемкнути лазер");
    LSTR MSG_SPINDLE_POWER                  = _UxGT("Потужн. шпінделя");
    LSTR MSG_LASER_PULSE_MS                 = _UxGT("Тестовий імпульс мс");
    LSTR MSG_LASER_EVAC_TOGGLE              = _UxGT("Перемкнути обдув");
    LSTR MSG_BED_TRAMMING_RAISE             = _UxGT("Вгору до спрацюв. зонду");
    LSTR MSG_BED_TRAMMING_IN_RANGE          = _UxGT("Кути в межах. Вирів.столу");
    LSTR MSG_MESH_EDITOR                    = _UxGT("Зміщення по Z");
    LSTR MSG_UBL_MANUAL_MESH                = _UxGT("Ручне введення сітки");
    LSTR MSG_UBL_BC_INSERT                  = _UxGT("Розмістити шайбу і вимір.");
    LSTR MSG_UBL_BC_REMOVE                  = _UxGT("Видалити і виміряти стіл");
    LSTR MSG_UBL_EDIT_CUSTOM_MESH           = _UxGT("Редагувати свою сітку");
    LSTR MSG_UBL_FINE_TUNE_MESH             = _UxGT("Точне редагування сітки");
    LSTR MSG_UBL_BUILD_CUSTOM_MESH          = _UxGT("Будувати свою сітку");
    LSTR MSG_UBL_GRID_MESH_LEVELING         = _UxGT("Вирівнювання растру");
    LSTR MSG_UBL_FILLIN_AMOUNT              = _UxGT("Обсяг заповнюв.");
    LSTR MSG_UBL_FINE_TUNE_ALL              = _UxGT("Точно налаштувати все");
    LSTR MSG_UBL_FINE_TUNE_CLOSEST          = _UxGT("Точно налашт.найближчу");
    LSTR MSG_LED_PRESETS                    = _UxGT("Передустановки світла");
    LSTR MSG_NEO2_PRESETS                   = _UxGT("Передустановка світла #2");
    LSTR MSG_COOLER                         = _UxGT("Охолодження лазеру");
    LSTR MSG_COOLER_TOGGLE                  = _UxGT("Перемк. охолодж.");
    LSTR MSG_STORED_FAN_N                   = _UxGT("Збереж.швидк.вент. ~");
    LSTR MSG_EXTRA_FAN_SPEED_N              = _UxGT("Дод. швидк. вент. ~");
    LSTR MSG_JUNCTION_DEVIATION             = _UxGT("Відхилення вузла");
    LSTR MSG_VTRAV_MIN                      = _UxGT("Переміщення мін");
    LSTR MSG_CONTRAST                       = _UxGT("Контраст екрану");
    LSTR MSG_BRIGHTNESS                     = _UxGT("Яскравість LCD");
    LSTR MSG_INIT_EEPROM                    = _UxGT("Ініціалізація EEPROM");
    LSTR MSG_CONTROL_RETRACT                = _UxGT("Втягування, мм");
    LSTR MSG_CONTROL_RETRACT_SWAP           = _UxGT("Зміна втягув.,мм");
    LSTR MSG_CONTROL_RETRACT_RECOVER        = _UxGT("Повернення, мм");
    LSTR MSG_CONTROL_RETRACT_RECOVER_SWAP   = _UxGT("Поверн.зміни, мм");
    LSTR MSG_AUTORETRACT                    = _UxGT("Автовтягування");
    LSTR MSG_SINGLENOZZLE_PRIME_SPEED       = _UxGT("Початк.швидкість");
    LSTR MSG_SINGLENOZZLE_RETRACT_SPEED     = _UxGT("Швидкість втягув.");
    LSTR MSG_SINGLENOZZLE_FAN_SPEED         = _UxGT("Оберти вентилятора");
    LSTR MSG_SINGLENOZZLE_FAN_TIME          = _UxGT("Час вентилятора");
    LSTR MSG_ERR_COOLING_FAILED             = _UxGT("ОХОЛОДЖЕННЯ НЕ ВДАЛОСЬ");
    LSTR MSG_BED_COOLING                    = _UxGT("Охолодження столу...");
    LSTR MSG_PROBE_COOLING                  = _UxGT("Охолодження зонду...");
    LSTR MSG_CHAMBER_COOLING                = _UxGT("Охолодження камери...");
    LSTR MSG_LASER_COOLING                  = _UxGT("Охолодження лазеру...");
    LSTR MSG_3POINT_LEVELING                = _UxGT("3-точкове вирівнювання");
    LSTR MSG_LINEAR_LEVELING                = _UxGT("Лінійне вирівнювання");
    LSTR MSG_BILINEAR_LEVELING              = _UxGT("Білінійне вирівнювання");
    LSTR MSG_MESH_DONE                      = _UxGT("Зондування сітки виконано");
    LSTR MSG_INFO_RUNAWAY_OFF               = _UxGT("Контроль витіку ") LCD_STR_THERMOMETER _UxGT(" Вимк");
    LSTR MSG_INFO_RUNAWAY_ON                = _UxGT("Контроль витіку ") LCD_STR_THERMOMETER _UxGT(" Увімк");
    LSTR MSG_HOTEND_IDLE_TIMEOUT            = _UxGT("Час простою хотенду");
    LSTR MSG_MEDIA_NOT_INSERTED             = _UxGT("Носій не вставлений");
    LSTR MSG_PLEASE_WAIT_REBOOT             = _UxGT("Перезавантаження...");
    LSTR MSG_INFO_PRINT_COUNT               = _UxGT("Кількість друків");
    LSTR MSG_INFO_PRINT_TIME                = _UxGT("Час друку");
    LSTR MSG_INFO_PRINT_LONGEST             = _UxGT("Найдовший час");
    LSTR MSG_COLORS_SELECT                  = _UxGT("Обрати кольори");
    LSTR MSG_COLORS_APPLIED                 = _UxGT("Кольори застосовані");
    LSTR MSG_FILAMENT_CHANGE_OPTION_HEADER  = _UxGT("ПАРАМЕТРИ ПРОДОВЖЕННЯ:");
    LSTR MSG_RUNOUT_SENSOR                  = _UxGT("Датчик закінчення прутка");
    LSTR MSG_RUNOUT_DISTANCE_MM             = _UxGT("Відстань закінч.,мм");
    LSTR MSG_MMU2_LOAD_TO_NOZZLE            = _UxGT("MMU Завантажити в сопло");
    LSTR MSG_MIX                            = _UxGT("Змішування");
    LSTR MSG_TOGGLE_MIX                     = _UxGT("Переключити змішування");
    LSTR MSG_ACTIVE_VTOOL                   = _UxGT("Активація В-інструменту");
    LSTR MSG_GRADIENT_ALIAS                 = _UxGT("Псевдонім В-інструменту");
    LSTR MSG_RESET_VTOOLS                   = _UxGT("Зкидання В-інструментів");
    LSTR MSG_BAD_PAGE_SPEED                 = _UxGT("Погана швидкість стор.");
    LSTR MSG_PROBE_WIZARD_PROBING           = _UxGT("Зондув. контрольної точки Z");
    LSTR MSG_PROBE_WIZARD_MOVING            = _UxGT("Рух до точки зондування");
=======
  #if LCD_WIDTH > 21 || HAS_DWIN_E3V2
    LSTR MSG_PROBE_WIZARD_PROBING           = _UxGT("Зондув. контрольної точки Z");
    LSTR MSG_PROBE_WIZARD_MOVING            = _UxGT("Рух до точки зондування");
  #else
    LSTR MSG_PROBE_WIZARD_PROBING           = _UxGT("Зондув.контр.точки Z");
    LSTR MSG_PROBE_WIZARD_MOVING            = _UxGT("Рух до точки зондув.");
>>>>>>> b6911781
  #endif
}

<<<<<<< HEAD
namespace LanguageTall_uk {
  using namespace LanguageWide_uk;
  #if LCD_HEIGHT >= 4
    // Filament Change screens show up to 3 lines on a 4-line display
    LSTR MSG_ADVANCED_PAUSE_WAITING         = _UxGT(MSG_3_LINE("Натисніть кнопку", "для продовження", "друку"));
    LSTR MSG_FILAMENT_CHANGE_INIT           = _UxGT(MSG_3_LINE("Зачекайте", "на початок", "заміни прутка"));
    LSTR MSG_FILAMENT_CHANGE_INSERT         = _UxGT(MSG_3_LINE("Вставте пруток", "та натисніть", "для продовження"));
    LSTR MSG_FILAMENT_CHANGE_HEAT           = _UxGT(MSG_2_LINE("Натисніть кнопку", "для нагріву сопла"));
    LSTR MSG_FILAMENT_CHANGE_HEATING        = _UxGT(MSG_2_LINE("Сопло нагрівається", "зачекайте..."));
    LSTR MSG_FILAMENT_CHANGE_UNLOAD         = _UxGT(MSG_2_LINE("Зачекайте", "на вивід прутка"));
    LSTR MSG_FILAMENT_CHANGE_LOAD           = _UxGT(MSG_2_LINE("Зачекайте", "на ввід прутка"));
    LSTR MSG_FILAMENT_CHANGE_PURGE          = _UxGT(MSG_2_LINE("Дочекайтесь", "очищення прутка"));
    LSTR MSG_FILAMENT_CHANGE_CONT_PURGE     = _UxGT(MSG_3_LINE("Натисніть кнопку", "для завершення", "очищення прутка"));
    LSTR MSG_FILAMENT_CHANGE_RESUME         = _UxGT(MSG_3_LINE("Зачекайте", "на відновлення", "друку"));
  #endif
}

namespace Language_uk {
  using namespace LanguageTall_uk;
=======
  LSTR MSG_SOUND                            = _UxGT("Звук");

  LSTR MSG_TOP_LEFT                         = _UxGT("Верхній лівий");
  LSTR MSG_BOTTOM_LEFT                      = _UxGT("Нижній лівий");
  LSTR MSG_TOP_RIGHT                        = _UxGT("Верхній правий");
  LSTR MSG_BOTTOM_RIGHT                     = _UxGT("Нижній правий");
  LSTR MSG_CALIBRATION_COMPLETED            = _UxGT("Калібрування успішне");
  LSTR MSG_CALIBRATION_FAILED               = _UxGT("Збій калібрування");

  LSTR MSG_DRIVER_BACKWARD                  = _UxGT(" драйвер назад");

  LSTR MSG_SD_CARD                          = _UxGT("SD Картка");
  LSTR MSG_USB_DISK                         = _UxGT("USB Диск");

  LSTR MSG_SHORT_DAY                        = _UxGT("д"); // One character only
  LSTR MSG_SHORT_HOUR                       = _UxGT("г"); // One character only
  LSTR MSG_SHORT_MINUTE                     = _UxGT("х"); // One character only
>>>>>>> b6911781
}<|MERGE_RESOLUTION|>--- conflicted
+++ resolved
@@ -44,22 +44,14 @@
   LSTR MSG_MEDIA_INSERTED                   = _UxGT("SD-картка вставлена");
   LSTR MSG_MEDIA_REMOVED                    = _UxGT("SD-картка видалена");
   LSTR MSG_MEDIA_WAITING                    = _UxGT("Вставте SD-картку");
-<<<<<<< HEAD
-  LSTR MSG_MEDIA_INIT_FAIL                  = _UxGT("Збій ініціаліз. SD");
+  #if LCD_WIDTH > 21 || HAS_DWIN_E3V2
+    LSTR MSG_MEDIA_INIT_FAIL                = _UxGT("Збій ініціалізації SD");
+  #else
+    LSTR MSG_MEDIA_INIT_FAIL                = _UxGT("Збій ініціаліз. SD");
+  #endif
   LSTR MSG_MEDIA_READ_ERROR                 = _UxGT("Помилка зчитування");
   LSTR MSG_MEDIA_USB_REMOVED                = _UxGT("USB диск видалений");
   LSTR MSG_MEDIA_USB_FAILED                 = _UxGT("Помилка USB диску");
-  LSTR MSG_KILL_SUBCALL_OVERFLOW            = _UxGT("Переповн. виклику");
-  LSTR MSG_LCD_SOFT_ENDSTOPS                = _UxGT("Прогр.кінцевики");
-=======
-  #if LCD_WIDTH > 21 || HAS_DWIN_E3V2
-    LSTR MSG_MEDIA_INIT_FAIL                = _UxGT("Збій ініціалізації SD");
-  #else
-    LSTR MSG_MEDIA_INIT_FAIL                = _UxGT("Збій ініціаліз. SD");
-  #endif
-  LSTR MSG_MEDIA_READ_ERROR                 = _UxGT("Помилка зчитування");
-  LSTR MSG_MEDIA_USB_REMOVED                = _UxGT("USB диск видалений");
-  LSTR MSG_MEDIA_USB_FAILED                 = _UxGT("Помилка USB диску");
   #if LCD_WIDTH > 21 || HAS_DWIN_E3V2
     LSTR MSG_KILL_SUBCALL_OVERFLOW          = _UxGT("Переповнення виклику");
     LSTR MSG_LCD_SOFT_ENDSTOPS              = _UxGT("Програмні кінцевики");
@@ -67,7 +59,6 @@
     LSTR MSG_KILL_SUBCALL_OVERFLOW          = _UxGT("Переповн. виклику");
     LSTR MSG_LCD_SOFT_ENDSTOPS              = _UxGT("Прогр.кінцевики");
   #endif
->>>>>>> b6911781
   LSTR MSG_LCD_ENDSTOPS                     = _UxGT("Кінцевик"); // Max length 8 characters
   LSTR MSG_MAIN_MENU                        = _UxGT("Основне меню");
   LSTR MSG_ADVANCED_SETTINGS                = _UxGT("Інші налаштування");
@@ -90,32 +81,6 @@
   LSTR MSG_LEVEL_BED_NEXT_POINT             = _UxGT("Наступна точка");
   LSTR MSG_LEVEL_BED_DONE                   = _UxGT("Завершено!");
   LSTR MSG_Z_FADE_HEIGHT                    = _UxGT("Висота спаду");
-<<<<<<< HEAD
-  LSTR MSG_SET_HOME_OFFSETS                 = _UxGT("Встан. зміщ. дому");
-  LSTR MSG_HOME_OFFSET_X                    = _UxGT("Зміщ. дому X");
-  LSTR MSG_HOME_OFFSET_Y                    = _UxGT("Зміщ. дому Y");
-  LSTR MSG_HOME_OFFSET_Z                    = _UxGT("Зміщ. дому Z");
-  LSTR MSG_HOME_OFFSETS_APPLIED             = _UxGT("Зміщення прийняті");
-  LSTR MSG_SELECT_ORIGIN                    = _UxGT("Оберіть нуль");
-  LSTR MSG_LAST_VALUE_SP                    = _UxGT("Останнє знач. ");
-
-  LSTR MSG_PREHEAT_1                        = _UxGT("Нагрів ") PREHEAT_1_LABEL;
-  LSTR MSG_PREHEAT_1_H                      = _UxGT("Нагрів ") PREHEAT_1_LABEL " ~";
-  LSTR MSG_PREHEAT_1_END                    = _UxGT("Нагрів ") PREHEAT_1_LABEL _UxGT(" сопло");
-  LSTR MSG_PREHEAT_1_END_E                  = _UxGT("Нагрів ") PREHEAT_1_LABEL _UxGT(" сопло ~");
-  LSTR MSG_PREHEAT_1_ALL                    = _UxGT("Нагрів ") PREHEAT_1_LABEL _UxGT(" все");
-  LSTR MSG_PREHEAT_1_BEDONLY                = _UxGT("Нагрів ") PREHEAT_1_LABEL _UxGT(" стіл");
-  LSTR MSG_PREHEAT_1_SETTINGS               = _UxGT("Нагрів ") PREHEAT_1_LABEL _UxGT(" налашт");
-
-  LSTR MSG_PREHEAT_M                        = _UxGT("Нагрів $");
-  LSTR MSG_PREHEAT_M_H                      = _UxGT("Нагрів $ ~");
-  LSTR MSG_PREHEAT_M_END                    = _UxGT("Нагрів $ сопло");
-  LSTR MSG_PREHEAT_M_END_E                  = _UxGT("Нагрів $ сопло ~");
-  LSTR MSG_PREHEAT_M_ALL                    = _UxGT("Нагрів $ все");
-  LSTR MSG_PREHEAT_M_BEDONLY                = _UxGT("Нагрів $ стіл");
-  LSTR MSG_PREHEAT_M_SETTINGS               = _UxGT("Нагрів $ налашт");
-
-=======
   #if LCD_WIDTH > 21 || HAS_DWIN_E3V2
     LSTR MSG_SET_HOME_OFFSETS               = _UxGT("Встанов. зміщення дому");
     LSTR MSG_HOME_OFFSET_X                  = _UxGT("Зміщення дому X");
@@ -151,22 +116,12 @@
     LSTR MSG_PREHEAT_M_BEDONLY              = _UxGT("Нагрів $ стіл");
     LSTR MSG_PREHEAT_M_SETTINGS             = _UxGT("Нагрів $ налашт");
   #endif
->>>>>>> b6911781
   LSTR MSG_PREHEAT_CUSTOM                   = _UxGT("Нагрів свого");
   LSTR MSG_COOLDOWN                         = _UxGT("Вимкнути нагрів");
 
   LSTR MSG_CUTTER_FREQUENCY                 = _UxGT("Частота");
   LSTR MSG_LASER_MENU                       = _UxGT("Керування лазером");
   LSTR MSG_SPINDLE_MENU                     = _UxGT("Керування шпінделем");
-<<<<<<< HEAD
-  LSTR MSG_LASER_POWER                      = _UxGT("Потужн. лазера");
-  LSTR MSG_SPINDLE_TOGGLE                   = _UxGT("Перемк. шпінд.");
-  LSTR MSG_SPINDLE_EVAC_TOGGLE              = _UxGT("Перемк. вакуум");
-  LSTR MSG_LASER_TOGGLE                     = _UxGT("Перемкн. лазер");
-  LSTR MSG_SPINDLE_POWER                    = _UxGT("Потужн. шпінд.");
-  LSTR MSG_LASER_PULSE_MS                   = _UxGT("Тест. імп., мс");
-  LSTR MSG_LASER_EVAC_TOGGLE                = _UxGT("Перемкн. обдув");
-=======
   #if LCD_WIDTH > 21 || HAS_DWIN_E3V2
     LSTR MSG_LASER_POWER                    = _UxGT("Потужність лазера");
     LSTR MSG_SPINDLE_TOGGLE                 = _UxGT("Перемкн. шпіндель");
@@ -184,7 +139,6 @@
     LSTR MSG_LASER_PULSE_MS                 = _UxGT("Тест. імп., мс");
     LSTR MSG_LASER_EVAC_TOGGLE              = _UxGT("Перемкн. обдув");
   #endif
->>>>>>> b6911781
   LSTR MSG_LASER_ASSIST_TOGGLE              = _UxGT("Керування обдувом");
   LSTR MSG_FLOWMETER_FAULT                  = _UxGT("Помилка обдуву");
   LSTR MSG_LASER_FIRE_PULSE                 = _UxGT("Імпульс лазеру");
@@ -199,30 +153,21 @@
   LSTR MSG_BED_LEVELING                     = _UxGT("Вирівнювання столу");
   LSTR MSG_LEVEL_BED                        = _UxGT("Вирівняти стіл");
   LSTR MSG_BED_TRAMMING                     = _UxGT("Вирівняти кути");
-<<<<<<< HEAD
-  LSTR MSG_BED_TRAMMING_RAISE               = _UxGT("Вгору до спрац.зонду");
-  LSTR MSG_BED_TRAMMING_IN_RANGE            = _UxGT("Кути в межах. Вирівн");
+  #if LCD_WIDTH > 21 || HAS_DWIN_E3V2
+    LSTR MSG_BED_TRAMMING_RAISE             = _UxGT("Вгору до спрацюв. зонду");
+    LSTR MSG_BED_TRAMMING_IN_RANGE          = _UxGT("Кути в межах. Вирів.столу");
+  #else
+    LSTR MSG_BED_TRAMMING_RAISE             = _UxGT("Вгору до спрац.зонду");
+    LSTR MSG_BED_TRAMMING_IN_RANGE          = _UxGT("Кути в межах. Вирівн");
+  #endif
   LSTR MSG_BED_TRAMMING_GOOD_POINTS         = _UxGT("Хороші точки: ");
   LSTR MSG_BED_TRAMMING_LAST_Z              = _UxGT("Остання Z: ");
   LSTR MSG_NEXT_CORNER                      = _UxGT("Наступний кут");
-  LSTR MSG_MESH_EDITOR                      = _UxGT("Зміщення Z");
-=======
-  #if LCD_WIDTH > 21 || HAS_DWIN_E3V2
-    LSTR MSG_BED_TRAMMING_RAISE             = _UxGT("Вгору до спрацюв. зонду");
-    LSTR MSG_BED_TRAMMING_IN_RANGE          = _UxGT("Кути в межах. Вирів.столу");
-  #else
-    LSTR MSG_BED_TRAMMING_RAISE             = _UxGT("Вгору до спрац.зонду");
-    LSTR MSG_BED_TRAMMING_IN_RANGE          = _UxGT("Кути в межах. Вирівн");
-  #endif
-  LSTR MSG_BED_TRAMMING_GOOD_POINTS         = _UxGT("Хороші точки: ");
-  LSTR MSG_BED_TRAMMING_LAST_Z              = _UxGT("Остання Z: ");
-  LSTR MSG_NEXT_CORNER                      = _UxGT("Наступний кут");
   #if LCD_WIDTH > 21 || HAS_DWIN_E3V2
     LSTR MSG_MESH_EDITOR                    = _UxGT("Зміщення по Z");
   #else
     LSTR MSG_MESH_EDITOR                    = _UxGT("Зміщення Z");
   #endif
->>>>>>> b6911781
   LSTR MSG_EDIT_MESH                        = _UxGT("Редагувати сітку");
   LSTR MSG_EDITING_STOPPED                  = _UxGT("Редагув. зупинено");
   LSTR MSG_PROBING_POINT                    = _UxGT("Точка сітки");
@@ -251,28 +196,20 @@
   LSTR MSG_UBL_TOOLS                        = _UxGT("Інструменти UBL");
   LSTR MSG_UBL_LEVEL_BED                    = _UxGT("Налаштування UBL");
   LSTR MSG_LCD_TILTING_MESH                 = _UxGT("Точка нахилу");
-<<<<<<< HEAD
-  LSTR MSG_UBL_MANUAL_MESH                  = _UxGT("Ручне введ. сітки");
-  LSTR MSG_UBL_BC_INSERT                    = _UxGT("Розм. шайбу і вимір.");
+  #if LCD_WIDTH > 21 || HAS_DWIN_E3V2
+    LSTR MSG_UBL_MANUAL_MESH                = _UxGT("Ручне введення сітки");
+    LSTR MSG_UBL_BC_INSERT                  = _UxGT("Розмістити шайбу і вимір.");
+  #else
+    LSTR MSG_UBL_MANUAL_MESH                = _UxGT("Ручне введ. сітки");
+    LSTR MSG_UBL_BC_INSERT                  = _UxGT("Розм. шайбу і вимір.");
+  #endif
   LSTR MSG_UBL_MESH_WIZARD                  = _UxGT("Майстер сіток UBL");
   LSTR MSG_UBL_BC_INSERT2                   = _UxGT("Вимірювання");
-  LSTR MSG_UBL_BC_REMOVE                    = _UxGT("Видали і вимір. стіл");
-=======
-  #if LCD_WIDTH > 21 || HAS_DWIN_E3V2
-    LSTR MSG_UBL_MANUAL_MESH                = _UxGT("Ручне введення сітки");
-    LSTR MSG_UBL_BC_INSERT                  = _UxGT("Розмістити шайбу і вимір.");
-  #else
-    LSTR MSG_UBL_MANUAL_MESH                = _UxGT("Ручне введ. сітки");
-    LSTR MSG_UBL_BC_INSERT                  = _UxGT("Розм. шайбу і вимір.");
-  #endif
-  LSTR MSG_UBL_MESH_WIZARD                  = _UxGT("Майстер сіток UBL");
-  LSTR MSG_UBL_BC_INSERT2                   = _UxGT("Вимірювання");
   #if LCD_WIDTH > 21 || HAS_DWIN_E3V2
     LSTR MSG_UBL_BC_REMOVE                  = _UxGT("Видалити і виміряти стіл");
   #else
     LSTR MSG_UBL_BC_REMOVE                  = _UxGT("Видали і вимір. стіл");
   #endif
->>>>>>> b6911781
   LSTR MSG_UBL_MOVING_TO_NEXT               = _UxGT("Рух до наступної");
   LSTR MSG_UBL_ACTIVATE_MESH                = _UxGT("Активувати UBL");
   LSTR MSG_UBL_DEACTIVATE_MESH              = _UxGT("Деактивувати UBL");
@@ -280,11 +217,6 @@
   LSTR MSG_UBL_BED_TEMP_CUSTOM              = _UxGT("Своя ") LCD_STR_THERMOMETER _UxGT(" столу,") LCD_STR_DEGREE _UxGT("C");
   LSTR MSG_UBL_SET_TEMP_HOTEND              = LCD_STR_THERMOMETER _UxGT(" сопла, ") LCD_STR_DEGREE _UxGT("C");
   LSTR MSG_UBL_HOTEND_TEMP_CUSTOM           = _UxGT("Своя ") LCD_STR_THERMOMETER _UxGT(" сопла,") LCD_STR_DEGREE _UxGT("C");
-<<<<<<< HEAD
-  LSTR MSG_UBL_EDIT_CUSTOM_MESH             = _UxGT("Редагувати свою");
-  LSTR MSG_UBL_FINE_TUNE_MESH               = _UxGT("Точне редаг. сітки");
-  LSTR MSG_UBL_BUILD_CUSTOM_MESH            = _UxGT("Будувати свою");
-=======
   #if LCD_WIDTH > 21 || HAS_DWIN_E3V2
     LSTR MSG_UBL_EDIT_CUSTOM_MESH           = _UxGT("Редагувати свою сітку");
     LSTR MSG_UBL_FINE_TUNE_MESH             = _UxGT("Точне редагування сітки");
@@ -294,7 +226,6 @@
     LSTR MSG_UBL_FINE_TUNE_MESH             = _UxGT("Точне редаг. сітки");
     LSTR MSG_UBL_BUILD_CUSTOM_MESH          = _UxGT("Будувати свою");
   #endif
->>>>>>> b6911781
   LSTR MSG_UBL_MESH_EDIT                    = _UxGT("Редагування сітки");
   LSTR MSG_UBL_DONE_EDITING_MESH            = _UxGT("Сітка побудована");
   LSTR MSG_UBL_BUILD_MESH_MENU              = _UxGT("Будувати сітку");
@@ -316,15 +247,11 @@
   LSTR MSG_UBL_CONTINUE_MESH                = _UxGT("Продовжити сітку");
   LSTR MSG_UBL_MESH_LEVELING                = _UxGT("Вирівнювання сітки");
   LSTR MSG_UBL_3POINT_MESH_LEVELING         = _UxGT("3-точкове вирівн.");
-<<<<<<< HEAD
-  LSTR MSG_UBL_GRID_MESH_LEVELING           = _UxGT("Вирівнюв. растру");
-=======
   #if LCD_WIDTH > 21 || HAS_DWIN_E3V2
     LSTR MSG_UBL_GRID_MESH_LEVELING         = _UxGT("Вирівнювання растру");
   #else
     LSTR MSG_UBL_GRID_MESH_LEVELING         = _UxGT("Вирівнюв. растру");
   #endif
->>>>>>> b6911781
   LSTR MSG_UBL_MESH_LEVEL                   = _UxGT("Вирівняти сітку");
   LSTR MSG_UBL_SIDE_POINTS                  = _UxGT("Крайні точки");
   LSTR MSG_UBL_MAP_TYPE                     = _UxGT("Тип мапи сітки");
@@ -333,24 +260,16 @@
   LSTR MSG_UBL_OUTPUT_MAP_CSV               = _UxGT("Вивести в CSV");
   LSTR MSG_UBL_OUTPUT_MAP_BACKUP            = _UxGT("Зберегти зовні");
   LSTR MSG_UBL_INFO_UBL                     = _UxGT("Інформація по UBL");
-<<<<<<< HEAD
-  LSTR MSG_UBL_FILLIN_AMOUNT                = _UxGT("Обсяг заповн.");
-=======
   #if LCD_WIDTH > 21 || HAS_DWIN_E3V2
     LSTR MSG_UBL_FILLIN_AMOUNT              = _UxGT("Обсяг заповнюв.");
   #else
     LSTR MSG_UBL_FILLIN_AMOUNT              = _UxGT("Обсяг заповн.");
   #endif
->>>>>>> b6911781
   LSTR MSG_UBL_MANUAL_FILLIN                = _UxGT("Ручне заповнення");
   LSTR MSG_UBL_SMART_FILLIN                 = _UxGT("Розумне заповнення");
   LSTR MSG_UBL_FILLIN_MESH                  = _UxGT("Заповнити сітку");
   LSTR MSG_UBL_INVALIDATE_ALL               = _UxGT("Анулювати все");
   LSTR MSG_UBL_INVALIDATE_CLOSEST           = _UxGT("Анулювати найближчу");
-<<<<<<< HEAD
-  LSTR MSG_UBL_FINE_TUNE_ALL                = _UxGT("Точно налашт. все");
-  LSTR MSG_UBL_FINE_TUNE_CLOSEST            = _UxGT("Точно найближчу");
-=======
   #if LCD_WIDTH > 21 || HAS_DWIN_E3V2
     LSTR MSG_UBL_FINE_TUNE_ALL              = _UxGT("Точно налаштувати все");
     LSTR MSG_UBL_FINE_TUNE_CLOSEST          = _UxGT("Точно налашт.найближчу");
@@ -358,7 +277,6 @@
     LSTR MSG_UBL_FINE_TUNE_ALL              = _UxGT("Точно налашт. все");
     LSTR MSG_UBL_FINE_TUNE_CLOSEST          = _UxGT("Точно найближчу");
   #endif
->>>>>>> b6911781
   LSTR MSG_UBL_STORAGE_MESH_MENU            = _UxGT("Збереження сітки");
   LSTR MSG_UBL_STORAGE_SLOT                 = _UxGT("Слот пам'яті");
   LSTR MSG_UBL_LOAD_MESH                    = _UxGT("Завантажити сітку");
@@ -381,15 +299,11 @@
 
   LSTR MSG_LED_CONTROL                      = _UxGT("Керування світлом");
   LSTR MSG_LEDS                             = _UxGT("Підсвітка");
-<<<<<<< HEAD
-  LSTR MSG_LED_PRESETS                      = _UxGT("Передустан. світла");
-=======
   #if LCD_WIDTH > 21 || HAS_DWIN_E3V2
     LSTR MSG_LED_PRESETS                    = _UxGT("Передустановки світла");
   #else
     LSTR MSG_LED_PRESETS                    = _UxGT("Передустан. світла");
   #endif
->>>>>>> b6911781
   LSTR MSG_SET_LEDS_RED                     = _UxGT("Червоний");
   LSTR MSG_SET_LEDS_ORANGE                  = _UxGT("Помаранчевий");
   LSTR MSG_SET_LEDS_YELLOW                  = _UxGT("Жовтий");
@@ -401,15 +315,11 @@
   LSTR MSG_SET_LEDS_DEFAULT                 = _UxGT("За умовчанням");
   LSTR MSG_LED_CHANNEL_N                    = _UxGT("Канал {");
   LSTR MSG_LEDS2                            = _UxGT("Світло #2");
-<<<<<<< HEAD
-  LSTR MSG_NEO2_PRESETS                     = _UxGT("Передуст. світла #2");
-=======
   #if LCD_WIDTH > 21 || HAS_DWIN_E3V2
     LSTR MSG_NEO2_PRESETS                   = _UxGT("Передустановка світла #2");
   #else
     LSTR MSG_NEO2_PRESETS                   = _UxGT("Передуст. світла #2");
   #endif
->>>>>>> b6911781
   LSTR MSG_NEO2_BRIGHTNESS                  = _UxGT("Яскравість");
   LSTR MSG_CUSTOM_LEDS                      = _UxGT("Своє світло");
   LSTR MSG_INTENSITY_R                      = _UxGT("Рівень червоного");
@@ -433,21 +343,13 @@
   LSTR MSG_MOVE_10MM                        = _UxGT("Рух 10мм");
   LSTR MSG_MOVE_100MM                       = _UxGT("Рух 100mm");
   LSTR MSG_SPEED                            = _UxGT("Швидкість");
-<<<<<<< HEAD
-  LSTR MSG_MESH_Z_OFFSET                    = _UxGT("Z Столу");
-=======
   LSTR MSG_BED_Z                            = _UxGT("Z Столу");
->>>>>>> b6911781
   LSTR MSG_NOZZLE                           = _UxGT("Сопло, ") LCD_STR_DEGREE _UxGT("C");
   LSTR MSG_NOZZLE_N                         = _UxGT("Сопло ~");
   LSTR MSG_NOZZLE_PARKED                    = _UxGT("Сопло запарковане");
   LSTR MSG_NOZZLE_STANDBY                   = _UxGT("Сопло очікує");
   LSTR MSG_BED                              = _UxGT("Стіл,  ") LCD_STR_DEGREE _UxGT("C");
   LSTR MSG_CHAMBER                          = _UxGT("Камера,") LCD_STR_DEGREE _UxGT("C");
-<<<<<<< HEAD
-  LSTR MSG_COOLER                           = _UxGT("Охолодж. лазеру");
-  LSTR MSG_COOLER_TOGGLE                    = _UxGT("Перемк.охолод");
-=======
   #if LCD_WIDTH > 21 || HAS_DWIN_E3V2
     LSTR MSG_COOLER                         = _UxGT("Охолодження лазеру");
     LSTR MSG_COOLER_TOGGLE                  = _UxGT("Перемк. охолодж.");
@@ -455,15 +357,10 @@
     LSTR MSG_COOLER                         = _UxGT("Охолодж. лазеру");
     LSTR MSG_COOLER_TOGGLE                  = _UxGT("Перемк.охолод");
   #endif
->>>>>>> b6911781
   LSTR MSG_FLOWMETER_SAFETY                 = _UxGT("Безпека потоку");
   LSTR MSG_LASER                            = _UxGT("Лазер");
   LSTR MSG_FAN_SPEED                        = _UxGT("Швидк. вент.");
   LSTR MSG_FAN_SPEED_N                      = _UxGT("Швидк. вент. ~");
-<<<<<<< HEAD
-  LSTR MSG_STORED_FAN_N                     = _UxGT("Збереж. вент. ~");
-  LSTR MSG_EXTRA_FAN_SPEED_N                = _UxGT("Додат.вент. ~");
-=======
   #if LCD_WIDTH > 21 || HAS_DWIN_E3V2
     LSTR MSG_STORED_FAN_N                   = _UxGT("Збереж.швидк.вент. ~");
     LSTR MSG_EXTRA_FAN_SPEED_N              = _UxGT("Дод. швидк. вент. ~");
@@ -471,7 +368,6 @@
     LSTR MSG_STORED_FAN_N                   = _UxGT("Збереж. вент. ~");
     LSTR MSG_EXTRA_FAN_SPEED_N              = _UxGT("Додат.вент. ~");
   #endif
->>>>>>> b6911781
   LSTR MSG_EXTRA_FAN_SPEED                  = _UxGT("Дод. швидк. вент.");
   LSTR MSG_CONTROLLER_FAN                   = _UxGT("Вент. контролера");
   LSTR MSG_CONTROLLER_FAN_IDLE_SPEED        = _UxGT("Холості оберти");
@@ -491,11 +387,7 @@
   LSTR MSG_PID_AUTOTUNE                     = _UxGT("Автопідбір PID");
   LSTR MSG_PID_AUTOTUNE_E                   = _UxGT("Автопідбір PID *");
   LSTR MSG_PID_AUTOTUNE_DONE                = _UxGT("Підбір PID виконано");
-<<<<<<< HEAD
-  LSTR MSG_PID_BAD_HEATER_ID                = _UxGT("Збій автопідбору! Поганий екструдер.");
-=======
   LSTR MSG_PID_BAD_EXTRUDER_NUM             = _UxGT("Збій автопідбору! Поганий екструдер.");
->>>>>>> b6911781
   LSTR MSG_PID_TEMP_TOO_HIGH                = _UxGT("Збій автопідбору! Температура завищена.");
   LSTR MSG_PID_TIMEOUT                      = _UxGT("Збій автопідбору! Вичерпан час.");
 
@@ -507,15 +399,11 @@
   LSTR MSG_VC_JERK                          = _UxGT("V") STR_C _UxGT("-ривок");
   LSTR MSG_VN_JERK                          = _UxGT("V@-ривок");
   LSTR MSG_VE_JERK                          = _UxGT("Ve-ривок");
-<<<<<<< HEAD
-  LSTR MSG_JUNCTION_DEVIATION               = _UxGT("Відхил.вузла");
-=======
   #if LCD_WIDTH > 21 || HAS_DWIN_E3V2
     LSTR MSG_JUNCTION_DEVIATION             = _UxGT("Відхилення вузла");
   #else
     LSTR MSG_JUNCTION_DEVIATION             = _UxGT("Відхил.вузла");
   #endif
->>>>>>> b6911781
   LSTR MSG_MAX_SPEED                        = _UxGT("Швидкість, мм/с");
   LSTR MSG_VMAX_A                           = _UxGT("Швидк.макс ") STR_A;
   LSTR MSG_VMAX_B                           = _UxGT("Швидк.макс ") STR_B;
@@ -524,15 +412,11 @@
   LSTR MSG_VMAX_E                           = _UxGT("Швидк.макс E");
   LSTR MSG_VMAX_EN                          = _UxGT("Швидк.макс *");
   LSTR MSG_VMIN                             = _UxGT("Швидк. мін");
-<<<<<<< HEAD
-  LSTR MSG_VTRAV_MIN                        = _UxGT("Переміщ. мін");
-=======
   #if LCD_WIDTH > 21 || HAS_DWIN_E3V2
     LSTR MSG_VTRAV_MIN                      = _UxGT("Переміщення мін");
   #else
     LSTR MSG_VTRAV_MIN                      = _UxGT("Переміщ. мін");
   #endif
->>>>>>> b6911781
   LSTR MSG_ACCELERATION                     = _UxGT("Прискорення, мм/с2");
   LSTR MSG_AMAX_A                           = _UxGT("Приск.макс ") STR_A;
   LSTR MSG_AMAX_B                           = _UxGT("Приск.макс ") STR_B;
@@ -563,10 +447,6 @@
   LSTR MSG_FILAMENT_LOAD                    = _UxGT("Завантаж., мм");
   LSTR MSG_ADVANCE_K                        = _UxGT("Kоеф. просув.");
   LSTR MSG_ADVANCE_K_E                      = _UxGT("Kоеф. просув. *");
-<<<<<<< HEAD
-  LSTR MSG_CONTRAST                         = _UxGT("Контраст");
-  LSTR MSG_BRIGHTNESS                       = _UxGT("Яскравість");
-=======
   #if LCD_WIDTH >= 20 || HAS_DWIN_E3V2
     LSTR MSG_CONTRAST                       = _UxGT("Контраст екрану");
     LSTR MSG_BRIGHTNESS                     = _UxGT("Яскравість LCD");
@@ -574,21 +454,16 @@
     LSTR MSG_CONTRAST                       = _UxGT("Контраст");
     LSTR MSG_BRIGHTNESS                     = _UxGT("Яскравість");
   #endif
->>>>>>> b6911781
   LSTR MSG_SCREEN_TIMEOUT                   = _UxGT("LCD Таймаут, x");
   LSTR MSG_BRIGHTNESS_OFF                   = _UxGT("Підсвітка вимк.");
   LSTR MSG_STORE_EEPROM                     = _UxGT("Зберегти в EEPROM");
   LSTR MSG_LOAD_EEPROM                      = _UxGT("Зчитати з EEPROM");
   LSTR MSG_RESTORE_DEFAULTS                 = _UxGT("На базові параметри");
-<<<<<<< HEAD
-  LSTR MSG_INIT_EEPROM                      = _UxGT("Ініціаліз. EEPROM");
-=======
   #if LCD_WIDTH > 21 || HAS_DWIN_E3V2
     LSTR MSG_INIT_EEPROM                    = _UxGT("Ініціалізація EEPROM");
   #else
     LSTR MSG_INIT_EEPROM                    = _UxGT("Ініціаліз. EEPROM");
   #endif
->>>>>>> b6911781
   LSTR MSG_ERR_EEPROM_CRC                   = _UxGT("Збій EEPROM: CRC");
   LSTR MSG_ERR_EEPROM_SIZE                  = _UxGT("Збій EEPROM: розмір");
   LSTR MSG_ERR_EEPROM_VERSION               = _UxGT("Збій EEPROM: версія");
@@ -605,11 +480,7 @@
   LSTR MSG_POWER                            = _UxGT("Потужність");
   LSTR MSG_START_PRINT                      = _UxGT("Почати друк");
 
-<<<<<<< HEAD
-  LSTR MSG_BUTTON_NEXT                      = _UxGT("Далі"); //short text for buttons
-=======
   LSTR MSG_BUTTON_NEXT                      = _UxGT("Далі");  //short text for buttons
->>>>>>> b6911781
   LSTR MSG_BUTTON_INIT                      = _UxGT("Ініц-я");
   LSTR MSG_BUTTON_STOP                      = _UxGT("Зупинка");
   LSTR MSG_BUTTON_PRINT                     = _UxGT("Друк");
@@ -651,13 +522,6 @@
   LSTR MSG_NO_MOVE                          = _UxGT("Немає руху.");
   LSTR MSG_KILLED                           = _UxGT("ПЕРЕРВАНО. ");
   LSTR MSG_STOPPED                          = _UxGT("ЗУПИНЕНО. ");
-<<<<<<< HEAD
-  LSTR MSG_CONTROL_RETRACT                  = _UxGT("Втягув., мм");
-  LSTR MSG_CONTROL_RETRACT_SWAP             = _UxGT("Зміна втяг.мм");
-  LSTR MSG_CONTROL_RETRACT_RECOVER          = _UxGT("Поверн., мм");
-  LSTR MSG_CONTROL_RETRACT_RECOVER_SWAP     = _UxGT("Повер.зміни,мм");
-  LSTR MSG_AUTORETRACT                      = _UxGT("Автовтягув.");
-=======
   #if LCD_WIDTH > 21 || HAS_DWIN_E3V2
     LSTR MSG_CONTROL_RETRACT                = _UxGT("Втягування, мм");
     LSTR MSG_CONTROL_RETRACT_SWAP           = _UxGT("Зміна втягув.,мм");
@@ -671,7 +535,6 @@
     LSTR MSG_CONTROL_RETRACT_RECOVER_SWAP   = _UxGT("Повер.зміни,мм");
     LSTR MSG_AUTORETRACT                    = _UxGT("Автовтягув.");
   #endif
->>>>>>> b6911781
   LSTR MSG_CONTROL_RETRACTF                 = _UxGT("Втягування V");
   LSTR MSG_CONTROL_RETRACT_ZHOP             = _UxGT("Підскок, мм");
   LSTR MSG_CONTROL_RETRACT_RECOVERF         = _UxGT("Повернення V");
@@ -681,23 +544,15 @@
   LSTR MSG_FILAMENT_PURGE_LENGTH            = _UxGT("Очистити довжину");
   LSTR MSG_TOOL_CHANGE                      = _UxGT("Зміна сопла");
   LSTR MSG_TOOL_CHANGE_ZLIFT                = _UxGT("Підняти по Z");
-<<<<<<< HEAD
-  LSTR MSG_SINGLENOZZLE_PRIME_SPEED         = _UxGT("Початк.швидк.");
-  LSTR MSG_SINGLENOZZLE_RETRACT_SPEED       = _UxGT("Швидк.втягув.");
+  #if LCD_WIDTH > 21 || HAS_DWIN_E3V2
+    LSTR MSG_SINGLENOZZLE_PRIME_SPEED       = _UxGT("Початк.швидкість");
+    LSTR MSG_SINGLENOZZLE_RETRACT_SPEED     = _UxGT("Швидкість втягув.");
+  #else
+    LSTR MSG_SINGLENOZZLE_PRIME_SPEED       = _UxGT("Початк.швидк.");
+    LSTR MSG_SINGLENOZZLE_RETRACT_SPEED     = _UxGT("Швидк.втягув.");
+  #endif
   LSTR MSG_FILAMENT_PARK_ENABLED            = _UxGT("Паркувати голову");
   LSTR MSG_SINGLENOZZLE_UNRETRACT_SPEED     = _UxGT("Відновити швидкість");
-  LSTR MSG_SINGLENOZZLE_FAN_SPEED           = _UxGT("Оберти вент.");
-  LSTR MSG_SINGLENOZZLE_FAN_TIME            = _UxGT("Час вент.");
-=======
-  #if LCD_WIDTH > 21 || HAS_DWIN_E3V2
-    LSTR MSG_SINGLENOZZLE_PRIME_SPEED       = _UxGT("Початк.швидкість");
-    LSTR MSG_SINGLENOZZLE_RETRACT_SPEED     = _UxGT("Швидкість втягув.");
-  #else
-    LSTR MSG_SINGLENOZZLE_PRIME_SPEED       = _UxGT("Початк.швидк.");
-    LSTR MSG_SINGLENOZZLE_RETRACT_SPEED     = _UxGT("Швидк.втягув.");
-  #endif
-  LSTR MSG_FILAMENT_PARK_ENABLED            = _UxGT("Паркувати голову");
-  LSTR MSG_SINGLENOZZLE_UNRETRACT_SPEED     = _UxGT("Відновити швидкість");
   #if LCD_WIDTH > 21 || HAS_DWIN_E3V2
     LSTR MSG_SINGLENOZZLE_FAN_SPEED         = _UxGT("Оберти вентилятора");
     LSTR MSG_SINGLENOZZLE_FAN_TIME          = _UxGT("Час вентилятора");
@@ -705,7 +560,6 @@
     LSTR MSG_SINGLENOZZLE_FAN_SPEED         = _UxGT("Оберти вент.");
     LSTR MSG_SINGLENOZZLE_FAN_TIME          = _UxGT("Час вент.");
   #endif
->>>>>>> b6911781
   LSTR MSG_TOOL_MIGRATION_ON                = _UxGT("Авто Увімк.");
   LSTR MSG_TOOL_MIGRATION_OFF               = _UxGT("Авто Вимкн.");
   LSTR MSG_TOOL_MIGRATION                   = _UxGT("Заміна інструменту");
@@ -756,12 +610,6 @@
   LSTR MSG_BABYSTEP_N                       = _UxGT("Мікрокрок @");
   LSTR MSG_BABYSTEP_TOTAL                   = _UxGT("Сумарно");
   LSTR MSG_ENDSTOP_ABORT                    = _UxGT("Кінцевик спрацював");
-<<<<<<< HEAD
-  LSTR MSG_ERR_HEATING_FAILED               = _UxGT("Збій нагріву");
-  LSTR MSG_ERR_REDUNDANT_TEMP               = _UxGT("ЗАВИЩЕНА Т") LCD_STR_DEGREE;
-  LSTR MSG_ERR_THERMAL_RUNAWAY              = _UxGT("ВИТІК ТЕПЛА");
-  LSTR MSG_ERR_COOLING_FAILED               = _UxGT("ОХОЛОДЖ. НЕ ВДАЛОСЬ");
-=======
   LSTR MSG_HEATING_FAILED_LCD               = _UxGT("Збій нагріву");
   LSTR MSG_ERR_REDUNDANT_TEMP               = _UxGT("ЗАВИЩЕНА Т") LCD_STR_DEGREE;
   LSTR MSG_THERMAL_RUNAWAY                  = _UxGT("ВИТІК ТЕПЛА");
@@ -773,7 +621,6 @@
   #else
     LSTR MSG_COOLING_FAILED                 = _UxGT("ОХОЛОДЖ. НЕ ВДАЛОСЬ");
   #endif
->>>>>>> b6911781
   LSTR MSG_ERR_MAXTEMP                      = _UxGT("МАКСИМАЛЬНА Т") LCD_STR_DEGREE;
   LSTR MSG_ERR_MINTEMP                      = _UxGT("МІНІМАЛЬНА Т") LCD_STR_DEGREE;
   LSTR MSG_HALTED                           = _UxGT("ПРИНТЕР ЗУПИНЕНО");
@@ -783,12 +630,6 @@
   LSTR MSG_BED_HEATING                      = _UxGT("Нагрів столу...");
   LSTR MSG_PROBE_HEATING                    = _UxGT("Нагрів зонду...");
   LSTR MSG_CHAMBER_HEATING                  = _UxGT("Нагрів камери...");
-<<<<<<< HEAD
-  LSTR MSG_BED_COOLING                      = _UxGT("Охолодж. столу...");
-  LSTR MSG_PROBE_COOLING                    = _UxGT("Охолодж. зонду...");
-  LSTR MSG_CHAMBER_COOLING                  = _UxGT("Охолодж. камери...");
-  LSTR MSG_LASER_COOLING                    = _UxGT("Охолодж. лазеру...");
-=======
   #if LCD_WIDTH >= 20 || HAS_DWIN_E3V2
     LSTR MSG_BED_COOLING                    = _UxGT("Охолодження столу...");
     LSTR MSG_PROBE_COOLING                  = _UxGT("Охолодження зонду...");
@@ -800,7 +641,6 @@
     LSTR MSG_CHAMBER_COOLING                = _UxGT("Охолодж. камери...");
     LSTR MSG_LASER_COOLING                  = _UxGT("Охолодж. лазеру...");
   #endif
->>>>>>> b6911781
   LSTR MSG_DELTA_CALIBRATE                  = _UxGT("Калібрування Delta");
   LSTR MSG_DELTA_CALIBRATE_X                = _UxGT("Калібрувати X");
   LSTR MSG_DELTA_CALIBRATE_Y                = _UxGT("Калібрувати Y");
@@ -815,14 +655,6 @@
   LSTR MSG_INFO_MENU                        = _UxGT("Про принтер");
   LSTR MSG_INFO_PRINTER_MENU                = _UxGT("Дані принтера");
 
-<<<<<<< HEAD
-  LSTR MSG_3POINT_LEVELING                  = _UxGT("3-точкове вирівн.");
-  LSTR MSG_LINEAR_LEVELING                  = _UxGT("Лінійне вирівн.");
-  LSTR MSG_BILINEAR_LEVELING                = _UxGT("Білінійне вирівн.");
-  LSTR MSG_UBL_LEVELING                     = _UxGT("UBL");
-  LSTR MSG_MESH_LEVELING                    = _UxGT("Вирівнювання сітки");
-  LSTR MSG_MESH_DONE                        = _UxGT("Зондування виконано");
-=======
   #if LCD_WIDTH > 21 || HAS_DWIN_E3V2
     LSTR MSG_3POINT_LEVELING                = _UxGT("3-точкове вирівнювання");
     LSTR MSG_LINEAR_LEVELING                = _UxGT("Лінійне вирівнювання");
@@ -839,7 +671,6 @@
   #else
     LSTR MSG_MESH_DONE                      = _UxGT("Зондування виконано");
   #endif
->>>>>>> b6911781
 
   LSTR MSG_INFO_STATS_MENU                  = _UxGT("Статистика принтера");
   LSTR MSG_INFO_BOARD_MENU                  = _UxGT("Про плату");
@@ -847,11 +678,6 @@
   LSTR MSG_INFO_EXTRUDERS                   = _UxGT("Екструдери");
   LSTR MSG_INFO_BAUDRATE                    = _UxGT("Бод");
   LSTR MSG_INFO_PROTOCOL                    = _UxGT("Протокол");
-<<<<<<< HEAD
-  LSTR MSG_INFO_RUNAWAY_OFF                 = _UxGT("Контр.витіку ") LCD_STR_THERMOMETER _UxGT(" Вимк");
-  LSTR MSG_INFO_RUNAWAY_ON                  = _UxGT("Контр.витіку ") LCD_STR_THERMOMETER _UxGT(" Увімк");
-  LSTR MSG_HOTEND_IDLE_TIMEOUT              = _UxGT("Час прост. хот-у");
-=======
   #if LCD_WIDTH > 21 || HAS_DWIN_E3V2
     LSTR MSG_INFO_RUNAWAY_OFF               = _UxGT("Контроль витіку ") LCD_STR_THERMOMETER _UxGT(" Вимк");
     LSTR MSG_INFO_RUNAWAY_ON                = _UxGT("Контроль витіку ") LCD_STR_THERMOMETER _UxGT(" Увімк");
@@ -861,7 +687,6 @@
     LSTR MSG_INFO_RUNAWAY_ON                = _UxGT("Контр.витіку ") LCD_STR_THERMOMETER _UxGT(" Увімк");
     LSTR MSG_HOTEND_IDLE_TIMEOUT            = _UxGT("Час прост. хот-у");
   #endif
->>>>>>> b6911781
 
   LSTR MSG_CASE_LIGHT                       = _UxGT("Підсвітка");
   LSTR MSG_CASE_LIGHT_BRIGHTNESS            = _UxGT("Яскравість світла");
@@ -871,15 +696,6 @@
   LSTR MSG_INFO_PRINT_FILAMENT              = _UxGT("Екструдовано");
   LSTR MSG_PLEASE_PREHEAT                   = _UxGT("Нагрійте хотенд");
   LSTR MSG_COLORS_GET                       = _UxGT("Отримати колір");
-<<<<<<< HEAD
-  LSTR MSG_MEDIA_NOT_INSERTED               = _UxGT("Немає носія");
-  LSTR MSG_PLEASE_WAIT_REBOOT               = _UxGT("Перезавантаж...");
-  LSTR MSG_INFO_PRINT_COUNT                 = _UxGT("Друків");
-  LSTR MSG_INFO_PRINT_TIME                  = _UxGT("Загалом");
-  LSTR MSG_INFO_PRINT_LONGEST               = _UxGT("Найдовше");
-  LSTR MSG_COLORS_SELECT                    = _UxGT("Кольори");
-  LSTR MSG_COLORS_APPLIED                   = _UxGT("Кольори застос.");
-=======
   #if LCD_WIDTH >= 20 || HAS_DWIN_E3V2
     LSTR MSG_MEDIA_NOT_INSERTED             = _UxGT("Носій не вставлений");
     LSTR MSG_PLEASE_WAIT_REBOOT             = _UxGT("Перезавантаження...");
@@ -897,7 +713,6 @@
     LSTR MSG_COLORS_SELECT                  = _UxGT("Кольори");
     LSTR MSG_COLORS_APPLIED                 = _UxGT("Кольори застос.");
   #endif
->>>>>>> b6911781
   LSTR MSG_COLORS_RED                       = _UxGT("Червоний");
   LSTR MSG_COLORS_GREEN                     = _UxGT("Зелений");
   LSTR MSG_COLORS_BLUE                      = _UxGT("Синій");
@@ -917,22 +732,14 @@
   LSTR MSG_FILAMENT_CHANGE_HEADER_PAUSE     = _UxGT("ЗУПИНКА ДРУКУ");
   LSTR MSG_FILAMENT_CHANGE_HEADER_LOAD      = _UxGT("ЗАВАНТАЖИТИ ПРУТОК");
   LSTR MSG_FILAMENT_CHANGE_HEADER_UNLOAD    = _UxGT("ВИВАНТАЖИТИ ПРУТОК");
-<<<<<<< HEAD
-  LSTR MSG_FILAMENT_CHANGE_OPTION_HEADER    = _UxGT("ПАРАМ.ПРОДОВЖЕННЯ:");
+  #if LCD_WIDTH > 21 || HAS_DWIN_E3V2
+    LSTR MSG_FILAMENT_CHANGE_OPTION_HEADER  = _UxGT("ПАРАМЕТРИ ПРОДОВЖЕННЯ:");
+  #else
+    LSTR MSG_FILAMENT_CHANGE_OPTION_HEADER  = _UxGT("ПАРАМ.ПРОДОВЖЕННЯ:");
+  #endif
   LSTR MSG_FILAMENT_CHANGE_OPTION_PURGE     = _UxGT("Видавити ще");
   LSTR MSG_FILAMENT_CHANGE_OPTION_RESUME    = _UxGT("Відновити друк");
   LSTR MSG_FILAMENT_CHANGE_NOZZLE           = _UxGT("  Сопло: ");
-  LSTR MSG_RUNOUT_SENSOR                    = _UxGT("Датчик закінч.прутка");
-  LSTR MSG_RUNOUT_DISTANCE_MM               = _UxGT("До закінч.,мм");
-=======
-  #if LCD_WIDTH > 21 || HAS_DWIN_E3V2
-    LSTR MSG_FILAMENT_CHANGE_OPTION_HEADER  = _UxGT("ПАРАМЕТРИ ПРОДОВЖЕННЯ:");
-  #else
-    LSTR MSG_FILAMENT_CHANGE_OPTION_HEADER  = _UxGT("ПАРАМ.ПРОДОВЖЕННЯ:");
-  #endif
-  LSTR MSG_FILAMENT_CHANGE_OPTION_PURGE     = _UxGT("Видавити ще");
-  LSTR MSG_FILAMENT_CHANGE_OPTION_RESUME    = _UxGT("Відновити друк");
-  LSTR MSG_FILAMENT_CHANGE_NOZZLE           = _UxGT("  Сопло: ");
   #if LCD_WIDTH > 21 || HAS_DWIN_E3V2
     LSTR MSG_RUNOUT_SENSOR                  = _UxGT("Датчик закінчення прутка");
     LSTR MSG_RUNOUT_DISTANCE_MM             = _UxGT("Відстань закінч.,мм");
@@ -940,7 +747,6 @@
     LSTR MSG_RUNOUT_SENSOR                  = _UxGT("Датчик закінч.прутка");
     LSTR MSG_RUNOUT_DISTANCE_MM             = _UxGT("До закінч.,мм");
   #endif
->>>>>>> b6911781
   LSTR MSG_KILL_HOMING_FAILED               = _UxGT("Помилка паркування");
   LSTR MSG_LCD_PROBING_FAILED               = _UxGT("Помилка зондування");
 
@@ -952,15 +758,11 @@
   LSTR MSG_MMU2_RESUMING                    = _UxGT("MMU Продовження...");
   LSTR MSG_MMU2_LOAD_FILAMENT               = _UxGT("MMU Завантажити");
   LSTR MSG_MMU2_LOAD_ALL                    = _UxGT("MMU Завантажити все");
-<<<<<<< HEAD
-  LSTR MSG_MMU2_LOAD_TO_NOZZLE              = _UxGT("MMU Завант. в сопло");
-=======
   #if LCD_WIDTH > 21 || HAS_DWIN_E3V2
     LSTR MSG_MMU2_LOAD_TO_NOZZLE            = _UxGT("MMU Завантажити в сопло");
   #else
     LSTR MSG_MMU2_LOAD_TO_NOZZLE            = _UxGT("MMU Завант. в сопло");
   #endif
->>>>>>> b6911781
   LSTR MSG_MMU2_EJECT_FILAMENT              = _UxGT("MMU Звільнити");
   LSTR MSG_MMU2_EJECT_FILAMENT_N            = _UxGT("MMU Звільнити ~");
   LSTR MSG_MMU2_UNLOAD_FILAMENT             = _UxGT("MMU Вивантажити");
@@ -973,36 +775,23 @@
   LSTR MSG_MMU2_RESETTING                   = _UxGT("MMU Перезапуск...");
   LSTR MSG_MMU2_EJECT_RECOVER               = _UxGT("Видаліть, натисніть");
 
-<<<<<<< HEAD
-  LSTR MSG_MIX                              = _UxGT("Змішув.");
-=======
   #if LCD_WIDTH > 21 || HAS_DWIN_E3V2
     LSTR MSG_MIX                            = _UxGT("Змішування");
   #else
     LSTR MSG_MIX                            = _UxGT("Змішув.");
   #endif
->>>>>>> b6911781
   LSTR MSG_MIX_COMPONENT_N                  = _UxGT("Компонент {");
   LSTR MSG_MIXER                            = _UxGT("Змішувач");
   LSTR MSG_GRADIENT                         = _UxGT("Градієнт");
   LSTR MSG_FULL_GRADIENT                    = _UxGT("Повний градієнт");
-<<<<<<< HEAD
-  LSTR MSG_TOGGLE_MIX                       = _UxGT("Переключ.змішування");
+  #if LCD_WIDTH > 21 || HAS_DWIN_E3V2
+    LSTR MSG_TOGGLE_MIX                     = _UxGT("Переключити змішування");
+  #else
+    LSTR MSG_TOGGLE_MIX                     = _UxGT("Переключ.змішування");
+  #endif
   LSTR MSG_CYCLE_MIX                        = _UxGT("Циклічне змішування");
   LSTR MSG_GRADIENT_MIX                     = _UxGT("Градієнт змішування");
   LSTR MSG_REVERSE_GRADIENT                 = _UxGT("Змінити градієнт");
-  LSTR MSG_ACTIVE_VTOOL                     = _UxGT("Актив. В-інструм.");
-  LSTR MSG_GRADIENT_ALIAS                   = _UxGT("Псевдонім В-інструм");
-  LSTR MSG_RESET_VTOOLS                     = _UxGT("Зкидання В-інструм.");
-=======
-  #if LCD_WIDTH > 21 || HAS_DWIN_E3V2
-    LSTR MSG_TOGGLE_MIX                     = _UxGT("Переключити змішування");
-  #else
-    LSTR MSG_TOGGLE_MIX                     = _UxGT("Переключ.змішування");
-  #endif
-  LSTR MSG_CYCLE_MIX                        = _UxGT("Циклічне змішування");
-  LSTR MSG_GRADIENT_MIX                     = _UxGT("Градієнт змішування");
-  LSTR MSG_REVERSE_GRADIENT                 = _UxGT("Змінити градієнт");
 
   #if LCD_WIDTH > 21 || HAS_DWIN_E3V2
     LSTR MSG_ACTIVE_VTOOL                   = _UxGT("Активація В-інструменту");
@@ -1013,7 +802,6 @@
     LSTR MSG_GRADIENT_ALIAS                 = _UxGT("Псевдонім В-інструм");
     LSTR MSG_RESET_VTOOLS                   = _UxGT("Зкидання В-інструм.");
   #endif
->>>>>>> b6911781
   LSTR MSG_START_VTOOL                      = _UxGT("Початок В-інструменту");
   LSTR MSG_END_VTOOL                        = _UxGT("Кінець В-інструменту");
   LSTR MSG_COMMIT_VTOOL                     = _UxGT("Змішати В-інструменти");
@@ -1028,15 +816,11 @@
   LSTR MSG_MAZE                             = _UxGT("Лабіринт");
 
   LSTR MSG_BAD_PAGE                         = _UxGT("Погана сторінка");
-<<<<<<< HEAD
-  LSTR MSG_BAD_PAGE_SPEED                   = _UxGT("Погана швидк. стор.");
-=======
   #if LCD_WIDTH > 21 || HAS_DWIN_E3V2
     LSTR MSG_BAD_PAGE_SPEED                 = _UxGT("Погана швидкість стор.");
   #else
     LSTR MSG_BAD_PAGE_SPEED                 = _UxGT("Погана швидк. стор.");
   #endif
->>>>>>> b6911781
 
   LSTR MSG_EDIT_PASSWORD                    = _UxGT("Редагувати пароль");
   LSTR MSG_LOGIN_REQUIRED                   = _UxGT("Потрібен логін");
@@ -1048,27 +832,11 @@
   LSTR MSG_START_OVER                       = _UxGT("Старт через");
   LSTR MSG_REMINDER_SAVE_SETTINGS           = _UxGT("Не забудь зберегти!");
   LSTR MSG_PASSWORD_REMOVED                 = _UxGT("Пароль видалений");
-<<<<<<< HEAD
-
-=======
->>>>>>> b6911781
 
   //
   // Filament Change screens show up to 2 lines on a 3-line display
   //
   LSTR MSG_PAUSE_PRINT_PARKING              = _UxGT(MSG_1_LINE("Паркування..."));
-<<<<<<< HEAD
-  LSTR MSG_ADVANCED_PAUSE_WAITING           = _UxGT(MSG_1_LINE("Продовжити друк"));
-  LSTR MSG_FILAMENT_CHANGE_INIT             = _UxGT(MSG_1_LINE("Зачекайте..."));
-  LSTR MSG_FILAMENT_CHANGE_INSERT           = _UxGT(MSG_1_LINE("Вставте і натисніть"));
-  LSTR MSG_FILAMENT_CHANGE_HEAT             = _UxGT(MSG_1_LINE("Нагріти сопло"));
-  LSTR MSG_FILAMENT_CHANGE_HEATING          = _UxGT(MSG_1_LINE("Нагрів сопла..."));
-  LSTR MSG_FILAMENT_CHANGE_UNLOAD           = _UxGT(MSG_1_LINE("Вивід прутка..."));
-  LSTR MSG_FILAMENT_CHANGE_LOAD             = _UxGT(MSG_1_LINE("Ввід прутка..."));
-  LSTR MSG_FILAMENT_CHANGE_PURGE            = _UxGT(MSG_1_LINE("Очищення прутка..."));
-  LSTR MSG_FILAMENT_CHANGE_CONT_PURGE       = _UxGT(MSG_1_LINE("Завершити очищення"));
-  LSTR MSG_FILAMENT_CHANGE_RESUME           = _UxGT(MSG_1_LINE("Поновлення друку..."));
-=======
   #if LCD_HEIGHT >= 4
     // Up to 3 lines allowed
     LSTR MSG_ADVANCED_PAUSE_WAITING         = _UxGT(MSG_3_LINE("Натисніть кнопку", "для продовження", "друку"));
@@ -1094,7 +862,6 @@
     LSTR MSG_FILAMENT_CHANGE_CONT_PURGE     = _UxGT(MSG_1_LINE("Завершити очищення"));
     LSTR MSG_FILAMENT_CHANGE_RESUME         = _UxGT(MSG_1_LINE("Поновлення друку..."));
   #endif
->>>>>>> b6911781
 
   LSTR MSG_TMC_DRIVERS                      = _UxGT("Драйвери TMC");
   LSTR MSG_TMC_CURRENT                      = _UxGT("Струм драйвера");
@@ -1111,23 +878,22 @@
   LSTR MSG_LEVEL_X_AXIS                     = _UxGT("Рівень вісі X");
   LSTR MSG_AUTO_CALIBRATE                   = _UxGT("Авто калібрування");
 
-<<<<<<< HEAD
-  LSTR MSG_FTDI_HEATER_TIMEOUT              = _UxGT("Час простою збіг, температура впала. Натисніть ОК, щоби знову нагріти та продовжити");
-  LSTR MSG_HEATER_TIMEOUT                   = _UxGT("Час нагрівача збіг");
-=======
   #if ENABLED(TOUCH_UI_FTDI_EVE)
     LSTR MSG_HEATER_TIMEOUT                 = _UxGT("Час простою збіг, температура впала. Натисніть ОК, щоби знову нагріти та продовжити");
   #else
     LSTR MSG_HEATER_TIMEOUT                 = _UxGT("Час нагрівача збіг");
   #endif
->>>>>>> b6911781
   LSTR MSG_REHEAT                           = _UxGT("Поновити нагрів");
   LSTR MSG_REHEATING                        = _UxGT("Нагрівання...");
 
   LSTR MSG_PROBE_WIZARD                     = _UxGT("Майстер Z-зонда");
-<<<<<<< HEAD
-  LSTR MSG_PROBE_WIZARD_PROBING             = _UxGT("Зондув.контр.точки Z");
-  LSTR MSG_PROBE_WIZARD_MOVING              = _UxGT("Рух до точки зондув.");
+  #if LCD_WIDTH > 21 || HAS_DWIN_E3V2
+    LSTR MSG_PROBE_WIZARD_PROBING           = _UxGT("Зондув. контрольної точки Z");
+    LSTR MSG_PROBE_WIZARD_MOVING            = _UxGT("Рух до точки зондування");
+  #else
+    LSTR MSG_PROBE_WIZARD_PROBING           = _UxGT("Зондув.контр.точки Z");
+    LSTR MSG_PROBE_WIZARD_MOVING            = _UxGT("Рух до точки зондув.");
+  #endif
 
   LSTR MSG_SOUND                            = _UxGT("Звук");
 
@@ -1146,138 +912,4 @@
   LSTR MSG_SHORT_DAY                        = _UxGT("д"); // One character only
   LSTR MSG_SHORT_HOUR                       = _UxGT("г"); // One character only
   LSTR MSG_SHORT_MINUTE                     = _UxGT("х"); // One character only
-}
-
-namespace LanguageWide_uk {
-  using namespace LanguageNarrow_uk;
-  #if LCD_WIDTH >= 20 || HAS_DWIN_E3V2
-    LSTR MSG_MEDIA_INIT_FAIL                = _UxGT("Збій ініціалізації SD");
-    LSTR MSG_KILL_SUBCALL_OVERFLOW          = _UxGT("Переповнення виклику");
-    LSTR MSG_LCD_SOFT_ENDSTOPS              = _UxGT("Програмні кінцевики");
-    LSTR MSG_SET_HOME_OFFSETS               = _UxGT("Встанов. зміщення дому");
-    LSTR MSG_HOME_OFFSET_X                  = _UxGT("Зміщення дому X");
-    LSTR MSG_HOME_OFFSET_Y                  = _UxGT("Зміщення дому Y");
-    LSTR MSG_HOME_OFFSET_Z                  = _UxGT("Зміщення дому Z");
-    LSTR MSG_LAST_VALUE_SP                  = _UxGT("Останнє значення ");
-    LSTR MSG_LASER_POWER                    = _UxGT("Потужність лазера");
-    LSTR MSG_SPINDLE_TOGGLE                 = _UxGT("Перемкн. шпіндель");
-    LSTR MSG_SPINDLE_EVAC_TOGGLE            = _UxGT("Перемкнути вакуум");
-    LSTR MSG_LASER_TOGGLE                   = _UxGT("Перемкнути лазер");
-    LSTR MSG_SPINDLE_POWER                  = _UxGT("Потужн. шпінделя");
-    LSTR MSG_LASER_PULSE_MS                 = _UxGT("Тестовий імпульс мс");
-    LSTR MSG_LASER_EVAC_TOGGLE              = _UxGT("Перемкнути обдув");
-    LSTR MSG_BED_TRAMMING_RAISE             = _UxGT("Вгору до спрацюв. зонду");
-    LSTR MSG_BED_TRAMMING_IN_RANGE          = _UxGT("Кути в межах. Вирів.столу");
-    LSTR MSG_MESH_EDITOR                    = _UxGT("Зміщення по Z");
-    LSTR MSG_UBL_MANUAL_MESH                = _UxGT("Ручне введення сітки");
-    LSTR MSG_UBL_BC_INSERT                  = _UxGT("Розмістити шайбу і вимір.");
-    LSTR MSG_UBL_BC_REMOVE                  = _UxGT("Видалити і виміряти стіл");
-    LSTR MSG_UBL_EDIT_CUSTOM_MESH           = _UxGT("Редагувати свою сітку");
-    LSTR MSG_UBL_FINE_TUNE_MESH             = _UxGT("Точне редагування сітки");
-    LSTR MSG_UBL_BUILD_CUSTOM_MESH          = _UxGT("Будувати свою сітку");
-    LSTR MSG_UBL_GRID_MESH_LEVELING         = _UxGT("Вирівнювання растру");
-    LSTR MSG_UBL_FILLIN_AMOUNT              = _UxGT("Обсяг заповнюв.");
-    LSTR MSG_UBL_FINE_TUNE_ALL              = _UxGT("Точно налаштувати все");
-    LSTR MSG_UBL_FINE_TUNE_CLOSEST          = _UxGT("Точно налашт.найближчу");
-    LSTR MSG_LED_PRESETS                    = _UxGT("Передустановки світла");
-    LSTR MSG_NEO2_PRESETS                   = _UxGT("Передустановка світла #2");
-    LSTR MSG_COOLER                         = _UxGT("Охолодження лазеру");
-    LSTR MSG_COOLER_TOGGLE                  = _UxGT("Перемк. охолодж.");
-    LSTR MSG_STORED_FAN_N                   = _UxGT("Збереж.швидк.вент. ~");
-    LSTR MSG_EXTRA_FAN_SPEED_N              = _UxGT("Дод. швидк. вент. ~");
-    LSTR MSG_JUNCTION_DEVIATION             = _UxGT("Відхилення вузла");
-    LSTR MSG_VTRAV_MIN                      = _UxGT("Переміщення мін");
-    LSTR MSG_CONTRAST                       = _UxGT("Контраст екрану");
-    LSTR MSG_BRIGHTNESS                     = _UxGT("Яскравість LCD");
-    LSTR MSG_INIT_EEPROM                    = _UxGT("Ініціалізація EEPROM");
-    LSTR MSG_CONTROL_RETRACT                = _UxGT("Втягування, мм");
-    LSTR MSG_CONTROL_RETRACT_SWAP           = _UxGT("Зміна втягув.,мм");
-    LSTR MSG_CONTROL_RETRACT_RECOVER        = _UxGT("Повернення, мм");
-    LSTR MSG_CONTROL_RETRACT_RECOVER_SWAP   = _UxGT("Поверн.зміни, мм");
-    LSTR MSG_AUTORETRACT                    = _UxGT("Автовтягування");
-    LSTR MSG_SINGLENOZZLE_PRIME_SPEED       = _UxGT("Початк.швидкість");
-    LSTR MSG_SINGLENOZZLE_RETRACT_SPEED     = _UxGT("Швидкість втягув.");
-    LSTR MSG_SINGLENOZZLE_FAN_SPEED         = _UxGT("Оберти вентилятора");
-    LSTR MSG_SINGLENOZZLE_FAN_TIME          = _UxGT("Час вентилятора");
-    LSTR MSG_ERR_COOLING_FAILED             = _UxGT("ОХОЛОДЖЕННЯ НЕ ВДАЛОСЬ");
-    LSTR MSG_BED_COOLING                    = _UxGT("Охолодження столу...");
-    LSTR MSG_PROBE_COOLING                  = _UxGT("Охолодження зонду...");
-    LSTR MSG_CHAMBER_COOLING                = _UxGT("Охолодження камери...");
-    LSTR MSG_LASER_COOLING                  = _UxGT("Охолодження лазеру...");
-    LSTR MSG_3POINT_LEVELING                = _UxGT("3-точкове вирівнювання");
-    LSTR MSG_LINEAR_LEVELING                = _UxGT("Лінійне вирівнювання");
-    LSTR MSG_BILINEAR_LEVELING              = _UxGT("Білінійне вирівнювання");
-    LSTR MSG_MESH_DONE                      = _UxGT("Зондування сітки виконано");
-    LSTR MSG_INFO_RUNAWAY_OFF               = _UxGT("Контроль витіку ") LCD_STR_THERMOMETER _UxGT(" Вимк");
-    LSTR MSG_INFO_RUNAWAY_ON                = _UxGT("Контроль витіку ") LCD_STR_THERMOMETER _UxGT(" Увімк");
-    LSTR MSG_HOTEND_IDLE_TIMEOUT            = _UxGT("Час простою хотенду");
-    LSTR MSG_MEDIA_NOT_INSERTED             = _UxGT("Носій не вставлений");
-    LSTR MSG_PLEASE_WAIT_REBOOT             = _UxGT("Перезавантаження...");
-    LSTR MSG_INFO_PRINT_COUNT               = _UxGT("Кількість друків");
-    LSTR MSG_INFO_PRINT_TIME                = _UxGT("Час друку");
-    LSTR MSG_INFO_PRINT_LONGEST             = _UxGT("Найдовший час");
-    LSTR MSG_COLORS_SELECT                  = _UxGT("Обрати кольори");
-    LSTR MSG_COLORS_APPLIED                 = _UxGT("Кольори застосовані");
-    LSTR MSG_FILAMENT_CHANGE_OPTION_HEADER  = _UxGT("ПАРАМЕТРИ ПРОДОВЖЕННЯ:");
-    LSTR MSG_RUNOUT_SENSOR                  = _UxGT("Датчик закінчення прутка");
-    LSTR MSG_RUNOUT_DISTANCE_MM             = _UxGT("Відстань закінч.,мм");
-    LSTR MSG_MMU2_LOAD_TO_NOZZLE            = _UxGT("MMU Завантажити в сопло");
-    LSTR MSG_MIX                            = _UxGT("Змішування");
-    LSTR MSG_TOGGLE_MIX                     = _UxGT("Переключити змішування");
-    LSTR MSG_ACTIVE_VTOOL                   = _UxGT("Активація В-інструменту");
-    LSTR MSG_GRADIENT_ALIAS                 = _UxGT("Псевдонім В-інструменту");
-    LSTR MSG_RESET_VTOOLS                   = _UxGT("Зкидання В-інструментів");
-    LSTR MSG_BAD_PAGE_SPEED                 = _UxGT("Погана швидкість стор.");
-    LSTR MSG_PROBE_WIZARD_PROBING           = _UxGT("Зондув. контрольної точки Z");
-    LSTR MSG_PROBE_WIZARD_MOVING            = _UxGT("Рух до точки зондування");
-=======
-  #if LCD_WIDTH > 21 || HAS_DWIN_E3V2
-    LSTR MSG_PROBE_WIZARD_PROBING           = _UxGT("Зондув. контрольної точки Z");
-    LSTR MSG_PROBE_WIZARD_MOVING            = _UxGT("Рух до точки зондування");
-  #else
-    LSTR MSG_PROBE_WIZARD_PROBING           = _UxGT("Зондув.контр.точки Z");
-    LSTR MSG_PROBE_WIZARD_MOVING            = _UxGT("Рух до точки зондув.");
->>>>>>> b6911781
-  #endif
-}
-
-<<<<<<< HEAD
-namespace LanguageTall_uk {
-  using namespace LanguageWide_uk;
-  #if LCD_HEIGHT >= 4
-    // Filament Change screens show up to 3 lines on a 4-line display
-    LSTR MSG_ADVANCED_PAUSE_WAITING         = _UxGT(MSG_3_LINE("Натисніть кнопку", "для продовження", "друку"));
-    LSTR MSG_FILAMENT_CHANGE_INIT           = _UxGT(MSG_3_LINE("Зачекайте", "на початок", "заміни прутка"));
-    LSTR MSG_FILAMENT_CHANGE_INSERT         = _UxGT(MSG_3_LINE("Вставте пруток", "та натисніть", "для продовження"));
-    LSTR MSG_FILAMENT_CHANGE_HEAT           = _UxGT(MSG_2_LINE("Натисніть кнопку", "для нагріву сопла"));
-    LSTR MSG_FILAMENT_CHANGE_HEATING        = _UxGT(MSG_2_LINE("Сопло нагрівається", "зачекайте..."));
-    LSTR MSG_FILAMENT_CHANGE_UNLOAD         = _UxGT(MSG_2_LINE("Зачекайте", "на вивід прутка"));
-    LSTR MSG_FILAMENT_CHANGE_LOAD           = _UxGT(MSG_2_LINE("Зачекайте", "на ввід прутка"));
-    LSTR MSG_FILAMENT_CHANGE_PURGE          = _UxGT(MSG_2_LINE("Дочекайтесь", "очищення прутка"));
-    LSTR MSG_FILAMENT_CHANGE_CONT_PURGE     = _UxGT(MSG_3_LINE("Натисніть кнопку", "для завершення", "очищення прутка"));
-    LSTR MSG_FILAMENT_CHANGE_RESUME         = _UxGT(MSG_3_LINE("Зачекайте", "на відновлення", "друку"));
-  #endif
-}
-
-namespace Language_uk {
-  using namespace LanguageTall_uk;
-=======
-  LSTR MSG_SOUND                            = _UxGT("Звук");
-
-  LSTR MSG_TOP_LEFT                         = _UxGT("Верхній лівий");
-  LSTR MSG_BOTTOM_LEFT                      = _UxGT("Нижній лівий");
-  LSTR MSG_TOP_RIGHT                        = _UxGT("Верхній правий");
-  LSTR MSG_BOTTOM_RIGHT                     = _UxGT("Нижній правий");
-  LSTR MSG_CALIBRATION_COMPLETED            = _UxGT("Калібрування успішне");
-  LSTR MSG_CALIBRATION_FAILED               = _UxGT("Збій калібрування");
-
-  LSTR MSG_DRIVER_BACKWARD                  = _UxGT(" драйвер назад");
-
-  LSTR MSG_SD_CARD                          = _UxGT("SD Картка");
-  LSTR MSG_USB_DISK                         = _UxGT("USB Диск");
-
-  LSTR MSG_SHORT_DAY                        = _UxGT("д"); // One character only
-  LSTR MSG_SHORT_HOUR                       = _UxGT("г"); // One character only
-  LSTR MSG_SHORT_MINUTE                     = _UxGT("х"); // One character only
->>>>>>> b6911781
 }