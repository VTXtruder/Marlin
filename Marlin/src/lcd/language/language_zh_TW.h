--- conflicted
+++ resolved
@@ -33,420 +33,6 @@
   constexpr uint8_t CHARSIZE              = 3;
   LSTR LANGUAGE                           = _UxGT("Traditional Chinese");
 
-<<<<<<< HEAD
-  LSTR WELCOME_MSG                        = MACHINE_NAME _UxGT("已就緒."); // " ready."
-  LSTR MSG_YES                            = _UxGT("是"); // "YES"
-  LSTR MSG_NO                             = _UxGT("否"); // "NO"
-  LSTR MSG_BACK                           = _UxGT("返回"); // "Back"
-  LSTR MSG_MEDIA_ABORTING                 = _UxGT("正在中止..."); // "Aborting..."
-  LSTR MSG_MEDIA_INSERTED                 = _UxGT("記憶卡已插入"); // "Card inserted"
-  LSTR MSG_MEDIA_REMOVED                  = _UxGT("記憶卡被拔出"); // "Card removed"
-  LSTR MSG_MEDIA_WAITING                  = _UxGT("等待記憶卡"); // "Waiting for media"
-  LSTR MSG_MEDIA_READ_ERROR               = _UxGT("記憶卡讀取錯誤"); //"Media read error"
-  LSTR MSG_MEDIA_USB_REMOVED              = _UxGT("USB裝置已移除"); // "USB device removed"
-  LSTR MSG_MEDIA_USB_FAILED               = _UxGT("USB啟動失敗"); // "USB start failed"
-  LSTR MSG_LCD_ENDSTOPS                   = _UxGT("擋塊"); // "Endstops" // Max length 8 characters
-  LSTR MSG_LCD_SOFT_ENDSTOPS              = _UxGT("軟體擋塊"); // "Soft Endstops"
-  LSTR MSG_MAIN_MENU                      = _UxGT("主選單"); // "Main"
-  LSTR MSG_ADVANCED_SETTINGS              = _UxGT("進階設置"); // "Advanced Settings"
-  LSTR MSG_CONFIGURATION                  = _UxGT("設置"); //Configuration
-  LSTR MSG_RUN_AUTO_FILES                 = _UxGT("自動開始"); // "Autostart"
-  LSTR MSG_DISABLE_STEPPERS               = _UxGT("關閉步進馬達"); // "Disable steppers"
-  LSTR MSG_DEBUG_MENU                     = _UxGT("除錯選單"); // "Debug Menu"
-  LSTR MSG_PROGRESS_BAR_TEST              = _UxGT("進度條測試"); // "Progress Bar Test"
-  LSTR MSG_AUTO_HOME                      = _UxGT("自動回原點"); // "Auto home"
-  LSTR MSG_AUTO_HOME_X                    = _UxGT("回X原點"); // "Home X"
-  LSTR MSG_AUTO_HOME_Y                    = _UxGT("回Y原點"); // "Home Y"
-  LSTR MSG_AUTO_HOME_Z                    = _UxGT("回Z原點"); // "Home Z"
-  LSTR MSG_AUTO_Z_ALIGN                   = _UxGT("自動Z對齊"); // "Auto Z-Align"
-  LSTR MSG_LEVEL_BED_HOMING               = _UxGT("平台調平XYZ歸原點"); // "Homing XYZ"
-  LSTR MSG_LEVEL_BED_WAITING              = _UxGT("單擊開始熱床調平"); // "Click to Begin"
-  LSTR MSG_LEVEL_BED_NEXT_POINT           = _UxGT("下個熱床調平點"); // "Next Point"
-  LSTR MSG_LEVEL_BED_DONE                 = _UxGT("完成熱床調平"); // "Leveling Done!"
-  LSTR MSG_Z_FADE_HEIGHT                  = _UxGT("淡出高度"); // "Fade Height"
-  LSTR MSG_SET_HOME_OFFSETS               = _UxGT("設置原點偏移"); // "Set home offsets"
-  LSTR MSG_HOME_OFFSETS_APPLIED           = _UxGT("偏移已啟用"); // "Offsets applied"
-
-  LSTR MSG_PREHEAT_1                      = _UxGT("預熱 ") PREHEAT_1_LABEL; // "Preheat PREHEAT_1_LABEL"
-  LSTR MSG_PREHEAT_1_H                    = _UxGT("預熱 ") PREHEAT_1_LABEL " ~"; // "Preheat PREHEAT_1_LABEL"
-  LSTR MSG_PREHEAT_1_END                  = _UxGT("預熱 ") PREHEAT_1_LABEL _UxGT(" 噴嘴"); //MSG_PREHEAT_1 " "
-  LSTR MSG_PREHEAT_1_END_E                = _UxGT("預熱 ") PREHEAT_1_LABEL _UxGT(" 噴嘴 ~"); //MSG_PREHEAT_1 " "
-  LSTR MSG_PREHEAT_1_ALL                  = _UxGT("預熱 ") PREHEAT_1_LABEL _UxGT(" 全部"); //MSG_PREHEAT_1 " All"
-  LSTR MSG_PREHEAT_1_BEDONLY              = _UxGT("預熱 ") PREHEAT_1_LABEL _UxGT(" 熱床"); //MSG_PREHEAT_1 " Bed"
-  LSTR MSG_PREHEAT_1_SETTINGS             = _UxGT("預熱 ") PREHEAT_1_LABEL _UxGT(" 設置"); //MSG_PREHEAT_1 " conf"
-
-  LSTR MSG_PREHEAT_M                      = _UxGT("預熱 $"); // "Preheat PREHEAT_1_LABEL"
-  LSTR MSG_PREHEAT_M_H                    = _UxGT("預熱 $ ~"); // "Preheat PREHEAT_1_LABEL"
-  LSTR MSG_PREHEAT_M_END                  = _UxGT("預熱 $ 噴嘴"); //MSG_PREHEAT_1 " "
-  LSTR MSG_PREHEAT_M_END_E                = _UxGT("預熱 $ 噴嘴 ~"); //MSG_PREHEAT_1 " "
-  LSTR MSG_PREHEAT_M_ALL                  = _UxGT("預熱 $ 全部"); //MSG_PREHEAT_1 " All"
-  LSTR MSG_PREHEAT_M_BEDONLY              = _UxGT("預熱 $ 熱床"); //MSG_PREHEAT_1 " Bed"
-  LSTR MSG_PREHEAT_M_SETTINGS             = _UxGT("預熱 $ 設置"); //MSG_PREHEAT_1 " conf"
-
-  LSTR MSG_PREHEAT_CUSTOM                 = _UxGT("自定預熱"); // "Preheat Custom"
-  LSTR MSG_COOLDOWN                       = _UxGT("降溫"); // "Cooldown"
-  LSTR MSG_LASER_MENU                     = _UxGT("激光控制"); // "Laser Control"
-  LSTR MSG_LASER_POWER                    = _UxGT("激光電源"); // "Laser Power"
-  LSTR MSG_SPINDLE_MENU                   = _UxGT("主軸控告制"); // "Spindle Control"
-  LSTR MSG_SPINDLE_POWER                  = _UxGT("主軸電源"); // "Spindle Power"
-  LSTR MSG_SPINDLE_REVERSE                = _UxGT("主軸反轉"); // "Spindle Reverse"
-  LSTR MSG_SWITCH_PS_ON                   = _UxGT("電源打開"); // "Switch power on"
-  LSTR MSG_SWITCH_PS_OFF                  = _UxGT("電源關閉"); // "Switch power off"
-  LSTR MSG_EXTRUDE                        = _UxGT("擠出"); // "Extrude"
-  LSTR MSG_RETRACT                        = _UxGT("回縮"); // "Retract"
-  LSTR MSG_MOVE_AXIS                      = _UxGT("移動軸"); // "Move axis"
-  LSTR MSG_BED_LEVELING                   = _UxGT("調平熱床"); // "Bed leveling"
-  LSTR MSG_LEVEL_BED                      = _UxGT("調平熱床"); // "Level bed"
-  LSTR MSG_BED_TRAMMING                   = _UxGT("調平邊角"); // "Bed Tramming"
-  LSTR MSG_NEXT_CORNER                    = _UxGT("下個邊角"); // "Next corner"
-  LSTR MSG_MESH_EDITOR                    = _UxGT("網格編輯器"); // "Mesh Editor"
-  LSTR MSG_EDIT_MESH                      = _UxGT("編輯網格"); // "Edit Mesh"
-  LSTR MSG_EDITING_STOPPED                = _UxGT("網格編輯已停止"); // "Mesh Editing Stopped"
-  LSTR MSG_PROBING_POINT                  = _UxGT("探測點"); // "Probing Point"
-  LSTR MSG_MESH_X                         = _UxGT("索引 X"); // "Index X"
-  LSTR MSG_MESH_Y                         = _UxGT("索引 Y"); // "Index Y"
-  LSTR MSG_MESH_EDIT_Z                    = _UxGT("Z 值"); // "Z Value"
-  LSTR MSG_CUSTOM_COMMANDS                = _UxGT("自定命令"); // "Custom Commands"
-  LSTR MSG_M48_TEST                       = _UxGT("M48 探測測試"); // "M48 Probe Test"
-  LSTR MSG_M48_POINT                      = _UxGT("M48 探測點"); // "M48 Point"
-  LSTR MSG_M48_DEVIATION                  = _UxGT("偏差"); // "Deviation"
-  LSTR MSG_IDEX_MENU                      = _UxGT("IDEX Mode");
-  LSTR MSG_OFFSETS_MENU                   = _UxGT("Tool Offsets");
-  LSTR MSG_IDEX_MODE_AUTOPARK             = _UxGT("Auto-Park");
-  LSTR MSG_IDEX_MODE_DUPLICATE            = _UxGT("Duplication");
-  LSTR MSG_IDEX_MODE_MIRRORED_COPY        = _UxGT("Mirrored Copy");
-  LSTR MSG_IDEX_MODE_FULL_CTRL            = _UxGT("Full Control");
-  LSTR MSG_HOTEND_OFFSET_Z                = _UxGT("2nd Nozzle Z");
-  LSTR MSG_HOTEND_OFFSET_A                = _UxGT("2nd Nozzle @");
-  LSTR MSG_UBL_DOING_G29                  = _UxGT("執行G29"); // "Doing G29"
-  LSTR MSG_UBL_TOOLS                      = _UxGT("UBL工具"); // "UBL Tools"
-  LSTR MSG_UBL_LEVEL_BED                  = _UxGT("統一熱床調平(UBL)"); // "Unified Bed Leveling"
-  LSTR MSG_LCD_TILTING_MESH               = _UxGT("傾斜點"); // "Tilting Point"
-  LSTR MSG_UBL_MANUAL_MESH                = _UxGT("手工建網"); // "Manually Build Mesh"
-  LSTR MSG_UBL_BC_INSERT                  = _UxGT("放置墊片並測量"); // "Place shim & measure"
-  LSTR MSG_UBL_BC_INSERT2                 = _UxGT("測量"); // "Measure"
-  LSTR MSG_UBL_BC_REMOVE                  = _UxGT("移除並測量熱床"); // "Remove & measure bed"
-  LSTR MSG_UBL_MOVING_TO_NEXT             = _UxGT("移動到下一個"); // "Moving to next"
-  LSTR MSG_UBL_ACTIVATE_MESH              = _UxGT("啟動UBL"); // "Activate UBL"
-  LSTR MSG_UBL_DEACTIVATE_MESH            = _UxGT("關閉UBL"); // "Deactivate UBL"
-  LSTR MSG_UBL_SET_TEMP_BED               = _UxGT("置設熱床溫度"); // "Bed Temp"
-  LSTR MSG_UBL_BED_TEMP_CUSTOM            = _UxGT("置設熱床溫度"); // "Bed Temp"
-  LSTR MSG_UBL_SET_TEMP_HOTEND            = _UxGT("置設噴嘴溫度"); // "Hotend Temp"
-  LSTR MSG_UBL_HOTEND_TEMP_CUSTOM         = _UxGT("熱端溫度"); // "Hotend Temp"
-  LSTR MSG_UBL_MESH_EDIT                  = _UxGT("網格編輯"); // "Mesh Edit"
-  LSTR MSG_UBL_EDIT_CUSTOM_MESH           = _UxGT("編輯客戶網格"); // "Edit Custom Mesh"
-  LSTR MSG_UBL_FINE_TUNE_MESH             = _UxGT("細調網格"); // "Fine Tuning Mesh"
-  LSTR MSG_UBL_DONE_EDITING_MESH          = _UxGT("完成編輯網格"); // "Done Editing Mesh"
-  LSTR MSG_UBL_BUILD_CUSTOM_MESH          = _UxGT("創設客戶網格"); // "Build Custom Mesh"
-  LSTR MSG_UBL_BUILD_MESH_MENU            = _UxGT("創設網格"); // "Build Mesh"
-  LSTR MSG_UBL_BUILD_MESH_M               = _UxGT("創設 $ 網格"); // "Build PREHEAT_1_LABEL Mesh"
-  LSTR MSG_UBL_VALIDATE_MESH_M            = _UxGT("批准 $ 網格"); // "Validate PREHEAT_1_LABEL Mesh"
-  LSTR MSG_UBL_BUILD_COLD_MESH            = _UxGT("創設冷網格"); // "Build Cold Mesh"
-  LSTR MSG_UBL_MESH_HEIGHT_ADJUST         = _UxGT("調整網格高度"); // "Adjust Mesh Height"
-  LSTR MSG_UBL_MESH_HEIGHT_AMOUNT         = _UxGT("高度合計"); // "Height Amount"
-  LSTR MSG_UBL_VALIDATE_MESH_MENU         = _UxGT("批准網格"); // "Validate Mesh"
-  LSTR MSG_UBL_VALIDATE_CUSTOM_MESH       = _UxGT("批准客戶網格"); // "Validate Custom Mesh"
-  LSTR MSG_G26_HEATING_BED                = _UxGT("G26 加熱熱床"); // "G26 Heating Bed"
-  LSTR MSG_G26_HEATING_NOZZLE             = _UxGT("G26 加熱噴嘴"); //"G26 Heating Nozzle"
-  LSTR MSG_G26_MANUAL_PRIME               = _UxGT("手動填裝"); // "Manual priming..."
-  LSTR MSG_G26_FIXED_LENGTH               = _UxGT("固定距離填裝"); // "Fixed Length Prime"
-  LSTR MSG_G26_PRIME_DONE                 = _UxGT("完成填裝"); // "Done Priming"
-  LSTR MSG_G26_CANCELED                   = _UxGT("G26已取消"); // "G26 Canceled"
-  LSTR MSG_G26_LEAVING                    = _UxGT("離開 G26"); // "Leaving G26"
-  LSTR MSG_UBL_CONTINUE_MESH              = _UxGT("繼續熱床網格"); // "Continue Bed Mesh"
-  LSTR MSG_UBL_MESH_LEVELING              = _UxGT("網格調平"); // "Mesh Leveling"
-  LSTR MSG_UBL_3POINT_MESH_LEVELING       = _UxGT("三點調平"); // "3-Point Leveling"
-  LSTR MSG_UBL_GRID_MESH_LEVELING         = _UxGT("格子網格調平"); // "Grid Mesh Leveling"
-  LSTR MSG_UBL_MESH_LEVEL                 = _UxGT("調平網格"); // "Level Mesh"
-  LSTR MSG_UBL_SIDE_POINTS                = _UxGT("邊點"); // "Side Points"
-  LSTR MSG_UBL_MAP_TYPE                   = _UxGT("圖類型"); // "Map Type"
-  LSTR MSG_UBL_OUTPUT_MAP                 = _UxGT("輸出網格圖"); // "Output Mesh Map"
-  LSTR MSG_UBL_OUTPUT_MAP_HOST            = _UxGT("輸出到主機"); // "Output for Host"
-  LSTR MSG_UBL_OUTPUT_MAP_CSV             = _UxGT("輸出到CSV"); // "Output for CSV"
-  LSTR MSG_UBL_OUTPUT_MAP_BACKUP          = _UxGT("輸出到備份"); // "Off Printer Backup"
-  LSTR MSG_UBL_INFO_UBL                   = _UxGT("輸出UBL信息"); // "Output UBL Info"
-  LSTR MSG_UBL_FILLIN_AMOUNT              = _UxGT("填充合計"); // "Fill-in Amount"
-  LSTR MSG_UBL_MANUAL_FILLIN              = _UxGT("手工填充"); // "Manual Fill-in"
-  LSTR MSG_UBL_SMART_FILLIN               = _UxGT("聰明填充"); // "Smart Fill-in"
-  LSTR MSG_UBL_FILLIN_MESH                = _UxGT("填充網格"); // "Fill-in Mesh"
-  LSTR MSG_UBL_INVALIDATE_ALL             = _UxGT("作廢所有的"); // "Invalidate All"
-  LSTR MSG_UBL_INVALIDATE_CLOSEST         = _UxGT("作廢最近的"); // "Invalidate Closest"
-  LSTR MSG_UBL_FINE_TUNE_ALL              = _UxGT("細調所有的"); // "Fine Tune All"
-  LSTR MSG_UBL_FINE_TUNE_CLOSEST          = _UxGT("細調最近的"); // "Fine Tune Closest"
-  LSTR MSG_UBL_STORAGE_MESH_MENU          = _UxGT("網格存儲"); // "Mesh Storage"
-  LSTR MSG_UBL_STORAGE_SLOT               = _UxGT("存儲槽"); // "Memory Slot"
-  LSTR MSG_UBL_LOAD_MESH                  = _UxGT("裝載熱床網格"); // "Load Bed Mesh"
-  LSTR MSG_UBL_SAVE_MESH                  = _UxGT("保存熱床網格"); // "Save Bed Mesh"
-  LSTR MSG_MESH_LOADED                    = _UxGT("網格 %i 已裝載"); // "Mesh %i loaded"
-  LSTR MSG_MESH_SAVED                     = _UxGT("網格 %i 已保存"); // "Mesh %i saved"
-  LSTR MSG_UBL_NO_STORAGE                 = _UxGT("沒有存儲"); // "No storage"
-  LSTR MSG_UBL_SAVE_ERROR                 = _UxGT("錯誤: UBL保存"); // "Err: UBL Save"
-  LSTR MSG_UBL_RESTORE_ERROR              = _UxGT("錯誤: UBL還原"); // "Err: UBL Restore"
-  LSTR MSG_UBL_Z_OFFSET                   = _UxGT("Z-偏移:"); // "Z-Offset: "
-  LSTR MSG_UBL_Z_OFFSET_STOPPED           = _UxGT("Z偏移已停止"); // "Z-Offset Stopped"
-  LSTR MSG_UBL_STEP_BY_STEP_MENU          = _UxGT("一步步UBL"); // "Step-By-Step UBL"
-  LSTR MSG_UBL_1_BUILD_COLD_MESH          = _UxGT("1. 創設冷網格");
-  LSTR MSG_UBL_2_SMART_FILLIN             = _UxGT("2. 聰明填充");
-  LSTR MSG_UBL_3_VALIDATE_MESH_MENU       = _UxGT("3. 批准網格");
-  LSTR MSG_UBL_4_FINE_TUNE_ALL            = _UxGT("4. 細調所有的");
-  LSTR MSG_UBL_5_VALIDATE_MESH_MENU       = _UxGT("5. 批准網格");
-  LSTR MSG_UBL_6_FINE_TUNE_ALL            = _UxGT("6. 細調所有的");
-  LSTR MSG_UBL_7_SAVE_MESH                = _UxGT("7. 保存熱床網格");
-
-  LSTR MSG_LED_CONTROL                    = _UxGT("燈管控制"); // "LED Control"
-  LSTR MSG_LEDS                           = _UxGT("燈"); // "Lights"
-  LSTR MSG_LED_PRESETS                    = _UxGT("燈預置"); // "Light Presets"
-  LSTR MSG_SET_LEDS_RED                   = _UxGT("红"); // "Red"
-  LSTR MSG_SET_LEDS_ORANGE                = _UxGT("橙"); // "Orange"
-  LSTR MSG_SET_LEDS_YELLOW                = _UxGT("黃"); // "Yellow"
-  LSTR MSG_SET_LEDS_GREEN                 = _UxGT("綠"); // "Green"
-  LSTR MSG_SET_LEDS_BLUE                  = _UxGT("藍"); // "Blue"
-  LSTR MSG_SET_LEDS_INDIGO                = _UxGT("青"); // "Indigo"
-  LSTR MSG_SET_LEDS_VIOLET                = _UxGT("紫"); // "Violet"
-  LSTR MSG_SET_LEDS_WHITE                 = _UxGT("白"); // "White"
-  LSTR MSG_SET_LEDS_DEFAULT               = _UxGT("復歸"); // "Default"
-  LSTR MSG_CUSTOM_LEDS                    = _UxGT("定制燈"); // "Custom Lights"
-  LSTR MSG_INTENSITY_R                    = _UxGT("紅飽和度"); // "Red Intensity"
-  LSTR MSG_INTENSITY_G                    = _UxGT("綠飽和度"); // "Green Intensity"
-  LSTR MSG_INTENSITY_B                    = _UxGT("藍飽和度"); // "Blue Intensity"
-  LSTR MSG_INTENSITY_W                    = _UxGT("白飽和度"); // "White Intensity"
-  LSTR MSG_LED_BRIGHTNESS                 = _UxGT("亮度"); // "Brightness"
-
-  LSTR MSG_MOVING                         = _UxGT("移動 ..."); // "Moving..."
-  LSTR MSG_FREE_XY                        = _UxGT("釋放 XY"); // "Free XY"
-  LSTR MSG_MOVE_X                         = _UxGT("移動X"); // "Move X"
-  LSTR MSG_MOVE_Y                         = _UxGT("移動Y"); // "Move Y"
-  LSTR MSG_MOVE_Z                         = _UxGT("移動Z"); // "Move Z"
-  LSTR MSG_MOVE_N                         = _UxGT("移動Q"); // "Move @"
-  LSTR MSG_MOVE_E                         = _UxGT("擠出機"); // "Extruder"
-  LSTR MSG_MOVE_EN                        = _UxGT("擠出機 *"); // "Extruder *"
-  LSTR MSG_HOTEND_TOO_COLD                = _UxGT("噴嘴溫度不夠"); // "Hotend too cold"
-  LSTR MSG_MOVE_N_MM                      = _UxGT("移動 $ mm"); // "Move 0.025mm"
-  LSTR MSG_MOVE_01MM                      = _UxGT("移動 0.1 mm"); // "Move 0.1mm"
-  LSTR MSG_MOVE_1MM                       = _UxGT("移動 1 mm"); // "Move 1mm"
-  LSTR MSG_MOVE_10MM                      = _UxGT("移動 10 mm"); // "Move 10mm"
-  LSTR MSG_MOVE_50MM                      = _UxGT("移動 50 mm"); // "Move 50mm"
-  LSTR MSG_MOVE_100MM                     = _UxGT("移動 100 mm"); // "Move 100mm"
-  LSTR MSG_SPEED                          = _UxGT("速率"); // "Speed"
-  LSTR MSG_MESH_Z_OFFSET                  = _UxGT("熱床Z"); // "Bed Z"
-  LSTR MSG_NOZZLE                         = " " LCD_STR_THERMOMETER _UxGT(" 噴嘴"); // "Nozzle" 噴嘴
-  LSTR MSG_NOZZLE_N                       = " " LCD_STR_THERMOMETER _UxGT(" 噴嘴 ~");
-  LSTR MSG_BED                            = " " LCD_STR_THERMOMETER _UxGT(" 熱床"); // "Bed"
-  LSTR MSG_CHAMBER                        = _UxGT("Enclosure");
-  LSTR MSG_FAN_SPEED                      = _UxGT("風扇速率"); // "Fan speed"
-  LSTR MSG_FAN_SPEED_N                    = _UxGT("風扇速率 {");
-  LSTR MSG_STORED_FAN_N                   = _UxGT("Stored Fan {");
-  LSTR MSG_EXTRA_FAN_SPEED                = _UxGT("額外風扇速率"); // "Extra fan speed"
-  LSTR MSG_EXTRA_FAN_SPEED_N              = _UxGT("額外風扇速率 {");
-  LSTR MSG_FLOW                           = _UxGT("擠出速率");
-  LSTR MSG_FLOW_N                         = _UxGT("擠出速率 ~"); // "Flow"
-  LSTR MSG_CONTROL                        = _UxGT("控制"); // "Control"
-  LSTR MSG_MIN                            = " " LCD_STR_THERMOMETER _UxGT(" 最小"); // " " LCD_STR_THERMOMETER " Min"
-  LSTR MSG_MAX                            = " " LCD_STR_THERMOMETER _UxGT(" 最大"); // " " LCD_STR_THERMOMETER " Max"
-  LSTR MSG_FACTOR                         = " " LCD_STR_THERMOMETER _UxGT(" 系數"); // " " LCD_STR_THERMOMETER " Fact"
-  LSTR MSG_AUTOTEMP                       = _UxGT("自動控溫"); // "Autotemp"
-  LSTR MSG_LCD_ON                         = _UxGT("開 "); // "On"
-  LSTR MSG_LCD_OFF                        = _UxGT("關 "); // "Off"
-
-  LSTR MSG_SELECT_E                       = _UxGT("選擇 *");
-  LSTR MSG_ACC                            = _UxGT("加速度"); // "Accel" acceleration
-  LSTR MSG_JERK                           = _UxGT("抖動速率"); // "Jerk"
-  LSTR MSG_VA_JERK                        = _UxGT("軸抖動速率") STR_A; // "Va-jerk"
-  LSTR MSG_VB_JERK                        = _UxGT("軸抖動速率") STR_B;
-  LSTR MSG_VC_JERK                        = _UxGT("軸抖動速率") STR_C;
-  LSTR MSG_VN_JERK                        = _UxGT("軸抖動速率@");
-  LSTR MSG_VE_JERK                        = _UxGT("擠出機抖動速率");
-
-  LSTR MSG_MAX_SPEED                      = _UxGT("速度"); // "Velocity"
-  LSTR MSG_VMAX_A                         = _UxGT("最大進料速率") STR_A; // "Vmax " max_feedrate_mm_s
-  LSTR MSG_VMAX_B                         = _UxGT("最大進料速率") STR_B;
-  LSTR MSG_VMAX_C                         = _UxGT("最大進料速率") STR_C;
-  LSTR MSG_VMAX_N                         = _UxGT("最大進料速率@");
-  LSTR MSG_VMAX_E                         = _UxGT("最大進料速率E");
-  LSTR MSG_VMAX_EN                        = _UxGT("最大進料速率 *"); // "Vmax " max_feedrate_mm_s
-  LSTR MSG_VMIN                           = _UxGT("最小進料速率"); // "Vmin"  min_feedrate_mm_s
-  LSTR MSG_VTRAV_MIN                      = _UxGT("最小移動速率"); // "VTrav min" min_travel_feedrate_mm_s, (target) speed of the move
-  LSTR MSG_ACCELERATION                   = _UxGT("加速度"); // "Acceleration"
-  LSTR MSG_AMAX_A                         = _UxGT("最大列印加速度") STR_A; // "Amax " max_acceleration_mm_per_s2, acceleration in units/s^2 for print moves
-  LSTR MSG_AMAX_B                         = _UxGT("最大列印加速度") STR_B;
-  LSTR MSG_AMAX_C                         = _UxGT("最大列印加速度") STR_C;
-  LSTR MSG_AMAX_N                         = _UxGT("最大列印加速度@");
-  LSTR MSG_AMAX_E                         = _UxGT("最大列印加速度E");
-  LSTR MSG_AMAX_EN                        = _UxGT("最大列印加速度 *"); // "Amax " max_acceleration_mm_per_s2, acceleration in units/s^2 for print moves
-  LSTR MSG_A_RETRACT                      = _UxGT("回縮加速度"); // "A-retract" retract_acceleration, E acceleration in mm/s^2 for retracts
-  LSTR MSG_A_TRAVEL                       = _UxGT("非列印移動加速度"); // "A-travel" travel_acceleration, X, Y, Z acceleration in mm/s^2 for travel (non printing) moves
-  LSTR MSG_STEPS_PER_MM                   = _UxGT("軸步數/mm"); // "Steps/mm" axis_steps_per_mm, axis steps-per-unit G92
-  LSTR MSG_A_STEPS                        = STR_A _UxGT(" 軸步數/mm"); // "Asteps/mm" axis_steps_per_mm, axis steps-per-unit G92
-  LSTR MSG_B_STEPS                        = STR_B _UxGT(" 軸步數/mm");
-  LSTR MSG_C_STEPS                        = STR_C _UxGT(" 軸步數/mm");
-  LSTR MSG_N_STEPS                        = _UxGT("@ 軸步數/mm");
-  LSTR MSG_E_STEPS                        = _UxGT("擠出機步數/mm"); // "Esteps/mm"
-  LSTR MSG_EN_STEPS                       = _UxGT("擠出機~步數/mm");
-  LSTR MSG_TEMPERATURE                    = _UxGT("溫度"); // "Temperature"
-  LSTR MSG_MOTION                         = _UxGT("運作"); // "Motion"
-  LSTR MSG_FILAMENT                       = _UxGT("絲料測容"); // "Filament" menu_control_volumetric
-  LSTR MSG_VOLUMETRIC_ENABLED             = _UxGT("測容積mm") SUPERSCRIPT_THREE; // "E in mm3" volumetric_enabled
-  LSTR MSG_FILAMENT_DIAM                  = _UxGT("絲料直徑"); // "Fil. Dia."
-  LSTR MSG_FILAMENT_DIAM_E                = _UxGT("絲料直徑 *");
-  LSTR MSG_FILAMENT_UNLOAD                = _UxGT("卸載 mm"); // "Unload mm"
-  LSTR MSG_FILAMENT_LOAD                  = _UxGT("装載 mm"); // "Load mm"
-  LSTR MSG_ADVANCE_K                      = _UxGT("Advance K");
-  LSTR MSG_ADVANCE_K_E                    = _UxGT("Advance K *");
-  LSTR MSG_CONTRAST                       = _UxGT("LCD對比度"); // "LCD contrast"
-  LSTR MSG_STORE_EEPROM                   = _UxGT("保存設置"); // "Store memory"
-  LSTR MSG_LOAD_EEPROM                    = _UxGT("載入設置"); // "Load memory"
-  LSTR MSG_RESTORE_DEFAULTS               = _UxGT("恢復安全值"); // "Restore failsafe"
-  LSTR MSG_INIT_EEPROM                    = _UxGT("初始化設置"); // "Initialize EEPROM"
-  LSTR MSG_ERR_EEPROM_CRC                 = _UxGT("錯誤: EEPROM CRC"); // "Err: EEPROM CRC"
-  LSTR MSG_ERR_EEPROM_SIZE                = _UxGT("錯誤: EEPROM 尺寸"); // "Err: EEPROM Index"
-  LSTR MSG_ERR_EEPROM_VERSION             = _UxGT("錯誤: EEPROM 版本"); // "EEPROM Version"
-  LSTR MSG_MEDIA_UPDATE                   = _UxGT("媒體更新"); // "Media Update"
-  LSTR MSG_RESET_PRINTER                  = _UxGT("重置打印機"); // "Reset Printer
-  LSTR MSG_REFRESH                        = _UxGT("刷新"); // "Refresh"
-  LSTR MSG_INFO_SCREEN                    = _UxGT("資訊界面"); // "Info screen"
-  LSTR MSG_PREPARE                        = _UxGT("準備"); // "Prepare"
-  LSTR MSG_TUNE                           = _UxGT("調整"); // "Tune"
-  LSTR MSG_START_PRINT                    = _UxGT("開始列印"); // "Start Print"
-  LSTR MSG_BUTTON_NEXT                    = _UxGT("下一個"); // "Next"
-  LSTR MSG_BUTTON_INIT                    = _UxGT("初始  "); // "Init"
-  LSTR MSG_BUTTON_STOP                    = _UxGT("停止  "); // "Stop"
-  LSTR MSG_BUTTON_PRINT                   = _UxGT("列印  "); // "Print"
-  LSTR MSG_BUTTON_RESET                   = _UxGT("復歸  "); // "Reset"
-  LSTR MSG_BUTTON_CANCEL                  = _UxGT("放棄  "); // "Cancel"
-  LSTR MSG_BUTTON_DONE                    = _UxGT("確認  "); // "Done"
-  LSTR MSG_BUTTON_BACK                    = _UxGT("返回  "); // "Back"
-  LSTR MSG_BUTTON_PROCEED                 = _UxGT("繼續  "); // "Proceed"
-  LSTR MSG_PAUSE_PRINT                    = _UxGT("暫停列印"); // "Pause print"
-  LSTR MSG_RESUME_PRINT                   = _UxGT("恢復列印"); // "Resume print"
-  LSTR MSG_STOP_PRINT                     = _UxGT("停止列印"); // "Stop print"
-  LSTR MSG_PRINTING_OBJECT                = _UxGT("列印物件"); // "Printing Object"
-  LSTR MSG_CANCEL_OBJECT                  = _UxGT("中止物件"); // "Cancel Object"
-  LSTR MSG_CANCEL_OBJECT_N                = _UxGT("中止物件 {"); // "Cancel Object {"
-  LSTR MSG_OUTAGE_RECOVERY                = _UxGT("中斷恢復"); // "Outage Recovery"
-  LSTR MSG_MEDIA_MENU                     = _UxGT("從記憶卡上列印"); // "Print from SD"
-  LSTR MSG_NO_MEDIA                       = _UxGT("無記憶卡"); // "No SD card"
-  LSTR MSG_DWELL                          = _UxGT("休眠 ..."); // "Sleep..."
-  LSTR MSG_USERWAIT                       = _UxGT("點擊繼續 ..."); // "Click to resume..."
-  LSTR MSG_PRINT_PAUSED                   = _UxGT("列印已暫停"); // "Print paused"
-  LSTR MSG_PRINTING                       = _UxGT("列印中 ..."); // "Printing..."
-  LSTR MSG_PRINT_ABORTED                  = _UxGT("已取消列印"); // "Print aborted"
-  LSTR MSG_NO_MOVE                        = _UxGT("無移動"); // "No move."
-  LSTR MSG_KILLED                         = _UxGT("已砍掉"); // "KILLED. "
-  LSTR MSG_STOPPED                        = _UxGT("已停止"); // "STOPPED. "
-  LSTR MSG_CONTROL_RETRACT                = _UxGT("回縮長度mm"); // "Retract mm" retract_length, retract length (positive mm)
-  LSTR MSG_CONTROL_RETRACT_SWAP           = _UxGT("換手回抽長度mm"); // "Swap Re.mm" swap_retract_length, swap retract length (positive mm), for extruder change
-  LSTR MSG_CONTROL_RETRACTF               = _UxGT("回縮速率mm/s"); // "Retract V" retract_feedrate_mm_s, feedrate for retracting (mm/s)
-  LSTR MSG_CONTROL_RETRACT_ZHOP           = _UxGT("Hop mm"); // "Hop mm" retract_zraise, retract Z-lift
-  LSTR MSG_CONTROL_RETRACT_RECOVER        = _UxGT("回縮恢復長度mm"); // "UnRet +mm" retract_recover_extra, additional recover length (mm, added to retract length when recovering)
-  LSTR MSG_CONTROL_RETRACT_RECOVER_SWAP   = _UxGT("換手回縮恢復長度mm"); // "S UnRet+mm" swap_retract_recover_extra, additional swap recover length (mm, added to retract length when recovering from extruder change)
-  LSTR MSG_CONTROL_RETRACT_RECOVERF       = _UxGT("回縮恢復後進料速率mm/s"); // "Unretract V" retract_recover_feedrate_mm_s, feedrate for recovering from retraction (mm/s)
-  LSTR MSG_CONTROL_RETRACT_RECOVER_SWAPF  = _UxGT("S UnRet V"); // "S UnRet V"
-  LSTR MSG_AUTORETRACT                    = _UxGT("自動回縮"); // "Auto-Retract" autoretract_enabled,
-  LSTR MSG_FILAMENT_SWAP_LENGTH           = _UxGT("交換長度"); // "Swap Length"
-  LSTR MSG_FILAMENT_PURGE_LENGTH          = _UxGT("清除長度"); // "Purge Length"
-  LSTR MSG_TOOL_CHANGE                    = _UxGT("交換工具"); //"Tool Change"
-  LSTR MSG_TOOL_CHANGE_ZLIFT              = _UxGT("Z軸提昇"); // "Z Raise"
-  LSTR MSG_SINGLENOZZLE_PRIME_SPEED       = _UxGT("最高速度"); // "Prime Speed"
-  LSTR MSG_SINGLENOZZLE_RETRACT_SPEED     = _UxGT("收回速度"); // "Retract Speed"
-  LSTR MSG_NOZZLE_STANDBY                 = _UxGT("噴嘴待機"); //"Nozzle Standby"
-  LSTR MSG_FILAMENTCHANGE                 = _UxGT("更換絲料"); // "Change filament"
-  LSTR MSG_FILAMENTCHANGE_E               = _UxGT("更換絲料 *");
-  LSTR MSG_FILAMENTLOAD                   = _UxGT("裝載絲料"); // "Load filament"
-  LSTR MSG_FILAMENTLOAD_E                 = _UxGT("裝載絲料 *");
-  LSTR MSG_FILAMENTUNLOAD                 = _UxGT("卸載絲料"); // "Unload filament"
-  LSTR MSG_FILAMENTUNLOAD_E               = _UxGT("卸載絲料 *"); // "Unload filament"
-  LSTR MSG_FILAMENTUNLOAD_ALL             = _UxGT("卸載全部"); // "Unload All"
-  LSTR MSG_INIT_MEDIA                     = _UxGT("初始化記憶卡"); // "Init. SD card"
-  LSTR MSG_ATTACH_MEDIA                   = _UxGT("連接記憶卡"); // "Attach Media
-  LSTR MSG_CHANGE_MEDIA                   = _UxGT("更換記憶卡"); // "Change SD card"
-  LSTR MSG_RELEASE_MEDIA                  = _UxGT("釋放媒體"); // "Release Media"
-  LSTR MSG_ZPROBE_OUT                     = _UxGT("Z探針在熱床之外"); // "Z probe out. bed" Z probe is not within the physical limits
-  LSTR MSG_SKEW_FACTOR                    = _UxGT("偏斜因數"); // "Skew Factor"
-
-  LSTR MSG_BLTOUCH_SELFTEST               = _UxGT("BLTouch 自檢"); // "BLTouch Self-Test"
-  LSTR MSG_BLTOUCH_RESET                  = _UxGT("重置BLTouch"); // "Reset BLTouch"
-  LSTR MSG_BLTOUCH_STOW                   = _UxGT("裝載BLTouch"); // "Stow BLTouch"
-  LSTR MSG_BLTOUCH_DEPLOY                 = _UxGT("部署BLTouch"); // "Deploy BLTouch"
-
-  LSTR MSG_HOME_FIRST                     = _UxGT("歸位 %s 先"); // "Home ... first"
-  LSTR MSG_ZPROBE_OFFSETS                 = _UxGT("探針偏移"); //Probe Offsets
-  LSTR MSG_ZPROBE_XOFFSET                 = _UxGT("探針X偏移量"); //Probe X Offset
-  LSTR MSG_ZPROBE_YOFFSET                 = _UxGT("探針Y偏移量"); //Probe Y Offset
-  LSTR MSG_ZPROBE_ZOFFSET                 = _UxGT("探針Z偏移量"); //Probe Z Offset
-  LSTR MSG_BABYSTEP_X                     = _UxGT("微量調整X軸"); // "Babystep X" lcd_babystep_x, Babystepping enables the user to control the axis in tiny amounts
-  LSTR MSG_BABYSTEP_Y                     = _UxGT("微量調整Y軸"); // "Babystep Y"
-  LSTR MSG_BABYSTEP_Z                     = _UxGT("微量調整Z軸"); // "Babystep Z"
-  LSTR MSG_BABYSTEP_TOTAL                 = _UxGT("總計"); // "Total"
-  LSTR MSG_ENDSTOP_ABORT                  = _UxGT("擋塊終止"); // "Endstop abort"
-  LSTR MSG_ERR_HEATING_FAILED             = _UxGT("加熱失敗"); // "Heating failed"
-  LSTR MSG_ERR_REDUNDANT_TEMP             = _UxGT("錯誤：冗餘溫度"); // "Err: REDUNDANT TEMP"
-  LSTR MSG_ERR_THERMAL_RUNAWAY            = _UxGT("溫度失控"); // "THERMAL RUNAWAY"
-  LSTR MSG_ERR_MAXTEMP                    = _UxGT("錯誤：最高溫度"); // "Err: MAXTEMP"
-  LSTR MSG_ERR_MINTEMP                    = _UxGT("錯誤：最低溫度"); // "Err: MINTEMP"
-  LSTR MSG_HALTED                         = _UxGT("印表機停機"); // "PRINTER HALTED"
-  LSTR MSG_PLEASE_RESET                   = _UxGT("請重置"); // "Please reset"
-  LSTR MSG_HEATING                        = _UxGT("加熱中 ..."); // "Heating..."
-  LSTR MSG_COOLING                        = _UxGT("冷卻中 ..."); // "Cooling..."
-  LSTR MSG_BED_HEATING                    = _UxGT("加熱熱床中 ..."); // "Bed Heating..."
-  LSTR MSG_BED_COOLING                    = _UxGT("熱床冷卻中 ..."); // "Bed Cooling..."
-  LSTR MSG_CHAMBER_HEATING                = _UxGT("機箱加熱中 .."); // "Chamber Heating..."
-  LSTR MSG_CHAMBER_COOLING                = _UxGT("機箱冷卻中 ..."); //Chamber Cooling...
-  LSTR MSG_DELTA_CALIBRATE                = _UxGT("⊿校準"); // "Delta Calibration"
-  LSTR MSG_DELTA_CALIBRATE_X              = _UxGT("⊿校準X"); // "Calibrate X"
-  LSTR MSG_DELTA_CALIBRATE_Y              = _UxGT("⊿校準Y"); // "Calibrate Y"
-  LSTR MSG_DELTA_CALIBRATE_Z              = _UxGT("⊿校準Z"); // "Calibrate Z"
-  LSTR MSG_DELTA_CALIBRATE_CENTER         = _UxGT("⊿校準中心"); // "Calibrate Center"
-  LSTR MSG_DELTA_SETTINGS                 = _UxGT("⊿設置"); // "Delta Settings"
-  LSTR MSG_DELTA_AUTO_CALIBRATE           = _UxGT("⊿自動校準"); // "Auto Calibration"
-  LSTR MSG_DELTA_DIAG_ROD                 = _UxGT("⊿斜柱"); // "Diag Rod"
-  LSTR MSG_DELTA_HEIGHT                   = _UxGT("⊿高度"); // "Height"
-  LSTR MSG_DELTA_RADIUS                   = _UxGT("⊿半徑"); // "Radius"
-  LSTR MSG_INFO_MENU                      = _UxGT("關於印表機"); // "About Printer"
-  LSTR MSG_INFO_PRINTER_MENU              = _UxGT("印表機訊息"); // "Printer Info"
-  LSTR MSG_3POINT_LEVELING                = _UxGT("三點調平"); // "3-Point Leveling"
-  LSTR MSG_LINEAR_LEVELING                = _UxGT("線性調平"); // "Linear Leveling"
-  LSTR MSG_BILINEAR_LEVELING              = _UxGT("      雙線性調平"); // "Bilinear Leveling"
-  LSTR MSG_UBL_LEVELING                   = _UxGT("統一熱床調平(UBL)"); // "Unified Bed Leveling"
-  LSTR MSG_MESH_LEVELING                  = _UxGT("網格調平"); // "Mesh Leveling"
-  LSTR MSG_INFO_STATS_MENU                = _UxGT("印表機統計"); // "Printer Stats"
-  LSTR MSG_INFO_BOARD_MENU                = _UxGT("主板訊息"); // "Board Info"
-  LSTR MSG_INFO_THERMISTOR_MENU           = _UxGT("溫度計"); // "Thermistors"
-  LSTR MSG_INFO_EXTRUDERS                 = _UxGT("      擠出機"); // "Extruders"
-  LSTR MSG_INFO_BAUDRATE                  = _UxGT("傳輸率"); // "Baud"
-  LSTR MSG_INFO_PROTOCOL                  = _UxGT("協議"); // "Protocol"
-  LSTR MSG_INFO_RUNAWAY_OFF               = _UxGT("監測溫度失控:關"); // "Runaway Watch: OFF"
-  LSTR MSG_INFO_RUNAWAY_ON                = _UxGT("監測溫度失控:開"); // "Runaway Watch: ON"
-
-  LSTR MSG_CASE_LIGHT                     = _UxGT("外殼燈"); // "Case light"
-  LSTR MSG_CASE_LIGHT_BRIGHTNESS          = _UxGT("燈亮度"); // "Light BRIGHTNESS"
-  LSTR MSG_KILL_EXPECTED_PRINTER          = _UxGT("打印機不正確"); // "The printer is incorrect"
-
-  LSTR MSG_INFO_PRINT_COUNT               = _UxGT("列印數"); // "Prints"
-  LSTR MSG_INFO_COMPLETED_PRINTS          = _UxGT("完成"); // "Completed"
-  LSTR MSG_INFO_PRINT_TIME                = _UxGT("總共"); // "Total"
-  LSTR MSG_INFO_PRINT_LONGEST             = _UxGT("最長"); // "Longest"
-  LSTR MSG_INFO_PRINT_FILAMENT            = _UxGT("已擠出"); // "Extruded"
-
-  LSTR MSG_INFO_MIN_TEMP                  = _UxGT("最低溫度"); // "Min Temp"
-  LSTR MSG_INFO_MAX_TEMP                  = _UxGT("最高溫度"); // "Max Temp"
-  LSTR MSG_INFO_PSU                       = _UxGT("電源供應"); // "Power Supply"
-  LSTR MSG_DRIVE_STRENGTH                 = _UxGT("驅動力度"); // "Drive Strength"
-  LSTR MSG_DAC_PERCENT_N                  = _UxGT("@ 驅動 %"); //E Driver %
-  LSTR MSG_ERROR_TMC                      = _UxGT("TMC連接錯誤"); // "TMC CONNECTION ERROR"
-  LSTR MSG_DAC_EEPROM_WRITE               = _UxGT("保存驅動設置"); // "DAC EEPROM Write"
-  LSTR MSG_FILAMENT_CHANGE_HEADER         = _UxGT("更換絲料"); // "FILAMENT CHANGE"
-  LSTR MSG_FILAMENT_CHANGE_HEADER_PAUSE   = _UxGT("列印已暫停"); // "PRINT PAUSED"
-  LSTR MSG_FILAMENT_CHANGE_HEADER_LOAD    = _UxGT("裝載絲料"); // "LOAD FILAMENT"
-  LSTR MSG_FILAMENT_CHANGE_HEADER_UNLOAD  = _UxGT("卸載絲料"); // "UNLOAD FILAMENT"
-  LSTR MSG_FILAMENT_CHANGE_OPTION_HEADER  = _UxGT("恢複選項:"); // "RESUME OPTIONS:"
-  LSTR MSG_FILAMENT_CHANGE_OPTION_PURGE   = _UxGT("清除更多"); // "Purge more"
-  LSTR MSG_FILAMENT_CHANGE_OPTION_RESUME  = _UxGT("恢復列印"); // "Resume print"
-  LSTR MSG_FILAMENT_CHANGE_NOZZLE         = _UxGT("  噴嘴: "); // "  Nozzle: "
-  LSTR MSG_RUNOUT_SENSOR                  = _UxGT("斷絲偵測"); // "Runout Sensor"
-  LSTR MSG_RUNOUT_DISTANCE_MM             = _UxGT("絲距離mm"); // "Runout Dist mm"
-  LSTR MSG_KILL_HOMING_FAILED             = _UxGT("歸原位失敗"); // "Homing failed"
-  LSTR MSG_LCD_PROBING_FAILED             = _UxGT("探針探測失敗"); // "Probing failed"
-=======
   LSTR WELCOME_MSG                        = MACHINE_NAME _UxGT("已就緒.");     // " ready."
   LSTR MSG_YES                            = _UxGT("是");  // "YES"
   LSTR MSG_NO                             = _UxGT("否");  // "NO"
@@ -871,61 +457,11 @@
   LSTR MSG_RUNOUT_DISTANCE_MM             = _UxGT("絲距離mm");   // "Runout Dist mm"
   LSTR MSG_KILL_HOMING_FAILED             = _UxGT("歸原位失敗");     // "Homing failed"
   LSTR MSG_LCD_PROBING_FAILED             = _UxGT("探針探測失敗");     // "Probing failed"
->>>>>>> b6911781
 
   //
   // Filament Change screens show up to 2 lines on a 3-line display
   //
-  LSTR MSG_ADVANCED_PAUSE_WAITING         = _UxGT(MSG_1_LINE("按下繼續..")); // "Click to continue"
-  LSTR MSG_PAUSE_PRINT_PARKING            = _UxGT(MSG_1_LINE("停車中 ...")); // "Parking..."
-  LSTR MSG_FILAMENT_CHANGE_INIT           = _UxGT(MSG_1_LINE("請等待 ...")); // "Please wait..."
-  LSTR MSG_FILAMENT_CHANGE_INSERT         = _UxGT(MSG_1_LINE("插入並點擊")); // "Insert and Click"
-  LSTR MSG_FILAMENT_CHANGE_HEAT           = _UxGT(MSG_1_LINE("按下加熱..")); // "Click to heat"
-  LSTR MSG_FILAMENT_CHANGE_HEATING        = _UxGT(MSG_1_LINE("加熱中 ...")); // "Heating..."
-  LSTR MSG_FILAMENT_CHANGE_UNLOAD         = _UxGT(MSG_1_LINE("退出中 ...")); // "Ejecting..."
-  LSTR MSG_FILAMENT_CHANGE_LOAD           = _UxGT(MSG_1_LINE("載入中 ...")); // "Loading..."
-  LSTR MSG_FILAMENT_CHANGE_PURGE          = _UxGT(MSG_1_LINE("清除中 ...")); // "Purging..."
-  LSTR MSG_FILAMENT_CHANGE_CONT_PURGE     = _UxGT(MSG_1_LINE("按下完成..")); // "Click to finish"
-  LSTR MSG_FILAMENT_CHANGE_RESUME         = _UxGT(MSG_1_LINE("恢復中 ...")); // "Resuming..."
-
-  LSTR MSG_SHORT_DAY                      = _UxGT("天"); // "d" // One character only
-  LSTR MSG_SHORT_HOUR                     = _UxGT("時"); // "h" // One character only
-  LSTR MSG_SHORT_MINUTE                   = _UxGT("分"); // "m" // One character only
-}
-
-namespace LanguageWide_zh_TW {
-  using namespace LanguageNarrow_zh_TW;
-  #if LCD_WIDTH >= 20 || HAS_DWIN_E3V2
-    LSTR MSG_INFO_PRINT_COUNT             = _UxGT("列印計數"); // "Print Count"
-    LSTR MSG_INFO_COMPLETED_PRINTS        = _UxGT("已完成"); // "Completed"
-    LSTR MSG_INFO_PRINT_TIME              = _UxGT("總列印時間"); // "Total print time"
-    LSTR MSG_INFO_PRINT_LONGEST           = _UxGT("最長工作時間"); // "Longest job time"
-    LSTR MSG_INFO_PRINT_FILAMENT          = _UxGT("總計擠出"); // "Extruded total"
-  #endif
-}
-
-namespace LanguageTall_zh_TW {
-  using namespace LanguageWide_zh_TW;
   #if LCD_HEIGHT >= 4
-<<<<<<< HEAD
-    // Filament Change screens show up to 3 lines on a 4-line display
-    LSTR MSG_ADVANCED_PAUSE_WAITING       = _UxGT(MSG_2_LINE("按下按鈕", "恢復列印")); //"Press Button to resume print"
-    LSTR MSG_PAUSE_PRINT_PARKING          = _UxGT(MSG_1_LINE("停車中 ...")); // "Parking..."
-    LSTR MSG_FILAMENT_CHANGE_INIT         = _UxGT(MSG_3_LINE("等待開始", "絲料", "變更")); // "Wait for start of the filament change"
-    LSTR MSG_FILAMENT_CHANGE_UNLOAD       = _UxGT(MSG_2_LINE("等待", "卸下絲料")); // "Wait for filament unload"
-    LSTR MSG_FILAMENT_CHANGE_INSERT       = _UxGT(MSG_3_LINE("插入絲料", "並按鍵", "繼續 ...")); // "Insert filament and press button to continue..."
-    LSTR MSG_FILAMENT_CHANGE_HEAT         = _UxGT(MSG_2_LINE("按下按鈕", "加熱噴嘴.")); // "Press button to heat nozzle."
-    LSTR MSG_FILAMENT_CHANGE_HEATING      = _UxGT(MSG_2_LINE("加熱噴嘴", "請等待 ...")); // "Heating nozzle Please wait..."
-    LSTR MSG_FILAMENT_CHANGE_LOAD         = _UxGT(MSG_2_LINE("等待", "進料")); // "Wait for filament load"
-    LSTR MSG_FILAMENT_CHANGE_PURGE        = _UxGT(MSG_2_LINE("等待", "絲料清除")); // "Wait for filament purge"
-    LSTR MSG_FILAMENT_CHANGE_CONT_PURGE   = _UxGT(MSG_2_LINE("按下完成","絲料清除")); //"Press button to filament purge"
-    LSTR MSG_FILAMENT_CHANGE_RESUME       = _UxGT(MSG_2_LINE("等待列印", "恢復")); // "Wait for print to resume"
-  #endif
-}
-
-namespace Language_zh_TW {
-  using namespace LanguageTall_zh_TW;
-=======
     LSTR MSG_ADVANCED_PAUSE_WAITING       = _UxGT(MSG_2_LINE("按下按鈕", "恢復列印")); //"Press Button to resume print"
     LSTR MSG_PAUSE_PRINT_PARKING          = _UxGT(MSG_1_LINE("停車中 ..."));   // "Parking..."
     LSTR MSG_FILAMENT_CHANGE_INIT         = _UxGT(MSG_3_LINE("等待開始", "絲料", "變更"));     // "Wait for start of the filament change"
@@ -954,5 +490,4 @@
   LSTR MSG_SHORT_DAY                      = _UxGT("天");     // "d" // One character only
   LSTR MSG_SHORT_HOUR                     = _UxGT("時");     // "h" // One character only
   LSTR MSG_SHORT_MINUTE                   = _UxGT("分");     // "m" // One character only
->>>>>>> b6911781
 }