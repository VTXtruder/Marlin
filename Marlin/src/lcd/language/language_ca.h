/**
 * Marlin 3D Printer Firmware
 * Copyright (c) 2020 MarlinFirmware [https://github.com/MarlinFirmware/Marlin]
 *
 * Based on Sprinter and grbl.
 * Copyright (c) 2011 Camiel Gubbels / Erik van der Zalm
 *
 * This program is free software: you can redistribute it and/or modify
 * it under the terms of the GNU General Public License as published by
 * the Free Software Foundation, either version 3 of the License, or
 * (at your option) any later version.
 *
 * This program is distributed in the hope that it will be useful,
 * but WITHOUT ANY WARRANTY; without even the implied warranty of
 * MERCHANTABILITY or FITNESS FOR A PARTICULAR PURPOSE.  See the
 * GNU General Public License for more details.
 *
 * You should have received a copy of the GNU General Public License
 * along with this program.  If not, see <https://www.gnu.org/licenses/>.
 *
 */
#pragma once

/**
 * Catalan
 *
 * LCD Menu Messages
 * See also https://marlinfw.org/docs/development/lcd_language.html
 */
namespace LanguageNarrow_ca {
  using namespace Language_en; // Inherit undefined strings from English

  constexpr uint8_t CHARSIZE              = 2;
  LSTR LANGUAGE                           = _UxGT("Catalan");

  LSTR WELCOME_MSG                        = MACHINE_NAME _UxGT(" preparada.");
  LSTR MSG_MEDIA_INSERTED                 = _UxGT("Targeta detectada.");
  LSTR MSG_MEDIA_REMOVED                  = _UxGT("Targeta extreta.");
  LSTR MSG_LCD_ENDSTOPS                   = _UxGT("Endstops");
  LSTR MSG_MAIN_MENU                      = _UxGT("Menú principal");
  LSTR MSG_RUN_AUTO_FILES                 = _UxGT("Inici automatic");
  LSTR MSG_DISABLE_STEPPERS               = _UxGT("Desactiva motors");
  LSTR MSG_DEBUG_MENU                     = _UxGT("Menu de depuracio");
  LSTR MSG_PROGRESS_BAR_TEST              = _UxGT("Test barra progres");
  LSTR MSG_HOMING                         = _UxGT("Origen");
  LSTR MSG_AUTO_HOME                      = _UxGT("Ves a l'origen");
  LSTR MSG_AUTO_HOME_X                    = _UxGT("X a origen");
  LSTR MSG_AUTO_HOME_Y                    = _UxGT("Y a origen");
  LSTR MSG_AUTO_HOME_Z                    = _UxGT("Z a origen");
  LSTR MSG_LEVEL_BED_HOMING               = _UxGT("Origen XYZ");
  LSTR MSG_LEVEL_BED_WAITING              = _UxGT("Premeu per iniciar");
  LSTR MSG_LEVEL_BED_NEXT_POINT           = _UxGT("Següent punt");
  LSTR MSG_LEVEL_BED_DONE                 = _UxGT("Anivellament fet!");
  LSTR MSG_SET_HOME_OFFSETS               = _UxGT("Ajusta decalatge");
  LSTR MSG_HOME_OFFSETS_APPLIED           = _UxGT("Decalatge aplicat");
<<<<<<< HEAD

  LSTR MSG_PREHEAT_1                      = _UxGT("Preescalfa ") PREHEAT_1_LABEL;
  LSTR MSG_PREHEAT_1_H                    = _UxGT("Preescalfa ") PREHEAT_1_LABEL " ~";
  LSTR MSG_PREHEAT_1_END                  = _UxGT("Preescalfa ") PREHEAT_1_LABEL _UxGT(" End");
  LSTR MSG_PREHEAT_1_END_E                = _UxGT("Preescalfa ") PREHEAT_1_LABEL _UxGT(" End ~");
  LSTR MSG_PREHEAT_1_ALL                  = _UxGT("Preescalfa ") PREHEAT_1_LABEL _UxGT(" Tot");
  LSTR MSG_PREHEAT_1_BEDONLY              = _UxGT("Preescalfa ") PREHEAT_1_LABEL _UxGT(" Llit");
  LSTR MSG_PREHEAT_1_SETTINGS             = _UxGT("Preescalfa ") PREHEAT_1_LABEL _UxGT(" Conf.");

  LSTR MSG_PREHEAT_M                      = _UxGT("Preescalfa $");
  LSTR MSG_PREHEAT_M_H                    = _UxGT("Preescalfa $ ~");
  LSTR MSG_PREHEAT_M_END                  = _UxGT("Preescalfa $ End");
  LSTR MSG_PREHEAT_M_END_E                = _UxGT("Preescalfa $ End ~");
  LSTR MSG_PREHEAT_M_ALL                  = _UxGT("Preescalfa $ Tot");
  LSTR MSG_PREHEAT_M_BEDONLY              = _UxGT("Preescalfa $ Llit");
  LSTR MSG_PREHEAT_M_SETTINGS             = _UxGT("Preescalfa $ Conf.");

=======
  #if HAS_PREHEAT
    LSTR MSG_PREHEAT_1                    = _UxGT("Preescalfa ") PREHEAT_1_LABEL;
    LSTR MSG_PREHEAT_1_H                  = _UxGT("Preescalfa ") PREHEAT_1_LABEL " ~";
    LSTR MSG_PREHEAT_1_END                = _UxGT("Preescalfa ") PREHEAT_1_LABEL _UxGT(" End");
    LSTR MSG_PREHEAT_1_END_E              = _UxGT("Preescalfa ") PREHEAT_1_LABEL _UxGT(" End ~");
    LSTR MSG_PREHEAT_1_ALL                = _UxGT("Preescalfa ") PREHEAT_1_LABEL _UxGT(" Tot");
    LSTR MSG_PREHEAT_1_BEDONLY            = _UxGT("Preescalfa ") PREHEAT_1_LABEL _UxGT(" Llit");
    LSTR MSG_PREHEAT_1_SETTINGS           = _UxGT("Preescalfa ") PREHEAT_1_LABEL _UxGT(" Conf.");

    LSTR MSG_PREHEAT_M                    = _UxGT("Preescalfa $");
    LSTR MSG_PREHEAT_M_H                  = _UxGT("Preescalfa $ ~");
    LSTR MSG_PREHEAT_M_END                = _UxGT("Preescalfa $ End");
    LSTR MSG_PREHEAT_M_END_E              = _UxGT("Preescalfa $ End ~");
    LSTR MSG_PREHEAT_M_ALL                = _UxGT("Preescalfa $ Tot");
    LSTR MSG_PREHEAT_M_BEDONLY            = _UxGT("Preescalfa $ Llit");
    LSTR MSG_PREHEAT_M_SETTINGS           = _UxGT("Preescalfa $ Conf.");
  #endif
>>>>>>> b6911781
  LSTR MSG_COOLDOWN                       = _UxGT("Refreda");

  LSTR MSG_EXTRUDE                        = _UxGT("Extrudeix");
  LSTR MSG_RETRACT                        = _UxGT("Retreu");
  LSTR MSG_MOVE_AXIS                      = _UxGT("Mou eixos");
  LSTR MSG_BED_LEVELING                   = _UxGT("Anivella llit");
  LSTR MSG_LEVEL_BED                      = _UxGT("Anivella llit");

  LSTR MSG_MOVING                         = _UxGT("Movent..");
  LSTR MSG_FREE_XY                        = _UxGT("XY lliures");
  LSTR MSG_MOVE_X                         = _UxGT("Mou X");
  LSTR MSG_MOVE_Y                         = _UxGT("Mou Y");
  LSTR MSG_MOVE_Z                         = _UxGT("Mou Z");
  LSTR MSG_MOVE_N                         = _UxGT("Mou @");
  LSTR MSG_MOVE_E                         = _UxGT("Extrusor");
  LSTR MSG_MOVE_EN                        = _UxGT("Extrusor *");
  LSTR MSG_MOVE_N_MM                      = _UxGT("Mou $mm");
  LSTR MSG_MOVE_01MM                      = _UxGT("Mou 0.1mm");
  LSTR MSG_MOVE_1MM                       = _UxGT("Mou 1mm");
  LSTR MSG_MOVE_10MM                      = _UxGT("Mou 10mm");
  LSTR MSG_MOVE_50MM                      = _UxGT("Mou 50mm");
  LSTR MSG_MOVE_100MM                     = _UxGT("Mou 100mm");
  LSTR MSG_SPEED                          = _UxGT("Velocitat");
<<<<<<< HEAD
  LSTR MSG_MESH_Z_OFFSET                  = _UxGT("Llit Z");
=======
  LSTR MSG_BED_Z                          = _UxGT("Llit Z");
>>>>>>> b6911781
  LSTR MSG_NOZZLE                         = _UxGT("Nozzle");
  LSTR MSG_NOZZLE_N                       = _UxGT("Nozzle ~");
  LSTR MSG_BED                            = _UxGT("Llit");
  LSTR MSG_FAN_SPEED                      = _UxGT("Vel. Ventilador");
  LSTR MSG_FAN_SPEED_N                    = _UxGT("Vel. Ventilador ~");
  LSTR MSG_FLOW                           = _UxGT("Flux");
  LSTR MSG_FLOW_N                         = _UxGT("Flux ~");
  LSTR MSG_VTRAV_MIN                      = _UxGT("VViatge min");
<<<<<<< HEAD

  LSTR MSG_A_RETRACT                      = _UxGT("Accel. retracc");
  LSTR MSG_A_TRAVEL                       = _UxGT("Accel. Viatge");
  LSTR MSG_STEPS_PER_MM                   = _UxGT("Passos/mm");
  LSTR MSG_A_STEPS                        = STR_A _UxGT(" passos/mm");
  LSTR MSG_B_STEPS                        = STR_B _UxGT(" passos/mm");
  LSTR MSG_C_STEPS                        = STR_C _UxGT(" passos/mm");
  LSTR MSG_E_STEPS                        = _UxGT("@ passos/mm");
  LSTR MSG_N_STEPS                        = _UxGT("E passos/mm");
  LSTR MSG_EN_STEPS                       = _UxGT("* passos/mm");
  LSTR MSG_TEMPERATURE                    = _UxGT("Temperatura");
  LSTR MSG_MOTION                         = _UxGT("Moviment");
  LSTR MSG_FILAMENT                       = _UxGT("Filament");
  LSTR MSG_VOLUMETRIC_ENABLED             = _UxGT("E en mm") SUPERSCRIPT_THREE;
  LSTR MSG_FILAMENT_DIAM                  = _UxGT("Diam. Fil.");
  LSTR MSG_FILAMENT_DIAM_E                = _UxGT("Diam. Fil. *");
  LSTR MSG_CONTRAST                       = _UxGT("Contrast de LCD");
  LSTR MSG_STORE_EEPROM                   = _UxGT("Desa memoria");
  LSTR MSG_LOAD_EEPROM                    = _UxGT("Carrega memoria");
  LSTR MSG_RESTORE_DEFAULTS               = _UxGT("Restaura valors");
  LSTR MSG_REFRESH                        = LCD_STR_REFRESH _UxGT("Actualitza");
  LSTR MSG_INFO_SCREEN                    = _UxGT("Pantalla Info.");
  LSTR MSG_PREPARE                        = _UxGT("Prepara");
  LSTR MSG_TUNE                           = _UxGT("Ajusta");
  LSTR MSG_PAUSE_PRINT                    = _UxGT("Pausa impressio");
  LSTR MSG_RESUME_PRINT                   = _UxGT("Repren impressio");
  LSTR MSG_STOP_PRINT                     = _UxGT("Atura impressio.");
  LSTR MSG_MEDIA_MENU                     = _UxGT("Imprimeix de SD");
  LSTR MSG_NO_MEDIA                       = _UxGT("No hi ha targeta");
  LSTR MSG_DWELL                          = _UxGT("En repos...");
  LSTR MSG_USERWAIT                       = _UxGT("Esperant usuari..");
  LSTR MSG_PRINT_ABORTED                  = _UxGT("Imp. cancelada");
  LSTR MSG_NO_MOVE                        = _UxGT("Sense moviment.");
  LSTR MSG_KILLED                         = _UxGT("MATAT.");
  LSTR MSG_STOPPED                        = _UxGT("ATURADA.");
  LSTR MSG_CONTROL_RETRACT                = _UxGT("Retreu mm");
  LSTR MSG_CONTROL_RETRACT_SWAP           = _UxGT("Swap Retreure mm");
  LSTR MSG_CONTROL_RETRACTF               = _UxGT("Retreu V");
  LSTR MSG_CONTROL_RETRACT_ZHOP           = _UxGT("Aixeca mm");
  LSTR MSG_CONTROL_RETRACT_RECOVER        = _UxGT("DesRet +mm");
  LSTR MSG_CONTROL_RETRACT_RECOVER_SWAP   = _UxGT("Swap DesRet +mm");
  LSTR MSG_CONTROL_RETRACT_RECOVERF       = _UxGT("DesRet V");
  LSTR MSG_AUTORETRACT                    = _UxGT("Auto retraccio");
  LSTR MSG_FILAMENTCHANGE                 = _UxGT("Canvia filament");
  LSTR MSG_FILAMENTCHANGE_E               = _UxGT("Canvia filament *");
  LSTR MSG_ATTACH_MEDIA                   = _UxGT("Inicialitza SD");
  LSTR MSG_CHANGE_MEDIA                   = _UxGT("Canvia SD");
  LSTR MSG_ZPROBE_OUT                     = _UxGT("Sonda Z fora");
  LSTR MSG_BLTOUCH_RESET                  = _UxGT("Reinicia BLTouch");
  LSTR MSG_HOME_FIRST                     = _UxGT("Home %s primer");
  LSTR MSG_ZPROBE_ZOFFSET                 = _UxGT("Decalatge Z");
  LSTR MSG_BABYSTEP_X                     = _UxGT("Micropas X");
  LSTR MSG_BABYSTEP_Y                     = _UxGT("Micropas Y");
  LSTR MSG_BABYSTEP_Z                     = _UxGT("Micropas Z");
  LSTR MSG_BABYSTEP_N                     = _UxGT("Micropas @");
  LSTR MSG_ENDSTOP_ABORT                  = _UxGT("Cancel. Endstop");
  LSTR MSG_ERR_HEATING_FAILED             = _UxGT("Error al escalfar");
  LSTR MSG_ERR_REDUNDANT_TEMP             = _UxGT("Err: TEMP REDUNDANT");
  LSTR MSG_ERR_THERMAL_RUNAWAY            = _UxGT("THERMAL RUNAWAY");
  LSTR MSG_ERR_MAXTEMP                    = _UxGT("Err: TEMP MAXIMA");
  LSTR MSG_ERR_MINTEMP                    = _UxGT("Err: TEMP MINIMA");
  LSTR MSG_HALTED                         = _UxGT("IMPRESSORA PARADA");
  LSTR MSG_PLEASE_RESET                   = _UxGT("Reinicieu");
  LSTR MSG_HEATING                        = _UxGT("Escalfant...");
  LSTR MSG_BED_HEATING                    = _UxGT("Escalfant llit...");
  LSTR MSG_DELTA_CALIBRATE                = _UxGT("Calibratge Delta");
  LSTR MSG_DELTA_CALIBRATE_X              = _UxGT("Calibra X");
  LSTR MSG_DELTA_CALIBRATE_Y              = _UxGT("Calibra Y");
  LSTR MSG_DELTA_CALIBRATE_Z              = _UxGT("Calibra Z");
  LSTR MSG_DELTA_CALIBRATE_CENTER         = _UxGT("Calibra el centre");

  LSTR MSG_INFO_MENU                      = _UxGT("Quant a la impr.");
  LSTR MSG_INFO_PRINTER_MENU              = _UxGT("Info Impressora");
  LSTR MSG_INFO_STATS_MENU                = _UxGT("Estadistiques");
  LSTR MSG_INFO_BOARD_MENU                = _UxGT("Info placa");
  LSTR MSG_INFO_THERMISTOR_MENU           = _UxGT("Termistors");
  LSTR MSG_INFO_EXTRUDERS                 = _UxGT("Extrusors");
  LSTR MSG_INFO_BAUDRATE                  = _UxGT("Baud");
  LSTR MSG_INFO_PROTOCOL                  = _UxGT("Protocol");
  LSTR MSG_CASE_LIGHT                     = _UxGT("Llum");

  LSTR MSG_INFO_PRINT_COUNT               = _UxGT("Impressions");
  LSTR MSG_INFO_COMPLETED_PRINTS          = _UxGT("Acabades");
  LSTR MSG_INFO_PRINT_TIME                = _UxGT("Total");
  LSTR MSG_INFO_PRINT_LONGEST             = _UxGT("Mes llarg");
  LSTR MSG_INFO_PRINT_FILAMENT            = _UxGT("Extrudit");

  LSTR MSG_INFO_MIN_TEMP                  = _UxGT("Temp. mínima");
  LSTR MSG_INFO_MAX_TEMP                  = _UxGT("Temp. màxima");
  LSTR MSG_INFO_PSU                       = _UxGT("Font alimentacio");

  LSTR MSG_DRIVE_STRENGTH                 = _UxGT("Força motor");

  LSTR MSG_FILAMENT_CHANGE_OPTION_RESUME  = _UxGT("Repren impressió");

=======

  LSTR MSG_A_RETRACT                      = _UxGT("Accel. retracc");
  LSTR MSG_A_TRAVEL                       = _UxGT("Accel. Viatge");
  LSTR MSG_STEPS_PER_MM                   = _UxGT("Passos/mm");
  LSTR MSG_A_STEPS                        = STR_A _UxGT(" passos/mm");
  LSTR MSG_B_STEPS                        = STR_B _UxGT(" passos/mm");
  LSTR MSG_C_STEPS                        = STR_C _UxGT(" passos/mm");
  LSTR MSG_E_STEPS                        = _UxGT("@ passos/mm");
  LSTR MSG_N_STEPS                        = _UxGT("E passos/mm");
  LSTR MSG_EN_STEPS                       = _UxGT("* passos/mm");
  LSTR MSG_TEMPERATURE                    = _UxGT("Temperatura");
  LSTR MSG_MOTION                         = _UxGT("Moviment");
  LSTR MSG_FILAMENT                       = _UxGT("Filament");
  LSTR MSG_VOLUMETRIC_ENABLED             = _UxGT("E en mm") SUPERSCRIPT_THREE;
  LSTR MSG_FILAMENT_DIAM                  = _UxGT("Diam. Fil.");
  LSTR MSG_FILAMENT_DIAM_E                = _UxGT("Diam. Fil. *");
  LSTR MSG_CONTRAST                       = _UxGT("Contrast de LCD");
  LSTR MSG_STORE_EEPROM                   = _UxGT("Desa memoria");
  LSTR MSG_LOAD_EEPROM                    = _UxGT("Carrega memoria");
  LSTR MSG_RESTORE_DEFAULTS               = _UxGT("Restaura valors");
  LSTR MSG_REFRESH                        = LCD_STR_REFRESH  _UxGT("Actualitza");
  LSTR MSG_INFO_SCREEN                    = _UxGT("Pantalla Info.");
  LSTR MSG_PREPARE                        = _UxGT("Prepara");
  LSTR MSG_TUNE                           = _UxGT("Ajusta");
  LSTR MSG_PAUSE_PRINT                    = _UxGT("Pausa impressio");
  LSTR MSG_RESUME_PRINT                   = _UxGT("Repren impressio");
  LSTR MSG_STOP_PRINT                     = _UxGT("Atura impressio.");
  LSTR MSG_MEDIA_MENU                     = _UxGT("Imprimeix de SD");
  LSTR MSG_NO_MEDIA                       = _UxGT("No hi ha targeta");
  LSTR MSG_DWELL                          = _UxGT("En repos...");
  LSTR MSG_USERWAIT                       = _UxGT("Esperant usuari..");
  LSTR MSG_PRINT_ABORTED                  = _UxGT("Imp. cancelada");
  LSTR MSG_NO_MOVE                        = _UxGT("Sense moviment.");
  LSTR MSG_KILLED                         = _UxGT("MATAT.");
  LSTR MSG_STOPPED                        = _UxGT("ATURADA.");
  LSTR MSG_CONTROL_RETRACT                = _UxGT("Retreu mm");
  LSTR MSG_CONTROL_RETRACT_SWAP           = _UxGT("Swap Retreure mm");
  LSTR MSG_CONTROL_RETRACTF               = _UxGT("Retreu V");
  LSTR MSG_CONTROL_RETRACT_ZHOP           = _UxGT("Aixeca mm");
  LSTR MSG_CONTROL_RETRACT_RECOVER        = _UxGT("DesRet +mm");
  LSTR MSG_CONTROL_RETRACT_RECOVER_SWAP   = _UxGT("Swap DesRet +mm");
  LSTR MSG_CONTROL_RETRACT_RECOVERF       = _UxGT("DesRet V");
  LSTR MSG_AUTORETRACT                    = _UxGT("Auto retraccio");
  LSTR MSG_FILAMENTCHANGE                 = _UxGT("Canvia filament");
  LSTR MSG_FILAMENTCHANGE_E               = _UxGT("Canvia filament *");
  LSTR MSG_ATTACH_MEDIA                   = _UxGT("Inicialitza SD");
  LSTR MSG_CHANGE_MEDIA                   = _UxGT("Canvia SD");
  LSTR MSG_ZPROBE_OUT                     = _UxGT("Sonda Z fora");
  LSTR MSG_BLTOUCH_RESET                  = _UxGT("Reinicia BLTouch");
  LSTR MSG_HOME_FIRST                     = _UxGT("Home %s primer");
  LSTR MSG_ZPROBE_ZOFFSET                 = _UxGT("Decalatge Z");
  LSTR MSG_BABYSTEP_X                     = _UxGT("Micropas X");
  LSTR MSG_BABYSTEP_Y                     = _UxGT("Micropas Y");
  LSTR MSG_BABYSTEP_Z                     = _UxGT("Micropas Z");
  LSTR MSG_BABYSTEP_N                     = _UxGT("Micropas @");
  LSTR MSG_ENDSTOP_ABORT                  = _UxGT("Cancel. Endstop");
  LSTR MSG_HEATING_FAILED_LCD             = _UxGT("Error al escalfar");
  LSTR MSG_ERR_REDUNDANT_TEMP             = _UxGT("Err: TEMP REDUNDANT");
  LSTR MSG_THERMAL_RUNAWAY                = _UxGT("THERMAL RUNAWAY");
  LSTR MSG_ERR_MAXTEMP                    = _UxGT("Err: TEMP MAXIMA");
  LSTR MSG_ERR_MINTEMP                    = _UxGT("Err: TEMP MINIMA");
  LSTR MSG_HALTED                         = _UxGT("IMPRESSORA PARADA");
  LSTR MSG_PLEASE_RESET                   = _UxGT("Reinicieu");
  LSTR MSG_HEATING                        = _UxGT("Escalfant...");
  LSTR MSG_BED_HEATING                    = _UxGT("Escalfant llit...");
  LSTR MSG_DELTA_CALIBRATE                = _UxGT("Calibratge Delta");
  LSTR MSG_DELTA_CALIBRATE_X              = _UxGT("Calibra X");
  LSTR MSG_DELTA_CALIBRATE_Y              = _UxGT("Calibra Y");
  LSTR MSG_DELTA_CALIBRATE_Z              = _UxGT("Calibra Z");
  LSTR MSG_DELTA_CALIBRATE_CENTER         = _UxGT("Calibra el centre");

  LSTR MSG_INFO_MENU                      = _UxGT("Quant a la impr.");
  LSTR MSG_INFO_PRINTER_MENU              = _UxGT("Info Impressora");
  LSTR MSG_INFO_STATS_MENU                = _UxGT("Estadistiques");
  LSTR MSG_INFO_BOARD_MENU                = _UxGT("Info placa");
  LSTR MSG_INFO_THERMISTOR_MENU           = _UxGT("Termistors");
  LSTR MSG_INFO_EXTRUDERS                 = _UxGT("Extrusors");
  LSTR MSG_INFO_BAUDRATE                  = _UxGT("Baud");
  LSTR MSG_INFO_PROTOCOL                  = _UxGT("Protocol");
  LSTR MSG_CASE_LIGHT                     = _UxGT("Llum");

  #if LCD_WIDTH >= 20 || HAS_DWIN_E3V2
    LSTR MSG_INFO_PRINT_COUNT             = _UxGT("Total impressions");
    LSTR MSG_INFO_COMPLETED_PRINTS        = _UxGT("Acabades");
    LSTR MSG_INFO_PRINT_TIME              = _UxGT("Temps imprimint");
    LSTR MSG_INFO_PRINT_LONGEST           = _UxGT("Treball mes llarg");
    LSTR MSG_INFO_PRINT_FILAMENT          = _UxGT("Total extrudit");
  #else
    LSTR MSG_INFO_PRINT_COUNT             = _UxGT("Impressions");
    LSTR MSG_INFO_COMPLETED_PRINTS        = _UxGT("Acabades");
    LSTR MSG_INFO_PRINT_TIME              = _UxGT("Total");
    LSTR MSG_INFO_PRINT_LONGEST           = _UxGT("Mes llarg");
    LSTR MSG_INFO_PRINT_FILAMENT          = _UxGT("Extrudit");
  #endif

  LSTR MSG_INFO_MIN_TEMP                  = _UxGT("Temp. mínima");
  LSTR MSG_INFO_MAX_TEMP                  = _UxGT("Temp. màxima");
  LSTR MSG_INFO_PSU                       = _UxGT("Font alimentacio");

  LSTR MSG_DRIVE_STRENGTH                 = _UxGT("Força motor");

  LSTR MSG_FILAMENT_CHANGE_OPTION_RESUME  = _UxGT("Repren impressió");

>>>>>>> b6911781
  LSTR MSG_KILL_EXPECTED_PRINTER          = _UxGT("Impressora incorrecta");

  //
  // Filament Change screens show up to 2 lines on a 3-line display
  //
  LSTR MSG_FILAMENT_CHANGE_INIT           = _UxGT(MSG_1_LINE("Espereu..."));
  LSTR MSG_FILAMENT_CHANGE_UNLOAD         = _UxGT(MSG_1_LINE("Expulsant..."));
  LSTR MSG_FILAMENT_CHANGE_INSERT         = _UxGT(MSG_1_LINE("Insereix i prem"));
  LSTR MSG_FILAMENT_CHANGE_HEATING        = _UxGT(MSG_1_LINE("Escalfant..."));
  LSTR MSG_FILAMENT_CHANGE_LOAD           = _UxGT(MSG_1_LINE("Carregant..."));
  LSTR MSG_FILAMENT_CHANGE_RESUME         = _UxGT(MSG_1_LINE("Reprenent..."));
}

namespace LanguageWide_ca {
  using namespace LanguageNarrow_ca;
  #if LCD_WIDTH >= 20 || HAS_DWIN_E3V2
    LSTR MSG_INFO_PRINT_COUNT             = _UxGT("Total impressions");
    LSTR MSG_INFO_COMPLETED_PRINTS        = _UxGT("Acabades");
    LSTR MSG_INFO_PRINT_TIME              = _UxGT("Temps imprimint");
    LSTR MSG_INFO_PRINT_LONGEST           = _UxGT("Treball mes llarg");
    LSTR MSG_INFO_PRINT_FILAMENT          = _UxGT("Total extrudit");
  #endif
}

namespace LanguageTall_ca {
  using namespace LanguageWide_ca;
  #if LCD_HEIGHT >= 4
<<<<<<< HEAD
    // Filament Change screens show up to 3 lines on a 4-line display
=======
>>>>>>> b6911781
    LSTR MSG_FILAMENT_CHANGE_INIT         = _UxGT(MSG_3_LINE("Esperant per", "iniciar el canvi", "de filament"));
    LSTR MSG_FILAMENT_CHANGE_UNLOAD       = _UxGT(MSG_2_LINE("Esperant per", "treure filament"));
    LSTR MSG_FILAMENT_CHANGE_INSERT       = _UxGT(MSG_3_LINE("Poseu filament", "i premeu el boto", "per continuar..."));
    LSTR MSG_FILAMENT_CHANGE_HEAT         = _UxGT(MSG_2_LINE("Premeu boto per", "escalfar nozzle."));
    LSTR MSG_FILAMENT_CHANGE_HEATING      = _UxGT(MSG_2_LINE("Escalfant nozzle", "Espereu..."));
    LSTR MSG_FILAMENT_CHANGE_LOAD         = _UxGT(MSG_2_LINE("Esperant carrega", "de filament"));
    LSTR MSG_FILAMENT_CHANGE_RESUME       = _UxGT(MSG_2_LINE("Esperant per", "reprendre"));
<<<<<<< HEAD
  #endif
}

namespace Language_ca {
  using namespace LanguageTall_ca;
=======
  #else // LCD_HEIGHT < 4
    LSTR MSG_FILAMENT_CHANGE_INIT         = _UxGT(MSG_1_LINE("Espereu..."));
    LSTR MSG_FILAMENT_CHANGE_UNLOAD       = _UxGT(MSG_1_LINE("Expulsant..."));
    LSTR MSG_FILAMENT_CHANGE_INSERT       = _UxGT(MSG_1_LINE("Insereix i prem"));
    LSTR MSG_FILAMENT_CHANGE_HEATING      = _UxGT(MSG_1_LINE("Escalfant..."));
    LSTR MSG_FILAMENT_CHANGE_LOAD         = _UxGT(MSG_1_LINE("Carregant..."));
    LSTR MSG_FILAMENT_CHANGE_RESUME       = _UxGT(MSG_1_LINE("Reprenent..."));
  #endif // LCD_HEIGHT < 4
>>>>>>> b6911781
}<|MERGE_RESOLUTION|>--- conflicted
+++ resolved
@@ -53,25 +53,6 @@
   LSTR MSG_LEVEL_BED_DONE                 = _UxGT("Anivellament fet!");
   LSTR MSG_SET_HOME_OFFSETS               = _UxGT("Ajusta decalatge");
   LSTR MSG_HOME_OFFSETS_APPLIED           = _UxGT("Decalatge aplicat");
-<<<<<<< HEAD
-
-  LSTR MSG_PREHEAT_1                      = _UxGT("Preescalfa ") PREHEAT_1_LABEL;
-  LSTR MSG_PREHEAT_1_H                    = _UxGT("Preescalfa ") PREHEAT_1_LABEL " ~";
-  LSTR MSG_PREHEAT_1_END                  = _UxGT("Preescalfa ") PREHEAT_1_LABEL _UxGT(" End");
-  LSTR MSG_PREHEAT_1_END_E                = _UxGT("Preescalfa ") PREHEAT_1_LABEL _UxGT(" End ~");
-  LSTR MSG_PREHEAT_1_ALL                  = _UxGT("Preescalfa ") PREHEAT_1_LABEL _UxGT(" Tot");
-  LSTR MSG_PREHEAT_1_BEDONLY              = _UxGT("Preescalfa ") PREHEAT_1_LABEL _UxGT(" Llit");
-  LSTR MSG_PREHEAT_1_SETTINGS             = _UxGT("Preescalfa ") PREHEAT_1_LABEL _UxGT(" Conf.");
-
-  LSTR MSG_PREHEAT_M                      = _UxGT("Preescalfa $");
-  LSTR MSG_PREHEAT_M_H                    = _UxGT("Preescalfa $ ~");
-  LSTR MSG_PREHEAT_M_END                  = _UxGT("Preescalfa $ End");
-  LSTR MSG_PREHEAT_M_END_E                = _UxGT("Preescalfa $ End ~");
-  LSTR MSG_PREHEAT_M_ALL                  = _UxGT("Preescalfa $ Tot");
-  LSTR MSG_PREHEAT_M_BEDONLY              = _UxGT("Preescalfa $ Llit");
-  LSTR MSG_PREHEAT_M_SETTINGS             = _UxGT("Preescalfa $ Conf.");
-
-=======
   #if HAS_PREHEAT
     LSTR MSG_PREHEAT_1                    = _UxGT("Preescalfa ") PREHEAT_1_LABEL;
     LSTR MSG_PREHEAT_1_H                  = _UxGT("Preescalfa ") PREHEAT_1_LABEL " ~";
@@ -89,7 +70,6 @@
     LSTR MSG_PREHEAT_M_BEDONLY            = _UxGT("Preescalfa $ Llit");
     LSTR MSG_PREHEAT_M_SETTINGS           = _UxGT("Preescalfa $ Conf.");
   #endif
->>>>>>> b6911781
   LSTR MSG_COOLDOWN                       = _UxGT("Refreda");
 
   LSTR MSG_EXTRUDE                        = _UxGT("Extrudeix");
@@ -113,11 +93,7 @@
   LSTR MSG_MOVE_50MM                      = _UxGT("Mou 50mm");
   LSTR MSG_MOVE_100MM                     = _UxGT("Mou 100mm");
   LSTR MSG_SPEED                          = _UxGT("Velocitat");
-<<<<<<< HEAD
-  LSTR MSG_MESH_Z_OFFSET                  = _UxGT("Llit Z");
-=======
   LSTR MSG_BED_Z                          = _UxGT("Llit Z");
->>>>>>> b6911781
   LSTR MSG_NOZZLE                         = _UxGT("Nozzle");
   LSTR MSG_NOZZLE_N                       = _UxGT("Nozzle ~");
   LSTR MSG_BED                            = _UxGT("Llit");
@@ -126,103 +102,6 @@
   LSTR MSG_FLOW                           = _UxGT("Flux");
   LSTR MSG_FLOW_N                         = _UxGT("Flux ~");
   LSTR MSG_VTRAV_MIN                      = _UxGT("VViatge min");
-<<<<<<< HEAD
-
-  LSTR MSG_A_RETRACT                      = _UxGT("Accel. retracc");
-  LSTR MSG_A_TRAVEL                       = _UxGT("Accel. Viatge");
-  LSTR MSG_STEPS_PER_MM                   = _UxGT("Passos/mm");
-  LSTR MSG_A_STEPS                        = STR_A _UxGT(" passos/mm");
-  LSTR MSG_B_STEPS                        = STR_B _UxGT(" passos/mm");
-  LSTR MSG_C_STEPS                        = STR_C _UxGT(" passos/mm");
-  LSTR MSG_E_STEPS                        = _UxGT("@ passos/mm");
-  LSTR MSG_N_STEPS                        = _UxGT("E passos/mm");
-  LSTR MSG_EN_STEPS                       = _UxGT("* passos/mm");
-  LSTR MSG_TEMPERATURE                    = _UxGT("Temperatura");
-  LSTR MSG_MOTION                         = _UxGT("Moviment");
-  LSTR MSG_FILAMENT                       = _UxGT("Filament");
-  LSTR MSG_VOLUMETRIC_ENABLED             = _UxGT("E en mm") SUPERSCRIPT_THREE;
-  LSTR MSG_FILAMENT_DIAM                  = _UxGT("Diam. Fil.");
-  LSTR MSG_FILAMENT_DIAM_E                = _UxGT("Diam. Fil. *");
-  LSTR MSG_CONTRAST                       = _UxGT("Contrast de LCD");
-  LSTR MSG_STORE_EEPROM                   = _UxGT("Desa memoria");
-  LSTR MSG_LOAD_EEPROM                    = _UxGT("Carrega memoria");
-  LSTR MSG_RESTORE_DEFAULTS               = _UxGT("Restaura valors");
-  LSTR MSG_REFRESH                        = LCD_STR_REFRESH _UxGT("Actualitza");
-  LSTR MSG_INFO_SCREEN                    = _UxGT("Pantalla Info.");
-  LSTR MSG_PREPARE                        = _UxGT("Prepara");
-  LSTR MSG_TUNE                           = _UxGT("Ajusta");
-  LSTR MSG_PAUSE_PRINT                    = _UxGT("Pausa impressio");
-  LSTR MSG_RESUME_PRINT                   = _UxGT("Repren impressio");
-  LSTR MSG_STOP_PRINT                     = _UxGT("Atura impressio.");
-  LSTR MSG_MEDIA_MENU                     = _UxGT("Imprimeix de SD");
-  LSTR MSG_NO_MEDIA                       = _UxGT("No hi ha targeta");
-  LSTR MSG_DWELL                          = _UxGT("En repos...");
-  LSTR MSG_USERWAIT                       = _UxGT("Esperant usuari..");
-  LSTR MSG_PRINT_ABORTED                  = _UxGT("Imp. cancelada");
-  LSTR MSG_NO_MOVE                        = _UxGT("Sense moviment.");
-  LSTR MSG_KILLED                         = _UxGT("MATAT.");
-  LSTR MSG_STOPPED                        = _UxGT("ATURADA.");
-  LSTR MSG_CONTROL_RETRACT                = _UxGT("Retreu mm");
-  LSTR MSG_CONTROL_RETRACT_SWAP           = _UxGT("Swap Retreure mm");
-  LSTR MSG_CONTROL_RETRACTF               = _UxGT("Retreu V");
-  LSTR MSG_CONTROL_RETRACT_ZHOP           = _UxGT("Aixeca mm");
-  LSTR MSG_CONTROL_RETRACT_RECOVER        = _UxGT("DesRet +mm");
-  LSTR MSG_CONTROL_RETRACT_RECOVER_SWAP   = _UxGT("Swap DesRet +mm");
-  LSTR MSG_CONTROL_RETRACT_RECOVERF       = _UxGT("DesRet V");
-  LSTR MSG_AUTORETRACT                    = _UxGT("Auto retraccio");
-  LSTR MSG_FILAMENTCHANGE                 = _UxGT("Canvia filament");
-  LSTR MSG_FILAMENTCHANGE_E               = _UxGT("Canvia filament *");
-  LSTR MSG_ATTACH_MEDIA                   = _UxGT("Inicialitza SD");
-  LSTR MSG_CHANGE_MEDIA                   = _UxGT("Canvia SD");
-  LSTR MSG_ZPROBE_OUT                     = _UxGT("Sonda Z fora");
-  LSTR MSG_BLTOUCH_RESET                  = _UxGT("Reinicia BLTouch");
-  LSTR MSG_HOME_FIRST                     = _UxGT("Home %s primer");
-  LSTR MSG_ZPROBE_ZOFFSET                 = _UxGT("Decalatge Z");
-  LSTR MSG_BABYSTEP_X                     = _UxGT("Micropas X");
-  LSTR MSG_BABYSTEP_Y                     = _UxGT("Micropas Y");
-  LSTR MSG_BABYSTEP_Z                     = _UxGT("Micropas Z");
-  LSTR MSG_BABYSTEP_N                     = _UxGT("Micropas @");
-  LSTR MSG_ENDSTOP_ABORT                  = _UxGT("Cancel. Endstop");
-  LSTR MSG_ERR_HEATING_FAILED             = _UxGT("Error al escalfar");
-  LSTR MSG_ERR_REDUNDANT_TEMP             = _UxGT("Err: TEMP REDUNDANT");
-  LSTR MSG_ERR_THERMAL_RUNAWAY            = _UxGT("THERMAL RUNAWAY");
-  LSTR MSG_ERR_MAXTEMP                    = _UxGT("Err: TEMP MAXIMA");
-  LSTR MSG_ERR_MINTEMP                    = _UxGT("Err: TEMP MINIMA");
-  LSTR MSG_HALTED                         = _UxGT("IMPRESSORA PARADA");
-  LSTR MSG_PLEASE_RESET                   = _UxGT("Reinicieu");
-  LSTR MSG_HEATING                        = _UxGT("Escalfant...");
-  LSTR MSG_BED_HEATING                    = _UxGT("Escalfant llit...");
-  LSTR MSG_DELTA_CALIBRATE                = _UxGT("Calibratge Delta");
-  LSTR MSG_DELTA_CALIBRATE_X              = _UxGT("Calibra X");
-  LSTR MSG_DELTA_CALIBRATE_Y              = _UxGT("Calibra Y");
-  LSTR MSG_DELTA_CALIBRATE_Z              = _UxGT("Calibra Z");
-  LSTR MSG_DELTA_CALIBRATE_CENTER         = _UxGT("Calibra el centre");
-
-  LSTR MSG_INFO_MENU                      = _UxGT("Quant a la impr.");
-  LSTR MSG_INFO_PRINTER_MENU              = _UxGT("Info Impressora");
-  LSTR MSG_INFO_STATS_MENU                = _UxGT("Estadistiques");
-  LSTR MSG_INFO_BOARD_MENU                = _UxGT("Info placa");
-  LSTR MSG_INFO_THERMISTOR_MENU           = _UxGT("Termistors");
-  LSTR MSG_INFO_EXTRUDERS                 = _UxGT("Extrusors");
-  LSTR MSG_INFO_BAUDRATE                  = _UxGT("Baud");
-  LSTR MSG_INFO_PROTOCOL                  = _UxGT("Protocol");
-  LSTR MSG_CASE_LIGHT                     = _UxGT("Llum");
-
-  LSTR MSG_INFO_PRINT_COUNT               = _UxGT("Impressions");
-  LSTR MSG_INFO_COMPLETED_PRINTS          = _UxGT("Acabades");
-  LSTR MSG_INFO_PRINT_TIME                = _UxGT("Total");
-  LSTR MSG_INFO_PRINT_LONGEST             = _UxGT("Mes llarg");
-  LSTR MSG_INFO_PRINT_FILAMENT            = _UxGT("Extrudit");
-
-  LSTR MSG_INFO_MIN_TEMP                  = _UxGT("Temp. mínima");
-  LSTR MSG_INFO_MAX_TEMP                  = _UxGT("Temp. màxima");
-  LSTR MSG_INFO_PSU                       = _UxGT("Font alimentacio");
-
-  LSTR MSG_DRIVE_STRENGTH                 = _UxGT("Força motor");
-
-  LSTR MSG_FILAMENT_CHANGE_OPTION_RESUME  = _UxGT("Repren impressió");
-
-=======
 
   LSTR MSG_A_RETRACT                      = _UxGT("Accel. retracc");
   LSTR MSG_A_TRAVEL                       = _UxGT("Accel. Viatge");
@@ -326,38 +205,12 @@
 
   LSTR MSG_FILAMENT_CHANGE_OPTION_RESUME  = _UxGT("Repren impressió");
 
->>>>>>> b6911781
   LSTR MSG_KILL_EXPECTED_PRINTER          = _UxGT("Impressora incorrecta");
 
   //
   // Filament Change screens show up to 2 lines on a 3-line display
   //
-  LSTR MSG_FILAMENT_CHANGE_INIT           = _UxGT(MSG_1_LINE("Espereu..."));
-  LSTR MSG_FILAMENT_CHANGE_UNLOAD         = _UxGT(MSG_1_LINE("Expulsant..."));
-  LSTR MSG_FILAMENT_CHANGE_INSERT         = _UxGT(MSG_1_LINE("Insereix i prem"));
-  LSTR MSG_FILAMENT_CHANGE_HEATING        = _UxGT(MSG_1_LINE("Escalfant..."));
-  LSTR MSG_FILAMENT_CHANGE_LOAD           = _UxGT(MSG_1_LINE("Carregant..."));
-  LSTR MSG_FILAMENT_CHANGE_RESUME         = _UxGT(MSG_1_LINE("Reprenent..."));
-}
-
-namespace LanguageWide_ca {
-  using namespace LanguageNarrow_ca;
-  #if LCD_WIDTH >= 20 || HAS_DWIN_E3V2
-    LSTR MSG_INFO_PRINT_COUNT             = _UxGT("Total impressions");
-    LSTR MSG_INFO_COMPLETED_PRINTS        = _UxGT("Acabades");
-    LSTR MSG_INFO_PRINT_TIME              = _UxGT("Temps imprimint");
-    LSTR MSG_INFO_PRINT_LONGEST           = _UxGT("Treball mes llarg");
-    LSTR MSG_INFO_PRINT_FILAMENT          = _UxGT("Total extrudit");
-  #endif
-}
-
-namespace LanguageTall_ca {
-  using namespace LanguageWide_ca;
   #if LCD_HEIGHT >= 4
-<<<<<<< HEAD
-    // Filament Change screens show up to 3 lines on a 4-line display
-=======
->>>>>>> b6911781
     LSTR MSG_FILAMENT_CHANGE_INIT         = _UxGT(MSG_3_LINE("Esperant per", "iniciar el canvi", "de filament"));
     LSTR MSG_FILAMENT_CHANGE_UNLOAD       = _UxGT(MSG_2_LINE("Esperant per", "treure filament"));
     LSTR MSG_FILAMENT_CHANGE_INSERT       = _UxGT(MSG_3_LINE("Poseu filament", "i premeu el boto", "per continuar..."));
@@ -365,13 +218,6 @@
     LSTR MSG_FILAMENT_CHANGE_HEATING      = _UxGT(MSG_2_LINE("Escalfant nozzle", "Espereu..."));
     LSTR MSG_FILAMENT_CHANGE_LOAD         = _UxGT(MSG_2_LINE("Esperant carrega", "de filament"));
     LSTR MSG_FILAMENT_CHANGE_RESUME       = _UxGT(MSG_2_LINE("Esperant per", "reprendre"));
-<<<<<<< HEAD
-  #endif
-}
-
-namespace Language_ca {
-  using namespace LanguageTall_ca;
-=======
   #else // LCD_HEIGHT < 4
     LSTR MSG_FILAMENT_CHANGE_INIT         = _UxGT(MSG_1_LINE("Espereu..."));
     LSTR MSG_FILAMENT_CHANGE_UNLOAD       = _UxGT(MSG_1_LINE("Expulsant..."));
@@ -380,5 +226,4 @@
     LSTR MSG_FILAMENT_CHANGE_LOAD         = _UxGT(MSG_1_LINE("Carregant..."));
     LSTR MSG_FILAMENT_CHANGE_RESUME       = _UxGT(MSG_1_LINE("Reprenent..."));
   #endif // LCD_HEIGHT < 4
->>>>>>> b6911781
 }