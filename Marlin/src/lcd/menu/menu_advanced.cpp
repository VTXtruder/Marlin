--- conflicted
+++ resolved
@@ -41,11 +41,7 @@
   #include "../../module/probe.h"
 #endif
 
-<<<<<<< HEAD
-#if HAS_PID_HEATING
-=======
 #if ANY(PIDTEMP, PIDTEMPBED, PIDTEMPCHAMBER)
->>>>>>> b6911781
   #include "../../module/temperature.h"
 #endif
 
@@ -127,11 +123,7 @@
         EDIT_ITEM_FAST(float42_52, MSG_VOLUMETRIC_LIMIT, &planner.volumetric_extruder_limit[active_extruder], 0.0f, float(VOLUMETRIC_EXTRUDER_LIMIT_MAX), planner.calculate_volumetric_extruder_limits);
         #if HAS_MULTI_EXTRUDER
           EXTRUDER_LOOP()
-<<<<<<< HEAD
-            EDIT_ITEM_FAST_N(float42_52, e, MSG_VOLUMETRIC_LIMIT_E, &planner.volumetric_extruder_limit[e], 0.0f, float(VOLUMETRIC_EXTRUDER_LIMIT_MAX), planner.calculate_volumetric_extruder_limits);
-=======
             EDIT_ITEM_FAST_N(float42_52, e, MSG_VOLUMETRIC_LIMIT_E, &planner.volumetric_extruder_limit[e], 0.0f, 20.00f, planner.calculate_volumetric_extruder_limits);
->>>>>>> b6911781
         #endif
       #endif
 
@@ -285,17 +277,10 @@
 //
 #if SHOW_MENU_ADVANCED_TEMPERATURE
 
-<<<<<<< HEAD
-  #if ALL(MPC_EDIT_MENU, MPC_INCLUDE_FAN)
-    #define MPC_EDIT_DEFS(N) editable.decimal = thermalManager.temp_hotend[N].fanCoefficient()
-  #else
-    #define MPC_EDIT_DEFS(...)
-=======
   #if ENABLED(MPC_EDIT_MENU)
     #define MPC_EDIT_DEFS(N) \
       MPC_t &c = thermalManager.temp_hotend[N].mpc; \
       TERN_(MPC_INCLUDE_FAN, editable.decimal = c.ambient_xfer_coeff_fan0 + c.fan255_adjustment)
->>>>>>> b6911781
   #endif
 
   void menu_advanced_temperature() {
@@ -310,16 +295,10 @@
     // Autotemp, Min, Max, Fact
     //
     #if ALL(AUTOTEMP, HAS_TEMP_HOTEND)
-<<<<<<< HEAD
-      EDIT_ITEM(int3, MSG_MIN, &planner.autotemp.min, 0, thermalManager.hotend_max_target(0));
-      EDIT_ITEM(int3, MSG_MAX, &planner.autotemp.max, 0, thermalManager.hotend_max_target(0));
-      EDIT_ITEM(float42_52, MSG_FACTOR, &planner.autotemp.factor, 0, 10);
-=======
       EDIT_ITEM(bool, MSG_AUTOTEMP, &planner.autotemp_enabled);
       EDIT_ITEM(int3, MSG_MIN, &planner.autotemp_min, 0, thermalManager.hotend_max_target(0));
       EDIT_ITEM(int3, MSG_MAX, &planner.autotemp_max, 0, thermalManager.hotend_max_target(0));
       EDIT_ITEM(float42_52, MSG_FACTOR, &planner.autotemp_factor, 0, 10);
->>>>>>> b6911781
     #endif
 
     //
@@ -392,29 +371,17 @@
     #if ENABLED(MPC_EDIT_MENU)
 
       #define _MPC_EDIT_ITEMS(N) \
-<<<<<<< HEAD
-        MPC_t &mpc = thermalManager.temp_hotend[MenuItemBase::itemIndex].mpc; \
-        EDIT_ITEM_FAST_N(float31sign, N, MSG_MPC_POWER_E, &mpc.heater_power, 1, 200); \
-        EDIT_ITEM_FAST_N(float31sign, N, MSG_MPC_BLOCK_HEAT_CAPACITY_E, &mpc.block_heat_capacity, 0, 40); \
-        EDIT_ITEM_FAST_N(float43, N, MSG_SENSOR_RESPONSIVENESS_E, &mpc.sensor_responsiveness, 0, 1); \
-        EDIT_ITEM_FAST_N(float43, N, MSG_MPC_AMBIENT_XFER_COEFF_E, &mpc.ambient_xfer_coeff_fan0, 0, 1)
-=======
         EDIT_ITEM_FAST_N(float31sign, N, MSG_MPC_POWER_E, &c.heater_power, 1, 200); \
         EDIT_ITEM_FAST_N(float31sign, N, MSG_MPC_BLOCK_HEAT_CAPACITY_E, &c.block_heat_capacity, 0, 40); \
         EDIT_ITEM_FAST_N(float43, N, MSG_SENSOR_RESPONSIVENESS_E, &c.sensor_responsiveness, 0, 1); \
         EDIT_ITEM_FAST_N(float43, N, MSG_MPC_AMBIENT_XFER_COEFF_E, &c.ambient_xfer_coeff_fan0, 0, 1)
->>>>>>> b6911781
 
       #if ENABLED(MPC_INCLUDE_FAN)
         #define MPC_EDIT_ITEMS(N) \
           _MPC_EDIT_ITEMS(N); \
           EDIT_ITEM_FAST_N(float43, N, MSG_MPC_AMBIENT_XFER_COEFF_FAN_E, &editable.decimal, 0, 1, []{ \
-<<<<<<< HEAD
-            thermalManager.temp_hotend[MenuItemBase::itemIndex].applyFanAdjustment(editable.decimal); \
-=======
             MPC_t &c = thermalManager.temp_hotend[MenuItemBase::itemIndex].mpc; \
             c.fan255_adjustment = editable.decimal - c.ambient_xfer_coeff_fan0; \
->>>>>>> b6911781
           })
       #else
         #define MPC_EDIT_ITEMS _MPC_EDIT_ITEMS
@@ -588,53 +555,10 @@
 
     void menu_advanced_input_shaping() {
       constexpr float min_frequency = TERN(__AVR__, float(STEPPER_TIMER_RATE) / 2 / 0x10000, 1.0f);
-<<<<<<< HEAD
 
       START_MENU();
       BACK_ITEM(MSG_ADVANCED_SETTINGS);
 
-      // M593 F Frequency and D Damping ratio
-      #if ENABLED(INPUT_SHAPING_X)
-        editable.decimal = stepper.get_shaping_frequency(X_AXIS);
-        if (editable.decimal) {
-          ACTION_ITEM_N(X_AXIS, MSG_SHAPING_DISABLE, []{ stepper.set_shaping_frequency(X_AXIS, 0.0f); });
-          EDIT_ITEM_FAST_N(float61, X_AXIS, MSG_SHAPING_FREQ, &editable.decimal, min_frequency, 200.0f, []{ stepper.set_shaping_frequency(X_AXIS, editable.decimal); });
-          editable.decimal = stepper.get_shaping_damping_ratio(X_AXIS);
-          EDIT_ITEM_FAST_N(float42_52, X_AXIS, MSG_SHAPING_ZETA, &editable.decimal, 0.0f, 1.0f, []{ stepper.set_shaping_damping_ratio(X_AXIS, editable.decimal); });
-        }
-        else
-          ACTION_ITEM_N(X_AXIS, MSG_SHAPING_ENABLE, []{ stepper.set_shaping_frequency(X_AXIS, (SHAPING_FREQ_X) ?: (SHAPING_MIN_FREQ)); });
-      #endif
-      #if ENABLED(INPUT_SHAPING_Y)
-        editable.decimal = stepper.get_shaping_frequency(Y_AXIS);
-        if (editable.decimal) {
-          ACTION_ITEM_N(Y_AXIS, MSG_SHAPING_DISABLE, []{ stepper.set_shaping_frequency(Y_AXIS, 0.0f); });
-          EDIT_ITEM_FAST_N(float61, Y_AXIS, MSG_SHAPING_FREQ, &editable.decimal, min_frequency, 200.0f, []{ stepper.set_shaping_frequency(Y_AXIS, editable.decimal); });
-          editable.decimal = stepper.get_shaping_damping_ratio(Y_AXIS);
-          EDIT_ITEM_FAST_N(float42_52, Y_AXIS, MSG_SHAPING_ZETA, &editable.decimal, 0.0f, 1.0f, []{ stepper.set_shaping_damping_ratio(Y_AXIS, editable.decimal); });
-        }
-        else
-          ACTION_ITEM_N(Y_AXIS, MSG_SHAPING_ENABLE, []{ stepper.set_shaping_frequency(Y_AXIS, (SHAPING_FREQ_Y) ?: (SHAPING_MIN_FREQ)); });
-      #endif
-
-      END_MENU();
-    }
-
-  #endif
-
-  #if HAS_CLASSIC_JERK
-=======
->>>>>>> b6911781
-
-      START_MENU();
-      BACK_ITEM(MSG_ADVANCED_SETTINGS);
-
-<<<<<<< HEAD
-      #if HAS_JUNCTION_DEVIATION
-        EDIT_ITEM(float43, MSG_JUNCTION_DEVIATION, &planner.junction_deviation_mm, 0.001f, TERN(LIN_ADVANCE, 0.3f, 0.5f)
-          OPTARG(LIN_ADVANCE, planner.recalculate_max_e_jerk)
-        );
-=======
       // M593 F Frequency and D Damping ratio
       #if ENABLED(INPUT_SHAPING_X)
         editable.decimal = stepper.get_shaping_frequency(X_AXIS);
@@ -657,7 +581,6 @@
         }
         else
           ACTION_ITEM_N(Y_AXIS, MSG_SHAPING_ENABLE, []{ stepper.set_shaping_frequency(Y_AXIS, SHAPING_FREQ_Y); });
->>>>>>> b6911781
       #endif
 
       END_MENU();
@@ -767,11 +690,7 @@
       }
     #endif
 
-<<<<<<< HEAD
-    #if HAS_HOME_OFFSET
-=======
     #if HAS_M206_COMMAND
->>>>>>> b6911781
       // M428 - Set Home Offsets
       ACTION_ITEM(MSG_SET_HOME_OFFSETS, []{ queue.inject(F("M428")); ui.return_to_status(); });
     #endif
