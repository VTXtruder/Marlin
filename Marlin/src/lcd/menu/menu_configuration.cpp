/**
 * Marlin 3D Printer Firmware
 * Copyright (c) 2020 MarlinFirmware [https://github.com/MarlinFirmware/Marlin]
 *
 * Based on Sprinter and grbl.
 * Copyright (c) 2011 Camiel Gubbels / Erik van der Zalm
 *
 * This program is free software: you can redistribute it and/or modify
 * it under the terms of the GNU General Public License as published by
 * the Free Software Foundation, either version 3 of the License, or
 * (at your option) any later version.
 *
 * This program is distributed in the hope that it will be useful,
 * but WITHOUT ANY WARRANTY; without even the implied warranty of
 * MERCHANTABILITY or FITNESS FOR A PARTICULAR PURPOSE.  See the
 * GNU General Public License for more details.
 *
 * You should have received a copy of the GNU General Public License
 * along with this program.  If not, see <https://www.gnu.org/licenses/>.
 *
 */

//
// Configuration Menu
//

#include "../../inc/MarlinConfigPre.h"

#if HAS_MARLINUI_MENU

#include "menu_item.h"

#include "../../MarlinCore.h"

<<<<<<< HEAD
#if ENABLED(LCD_ENDSTOP_TEST)
  #include "../../module/endstops.h"
#endif

=======
>>>>>>> b6911781
#if HAS_FILAMENT_SENSOR
  #include "../../feature/runout.h"
#endif

#if HAS_FANCHECK
  #include "../../feature/fancheck.h"
#endif

#if ENABLED(POWER_LOSS_RECOVERY)
  #include "../../feature/powerloss.h"
#endif

#if HAS_BED_PROBE
  #include "../../module/probe.h"
  #if ENABLED(BLTOUCH)
    #include "../../feature/bltouch.h"
  #endif
#endif

#if ENABLED(SOUND_MENU_ITEM)
  #include "../../libs/buzzer.h"
#endif

<<<<<<< HEAD
#if ENABLED(HOTEND_IDLE_TIMEOUT)
  #include "../../feature/hotend_idle.h"
#endif

#if ANY(LCD_PROGRESS_BAR_TEST, LCD_ENDSTOP_TEST)
  #include "../lcdprint.h"
  #define HAS_DEBUG_MENU 1
#endif

//#define DEBUG_OUT 1
#include "../../core/debug_out.h"
=======
#include "../../core/debug_out.h"

#define HAS_DEBUG_MENU ENABLED(LCD_PROGRESS_BAR_TEST)
>>>>>>> b6911781

void menu_advanced_settings();
#if ANY(DELTA_CALIBRATION_MENU, DELTA_AUTO_CALIBRATION)
  void menu_delta_calibrate();
#endif

#if ENABLED(LCD_PROGRESS_BAR_TEST)

  static void progress_bar_test() {
    static int8_t bar_percent = 0;
    if (ui.use_click()) {
      ui.goto_previous_screen();
      TERN_(HAS_MARLINUI_HD44780, ui.set_custom_characters(CHARSET_MENU));
      return;
    }
    bar_percent += (int8_t)ui.encoderPosition;
    LIMIT(bar_percent, 0, 100);
    ui.encoderPosition = 0;
    MenuItem_static::draw(0, GET_TEXT_F(MSG_PROGRESS_BAR_TEST), SS_DEFAULT|SS_INVERT);
    lcd_put_int((LCD_WIDTH) / 2 - 2, LCD_HEIGHT - 2, bar_percent); lcd_put_u8str(F("%"));
    lcd_moveto(0, LCD_HEIGHT - 1); ui.draw_progress_bar(bar_percent);
  }

  void _progress_bar_test() {
    ui.goto_screen(progress_bar_test);
    TERN_(HAS_MARLINUI_HD44780, ui.set_custom_characters(CHARSET_INFO));
  }

#endif // LCD_PROGRESS_BAR_TEST

#if ENABLED(LCD_ENDSTOP_TEST)

  #define __STOP_ITEM(F,S) PSTRING_ITEM_F_P(F, TEST(stops, S) ? PSTR(STR_ENDSTOP_HIT) : PSTR(STR_ENDSTOP_OPEN), SS_FULL);
  #define _STOP_ITEM(L,S) __STOP_ITEM(F(L), S)
  #define STOP_ITEM(A,I,M,L) TERN(HAS_##A##I##_##M_STATE, _STOP_ITEM, _IF_1_ELSE)(STRINGIFY(A) STRINGIFY(I) " " STRINGIFY(L), A##I##_##M)
  #define STOP_MINMAX(A,I) STOP_ITEM(A,,MIN,"Min") STOP_ITEM(A,,MAX,"Max")
  #define FIL_ITEM(N) PSTRING_ITEM_N_P(N-1, MSG_FILAMENT_EN, (READ(FIL_RUNOUT##N##_PIN) != FIL_RUNOUT##N##_STATE) ? PSTR("PRESENT") : PSTR("out"), SS_FULL);

  static void endstop_test() {
    if (ui.use_click()) {
      ui.goto_previous_screen();
      //endstops.enable_globally(false);
      return;
    }
    TemporaryGlobalEndstopsState temp(true);
    ui.defer_status_screen(true);
    const Endstops::endstop_mask_t stops = endstops.state();

    START_SCREEN();
    STATIC_ITEM_F(GET_TEXT_F(MSG_ENDSTOP_TEST), SS_DEFAULT|SS_INVERT);

    STOP_MINMAX(X,) STOP_MINMAX(X,2)
    STOP_MINMAX(Y,) STOP_MINMAX(Y,2)
    STOP_MINMAX(Z,) STOP_MINMAX(Z,2) STOP_MINMAX(Z,3) STOP_MINMAX(Z,4)
    STOP_MINMAX(I,) STOP_MINMAX(J,) STOP_MINMAX(K,)
    STOP_MINMAX(U,) STOP_MINMAX(V,) STOP_MINMAX(W,)

    #if HAS_BED_PROBE && !HAS_DELTA_SENSORLESS_PROBING
      __STOP_ITEM(GET_TEXT_F(MSG_Z_PROBE), Z_MIN_PROBE);
    #endif
    #if ENABLED(FILAMENT_RUNOUT_SENSOR)
      REPEAT_1(NUM_RUNOUT_SENSORS, FIL_ITEM)
    #endif

    END_SCREEN();
    ui.refresh(LCDVIEW_CALL_REDRAW_NEXT);
  }

#endif // LCD_ENDSTOP_TEST

#if HAS_DEBUG_MENU

  void menu_debug() {
    START_MENU();

    BACK_ITEM(MSG_CONFIGURATION);

    #if ENABLED(LCD_PROGRESS_BAR_TEST)
      SUBMENU(MSG_PROGRESS_BAR_TEST, _progress_bar_test);
    #endif

    #if ENABLED(LCD_ENDSTOP_TEST)
      SUBMENU(MSG_ENDSTOP_TEST, endstop_test);
    #endif

    END_MENU();
  }

#endif

#if HAS_MULTI_EXTRUDER

  #include "../../module/tool_change.h"

  void menu_tool_change() {
    START_MENU();
    BACK_ITEM(MSG_CONFIGURATION);
    #if ENABLED(TOOLCHANGE_FILAMENT_SWAP)
      static constexpr float max_extrude = TERN(PREVENT_LENGTHY_EXTRUDE, EXTRUDE_MAXLENGTH, 500);
      #if ENABLED(TOOLCHANGE_PARK)
        EDIT_ITEM(bool, MSG_FILAMENT_PARK_ENABLED, &toolchange_settings.enable_park);
      #endif
      EDIT_ITEM(float3, MSG_FILAMENT_SWAP_LENGTH, &toolchange_settings.swap_length, 0, max_extrude);
      EDIT_ITEM(float41sign, MSG_FILAMENT_SWAP_EXTRA, &toolchange_settings.extra_resume, -10, 10);
      EDIT_ITEM_FAST(int4, MSG_SINGLENOZZLE_RETRACT_SPEED, &toolchange_settings.retract_speed, 10, 5400);
      EDIT_ITEM_FAST(int4, MSG_SINGLENOZZLE_UNRETRACT_SPEED, &toolchange_settings.unretract_speed, 10, 5400);
      EDIT_ITEM(float3, MSG_FILAMENT_PURGE_LENGTH, &toolchange_settings.extra_prime, 0, max_extrude);
      EDIT_ITEM_FAST(int4, MSG_SINGLENOZZLE_PRIME_SPEED, &toolchange_settings.prime_speed, 10, 5400);
      EDIT_ITEM_FAST(int4, MSG_SINGLENOZZLE_WIPE_RETRACT, &toolchange_settings.wipe_retract, 0, 100);
      EDIT_ITEM_FAST(uint8, MSG_SINGLENOZZLE_FAN_SPEED, &toolchange_settings.fan_speed, 0, 255);
      EDIT_ITEM_FAST(uint8, MSG_SINGLENOZZLE_FAN_TIME, &toolchange_settings.fan_time, 1, 30);
    #endif
    EDIT_ITEM(float3, MSG_TOOL_CHANGE_ZLIFT, &toolchange_settings.z_raise, 0, 10);
    END_MENU();
  }

  #if ENABLED(TOOLCHANGE_MIGRATION_FEATURE)

    #include "../../module/motion.h" // for active_extruder
    #include "../../gcode/queue.h"

    void menu_toolchange_migration() {
      FSTR_P const msg_migrate = GET_TEXT_F(MSG_TOOL_MIGRATION_SWAP);

      START_MENU();
      BACK_ITEM(MSG_CONFIGURATION);

      // Auto mode ON/OFF
      EDIT_ITEM(bool, MSG_TOOL_MIGRATION_AUTO, &migration.automode);
      EDIT_ITEM(uint8, MSG_TOOL_MIGRATION_END, &migration.last, 0, EXTRUDERS - 1);

      // Migrate to a chosen extruder
      EXTRUDER_LOOP() {
        if (e != active_extruder) {
          ACTION_ITEM_N_F(e, msg_migrate, []{
            char cmd[12];
            sprintf_P(cmd, PSTR("M217 T%i"), int(MenuItemBase::itemIndex));
            queue.inject(cmd);
          });
        }
      }
      END_MENU();
    }
  #endif

#endif // HAS_MULTI_EXTRUDER

#if HAS_HOTEND_OFFSET
  #include "../../module/motion.h"
  #include "../../gcode/queue.h"

  void menu_tool_offsets() {

    auto _recalc_offsets = []{
      if (active_extruder && all_axes_trusted()) {  // For the 2nd extruder re-home so the next tool-change gets the new offsets.
        queue.inject_P(G28_STR); // In future, we can babystep the 2nd extruder (if active), making homing unnecessary.
        active_extruder = 0;
      }
    };

    START_MENU();
    BACK_ITEM(MSG_CONFIGURATION);
    #if ENABLED(DUAL_X_CARRIAGE)
      EDIT_ITEM_FAST_N(float42_52, X_AXIS, MSG_HOTEND_OFFSET_A, &hotend_offset[1].x, float(X2_HOME_POS - 25), float(X2_HOME_POS + 25), _recalc_offsets);
    #else
<<<<<<< HEAD
      EDIT_ITEM_FAST_N(float42_52, X_AXIS, MSG_HOTEND_OFFSET_A, &hotend_offset[1].x, -99.0, 99.0, _recalc_offsets);
    #endif
    EDIT_ITEM_FAST_N(float42_52, Y_AXIS, MSG_HOTEND_OFFSET_A, &hotend_offset[1].y, -99.0, 99.0, _recalc_offsets);
    EDIT_ITEM_FAST_N(float42_52, Z_AXIS, MSG_HOTEND_OFFSET_A, &hotend_offset[1].z, Z_PROBE_LOW_POINT, 10.0, _recalc_offsets);
=======
      EDIT_ITEM_FAST_N(float42_52, X_AXIS, MSG_HOTEND_OFFSET_A, &hotend_offset[1].x, -99.0f, 99.0f, _recalc_offsets);
    #endif
    EDIT_ITEM_FAST_N(float42_52, Y_AXIS, MSG_HOTEND_OFFSET_A, &hotend_offset[1].y, -99.0f, 99.0f, _recalc_offsets);
    EDIT_ITEM_FAST_N(float42_52, Z_AXIS, MSG_HOTEND_OFFSET_A, &hotend_offset[1].z, -10.0f, 10.0f, _recalc_offsets);
>>>>>>> b6911781
    #if ENABLED(EEPROM_SETTINGS)
      ACTION_ITEM(MSG_STORE_EEPROM, ui.store_settings);
    #endif
    END_MENU();
  }
#endif

#if ENABLED(HOTEND_IDLE_TIMEOUT)

  void menu_hotend_idle() {
    hotend_idle_settings_t &c = hotend_idle.cfg;
    START_MENU();
    BACK_ITEM(MSG_BACK);

    if (c.timeout) GCODES_ITEM(MSG_HOTEND_IDLE_DISABLE, F("M87"));
    EDIT_ITEM(int3, MSG_TIMEOUT, &c.timeout, 0, 999);
    EDIT_ITEM(int3, MSG_TEMPERATURE, &c.trigger, 0, HEATER_0_MAXTEMP);
    EDIT_ITEM(int3, MSG_HOTEND_IDLE_NOZZLE_TARGET, &c.nozzle_target, 0, HEATER_0_MAXTEMP);
    EDIT_ITEM(int3, MSG_HOTEND_IDLE_BED_TARGET, &c.bed_target, 0, BED_MAXTEMP);

    END_MENU();
  }

#endif

#if ENABLED(DUAL_X_CARRIAGE)

  void menu_idex() {
    const bool need_g28 = axes_should_home(_BV(Y_AXIS)|_BV(Z_AXIS));

    START_MENU();
    BACK_ITEM(MSG_CONFIGURATION);

    GCODES_ITEM(MSG_IDEX_MODE_AUTOPARK,  F("M605S1\nG28X\nG1X0"));
    GCODES_ITEM(MSG_IDEX_MODE_DUPLICATE, need_g28
      ? F("M605S1\nT0\nG28\nM605S2\nG28X\nG1X0")         // If Y or Z is not homed, do a full G28 first
      : F("M605S1\nT0\nM605S2\nG28X\nG1X0")
    );
    GCODES_ITEM(MSG_IDEX_MODE_MIRRORED_COPY, need_g28
      ? F("M605S1\nT0\nG28\nM605S2\nG28X\nG1X0\nM605S3") // If Y or Z is not homed, do a full G28 first
      : F("M605S1\nT0\nM605S2\nG28 X\nG1X0\nM605S3")
    );
    GCODES_ITEM(MSG_IDEX_MODE_FULL_CTRL, F("M605S0\nG28X"));

    EDIT_ITEM(float42_52, MSG_IDEX_DUPE_GAP, &duplicate_extruder_x_offset, (X2_MIN_POS) - (X1_MIN_POS), (X_BED_SIZE) - 20);

    END_MENU();
  }

#endif

#if ENABLED(BLTOUCH)

  #if ENABLED(BLTOUCH_LCD_VOLTAGE_MENU)
    void bltouch_report() {
<<<<<<< HEAD
      FSTR_P const mode0 = F("OD"), mode1 = F("5V");
      DEBUG_ECHOLNPGM("BLTouch Mode: ", bltouch.od_5v_mode ? mode1 : mode0, " (Default ", TERN(BLTOUCH_SET_5V_MODE, mode1, mode0), ")");
      ui.set_status(MString<18>(F("BLTouch Mode: "), bltouch.od_5v_mode ? mode1 : mode0));
=======
      PGMSTR(mode0, "OD");
      PGMSTR(mode1, "5V");
      DEBUG_ECHOPGM("BLTouch Mode: ");
      DEBUG_ECHOPGM_P(bltouch.od_5v_mode ? mode1 : mode0);
      DEBUG_ECHOLNPGM(" (Default " TERN(BLTOUCH_SET_5V_MODE, "5V", "OD") ")");
      char mess[21];
      strcpy_P(mess, PSTR("BLTouch Mode: "));
      strcpy_P(&mess[15], bltouch.od_5v_mode ? mode1 : mode0);
      ui.set_status(mess);
>>>>>>> b6911781
      ui.return_to_status();
    }
  #endif

  void menu_bltouch() {
    START_MENU();
    BACK_ITEM(MSG_CONFIGURATION);
    ACTION_ITEM(MSG_BLTOUCH_RESET, bltouch._reset);
    ACTION_ITEM(MSG_BLTOUCH_SELFTEST, bltouch._selftest);
    ACTION_ITEM(MSG_BLTOUCH_DEPLOY, bltouch._deploy);
    ACTION_ITEM(MSG_BLTOUCH_STOW, bltouch._stow);
    ACTION_ITEM(MSG_BLTOUCH_SW_MODE, bltouch._set_SW_mode);
<<<<<<< HEAD
    #if HAS_BLTOUCH_HS_MODE
=======
    #ifdef BLTOUCH_HS_MODE
>>>>>>> b6911781
      EDIT_ITEM(bool, MSG_BLTOUCH_SPEED_MODE, &bltouch.high_speed_mode);
    #endif
    #if ENABLED(BLTOUCH_LCD_VOLTAGE_MENU)
      CONFIRM_ITEM(MSG_BLTOUCH_5V_MODE, MSG_BLTOUCH_5V_MODE, MSG_BUTTON_CANCEL, bltouch._set_5V_mode, nullptr, GET_TEXT_F(MSG_BLTOUCH_MODE_CHANGE));
      CONFIRM_ITEM(MSG_BLTOUCH_OD_MODE, MSG_BLTOUCH_OD_MODE, MSG_BUTTON_CANCEL, bltouch._set_OD_mode, nullptr, GET_TEXT_F(MSG_BLTOUCH_MODE_CHANGE));
      ACTION_ITEM(MSG_BLTOUCH_MODE_STORE, bltouch._mode_store);
      CONFIRM_ITEM(MSG_BLTOUCH_MODE_STORE_5V, MSG_BLTOUCH_MODE_STORE_5V, MSG_BUTTON_CANCEL, bltouch.mode_conv_5V, nullptr, GET_TEXT_F(MSG_BLTOUCH_MODE_CHANGE));
      CONFIRM_ITEM(MSG_BLTOUCH_MODE_STORE_OD, MSG_BLTOUCH_MODE_STORE_OD, MSG_BUTTON_CANCEL, bltouch.mode_conv_OD, nullptr, GET_TEXT_F(MSG_BLTOUCH_MODE_CHANGE));
      ACTION_ITEM(MSG_BLTOUCH_MODE_ECHO, bltouch_report);
    #endif
    END_MENU();
  }

#endif

#if ENABLED(TOUCH_MI_PROBE)

  void menu_touchmi() {
    ui.defer_status_screen();
    START_MENU();
    BACK_ITEM(MSG_CONFIGURATION);
    GCODES_ITEM(MSG_TOUCHMI_INIT, F("M851 Z0\nG28\nG1 F200 Z0"));
    SUBMENU(MSG_ZPROBE_ZOFFSET, lcd_babystep_zoffset);
    GCODES_ITEM(MSG_TOUCHMI_SAVE, F("M500\nG1 F200 Z10"));
    GCODES_ITEM(MSG_TOUCHMI_ZTEST, F("G28\nG1 F200 Z0"));
    END_MENU();
  }

#endif

#if ENABLED(CONTROLLER_FAN_MENU)

  #include "../../feature/controllerfan.h"

  void menu_controller_fan() {
    START_MENU();
    BACK_ITEM(MSG_CONFIGURATION);
    EDIT_ITEM_FAST(percent, MSG_CONTROLLER_FAN_IDLE_SPEED, &controllerFan.settings.idle_speed, CONTROLLERFAN_SPEED_MIN, 255);
    EDIT_ITEM(bool, MSG_CONTROLLER_FAN_AUTO_ON, &controllerFan.settings.auto_mode);
    if (controllerFan.settings.auto_mode) {
      EDIT_ITEM_FAST(percent, MSG_CONTROLLER_FAN_SPEED, &controllerFan.settings.active_speed, CONTROLLERFAN_SPEED_MIN, 255);
      EDIT_ITEM(uint16_4, MSG_CONTROLLER_FAN_DURATION, &controllerFan.settings.duration, 0, 4800);
    }
    END_MENU();
  }

#endif

#if ENABLED(FWRETRACT)

  #include "../../feature/fwretract.h"

  void menu_config_retract() {
    START_MENU();
    BACK_ITEM(MSG_CONFIGURATION);
    #if ENABLED(FWRETRACT_AUTORETRACT)
      EDIT_ITEM(bool, MSG_AUTORETRACT, &fwretract.autoretract_enabled, fwretract.refresh_autoretract);
    #endif
    EDIT_ITEM(float52sign, MSG_CONTROL_RETRACT, &fwretract.settings.retract_length, 0, 100);
    #if HAS_MULTI_EXTRUDER
      EDIT_ITEM(float52sign, MSG_CONTROL_RETRACT_SWAP, &fwretract.settings.swap_retract_length, 0, 100);
    #endif
    EDIT_ITEM(float3, MSG_CONTROL_RETRACTF, &fwretract.settings.retract_feedrate_mm_s, 1, 999);
    EDIT_ITEM(float52sign, MSG_CONTROL_RETRACT_ZHOP, &fwretract.settings.retract_zraise, 0, 999);
    EDIT_ITEM(float52sign, MSG_CONTROL_RETRACT_RECOVER, &fwretract.settings.retract_recover_extra, -100, 100);
    #if HAS_MULTI_EXTRUDER
      EDIT_ITEM(float52sign, MSG_CONTROL_RETRACT_RECOVER_SWAP, &fwretract.settings.swap_retract_recover_extra, -100, 100);
    #endif
    EDIT_ITEM(float3, MSG_CONTROL_RETRACT_RECOVERF, &fwretract.settings.retract_recover_feedrate_mm_s, 1, 999);
    #if HAS_MULTI_EXTRUDER
      EDIT_ITEM(float3, MSG_CONTROL_RETRACT_RECOVER_SWAPF, &fwretract.settings.swap_retract_recover_feedrate_mm_s, 1, 999);
    #endif
    END_MENU();
  }

#endif

#if HAS_PREHEAT && DISABLED(SLIM_LCD_MENUS)

  void _menu_configuration_preheat_settings() {
    #define _MINTEMP_ITEM(N) HEATER_##N##_MINTEMP,
    #define _MAXTEMP_ITEM(N) HEATER_##N##_MAXTEMP,
    #define MINTEMP_ALL _MIN(REPEAT(HOTENDS, _MINTEMP_ITEM) 999)
    #define MAXTEMP_ALL _MAX(REPEAT(HOTENDS, _MAXTEMP_ITEM) 0)
    const uint8_t m = MenuItemBase::itemIndex;
    START_MENU();
    STATIC_ITEM_F(ui.get_preheat_label(m), SS_DEFAULT|SS_INVERT);
    BACK_ITEM(MSG_CONFIGURATION);
    #if HAS_FAN
      editable.uint8 = uint8_t(ui.material_preset[m].fan_speed);
      EDIT_ITEM_N(percent, m, MSG_FAN_SPEED, &editable.uint8, 0, 255, []{ ui.material_preset[MenuItemBase::itemIndex].fan_speed = editable.uint8; });
    #endif
    #if HAS_TEMP_HOTEND
      EDIT_ITEM(int3, MSG_NOZZLE, &ui.material_preset[m].hotend_temp, MINTEMP_ALL, MAXTEMP_ALL - (HOTEND_OVERSHOOT));
    #endif
    #if HAS_HEATED_BED
      EDIT_ITEM(int3, MSG_BED, &ui.material_preset[m].bed_temp, BED_MINTEMP, BED_MAX_TARGET);
    #endif
    #if ENABLED(EEPROM_SETTINGS)
      ACTION_ITEM(MSG_STORE_EEPROM, ui.store_settings);
    #endif
    END_MENU();
  }

#endif

#if ENABLED(CUSTOM_MENU_CONFIG)

  void _lcd_custom_menus_configuration_gcode(FSTR_P const fstr) {
    queue.inject(fstr);
    TERN_(CUSTOM_MENU_CONFIG_SCRIPT_AUDIBLE_FEEDBACK, ui.completion_feedback());
    TERN_(CUSTOM_MENU_CONFIG_SCRIPT_RETURN, ui.return_to_status());
  }

  void custom_menus_configuration() {
    START_MENU();
    BACK_ITEM(MSG_MAIN_MENU);

    #define HAS_CUSTOM_ITEM_CONF(N) (defined(CONFIG_MENU_ITEM_##N##_DESC) && defined(CONFIG_MENU_ITEM_##N##_GCODE))

    #ifdef CUSTOM_MENU_CONFIG_SCRIPT_DONE
      #define _DONE_SCRIPT "\n" CUSTOM_MENU_CONFIG_SCRIPT_DONE
    #else
      #define _DONE_SCRIPT ""
    #endif
    #define GCODE_LAMBDA_CONF(N) []{ _lcd_custom_menus_configuration_gcode(F(CONFIG_MENU_ITEM_##N##_GCODE _DONE_SCRIPT)); }
    #define _CUSTOM_ITEM_CONF(N) ACTION_ITEM_F(F(CONFIG_MENU_ITEM_##N##_DESC), GCODE_LAMBDA_CONF(N));
    #define _CUSTOM_ITEM_CONF_CONFIRM(N)            \
      SUBMENU_F(F(CONFIG_MENU_ITEM_##N##_DESC), []{ \
          MenuItem_confirm::confirm_screen(         \
            GCODE_LAMBDA_CONF(N), nullptr,          \
            F(CONFIG_MENU_ITEM_##N##_DESC "?")      \
          );                                        \
        })

    #define CUSTOM_ITEM_CONF(N) do{ \
      constexpr char c = CONFIG_MENU_ITEM_##N##_GCODE[strlen(CONFIG_MENU_ITEM_##N##_GCODE) - 1]; \
      static_assert(c != '\n' && c != '\r', "CONFIG_MENU_ITEM_" STRINGIFY(N) "_GCODE cannot have a newline at the end. Please remove it."); \
      if (ENABLED(CONFIG_MENU_ITEM_##N##_CONFIRM)) \
        _CUSTOM_ITEM_CONF_CONFIRM(N); \
      else \
        _CUSTOM_ITEM_CONF(N); \
    }while(0)

    #if HAS_CUSTOM_ITEM_CONF(1)
      CUSTOM_ITEM_CONF(1);
    #endif
    #if HAS_CUSTOM_ITEM_CONF(2)
      CUSTOM_ITEM_CONF(2);
    #endif
    #if HAS_CUSTOM_ITEM_CONF(3)
      CUSTOM_ITEM_CONF(3);
    #endif
    #if HAS_CUSTOM_ITEM_CONF(4)
      CUSTOM_ITEM_CONF(4);
    #endif
    #if HAS_CUSTOM_ITEM_CONF(5)
      CUSTOM_ITEM_CONF(5);
    #endif
    #if HAS_CUSTOM_ITEM_CONF(6)
      CUSTOM_ITEM_CONF(6);
    #endif
    #if HAS_CUSTOM_ITEM_CONF(7)
      CUSTOM_ITEM_CONF(7);
    #endif
    #if HAS_CUSTOM_ITEM_CONF(8)
      CUSTOM_ITEM_CONF(8);
    #endif
    #if HAS_CUSTOM_ITEM_CONF(9)
      CUSTOM_ITEM_CONF(9);
    #endif
    #if HAS_CUSTOM_ITEM_CONF(10)
      CUSTOM_ITEM_CONF(10);
    #endif
    #if HAS_CUSTOM_ITEM_CONF(11)
      CUSTOM_ITEM_CONF(11);
    #endif
    #if HAS_CUSTOM_ITEM_CONF(12)
      CUSTOM_ITEM_CONF(12);
    #endif
    #if HAS_CUSTOM_ITEM_CONF(13)
      CUSTOM_ITEM_CONF(13);
    #endif
    #if HAS_CUSTOM_ITEM_CONF(14)
      CUSTOM_ITEM_CONF(14);
    #endif
    #if HAS_CUSTOM_ITEM_CONF(15)
      CUSTOM_ITEM_CONF(15);
    #endif
    #if HAS_CUSTOM_ITEM_CONF(16)
      CUSTOM_ITEM_CONF(16);
    #endif
    #if HAS_CUSTOM_ITEM_CONF(17)
      CUSTOM_ITEM_CONF(17);
    #endif
    #if HAS_CUSTOM_ITEM_CONF(18)
      CUSTOM_ITEM_CONF(18);
    #endif
    #if HAS_CUSTOM_ITEM_CONF(19)
      CUSTOM_ITEM_CONF(19);
    #endif
    #if HAS_CUSTOM_ITEM_CONF(20)
      CUSTOM_ITEM_CONF(20);
    #endif
    #if HAS_CUSTOM_ITEM_CONF(21)
      CUSTOM_ITEM_CONF(21);
    #endif
    #if HAS_CUSTOM_ITEM_CONF(22)
      CUSTOM_ITEM_CONF(22);
    #endif
    #if HAS_CUSTOM_ITEM_CONF(23)
      CUSTOM_ITEM_CONF(23);
    #endif
    #if HAS_CUSTOM_ITEM_CONF(24)
      CUSTOM_ITEM_CONF(24);
    #endif
    #if HAS_CUSTOM_ITEM_CONF(25)
      CUSTOM_ITEM_CONF(25);
    #endif
    END_MENU();
  }

#endif // CUSTOM_MENU_CONFIG

void menu_configuration() {
  const bool busy = printer_busy();

  START_MENU();
  BACK_ITEM(MSG_MAIN_MENU);

  //
  // Debug Menu when certain options are enabled
  //
  #if HAS_DEBUG_MENU
    SUBMENU(MSG_DEBUG_MENU, menu_debug);
  #endif

  #if ENABLED(CUSTOM_MENU_CONFIG)
    if (TERN1(CUSTOM_MENU_CONFIG_ONLY_IDLE, !busy)) {
      #ifdef CUSTOM_MENU_CONFIG_TITLE
        SUBMENU_F(F(CUSTOM_MENU_CONFIG_TITLE), custom_menus_configuration);
      #else
        SUBMENU(MSG_CUSTOM_COMMANDS, custom_menus_configuration);
      #endif
    }
  #endif

  SUBMENU(MSG_ADVANCED_SETTINGS, menu_advanced_settings);

  #if ENABLED(BABYSTEP_ZPROBE_OFFSET)
    SUBMENU(MSG_ZPROBE_ZOFFSET, lcd_babystep_zoffset);
  #elif HAS_BED_PROBE
    EDIT_ITEM(LCD_Z_OFFSET_TYPE, MSG_ZPROBE_ZOFFSET, &probe.offset.z, Z_PROBE_OFFSET_RANGE_MIN, Z_PROBE_OFFSET_RANGE_MAX);
  #endif

  //
  // Set Fan Controller speed
  //
  #if ENABLED(CONTROLLER_FAN_MENU)
    SUBMENU(MSG_CONTROLLER_FAN, menu_controller_fan);
  #endif

  if (!busy) {
    #if ANY(DELTA_CALIBRATION_MENU, DELTA_AUTO_CALIBRATION)
      SUBMENU(MSG_DELTA_CALIBRATE, menu_delta_calibrate);
    #endif

    #if HAS_HOTEND_OFFSET
      SUBMENU(MSG_OFFSETS_MENU, menu_tool_offsets);
    #endif

    #if ENABLED(DUAL_X_CARRIAGE)
      SUBMENU(MSG_IDEX_MENU, menu_idex);
    #endif

    #if ENABLED(BLTOUCH)
      SUBMENU(MSG_BLTOUCH, menu_bltouch);
    #endif

    #if ENABLED(TOUCH_MI_PROBE)
      SUBMENU(MSG_TOUCHMI_PROBE, menu_touchmi);
    #endif
  }

  #if ENABLED(HOTEND_IDLE_TIMEOUT)
    SUBMENU(MSG_HOTEND_IDLE_TIMEOUT, menu_hotend_idle);
  #endif

  //
  // Set single nozzle filament retract and prime length
  //
  #if HAS_MULTI_EXTRUDER
    SUBMENU(MSG_TOOL_CHANGE, menu_tool_change);
    #if ENABLED(TOOLCHANGE_MIGRATION_FEATURE)
      SUBMENU(MSG_TOOL_MIGRATION, menu_toolchange_migration);
    #endif
  #endif

  #if HAS_LCD_BRIGHTNESS
    EDIT_ITEM_FAST(uint8, MSG_BRIGHTNESS, &ui.brightness, LCD_BRIGHTNESS_MIN, LCD_BRIGHTNESS_MAX, ui.refresh_brightness, true);
<<<<<<< HEAD
  #endif
  #if HAS_LCD_CONTRAST && LCD_CONTRAST_MIN < LCD_CONTRAST_MAX
    EDIT_ITEM_FAST(uint8, MSG_CONTRAST, &ui.contrast, LCD_CONTRAST_MIN, LCD_CONTRAST_MAX, ui.refresh_contrast, true);
  #endif

  //
  // Set display backlight / sleep timeout
  //
  #if LCD_BACKLIGHT_TIMEOUT_MINS
    EDIT_ITEM(uint8, MSG_SCREEN_TIMEOUT, &ui.backlight_timeout_minutes, ui.backlight_timeout_min, ui.backlight_timeout_max, ui.refresh_backlight_timeout);
  #elif HAS_DISPLAY_SLEEP
    EDIT_ITEM(uint8, MSG_SCREEN_TIMEOUT, &ui.sleep_timeout_minutes, ui.sleep_timeout_min, ui.sleep_timeout_max, ui.refresh_screen_timeout);
  #endif
=======
  #endif
  #if HAS_LCD_CONTRAST && LCD_CONTRAST_MIN < LCD_CONTRAST_MAX
    EDIT_ITEM_FAST(uint8, MSG_CONTRAST, &ui.contrast, LCD_CONTRAST_MIN, LCD_CONTRAST_MAX, ui.refresh_contrast, true);
  #endif

  //
  // Set display backlight / sleep timeout
  //
  #if LCD_BACKLIGHT_TIMEOUT_MINS
    EDIT_ITEM(uint8, MSG_SCREEN_TIMEOUT, &ui.backlight_timeout_minutes, ui.backlight_timeout_min, ui.backlight_timeout_max, ui.refresh_backlight_timeout);
  #elif HAS_DISPLAY_SLEEP
    EDIT_ITEM(uint8, MSG_SCREEN_TIMEOUT, &ui.sleep_timeout_minutes, ui.sleep_timeout_min, ui.sleep_timeout_max, ui.refresh_screen_timeout);
  #endif
>>>>>>> b6911781

  #if ENABLED(FWRETRACT)
    SUBMENU(MSG_RETRACT, menu_config_retract);
  #endif

  #if HAS_FILAMENT_SENSOR
    EDIT_ITEM(bool, MSG_RUNOUT_SENSOR, &runout.enabled, runout.reset);
  #endif

  #if HAS_FANCHECK
    EDIT_ITEM(bool, MSG_FANCHECK, &fan_check.enabled);
  #endif

  #if ENABLED(POWER_LOSS_RECOVERY)
    EDIT_ITEM(bool, MSG_OUTAGE_RECOVERY, &recovery.enabled, recovery.changed);
  #endif

  // Preheat configurations
  #if HAS_PREHEAT && DISABLED(SLIM_LCD_MENUS)
    for (uint8_t m = 0; m < PREHEAT_COUNT; ++m)
      SUBMENU_N_f(m, ui.get_preheat_label(m), MSG_PREHEAT_M_SETTINGS, _menu_configuration_preheat_settings);
  #endif

  #if ENABLED(SOUND_MENU_ITEM)
    EDIT_ITEM(bool, MSG_SOUND, &ui.sound_on, []{ ui.chirp(); });
  #endif

  #if ENABLED(EEPROM_SETTINGS)
    ACTION_ITEM(MSG_STORE_EEPROM, ui.store_settings);
    if (!busy) ACTION_ITEM(MSG_LOAD_EEPROM, ui.load_settings);
  #endif

  if (!busy) ACTION_ITEM(MSG_RESTORE_DEFAULTS, ui.reset_settings);

  END_MENU();
}

#endif // HAS_MARLINUI_MENU<|MERGE_RESOLUTION|>--- conflicted
+++ resolved
@@ -32,13 +32,6 @@
 
 #include "../../MarlinCore.h"
 
-<<<<<<< HEAD
-#if ENABLED(LCD_ENDSTOP_TEST)
-  #include "../../module/endstops.h"
-#endif
-
-=======
->>>>>>> b6911781
 #if HAS_FILAMENT_SENSOR
   #include "../../feature/runout.h"
 #endif
@@ -62,23 +55,9 @@
   #include "../../libs/buzzer.h"
 #endif
 
-<<<<<<< HEAD
-#if ENABLED(HOTEND_IDLE_TIMEOUT)
-  #include "../../feature/hotend_idle.h"
-#endif
-
-#if ANY(LCD_PROGRESS_BAR_TEST, LCD_ENDSTOP_TEST)
-  #include "../lcdprint.h"
-  #define HAS_DEBUG_MENU 1
-#endif
-
-//#define DEBUG_OUT 1
 #include "../../core/debug_out.h"
-=======
-#include "../../core/debug_out.h"
 
 #define HAS_DEBUG_MENU ENABLED(LCD_PROGRESS_BAR_TEST)
->>>>>>> b6911781
 
 void menu_advanced_settings();
 #if ANY(DELTA_CALIBRATION_MENU, DELTA_AUTO_CALIBRATION)
@@ -244,17 +223,10 @@
     #if ENABLED(DUAL_X_CARRIAGE)
       EDIT_ITEM_FAST_N(float42_52, X_AXIS, MSG_HOTEND_OFFSET_A, &hotend_offset[1].x, float(X2_HOME_POS - 25), float(X2_HOME_POS + 25), _recalc_offsets);
     #else
-<<<<<<< HEAD
-      EDIT_ITEM_FAST_N(float42_52, X_AXIS, MSG_HOTEND_OFFSET_A, &hotend_offset[1].x, -99.0, 99.0, _recalc_offsets);
-    #endif
-    EDIT_ITEM_FAST_N(float42_52, Y_AXIS, MSG_HOTEND_OFFSET_A, &hotend_offset[1].y, -99.0, 99.0, _recalc_offsets);
-    EDIT_ITEM_FAST_N(float42_52, Z_AXIS, MSG_HOTEND_OFFSET_A, &hotend_offset[1].z, Z_PROBE_LOW_POINT, 10.0, _recalc_offsets);
-=======
       EDIT_ITEM_FAST_N(float42_52, X_AXIS, MSG_HOTEND_OFFSET_A, &hotend_offset[1].x, -99.0f, 99.0f, _recalc_offsets);
     #endif
     EDIT_ITEM_FAST_N(float42_52, Y_AXIS, MSG_HOTEND_OFFSET_A, &hotend_offset[1].y, -99.0f, 99.0f, _recalc_offsets);
     EDIT_ITEM_FAST_N(float42_52, Z_AXIS, MSG_HOTEND_OFFSET_A, &hotend_offset[1].z, -10.0f, 10.0f, _recalc_offsets);
->>>>>>> b6911781
     #if ENABLED(EEPROM_SETTINGS)
       ACTION_ITEM(MSG_STORE_EEPROM, ui.store_settings);
     #endif
@@ -310,11 +282,6 @@
 
   #if ENABLED(BLTOUCH_LCD_VOLTAGE_MENU)
     void bltouch_report() {
-<<<<<<< HEAD
-      FSTR_P const mode0 = F("OD"), mode1 = F("5V");
-      DEBUG_ECHOLNPGM("BLTouch Mode: ", bltouch.od_5v_mode ? mode1 : mode0, " (Default ", TERN(BLTOUCH_SET_5V_MODE, mode1, mode0), ")");
-      ui.set_status(MString<18>(F("BLTouch Mode: "), bltouch.od_5v_mode ? mode1 : mode0));
-=======
       PGMSTR(mode0, "OD");
       PGMSTR(mode1, "5V");
       DEBUG_ECHOPGM("BLTouch Mode: ");
@@ -324,7 +291,6 @@
       strcpy_P(mess, PSTR("BLTouch Mode: "));
       strcpy_P(&mess[15], bltouch.od_5v_mode ? mode1 : mode0);
       ui.set_status(mess);
->>>>>>> b6911781
       ui.return_to_status();
     }
   #endif
@@ -337,11 +303,7 @@
     ACTION_ITEM(MSG_BLTOUCH_DEPLOY, bltouch._deploy);
     ACTION_ITEM(MSG_BLTOUCH_STOW, bltouch._stow);
     ACTION_ITEM(MSG_BLTOUCH_SW_MODE, bltouch._set_SW_mode);
-<<<<<<< HEAD
-    #if HAS_BLTOUCH_HS_MODE
-=======
     #ifdef BLTOUCH_HS_MODE
->>>>>>> b6911781
       EDIT_ITEM(bool, MSG_BLTOUCH_SPEED_MODE, &bltouch.high_speed_mode);
     #endif
     #if ENABLED(BLTOUCH_LCD_VOLTAGE_MENU)
@@ -642,7 +604,6 @@
 
   #if HAS_LCD_BRIGHTNESS
     EDIT_ITEM_FAST(uint8, MSG_BRIGHTNESS, &ui.brightness, LCD_BRIGHTNESS_MIN, LCD_BRIGHTNESS_MAX, ui.refresh_brightness, true);
-<<<<<<< HEAD
   #endif
   #if HAS_LCD_CONTRAST && LCD_CONTRAST_MIN < LCD_CONTRAST_MAX
     EDIT_ITEM_FAST(uint8, MSG_CONTRAST, &ui.contrast, LCD_CONTRAST_MIN, LCD_CONTRAST_MAX, ui.refresh_contrast, true);
@@ -656,21 +617,6 @@
   #elif HAS_DISPLAY_SLEEP
     EDIT_ITEM(uint8, MSG_SCREEN_TIMEOUT, &ui.sleep_timeout_minutes, ui.sleep_timeout_min, ui.sleep_timeout_max, ui.refresh_screen_timeout);
   #endif
-=======
-  #endif
-  #if HAS_LCD_CONTRAST && LCD_CONTRAST_MIN < LCD_CONTRAST_MAX
-    EDIT_ITEM_FAST(uint8, MSG_CONTRAST, &ui.contrast, LCD_CONTRAST_MIN, LCD_CONTRAST_MAX, ui.refresh_contrast, true);
-  #endif
-
-  //
-  // Set display backlight / sleep timeout
-  //
-  #if LCD_BACKLIGHT_TIMEOUT_MINS
-    EDIT_ITEM(uint8, MSG_SCREEN_TIMEOUT, &ui.backlight_timeout_minutes, ui.backlight_timeout_min, ui.backlight_timeout_max, ui.refresh_backlight_timeout);
-  #elif HAS_DISPLAY_SLEEP
-    EDIT_ITEM(uint8, MSG_SCREEN_TIMEOUT, &ui.sleep_timeout_minutes, ui.sleep_timeout_min, ui.sleep_timeout_max, ui.refresh_screen_timeout);
-  #endif
->>>>>>> b6911781
 
   #if ENABLED(FWRETRACT)
     SUBMENU(MSG_RETRACT, menu_config_retract);
