--- conflicted
+++ resolved
@@ -221,71 +221,40 @@
 
     DEFINE_SINGLENOZZLE_ITEM();
 
-<<<<<<< HEAD
-    #if FAN_IS_M106ABLE(0)
-      _FAN_EDIT_ITEMS(0, FIRST_FAN_SPEED);
-    #endif
-    #if FAN_IS_M106ABLE(1)
-=======
     #if HAS_FAN0
       _FAN_EDIT_ITEMS(0, FIRST_FAN_SPEED);
     #endif
     #if HAS_FAN1 && REDUNDANT_PART_COOLING_FAN != 1
->>>>>>> b6911781
       FAN_EDIT_ITEMS(1);
     #elif SNFAN(1)
       singlenozzle_item(1);
     #endif
-<<<<<<< HEAD
-    #if FAN_IS_M106ABLE(2)
-=======
     #if HAS_FAN2 && REDUNDANT_PART_COOLING_FAN != 2
->>>>>>> b6911781
       FAN_EDIT_ITEMS(2);
     #elif SNFAN(2)
       singlenozzle_item(2);
     #endif
-<<<<<<< HEAD
-    #if FAN_IS_M106ABLE(3)
-=======
     #if HAS_FAN3 && REDUNDANT_PART_COOLING_FAN != 3
->>>>>>> b6911781
       FAN_EDIT_ITEMS(3);
     #elif SNFAN(3)
       singlenozzle_item(3);
     #endif
-<<<<<<< HEAD
-    #if FAN_IS_M106ABLE(4)
-=======
     #if HAS_FAN4 && REDUNDANT_PART_COOLING_FAN != 4
->>>>>>> b6911781
       FAN_EDIT_ITEMS(4);
     #elif SNFAN(4)
       singlenozzle_item(4);
     #endif
-<<<<<<< HEAD
-    #if FAN_IS_M106ABLE(5)
-=======
     #if HAS_FAN5 && REDUNDANT_PART_COOLING_FAN != 5
->>>>>>> b6911781
       FAN_EDIT_ITEMS(5);
     #elif SNFAN(5)
       singlenozzle_item(5);
     #endif
-<<<<<<< HEAD
-    #if FAN_IS_M106ABLE(6)
-=======
     #if HAS_FAN6 && REDUNDANT_PART_COOLING_FAN != 6
->>>>>>> b6911781
       FAN_EDIT_ITEMS(6);
     #elif SNFAN(6)
       singlenozzle_item(6);
     #endif
-<<<<<<< HEAD
-    #if FAN_IS_M106ABLE(7)
-=======
     #if HAS_FAN7 && REDUNDANT_PART_COOLING_FAN != 7
->>>>>>> b6911781
       FAN_EDIT_ITEMS(7);
     #elif SNFAN(7)
       singlenozzle_item(7);
