--- conflicted
+++ resolved
@@ -28,22 +28,12 @@
 
 #if HAS_MARLINUI_MENU
 
-<<<<<<< HEAD
-#define HAS_LARGE_AREA (TERN0(HAS_X_AXIS, (X_BED_SIZE) >= 1000) || TERN0(HAS_Y_AXIS, (Y_BED_SIZE) >= 1000) || TERN0(HAS_Z_AXIS, (Z_MAX_POS) >= 1000))
-#if ENABLED(LARGE_MOVE_ITEMS)
-  #define HAS_LARGE_MOVES true
-#elif ENABLED(SLIM_LCD_MENUS)
-  #define HAS_LARGE_MOVES false
-#else
-  #define HAS_LARGE_MOVES HAS_LARGE_AREA
-=======
 #if ENABLED(TRULY_LARGE_AREA)
   #define LARGE_AREA_TEST true
 #elif ENABLED(SLIM_LCD_MENUS)
   #define LARGE_AREA_TEST false
 #else
   #define LARGE_AREA_TEST ((X_BED_SIZE) >= 1000 || TERN0(HAS_Y_AXIS, (Y_BED_SIZE) >= 1000) || TERN0(HAS_Z_AXIS, (Z_MAX_POS) >= 1000))
->>>>>>> b6911781
 #endif
 
 #include "menu_item.h"
@@ -97,11 +87,7 @@
       MenuEditItemBase::draw_edit_screen(GET_TEXT_F(MSG_MOVE_N), ftostr63(imp_pos));
     }
     else
-<<<<<<< HEAD
-      MenuEditItemBase::draw_edit_screen(GET_TEXT_F(MSG_MOVE_N), ui.manual_move.menu_scale >= 0.1f ? (HAS_LARGE_AREA ? ftostr51sign(pos) : ftostr41sign(pos)) : ftostr63(pos));
-=======
       MenuEditItemBase::draw_edit_screen(GET_TEXT_F(MSG_MOVE_N), ui.manual_move.menu_scale >= 0.1f ? (LARGE_AREA_TEST ? ftostr51sign(pos) : ftostr41sign(pos)) : ftostr63(pos));
->>>>>>> b6911781
   }
 }
 
@@ -170,11 +156,7 @@
 
   BACK_ITEM(MSG_MOVE_AXIS);
   if (parser.using_inch_units()) {
-<<<<<<< HEAD
-    if (HAS_LARGE_MOVES) {
-=======
     if (LARGE_AREA_TEST) {
->>>>>>> b6911781
       SUBMENU(MSG_MOVE_1IN, []{ _goto_manual_move(IN_TO_MM(1.000f)); });
       SUBMENU(MSG_MOVE_05IN, []{ _goto_manual_move(IN_TO_MM(0.500f)); });
     }
@@ -183,11 +165,7 @@
     SUBMENU(MSG_MOVE_0001IN, []{ _goto_manual_move(IN_TO_MM(0.001f)); });
   }
   else {
-<<<<<<< HEAD
-    if (HAS_LARGE_MOVES) {
-=======
     if (LARGE_AREA_TEST) {
->>>>>>> b6911781
       SUBMENU(MSG_MOVE_100MM, []{ _goto_manual_move(100); });
       SUBMENU(MSG_MOVE_50MM, []{ _goto_manual_move(50); });
     }
@@ -235,13 +213,7 @@
   // Move submenu for each axis
   if (NONE(IS_KINEMATIC, NO_MOTION_BEFORE_HOMING) || all_axes_homed()) {
     if (TERN1(DELTA, current_position.z <= delta_clip_start_height)) {
-<<<<<<< HEAD
-      #if HAS_X_AXIS
-        SUBMENU_N(X_AXIS, MSG_MOVE_N, []{ _menu_move_distance(X_AXIS, []{ lcd_move_axis(X_AXIS); }); });
-      #endif
-=======
       SUBMENU_N(X_AXIS, MSG_MOVE_N, []{ _menu_move_distance(X_AXIS, []{ lcd_move_axis(X_AXIS); }); });
->>>>>>> b6911781
       #if HAS_Y_AXIS
         SUBMENU_N(Y_AXIS, MSG_MOVE_N, []{ _menu_move_distance(Y_AXIS, []{ lcd_move_axis(Y_AXIS); }); });
       #endif
@@ -292,11 +264,7 @@
 
     #define SUBMENU_MOVE_E(N) SUBMENU_N(N, MSG_MOVE_EN, []{ _menu_move_distance(E_AXIS, []{ lcd_move_e(N); }, N); });
 
-<<<<<<< HEAD
-    #if HAS_SWITCHING_EXTRUDER || HAS_SWITCHING_NOZZLE
-=======
     #if ANY(SWITCHING_EXTRUDER, SWITCHING_NOZZLE)
->>>>>>> b6911781
 
       // ...and the non-switching
       #if E_MANUAL == 7 || E_MANUAL == 5 || E_MANUAL == 3
@@ -495,25 +463,18 @@
     #if ENABLED(INDIVIDUAL_AXIS_HOMING_MENU)
       MAIN_AXIS_MAP(_HOME_ITEM);
     #endif
-<<<<<<< HEAD
-=======
-  #endif
-
-  //
-  // Auto-calibration
+  #endif
+
+  //
+  // M493 - Fixed-Time Motion
   //
   #if ENABLED(CALIBRATION_GCODE)
     GCODES_ITEM(MSG_AUTO_CALIBRATE, F("G425"));
->>>>>>> b6911781
-  #endif
-
-  //
-  // M493 - Fixed-Time Motion
-  //
-<<<<<<< HEAD
-  #if ENABLED(FT_MOTION_MENU)
-    if (!is_busy) SUBMENU(MSG_FIXED_TIME_MOTION, menu_ft_motion);
-=======
+  #endif
+
+  //
+  // Pen up/down menu
+  //
   #if ANY(Z_STEPPER_AUTO_ALIGN, MECHANICAL_GANTRY_CALIBRATION)
     GCODES_ITEM(MSG_AUTO_Z_ALIGN, F("G34"));
   #endif
@@ -531,15 +492,13 @@
   //
   #if ENABLED(PROBE_OFFSET_WIZARD)
     SUBMENU(MSG_PROBE_WIZARD, goto_probe_offset_wizard);
->>>>>>> b6911781
-  #endif
-
-  //
-  // Pen up/down menu
-  //
-  #if ENABLED(PEN_UP_DOWN_MENU)
-    GCODES_ITEM(MSG_MANUAL_PENUP, F("M280 P0 S90"));
-    GCODES_ITEM(MSG_MANUAL_PENDOWN, F("M280 P0 S50"));
+  #endif
+
+  //
+  // Assisted Bed Tramming
+  //
+  #if ENABLED(ASSISTED_TRAMMING_WIZARD)
+    SUBMENU(MSG_TRAMMING_WIZARD, goto_tramming_wizard);
   #endif
 
   //
@@ -572,12 +531,8 @@
 
   #endif
 
-<<<<<<< HEAD
-  //
-  // Assisted Bed Tramming
-  //
-  #if ENABLED(ASSISTED_TRAMMING_WIZARD)
-    SUBMENU(MSG_TRAMMING_WIZARD, goto_tramming_wizard);
+  #if ENABLED(LCD_BED_TRAMMING) && DISABLED(LCD_BED_LEVELING)
+    SUBMENU(MSG_BED_TRAMMING, _lcd_bed_tramming);
   #endif
 
   //
@@ -600,10 +555,6 @@
   #if ENABLED(PROBE_DEPLOY_STOW_MENU)
     GCODES_ITEM(MSG_MANUAL_DEPLOY, F("M401"));
     GCODES_ITEM(MSG_MANUAL_STOW, F("M402"));
-=======
-  #if ENABLED(LCD_BED_TRAMMING) && DISABLED(LCD_BED_LEVELING)
-    SUBMENU(MSG_BED_TRAMMING, _lcd_bed_tramming);
->>>>>>> b6911781
   #endif
 
   //
@@ -611,16 +562,6 @@
   //
   #if ENABLED(Z_MIN_PROBE_REPEATABILITY_TEST)
     GCODES_ITEM(MSG_M48_TEST, F("G28O\nM48 P10"));
-<<<<<<< HEAD
-  #endif
-
-  //
-  // Auto-calibration with Object
-  //
-  #if ENABLED(CALIBRATION_GCODE)
-    GCODES_ITEM(MSG_AUTO_CALIBRATE, F("G425"));
-=======
->>>>>>> b6911781
   #endif
 
   //
