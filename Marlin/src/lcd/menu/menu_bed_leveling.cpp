--- conflicted
+++ resolved
@@ -138,15 +138,9 @@
   //
   void _lcd_level_bed_moving() {
     if (ui.should_draw()) {
-<<<<<<< HEAD
-      MString<9> msg;
-      msg.setf(F(" %i / %u"), int(manual_probe_index + 1), total_probe_points);
-      MenuItem_static::draw(LCD_HEIGHT / 2, GET_TEXT_F(MSG_LEVEL_BED_NEXT_POINT), SS_CENTER, msg);
-=======
       char msg[10];
       sprintf_P(msg, PSTR("%i / %u"), int(manual_probe_index + 1), total_probe_points);
       MenuEditItemBase::draw_edit_screen(GET_TEXT_F(MSG_LEVEL_BED_NEXT_POINT), msg);
->>>>>>> b6911781
     }
     ui.refresh(LCDVIEW_CALL_NO_REDRAW);
     if (!ui.wait_for_move) ui.goto_screen(_lcd_level_bed_get_z);
@@ -289,11 +283,7 @@
     #else
       #define LCD_Z_OFFSET_TYPE float42_52 // Values from -99.99 to 99.99
     #endif
-<<<<<<< HEAD
-    EDIT_ITEM(LCD_Z_OFFSET_TYPE, MSG_MESH_Z_OFFSET, &bedlevel.z_offset, Z_PROBE_OFFSET_RANGE_MIN, Z_PROBE_OFFSET_RANGE_MAX);
-=======
     EDIT_ITEM(LCD_Z_OFFSET_TYPE, MSG_BED_Z, &bedlevel.z_offset, Z_PROBE_OFFSET_RANGE_MIN, Z_PROBE_OFFSET_RANGE_MAX);
->>>>>>> b6911781
   #endif
 
   #if ENABLED(BABYSTEP_ZPROBE_OFFSET)
@@ -302,13 +292,6 @@
     EDIT_ITEM(LCD_Z_OFFSET_TYPE, MSG_ZPROBE_ZOFFSET, &probe.offset.z, Z_PROBE_OFFSET_RANGE_MIN, Z_PROBE_OFFSET_RANGE_MAX);
   #endif
 
-<<<<<<< HEAD
-  #if ENABLED(PROBE_OFFSET_WIZARD)
-    SUBMENU(MSG_PROBE_WIZARD, goto_probe_offset_wizard);
-  #endif
-
-=======
->>>>>>> b6911781
   #if ENABLED(LCD_BED_TRAMMING)
     SUBMENU(MSG_BED_TRAMMING, _lcd_bed_tramming);
   #endif
