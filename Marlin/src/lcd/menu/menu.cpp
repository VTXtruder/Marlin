--- conflicted
+++ resolved
@@ -313,11 +313,7 @@
     if (ui.should_draw()) {
       if (do_probe) {
         MenuEditItemBase::draw_edit_screen(GET_TEXT_F(MSG_ZPROBE_ZOFFSET), BABYSTEP_TO_STR(probe.offset.z));
-<<<<<<< HEAD
-        TERN_(BABYSTEP_GFX_OVERLAY, ui.zoffset_overlay(probe.offset.z));
-=======
         TERN_(BABYSTEP_ZPROBE_GFX_OVERLAY, ui.zoffset_overlay(probe.offset.z));
->>>>>>> b6911781
       }
       else {
         #if ENABLED(BABYSTEP_HOTEND_Z_OFFSET)
@@ -356,11 +352,7 @@
 void MenuItem_confirm::select_screen(
   FSTR_P const yes, FSTR_P const no,
   selectFunc_t yesFunc, selectFunc_t noFunc,
-<<<<<<< HEAD
-  FSTR_P const pref, const char * const string/*=nullptr*/, FSTR_P const suff/*=nullptr*/
-=======
   FSTR_P const fpre, const char * const string/*=nullptr*/, FSTR_P const fsuf/*=nullptr*/
->>>>>>> b6911781
 ) {
   ui.defer_status_screen();
   const bool ui_selection = !yes ? false : !no || ui.update_selection(),
