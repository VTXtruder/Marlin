/**
 * Marlin 3D Printer Firmware
 * Copyright (c) 2020 MarlinFirmware [https://github.com/MarlinFirmware/Marlin]
 *
 * Based on Sprinter and grbl.
 * Copyright (c) 2011 Camiel Gubbels / Erik van der Zalm
 *
 * This program is free software: you can redistribute it and/or modify
 * it under the terms of the GNU General Public License as published by
 * the Free Software Foundation, either version 3 of the License, or
 * (at your option) any later version.
 *
 * This program is distributed in the hope that it will be useful,
 * but WITHOUT ANY WARRANTY; without even the implied warranty of
 * MERCHANTABILITY or FITNESS FOR A PARTICULAR PURPOSE.  See the
 * GNU General Public License for more details.
 *
 * You should have received a copy of the GNU General Public License
 * along with this program.  If not, see <https://www.gnu.org/licenses/>.
 *
 */
#pragma once

#include "menu.h"
#include "../marlinui.h"
#include "../../gcode/queue.h" // for inject

#include "../../inc/MarlinConfigPre.h"

#if ENABLED(LASER_SYNCHRONOUS_M106_M107)
  #include "../../module/planner.h"
#endif

////////////////////////////////////////////
///////////// Base Menu Items //////////////
////////////////////////////////////////////

// SUBMENU(LABEL, screen_handler)
class MenuItem_submenu : public MenuItemBase {
  public:
    FORCE_INLINE static void draw(const bool sel, const uint8_t row, FSTR_P const fstr, ...) {
      _draw(sel, row, fstr, '>', LCD_STR_ARROW_RIGHT[0]);
    }
    static void action(FSTR_P const, const screenFunc_t func) { ui.push_current_screen(); ui.goto_screen(func); }
};

// Any menu item that invokes an immediate action
class MenuItem_button : public MenuItemBase {
  public:
    // Button-y Items are selectable lines with no other indicator
    static void draw(const bool sel, const uint8_t row, FSTR_P const fstr, ...) {
      _draw(sel, row, fstr, '>', ' ');
    }
};

// ACTION_ITEM(LABEL, FUNC)
class MenuItem_function : public MenuItem_button {
  public:
    //static void action(FSTR_P const, const uint8_t, const menuAction_t func) { (*func)(); };
    static void action(FSTR_P const, const menuAction_t func) { if (func) (*func)(); };
};

// GCODES_ITEM(LABEL, GCODES)
class MenuItem_gcode : public MenuItem_button {
  public:
    FORCE_INLINE static void draw(const bool sel, const uint8_t row, FSTR_P const fstr, ...) {
      _draw(sel, row, fstr, '>', ' ');
    }
    static void action(FSTR_P const, FSTR_P const fgcode) { queue.inject(fgcode); }
    static void action(FSTR_P const fstr, const uint8_t, FSTR_P const fgcode) { action(fstr, fgcode); }
};

////////////////////////////////////////////
///////////// Edit Menu Items //////////////
////////////////////////////////////////////

// Template for specific Menu Edit Item Types
template<typename NAME>
class TMenuEditItem : MenuEditItemBase {
  private:
    typedef typename NAME::type_t type_t;
    static int32_t scaleToEncoder(const type_t &value) { return NAME::scaleToEncoder(value); }
    static type_t unscaleEncoder(const int32_t value)  { return NAME::unscaleEncoder(value); }
    static const char* to_string(const int32_t value)  { return NAME::strfunc(unscaleEncoder(value)); }
    static void load(void *ptr, const int32_t value) { *((type_t*)ptr) = unscaleEncoder(value); }
  public:
    FORCE_INLINE static void draw(const bool sel, const uint8_t row, FSTR_P const fstr, type_t * const data, ...) {
      MenuEditItemBase::draw(sel, row, fstr, NAME::strfunc(*(data)));
    }
    FORCE_INLINE static void draw(const bool sel, const uint8_t row, FSTR_P const fstr, type_t (*pget)(), ...) {
      MenuEditItemBase::draw(sel, row, fstr, NAME::strfunc(pget()));
    }
    // Edit screen for this type of item
    static void edit_screen() { MenuEditItemBase::edit_screen(to_string, load); }
    static void action(
      FSTR_P const fstr,                    // Edit label
      type_t * const ptr,                   // Value pointer
      const type_t minValue,                // Value range
      const type_t maxValue,
      const screenFunc_t callback=nullptr,  // Value update callback
      const bool live=false                 // Callback during editing
    ) {
      // Make sure minv and maxv fit within int32_t
      const int32_t minv = _MAX(scaleToEncoder(minValue), INT32_MIN),
                    maxv = _MIN(scaleToEncoder(maxValue), INT32_MAX);
      goto_edit_screen(fstr, ptr, minv, maxv - minv, scaleToEncoder(*ptr) - minv,
        edit_screen, callback, live);
    }
};

/**
 * DEFINE_MENU_EDIT_ITEM_TYPE(int3, int16_t, i16tostr3rj, 1)
 *
 * Define struct types for use by EDIT_ITEM(...) macros, which encompass
 * a primitive storage type, a string function, and a scale factor for edit / display.
 * The EDIT_ITEM macros take care of calling action and draw methods as needed.
 *
 * For example, DEFINE_MENU_EDIT_ITEM_TYPE(percent, uint8_t, ui8tostr4pctrj, 100.f/255.f, +0.5f) expands into:
 *
 *   struct MenuEditItemInfo_percent {
 *     typedef uint8_t type_t;
 *     static int32_t scaleToEncoder(const type_t &value) { return value * (100.f/255.f) +0.5f; }
 *     static type_t unscaleEncoder(const int32_t value) { return type_t(value) / (100.f/255.f) +0.5f; }
 *     static const char* strfunc(const type_t &value) { return ui8tostr4pctrj(_DOFIX(uint8_t,value)); }
 *   };
 *   typedef TMenuEditItem<MenuEditItemInfo_percent> MenuItem_percent
 */
#define __DOFIXfloat PROBE()
#define _DOFIX(TYPE,V) TYPE(TERN(IS_PROBE(__DOFIX##TYPE),FIXFLOAT(V),(V)))
#define DEFINE_MENU_EDIT_ITEM_TYPE(NAME, TYPE, STRFUNC, SCALE, ETC...) \
  struct MenuEditItemInfo_##NAME { \
    typedef TYPE type_t; \
    /* scale the given value to the encoder */ \
    static int32_t scaleToEncoder(const type_t &value) { return value * (SCALE) ETC; } \
    static type_t unscaleEncoder(const int32_t value) { return type_t(value) / (SCALE) ETC; } \
    static const char* strfunc(const type_t &value) { return STRFUNC(_DOFIX(TYPE,value)); } \
  }; \
  typedef TMenuEditItem<MenuEditItemInfo_##NAME> MenuItem_##NAME

//                         NAME         TYPE      STRFUNC          SCALE         ROUND
DEFINE_MENU_EDIT_ITEM_TYPE(percent     ,uint8_t  ,ui8tostr4pctrj  , 100.f/255.f, + 0.5f   ); // 100%       right-justified
DEFINE_MENU_EDIT_ITEM_TYPE(percent_3   ,uint8_t  ,pcttostrpctrj   ,   1                   ); // 100%       right-justified
DEFINE_MENU_EDIT_ITEM_TYPE(int3        ,int16_t  ,i16tostr3rj     ,   1                   ); // 123, -12   right-justified
DEFINE_MENU_EDIT_ITEM_TYPE(int4        ,int16_t  ,i16tostr4signrj ,   1                   ); // 1234, -123 right-justified
DEFINE_MENU_EDIT_ITEM_TYPE(int8        ,int8_t   ,i8tostr3rj      ,   1                   ); // 123, -12   right-justified
DEFINE_MENU_EDIT_ITEM_TYPE(uint8       ,uint8_t  ,ui8tostr3rj     ,   1                   ); // 123        right-justified
DEFINE_MENU_EDIT_ITEM_TYPE(uint16_3    ,uint16_t ,ui16tostr3rj    ,   1                   ); // 123        right-justified
DEFINE_MENU_EDIT_ITEM_TYPE(uint16_4    ,uint16_t ,ui16tostr4rj    ,   0.1f                ); // 1234       right-justified
DEFINE_MENU_EDIT_ITEM_TYPE(uint16_5    ,uint16_t ,ui16tostr5rj    ,   0.01f               ); // 12345      right-justified
DEFINE_MENU_EDIT_ITEM_TYPE(float3      ,float    ,ftostr3rj       ,   1                   ); // 123        right-justified
DEFINE_MENU_EDIT_ITEM_TYPE(float42_52  ,float    ,ftostr42_52     , 100        , + 0.001f ); // _2.34, 12.34, -2.34 or 123.45, -23.45
DEFINE_MENU_EDIT_ITEM_TYPE(float43     ,float    ,ftostr43sign    ,1000        , + 0.0001f); // -1.234, _1.234, +1.234
DEFINE_MENU_EDIT_ITEM_TYPE(float4      ,float    ,ftostr4sign     ,   1                   ); // 1234       right-justified
DEFINE_MENU_EDIT_ITEM_TYPE(float5      ,float    ,ftostr5rj       ,   1                   ); // 12345      right-justified
DEFINE_MENU_EDIT_ITEM_TYPE(float5_25   ,float    ,ftostr5rj       ,   0.04f               ); // 12345      right-justified (25 increment)
DEFINE_MENU_EDIT_ITEM_TYPE(float61     ,float    ,ftostr61rj      ,  10        , + 0.01f  ); // 12345.6    right-justified
DEFINE_MENU_EDIT_ITEM_TYPE(float72     ,float    ,ftostr72rj      , 100        , + 0.001f ); // 12345.67   right-justified
DEFINE_MENU_EDIT_ITEM_TYPE(float31sign ,float    ,ftostr31sign    ,  10        , + 0.01f  ); // +12.3
DEFINE_MENU_EDIT_ITEM_TYPE(float41sign ,float    ,ftostr41sign    ,  10        , + 0.01f  ); // +123.4
DEFINE_MENU_EDIT_ITEM_TYPE(float51sign ,float    ,ftostr51sign    ,  10        , + 0.01f  ); // +1234.5
DEFINE_MENU_EDIT_ITEM_TYPE(float52sign ,float    ,ftostr52sign    , 100        , + 0.001f ); // +123.45
DEFINE_MENU_EDIT_ITEM_TYPE(long5       ,uint32_t ,ftostr5rj       ,   0.01f               ); // 12345      right-justified
DEFINE_MENU_EDIT_ITEM_TYPE(long5_25    ,uint32_t ,ftostr5rj       ,   0.04f               ); // 12345      right-justified (25 increment)

#if HAS_BED_PROBE
  #if Z_PROBE_OFFSET_RANGE_MIN >= -9 && Z_PROBE_OFFSET_RANGE_MAX <= 9
    #define LCD_Z_OFFSET_TYPE float43    // Values from -9.000 to +9.000
  #else
    #define LCD_Z_OFFSET_TYPE float42_52 // Values from -99.99 to 99.99
  #endif
#endif

class MenuItem_bool : public MenuEditItemBase {
  public:
    FORCE_INLINE static void draw(const bool sel, const uint8_t row, FSTR_P const fstr, const bool onoff) {
      MenuEditItemBase::draw(sel, row, fstr, onoff ? GET_TEXT_F(MSG_LCD_ON) : GET_TEXT_F(MSG_LCD_OFF));
    }
    FORCE_INLINE static void draw(const bool sel, const uint8_t row, FSTR_P const fstr, bool * const data, ...) {
      draw(sel, row, fstr, *data);
    }
    FORCE_INLINE static void draw(const bool sel, const uint8_t row, FSTR_P const fstr, FSTR_P const, bool (*pget)(), ...) {
      draw(sel, row, fstr, pget());
    }
    static void action(FSTR_P const fstr, bool * const ptr, const screenFunc_t callbackFunc=nullptr) {
      *ptr ^= true; ui.refresh();
      if (callbackFunc) (*callbackFunc)();
    }
};

/**
 * ////////////////////////////////////////////
 * //////////// Menu System Macros ////////////
 * ////////////////////////////////////////////
 *
 * Marlin's native menu screens work by running a loop from the top visible line index
 * to the bottom visible line index (according to how much the screen has been scrolled).
 * This complete loop is done on every menu screen call.
 *
 * The menu system is highly dynamic, so it doesn't know ahead of any menu loop which
 * items will be visible or hidden, so menu items don't have a fixed index number.
 *
 * During the loop, each menu item checks to see if its line is the current one. If it is,
 * then it checks to see if a click has arrived so it can run its action. If the action
 * doesn't redirect to another screen then the menu item calls its draw method.
 *
 * Menu item add-ons can do whatever they like.
 *
 * This mixture of drawing and processing inside a loop has the advantage that a single
 * line can be used to represent a menu item, and that is the rationale for this design.
 *
 * One of the pitfalls of this method is that DOGM displays call the screen handler 2x,
 * 4x, or 8x per screen update to draw just one segment of the screen. As a result, any
 * menu item that exists in two screen segments is drawn and processed twice per screen
 * update. With each item processed 5, 10, 20, or 40 times the logic has to be simple.
 *
 * To avoid repetition and side-effects, function calls for testing menu item conditions
 * should be done before the menu loop (START_MENU / START_SCREEN).
 */

/**
 * SCREEN_OR_MENU_LOOP generates header code for a screen or menu
 *
 *   encoderTopLine is the top menu line to display
 *   _lcdLineNr is the index of the LCD line (e.g., 0-3)
 *   _menuLineNr is the menu item to draw and process
 *   _thisItemNr is the index of each MENU_ITEM or STATIC_ITEM
 */
#define SCREEN_OR_MENU_LOOP(IS_MENU)                    \
  scroll_screen(IS_MENU ? 1 : LCD_HEIGHT, IS_MENU);     \
  int8_t _menuLineNr = encoderTopLine, _thisItemNr = 0; \
  bool _skipStatic = IS_MENU; UNUSED(_thisItemNr);      \
  for (int8_t _lcdLineNr = 0; _lcdLineNr < LCD_HEIGHT; _lcdLineNr++, _menuLineNr++) { \
    _thisItemNr = 0

/**
 * START_SCREEN  Opening code for a screen having only static items.
 *               Do simplified scrolling of the entire screen.
 *
 * START_MENU    Opening code for a screen with menu items.
 *               Scroll as-needed to keep the selected line in view.
 */
#define START_SCREEN() SCREEN_OR_MENU_LOOP(false)
#define START_MENU() SCREEN_OR_MENU_LOOP(true)
#define NEXT_ITEM() (++_thisItemNr)
#define MY_LINE() (_menuLineNr == _thisItemNr)
#define HIGHLIGHTED() (encoderLine == _thisItemNr)
#define CLICKED() (HIGHLIGHTED() && ui.use_click())
#define SKIP_ITEM() NEXT_ITEM()
#define END_SCREEN() } screen_items = _thisItemNr
#define END_MENU() END_SCREEN(); UNUSED(_skipStatic)

/**
 * MENU_ITEM generates draw & handler code for a menu item, potentially calling:
 *
 *   MenuItem_<type>::draw(sel, row, label, arg3...)
 *   MenuItem_<type>::action(arg3...)
 *
 * Examples:
 *   BACK_ITEM(MSG_INFO_SCREEN)
 *     MenuItem_back::action(flabel, ...)
 *     MenuItem_back::draw(sel, row, flabel, ...)
 *
 *   ACTION_ITEM(MSG_PAUSE_PRINT, lcd_sdcard_pause)
 *     MenuItem_function::action(flabel, lcd_sdcard_pause)
 *     MenuItem_function::draw(sel, row, flabel, lcd_sdcard_pause)
 *
 *   EDIT_ITEM(int3, MSG_SPEED, &feedrate_percentage, 10, 999)
 *     MenuItem_int3::action(flabel, &feedrate_percentage, 10, 999)
 *     MenuItem_int3::draw(sel, row, flabel, &feedrate_percentage, 10, 999)
 */

#if ENABLED(ENCODER_RATE_MULTIPLIER)
  #define _MENU_ITEM_MULTIPLIER_CHECK(USE_MULTIPLIER) do{ if (USE_MULTIPLIER) ui.enable_encoder_multiplier(true); }while(0)
#else
  #define _MENU_ITEM_MULTIPLIER_CHECK(USE_MULTIPLIER)
#endif

#define _MENU_INNER_F(TYPE, USE_MULTIPLIER, FLABEL, V...) do { \
  FSTR_P const flabel = FLABEL;                                \
<<<<<<< HEAD
  if (encoderLine == _thisItemNr && ui.use_click()) {          \
=======
  if (CLICKED()) {                                             \
>>>>>>> b6911781
    _MENU_ITEM_MULTIPLIER_CHECK(USE_MULTIPLIER);               \
    MenuItem_##TYPE::action(flabel, ##V);                      \
    if (ui.screen_changed) return;                             \
  }                                                            \
  if (ui.should_draw())                                        \
    MenuItem_##TYPE::draw                                      \
<<<<<<< HEAD
      (encoderLine == _thisItemNr, _lcdLineNr, flabel, ##V);   \
=======
      (HIGHLIGHTED(), _lcdLineNr, flabel, ##V);                \
>>>>>>> b6911781
}while(0)

// Item with optional data
#define _MENU_ITEM_F(TYPE, V...) do { \
<<<<<<< HEAD
  if (_menuLineNr == _thisItemNr) {   \
=======
  if (MY_LINE()) {                    \
>>>>>>> b6911781
    _skipStatic = false;              \
    _MENU_INNER_F(TYPE, ##V);         \
  }                                   \
  NEXT_ITEM();                        \
}while(0)

// Item with index value, C-string, and optional data
#define _MENU_ITEM_N_S_F(TYPE, N, S, V...) do{ \
<<<<<<< HEAD
  if (_menuLineNr == _thisItemNr) {            \
=======
  if (MY_LINE()) {                             \
>>>>>>> b6911781
    _skipStatic = false;                       \
    MenuItemBase::init(N, S);                  \
    _MENU_INNER_F(TYPE, ##V);                  \
  }                                            \
  NEXT_ITEM();                                 \
}while(0)

// Item with index value and F-string
#define _MENU_ITEM_N_f_F(TYPE, N, f, V...) do{ \
<<<<<<< HEAD
  if (_menuLineNr == _thisItemNr) {            \
=======
  if (MY_LINE()) {                             \
>>>>>>> b6911781
    _skipStatic = false;                       \
    MenuItemBase::init(N, f);                  \
    _MENU_INNER_F(TYPE, ##V);                  \
  }                                            \
  NEXT_ITEM();                                 \
}while(0)

// Item with index value
#define _MENU_ITEM_N_F(TYPE, N, V...) do{ \
<<<<<<< HEAD
  if (_menuLineNr == _thisItemNr) {       \
=======
  if (MY_LINE()) {                        \
>>>>>>> b6911781
    _skipStatic = false;                  \
    MenuItemBase::init(N);                \
    _MENU_INNER_F(TYPE, ##V);             \
  }                                       \
  NEXT_ITEM();                            \
}while(0)

// Items with a unique string
#define _MENU_ITEM_S_F(TYPE, S, V...) do{ \
<<<<<<< HEAD
  if (_menuLineNr == _thisItemNr) {       \
    _skipStatic = false;                  \
    MenuItemBase::init(0, S);             \
    _MENU_INNER_F(TYPE, ##V);             \
  }                                       \
  NEXT_ITEM();                            \
}while(0)

// Items with a unique F-string
#define _MENU_ITEM_f_F(TYPE, f, V...) do{ \
  if (_menuLineNr == _thisItemNr) {       \
    _skipStatic = false;                  \
=======
  if (MY_LINE()) {                        \
    _skipStatic = false;                  \
    MenuItemBase::init(0, S);             \
    _MENU_INNER_F(TYPE, ##V);             \
  }                                       \
  NEXT_ITEM();                            \
}while(0)

// Items with a unique F-string
#define _MENU_ITEM_f_F(TYPE, f, V...) do{ \
  if (MY_LINE()) {                        \
    _skipStatic = false;                  \
>>>>>>> b6911781
    MenuItemBase::init(0, f);             \
    _MENU_INNER_F(TYPE, ##V);             \
  }                                       \
  NEXT_ITEM();                            \
}while(0)

// STATIC_ITEM draws a styled string with no highlight.
// Parameters: label [, style [, char *value] ]

#define STATIC_ITEM_INNER_F(FLABEL, V...) do{           \
  if (_skipStatic && encoderLine <= _thisItemNr) {      \
    ui.encoderPosition += ENCODER_STEPS_PER_MENU_ITEM;  \
    ++encoderLine;                                      \
  }                                                     \
  if (ui.should_draw())                                 \
    MenuItem_static::draw(_lcdLineNr, FLABEL, ##V);     \
} while(0)

#define STATIC_ITEM_F(FLABEL, V...) do{ \
<<<<<<< HEAD
  if (_menuLineNr == _thisItemNr)       \
=======
  if (MY_LINE())                        \
>>>>>>> b6911781
    STATIC_ITEM_INNER_F(FLABEL, ##V);   \
  NEXT_ITEM();                          \
} while(0)

#define STATIC_ITEM_N_F(N, FLABEL, V...) do{ \
<<<<<<< HEAD
  if (_menuLineNr == _thisItemNr) {          \
=======
  if (MY_LINE()) {                           \
>>>>>>> b6911781
    MenuItemBase::init(N);                   \
    STATIC_ITEM_INNER_F(FLABEL, ##V);        \
  }                                          \
  NEXT_ITEM();                               \
}while(0)

// PSTRING_ITEM is like STATIC_ITEM
// but also takes a PSTR and style.

#define PSTRING_ITEM_F_P(FLABEL, PVAL, STYL) do{ \
  constexpr int m = 20;                          \
<<<<<<< HEAD
  char msg[m+1];                                 \
  if (_menuLineNr == _thisItemNr) {              \
    msg[0] = ':'; msg[1] = ' ';                  \
    strncpy_P(msg+2, PVAL, m-2);                 \
    if (msg[m-1] & 0x80) msg[m-1] = '\0';        \
=======
  char msg[m + 1];                               \
  if (_menuLineNr == _thisItemNr) {              \
    msg[0] = ':'; msg[1] = ' ';                  \
    strncpy_P(msg + 2, PVAL, m - 2);             \
    if (msg[m - 1] & 0x80) msg[m - 1] = '\0';    \
>>>>>>> b6911781
  }                                              \
  STATIC_ITEM_F(FLABEL, STYL, msg);              \
}while(0)

#define PSTRING_ITEM_N_F_P(N, V...) do{ \
  if (_menuLineNr == _thisItemNr)       \
    MenuItemBase::init(N);              \
  PSTRING_ITEM_F_P(V);                  \
}while(0)

#define PSTRING_ITEM_N_P(N, LABEL, V...)          PSTRING_ITEM_N_F_P(N, GET_TEXT_F(LABEL), ##V)
#define PSTRING_ITEM_P(LABEL, V...)                 PSTRING_ITEM_F_P(GET_TEXT_F(LABEL), ##V)
#define PSTRING_ITEM(LABEL, S, V...)                  PSTRING_ITEM_P(LABEL, PSTR(S), ##V)

#define STATIC_ITEM(LABEL, V...)                       STATIC_ITEM_F(GET_TEXT_F(LABEL), ##V)
#define STATIC_ITEM_N(N, LABEL, V...)                STATIC_ITEM_N_F(N, GET_TEXT_F(LABEL), ##V)

// Menu item with index and composed C-string substitution
#define MENU_ITEM_N_S_F(TYPE, N, S, FLABEL, V...)   _MENU_ITEM_N_S_F(TYPE, N, S, false, FLABEL, ##V)
#define MENU_ITEM_N_S(TYPE, N, S, LABEL, V...)       MENU_ITEM_N_S_F(TYPE, N, S, GET_TEXT_F(LABEL), ##V)

// Menu item with composed C-string substitution
#define MENU_ITEM_S_F(TYPE, S, FLABEL, V...)          _MENU_ITEM_S_F(TYPE, S, false, FLABEL, ##V)
#define MENU_ITEM_S(TYPE, S, LABEL, V...)              MENU_ITEM_S_F(TYPE, S, GET_TEXT_F(LABEL), ##V)

// Menu item substitution, indexed
#define MENU_ITEM_N_F(TYPE, N, FLABEL, V...)          _MENU_ITEM_N_F(TYPE, N, false, FLABEL, ##V)
#define MENU_ITEM_N(TYPE, N, LABEL, V...)              MENU_ITEM_N_F(TYPE, N, GET_TEXT_F(LABEL), ##V)

// Basic menu items, no substitution
#define MENU_ITEM_F(TYPE, FLABEL, V...)                 _MENU_ITEM_F(TYPE, false, FLABEL, ##V)
#define MENU_ITEM(TYPE, LABEL, V...)                     MENU_ITEM_F(TYPE, GET_TEXT_F(LABEL), ##V)

// Predefined menu item types //

#if DISABLED(DISABLE_ENCODER)
  #define BACK_ITEM_F(FLABEL)                            MENU_ITEM_F(back, FLABEL)
  #define BACK_ITEM(LABEL)                                 MENU_ITEM(back, LABEL)
#else
  #define BACK_ITEM_F(FLABEL) NOOP
  #define BACK_ITEM(LABEL)    NOOP
#endif

#define ACTION_ITEM_N_S_F(N, S, FLABEL, ACTION)      MENU_ITEM_N_S_F(function, N, S, FLABEL, ACTION)
#define ACTION_ITEM_N_S(N, S, LABEL, ACTION)       ACTION_ITEM_N_S_F(N, S, GET_TEXT_F(LABEL), ACTION)
#define ACTION_ITEM_S_F(S, FLABEL, ACTION)             MENU_ITEM_S_F(function, S, FLABEL, ACTION)
#define ACTION_ITEM_S(S, LABEL, ACTION)              ACTION_ITEM_S_F(S, GET_TEXT_F(LABEL), ACTION)
#define ACTION_ITEM_N_F(N, FLABEL, ACTION)             MENU_ITEM_N_F(function, N, FLABEL, ACTION)
#define ACTION_ITEM_N(N, LABEL, ACTION)              ACTION_ITEM_N_F(N, GET_TEXT_F(LABEL), ACTION)
#define ACTION_ITEM_F(FLABEL, ACTION)                    MENU_ITEM_F(function, FLABEL, ACTION)
#define ACTION_ITEM(LABEL, ACTION)                     ACTION_ITEM_F(GET_TEXT_F(LABEL), ACTION)

#define GCODES_ITEM_N_S_F(N, S, FLABEL, GCODES)      MENU_ITEM_N_S_F(gcode, N, S, FLABEL, GCODES)
#define GCODES_ITEM_N_S(N, S, LABEL, GCODES)       GCODES_ITEM_N_S_F(N, S, GET_TEXT_F(LABEL), GCODES)
#define GCODES_ITEM_S_F(S, FLABEL, GCODES)             MENU_ITEM_S_F(gcode, S, FLABEL, GCODES)
#define GCODES_ITEM_S(S, LABEL, GCODES)              GCODES_ITEM_S_F(S, GET_TEXT_F(LABEL), GCODES)
#define GCODES_ITEM_N_F(N, FLABEL, GCODES)             MENU_ITEM_N_F(gcode, N, FLABEL, GCODES)
#define GCODES_ITEM_N(N, LABEL, GCODES)              GCODES_ITEM_N_F(N, GET_TEXT_F(LABEL), GCODES)
#define GCODES_ITEM_F(FLABEL, GCODES)                    MENU_ITEM_F(gcode, FLABEL, GCODES)
#define GCODES_ITEM(LABEL, GCODES)                     GCODES_ITEM_F(GET_TEXT_F(LABEL), GCODES)

#define SUBMENU_N_S_F(N, S, FLABEL, DEST)            MENU_ITEM_N_S_F(submenu, N, S, FLABEL, DEST)
#define SUBMENU_N_S(N, S, LABEL, DEST)                 SUBMENU_N_S_F(N, S, GET_TEXT_F(LABEL), DEST)
#define SUBMENU_S_F(S, FLABEL, DEST)                   MENU_ITEM_S_F(submenu, S, FLABEL, DEST)
#define SUBMENU_S(S, LABEL, DEST)                        SUBMENU_S_F(S, GET_TEXT_F(LABEL), DEST)
#define SUBMENU_N_F(N, FLABEL, DEST)                   MENU_ITEM_N_F(submenu, N, FLABEL, DEST)
#define SUBMENU_N(N, LABEL, DEST)                        SUBMENU_N_F(N, GET_TEXT_F(LABEL), DEST)
#define SUBMENU_F(FLABEL, DEST)                          MENU_ITEM_F(submenu, FLABEL, DEST)
#define SUBMENU(LABEL, DEST)                               SUBMENU_F(GET_TEXT_F(LABEL), DEST)

#define EDIT_ITEM_N_S_F(TYPE, N, S, FLABEL, V...)    MENU_ITEM_N_S_F(TYPE, N, S, FLABEL, ##V)
#define EDIT_ITEM_N_S(TYPE, N, S, LABEL, V...)       EDIT_ITEM_N_S_F(TYPE, N, S, GET_TEXT_F(LABEL), ##V)
#define EDIT_ITEM_S_F(TYPE, S, FLABEL, V...)           MENU_ITEM_S_F(TYPE, S, FLABEL, ##V)
#define EDIT_ITEM_S(TYPE, S, LABEL, V...)              EDIT_ITEM_S_F(TYPE, S, GET_TEXT_F(LABEL), ##V)
#define EDIT_ITEM_N_F(TYPE, N, FLABEL, V...)           MENU_ITEM_N_F(TYPE, N, FLABEL, ##V)
#define EDIT_ITEM_N(TYPE, N, LABEL, V...)              EDIT_ITEM_N_F(TYPE, N, GET_TEXT_F(LABEL), ##V)
#define EDIT_ITEM_F(TYPE, FLABEL, V...)                  MENU_ITEM_F(TYPE, FLABEL, ##V)
#define EDIT_ITEM(TYPE, LABEL, V...)                     EDIT_ITEM_F(TYPE, GET_TEXT_F(LABEL), ##V)

#define EDIT_ITEM_FAST_N_S_F(TYPE, N, S, FLABEL, V...)  _MENU_ITEM_N_S_F(TYPE, N, S, true, FLABEL, ##V)
#define EDIT_ITEM_FAST_N_S(TYPE, N, S, LABEL, V...) EDIT_ITEM_FAST_N_S_F(TYPE, N, S, true, GET_TEXT_F(LABEL), ##V)
#define EDIT_ITEM_FAST_S_F(TYPE, S, FLABEL, V...)         _MENU_ITEM_S_F(TYPE, S, true, FLABEL, ##V)
#define EDIT_ITEM_FAST_S(TYPE, S, LABEL, V...)        EDIT_ITEM_FAST_S_F(TYPE, S, GET_TEXT_F(LABEL), ##V)
#define EDIT_ITEM_FAST_N_F(TYPE, N, FLABEL, V...)         _MENU_ITEM_N_F(TYPE, N, true, FLABEL, ##V)
#define EDIT_ITEM_FAST_N(TYPE, N, LABEL, V...)        EDIT_ITEM_FAST_N_F(TYPE, N, GET_TEXT_F(LABEL), ##V)
#define EDIT_ITEM_FAST_F(TYPE, FLABEL, V...)                _MENU_ITEM_F(TYPE, true, FLABEL, ##V)
#define EDIT_ITEM_FAST(TYPE, LABEL, V...)               EDIT_ITEM_FAST_F(TYPE, GET_TEXT_F(LABEL), ##V)

// F-string substitution instead of C-string //

#define MENU_ITEM_N_f_F(TYPE, N, f, FLABEL, V...)   _MENU_ITEM_N_f_F(TYPE, N, f, false, FLABEL, ##V)
#define MENU_ITEM_N_f(TYPE, N, f, LABEL, V...)       MENU_ITEM_N_f_F(TYPE, N, f, GET_TEXT_F(LABEL), ##V)
#define MENU_ITEM_f_F(TYPE, f, FLABEL, V...)          _MENU_ITEM_f_F(TYPE, f, false, FLABEL, ##V)
#define MENU_ITEM_f(TYPE, f, LABEL, V...)              MENU_ITEM_f_F(TYPE, f, GET_TEXT_F(LABEL), ##V)

#define ACTION_ITEM_N_f_F(N, f, FLABEL, ACTION)      MENU_ITEM_N_f_F(function, N, f, FLABEL, ACTION)
#define ACTION_ITEM_N_f(N, f, LABEL, ACTION)       ACTION_ITEM_N_f_F(N, f, GET_TEXT_F(LABEL), ACTION)
#define ACTION_ITEM_f_F(f, FLABEL, ACTION)             MENU_ITEM_f_F(function, f, FLABEL, ACTION)
#define ACTION_ITEM_f(f, LABEL, ACTION)              ACTION_ITEM_f_F(f, GET_TEXT_F(LABEL), ACTION)

#define GCODES_ITEM_N_f_F(N, f, FLABEL, GCODES)      MENU_ITEM_N_f_F(gcode, N, f, FLABEL, GCODES)
#define GCODES_ITEM_N_f(N, f, LABEL, GCODES)       GCODES_ITEM_N_f_F(N, f, GET_TEXT_F(LABEL), GCODES)
#define GCODES_ITEM_f_F(f, FLABEL, GCODES)             MENU_ITEM_f_F(gcode, f, FLABEL, GCODES)
#define GCODES_ITEM_f(f, LABEL, GCODES)              GCODES_ITEM_f_F(f, GET_TEXT_F(LABEL), GCODES)

#define SUBMENU_N_f_F(N, f, FLABEL, DEST)            MENU_ITEM_N_f_F(submenu, N, f, FLABEL, DEST)
#define SUBMENU_N_f(N, f, LABEL, DEST)                 SUBMENU_N_f_F(N, f, GET_TEXT_F(LABEL), DEST)
#define SUBMENU_f_F(f, FLABEL, DEST)                   MENU_ITEM_f_F(submenu, f, FLABEL, DEST)
#define SUBMENU_f(f, LABEL, DEST)                        SUBMENU_f_F(f, GET_TEXT_F(LABEL), DEST)

#define EDIT_ITEM_N_f_F(TYPE, N, f, FLABEL, V...)    MENU_ITEM_N_f_F(TYPE, N, f, FLABEL, ##V)
#define EDIT_ITEM_N_f(TYPE, N, f, LABEL, V...)       EDIT_ITEM_N_f_F(TYPE, N, f, GET_TEXT_F(LABEL), ##V)
#define EDIT_ITEM_f_F(TYPE, f, FLABEL, V...)           MENU_ITEM_f_F(TYPE, f, FLABEL, ##V)
#define EDIT_ITEM_f(TYPE, f, LABEL, V...)              EDIT_ITEM_f_F(TYPE, f, GET_TEXT_F(LABEL), ##V)

#define EDIT_ITEM_FAST_N_f_F(TYPE, N, f, FLABEL, V...)  _MENU_ITEM_N_f_F(TYPE, N, f, true, FLABEL, ##V)
#define EDIT_ITEM_FAST_N_f(TYPE, N, f, LABEL, V...) EDIT_ITEM_FAST_N_f_F(TYPE, N, f, true, GET_TEXT_F(LABEL), ##V)
#define EDIT_ITEM_FAST_f_F(TYPE, f, FLABEL, V...)         _MENU_ITEM_f_F(TYPE, f, true, FLABEL, ##V)
#define EDIT_ITEM_FAST_f(TYPE, f, LABEL, V...)        EDIT_ITEM_FAST_f_F(TYPE, f, GET_TEXT_F(LABEL), ##V)

#define _CONFIRM_ITEM_INNER_F(FLABEL, V...) do {             \
<<<<<<< HEAD
  if (encoderLine == _thisItemNr && ui.use_click()) {        \
=======
  if (CLICKED()) {                                           \
>>>>>>> b6911781
    ui.push_current_screen();                                \
    ui.goto_screen([]{MenuItem_confirm::select_screen(V);}); \
    return;                                                  \
  }                                                          \
  if (ui.should_draw()) MenuItem_confirm::draw               \
<<<<<<< HEAD
    (encoderLine == _thisItemNr, _lcdLineNr, FLABEL, ##V);   \
=======
    (HIGHLIGHTED(), _lcdLineNr, FLABEL, ##V);                \
>>>>>>> b6911781
}while(0)

// Indexed items set a global index value and optional data
#define _CONFIRM_ITEM_F(FLABEL, V...) do { \
<<<<<<< HEAD
  if (_menuLineNr == _thisItemNr) {        \
=======
  if (MY_LINE()) {                         \
>>>>>>> b6911781
    _skipStatic = false;                   \
    _CONFIRM_ITEM_INNER_F(FLABEL, ##V);    \
  }                                        \
  NEXT_ITEM();                             \
}while(0)

// Indexed items set a global index value
#define _CONFIRM_ITEM_N_S_F(N, S, V...) do{ \
<<<<<<< HEAD
  if (_menuLineNr == _thisItemNr) {         \
=======
  if (MY_LINE()) {                          \
>>>>>>> b6911781
    _skipStatic = false;                    \
    MenuItemBase::init(N, S);               \
    _CONFIRM_ITEM_INNER_F(TYPE, ##V);       \
  }                                         \
  NEXT_ITEM();                              \
}while(0)

// Indexed items set a global index value
#define _CONFIRM_ITEM_N_F(N, V...)              _CONFIRM_ITEM_N_S_F(N, nullptr, V)

#define CONFIRM_ITEM_F(FLABEL,A,B,V...)         _CONFIRM_ITEM_F(FLABEL, GET_TEXT_F(A), GET_TEXT_F(B), ##V)
#define CONFIRM_ITEM(LABEL, V...)                CONFIRM_ITEM_F(GET_TEXT_F(LABEL), ##V)

#define YESNO_ITEM_F(FLABEL, V...)               CONFIRM_ITEM_F(FLABEL, MSG_YES, MSG_NO, ##V)
#define YESNO_ITEM(LABEL, V...)                    YESNO_ITEM_F(GET_TEXT_F(LABEL), ##V)

#define CONFIRM_ITEM_N_S_F(N,S,FLABEL,A,B,V...) _CONFIRM_ITEM_N_S_F(N, S, FLABEL, GET_TEXT_F(A), GET_TEXT_F(B), ##V)
#define CONFIRM_ITEM_N_S(N,S,LABEL,V...)         CONFIRM_ITEM_N_S_F(N, S, GET_TEXT_F(LABEL), ##V)
#define CONFIRM_ITEM_N_F(N,FLABEL,A,B,V...)       _CONFIRM_ITEM_N_F(N, FLABEL, GET_TEXT_F(A), GET_TEXT_F(B), ##V)
#define CONFIRM_ITEM_N(N,LABEL, V...)              CONFIRM_ITEM_N_F(N, GET_TEXT_F(LABEL), ##V)

#define YESNO_ITEM_N_S_F(N,S,FLABEL, V...)      _CONFIRM_ITEM_N_S_F(N, S, FLABEL, MSG_YES, MSG_NO, ##V)
#define YESNO_ITEM_N_S(N,S,LABEL, V...)            YESNO_ITEM_N_S_F(N, S, GET_TEXT_F(LABEL), ##V)
#define YESNO_ITEM_N_F(N,FLABEL, V...)             CONFIRM_ITEM_N_F(N, FLABEL, MSG_YES, MSG_NO, ##V)
#define YESNO_ITEM_N(N,LABEL, V...)                  YESNO_ITEM_N_F(N, GET_TEXT_F(LABEL), ##V)

#if ENABLED(LCD_BED_TRAMMING)
  void _lcd_bed_tramming();
#endif

#if HAS_FAN

  #include "../../module/temperature.h"

  inline void on_fan_update() {
    thermalManager.set_fan_speed(MenuItemBase::itemIndex, editable.uint8);
    TERN_(LASER_SYNCHRONOUS_M106_M107, planner.buffer_sync_block(BLOCK_BIT_SYNC_FANS));
  }

  #if ENABLED(EXTRA_FAN_SPEED)
    #define EDIT_EXTRA_FAN_SPEED(V...) EDIT_ITEM_FAST_N(V)
  #else
    #define EDIT_EXTRA_FAN_SPEED(...)
  #endif

  #if FAN_COUNT == 1
    #define MSG_FIRST_FAN_SPEED       MSG_FAN_SPEED
    #define MSG_EXTRA_FIRST_FAN_SPEED MSG_EXTRA_FAN_SPEED
  #else
    #define MSG_FIRST_FAN_SPEED       MSG_FAN_SPEED_N
    #define MSG_EXTRA_FIRST_FAN_SPEED MSG_EXTRA_FAN_SPEED_N
  #endif

  #define _FAN_EDIT_ITEMS(F,L) do{ \
    editable.uint8 = thermalManager.fan_speed[F]; \
    EDIT_ITEM_FAST_N(percent, F, MSG_##L, &editable.uint8, 0, 255, on_fan_update); \
    EDIT_EXTRA_FAN_SPEED(percent, F, MSG_EXTRA_##L, &thermalManager.extra_fan_speed[F].speed, 3, 255); \
  }while(0)

  #if FAN_COUNT > 1
    #define FAN_EDIT_ITEMS(F) _FAN_EDIT_ITEMS(F, FAN_SPEED_N)
  #endif

  #define SNFAN(N) (ENABLED(SINGLENOZZLE_STANDBY_FAN) && !HAS_FAN##N && (N) < EXTRUDERS)

  #if SNFAN(1) || SNFAN(2) || SNFAN(3) || SNFAN(4) || SNFAN(5) || SNFAN(6) || SNFAN(7)
    #define DEFINE_SINGLENOZZLE_ITEM() \
      auto singlenozzle_item = [&](const uint8_t f) { \
        editable.uint8 = thermalManager.singlenozzle_fan_speed[f]; \
        EDIT_ITEM_FAST_N(percent, f, MSG_STORED_FAN_N, &editable.uint8, 0, 255, on_fan_update); \
      }
  #else
    #define DEFINE_SINGLENOZZLE_ITEM() NOOP
  #endif

#endif // HAS_FAN<|MERGE_RESOLUTION|>--- conflicted
+++ resolved
@@ -277,31 +277,19 @@
 
 #define _MENU_INNER_F(TYPE, USE_MULTIPLIER, FLABEL, V...) do { \
   FSTR_P const flabel = FLABEL;                                \
-<<<<<<< HEAD
-  if (encoderLine == _thisItemNr && ui.use_click()) {          \
-=======
   if (CLICKED()) {                                             \
->>>>>>> b6911781
     _MENU_ITEM_MULTIPLIER_CHECK(USE_MULTIPLIER);               \
     MenuItem_##TYPE::action(flabel, ##V);                      \
     if (ui.screen_changed) return;                             \
   }                                                            \
   if (ui.should_draw())                                        \
     MenuItem_##TYPE::draw                                      \
-<<<<<<< HEAD
-      (encoderLine == _thisItemNr, _lcdLineNr, flabel, ##V);   \
-=======
       (HIGHLIGHTED(), _lcdLineNr, flabel, ##V);                \
->>>>>>> b6911781
 }while(0)
 
 // Item with optional data
 #define _MENU_ITEM_F(TYPE, V...) do { \
-<<<<<<< HEAD
-  if (_menuLineNr == _thisItemNr) {   \
-=======
   if (MY_LINE()) {                    \
->>>>>>> b6911781
     _skipStatic = false;              \
     _MENU_INNER_F(TYPE, ##V);         \
   }                                   \
@@ -310,11 +298,7 @@
 
 // Item with index value, C-string, and optional data
 #define _MENU_ITEM_N_S_F(TYPE, N, S, V...) do{ \
-<<<<<<< HEAD
-  if (_menuLineNr == _thisItemNr) {            \
-=======
   if (MY_LINE()) {                             \
->>>>>>> b6911781
     _skipStatic = false;                       \
     MenuItemBase::init(N, S);                  \
     _MENU_INNER_F(TYPE, ##V);                  \
@@ -324,11 +308,7 @@
 
 // Item with index value and F-string
 #define _MENU_ITEM_N_f_F(TYPE, N, f, V...) do{ \
-<<<<<<< HEAD
-  if (_menuLineNr == _thisItemNr) {            \
-=======
   if (MY_LINE()) {                             \
->>>>>>> b6911781
     _skipStatic = false;                       \
     MenuItemBase::init(N, f);                  \
     _MENU_INNER_F(TYPE, ##V);                  \
@@ -338,11 +318,7 @@
 
 // Item with index value
 #define _MENU_ITEM_N_F(TYPE, N, V...) do{ \
-<<<<<<< HEAD
-  if (_menuLineNr == _thisItemNr) {       \
-=======
   if (MY_LINE()) {                        \
->>>>>>> b6911781
     _skipStatic = false;                  \
     MenuItemBase::init(N);                \
     _MENU_INNER_F(TYPE, ##V);             \
@@ -352,20 +328,6 @@
 
 // Items with a unique string
 #define _MENU_ITEM_S_F(TYPE, S, V...) do{ \
-<<<<<<< HEAD
-  if (_menuLineNr == _thisItemNr) {       \
-    _skipStatic = false;                  \
-    MenuItemBase::init(0, S);             \
-    _MENU_INNER_F(TYPE, ##V);             \
-  }                                       \
-  NEXT_ITEM();                            \
-}while(0)
-
-// Items with a unique F-string
-#define _MENU_ITEM_f_F(TYPE, f, V...) do{ \
-  if (_menuLineNr == _thisItemNr) {       \
-    _skipStatic = false;                  \
-=======
   if (MY_LINE()) {                        \
     _skipStatic = false;                  \
     MenuItemBase::init(0, S);             \
@@ -378,7 +340,6 @@
 #define _MENU_ITEM_f_F(TYPE, f, V...) do{ \
   if (MY_LINE()) {                        \
     _skipStatic = false;                  \
->>>>>>> b6911781
     MenuItemBase::init(0, f);             \
     _MENU_INNER_F(TYPE, ##V);             \
   }                                       \
@@ -398,21 +359,13 @@
 } while(0)
 
 #define STATIC_ITEM_F(FLABEL, V...) do{ \
-<<<<<<< HEAD
-  if (_menuLineNr == _thisItemNr)       \
-=======
   if (MY_LINE())                        \
->>>>>>> b6911781
     STATIC_ITEM_INNER_F(FLABEL, ##V);   \
   NEXT_ITEM();                          \
 } while(0)
 
 #define STATIC_ITEM_N_F(N, FLABEL, V...) do{ \
-<<<<<<< HEAD
-  if (_menuLineNr == _thisItemNr) {          \
-=======
   if (MY_LINE()) {                           \
->>>>>>> b6911781
     MenuItemBase::init(N);                   \
     STATIC_ITEM_INNER_F(FLABEL, ##V);        \
   }                                          \
@@ -424,19 +377,11 @@
 
 #define PSTRING_ITEM_F_P(FLABEL, PVAL, STYL) do{ \
   constexpr int m = 20;                          \
-<<<<<<< HEAD
-  char msg[m+1];                                 \
-  if (_menuLineNr == _thisItemNr) {              \
-    msg[0] = ':'; msg[1] = ' ';                  \
-    strncpy_P(msg+2, PVAL, m-2);                 \
-    if (msg[m-1] & 0x80) msg[m-1] = '\0';        \
-=======
   char msg[m + 1];                               \
   if (_menuLineNr == _thisItemNr) {              \
     msg[0] = ':'; msg[1] = ' ';                  \
     strncpy_P(msg + 2, PVAL, m - 2);             \
     if (msg[m - 1] & 0x80) msg[m - 1] = '\0';    \
->>>>>>> b6911781
   }                                              \
   STATIC_ITEM_F(FLABEL, STYL, msg);              \
 }while(0)
@@ -558,30 +503,18 @@
 #define EDIT_ITEM_FAST_f(TYPE, f, LABEL, V...)        EDIT_ITEM_FAST_f_F(TYPE, f, GET_TEXT_F(LABEL), ##V)
 
 #define _CONFIRM_ITEM_INNER_F(FLABEL, V...) do {             \
-<<<<<<< HEAD
-  if (encoderLine == _thisItemNr && ui.use_click()) {        \
-=======
   if (CLICKED()) {                                           \
->>>>>>> b6911781
     ui.push_current_screen();                                \
     ui.goto_screen([]{MenuItem_confirm::select_screen(V);}); \
     return;                                                  \
   }                                                          \
   if (ui.should_draw()) MenuItem_confirm::draw               \
-<<<<<<< HEAD
-    (encoderLine == _thisItemNr, _lcdLineNr, FLABEL, ##V);   \
-=======
     (HIGHLIGHTED(), _lcdLineNr, FLABEL, ##V);                \
->>>>>>> b6911781
 }while(0)
 
 // Indexed items set a global index value and optional data
 #define _CONFIRM_ITEM_F(FLABEL, V...) do { \
-<<<<<<< HEAD
-  if (_menuLineNr == _thisItemNr) {        \
-=======
   if (MY_LINE()) {                         \
->>>>>>> b6911781
     _skipStatic = false;                   \
     _CONFIRM_ITEM_INNER_F(FLABEL, ##V);    \
   }                                        \
@@ -590,11 +523,7 @@
 
 // Indexed items set a global index value
 #define _CONFIRM_ITEM_N_S_F(N, S, V...) do{ \
-<<<<<<< HEAD
-  if (_menuLineNr == _thisItemNr) {         \
-=======
   if (MY_LINE()) {                          \
->>>>>>> b6911781
     _skipStatic = false;                    \
     MenuItemBase::init(N, S);               \
     _CONFIRM_ITEM_INNER_F(TYPE, ##V);       \
