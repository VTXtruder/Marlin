/**
 * Marlin 3D Printer Firmware
 * Copyright (c) 2020 MarlinFirmware [https://github.com/MarlinFirmware/Marlin]
 *
 * Based on Sprinter and grbl.
 * Copyright (c) 2011 Camiel Gubbels / Erik van der Zalm
 *
 * This program is free software: you can redistribute it and/or modify
 * it under the terms of the GNU General Public License as published by
 * the Free Software Foundation, either version 3 of the License, or
 * (at your option) any later version.
 *
 * This program is distributed in the hope that it will be useful,
 * but WITHOUT ANY WARRANTY; without even the implied warranty of
 * MERCHANTABILITY or FITNESS FOR A PARTICULAR PURPOSE.  See the
 * GNU General Public License for more details.
 *
 * You should have received a copy of the GNU General Public License
 * along with this program.  If not, see <https://www.gnu.org/licenses/>.
 *
 */

//
// Main Menu
//

#include "../../inc/MarlinConfigPre.h"

#if HAS_MARLINUI_MENU

#include "menu_item.h"
#include "../../module/temperature.h"
#include "../../gcode/queue.h"
#include "../../module/printcounter.h"
#include "../../module/stepper.h"
#include "../../sd/cardreader.h"

#if ENABLED(PSU_CONTROL)
  #include "../../feature/power.h"
#endif

#if HAS_GAMES && DISABLED(LCD_INFO_MENU)
  #include "game/game.h"
#endif

#if ANY(HAS_MEDIA, HOST_PROMPT_SUPPORT) || defined(ACTION_ON_CANCEL)
  #define MACHINE_CAN_STOP 1
#endif
#if ANY(HAS_MEDIA, HOST_PROMPT_SUPPORT, PARK_HEAD_ON_PAUSE) || defined(ACTION_ON_PAUSE)
  #define MACHINE_CAN_PAUSE 1
#endif

#if ENABLED(MMU2_MENUS)
  #include "menu_mmu2.h"
#endif

#if ENABLED(PASSWORD_FEATURE)
  #include "../../feature/password/password.h"
#endif

#if (ENABLED(HOST_START_MENU_ITEM) && defined(ACTION_ON_START)) || (ENABLED(HOST_SHUTDOWN_MENU_ITEM) && defined(SHUTDOWN_ACTION))
  #include "../../feature/host_actions.h"
#endif

#if ENABLED(GCODE_REPEAT_MARKERS)
  #include "../../feature/repeat.h"
#endif

void menu_tune();
void menu_cancelobject();
void menu_motion();
void menu_temperature();
void menu_configuration();

#if HAS_POWER_MONITOR
  void menu_power_monitor();
#endif

#if ENABLED(MIXING_EXTRUDER)
  void menu_mixer();
#endif

#if ENABLED(ADVANCED_PAUSE_FEATURE)
  void menu_change_filament();
#endif

#if ENABLED(LCD_INFO_MENU)
  void menu_info();
#endif

#if ANY(LED_CONTROL_MENU, CASE_LIGHT_MENU)
  void menu_led();
#endif

#if HAS_CUTTER
  void menu_spindle_laser();
#endif

#if ENABLED(PREHEAT_SHORTCUT_MENU_ITEM)
  void menu_preheat_only();
#endif

#if ENABLED(HOTEND_IDLE_TIMEOUT)
  void menu_hotend_idle();
#endif

#if HAS_MULTI_LANGUAGE
  void menu_language();
#endif

#if ENABLED(CUSTOM_MENU_MAIN)

  void _lcd_custom_menu_main_gcode(FSTR_P const fstr) {
    queue.inject(fstr);
    TERN_(CUSTOM_MENU_MAIN_SCRIPT_AUDIBLE_FEEDBACK, ui.completion_feedback());
    TERN_(CUSTOM_MENU_MAIN_SCRIPT_RETURN, ui.return_to_status());
  }

  void custom_menus_main() {
    START_MENU();
    BACK_ITEM(MSG_MAIN_MENU);

    #define HAS_CUSTOM_ITEM_MAIN(N) (defined(MAIN_MENU_ITEM_##N##_DESC) && defined(MAIN_MENU_ITEM_##N##_GCODE))

    #ifdef CUSTOM_MENU_MAIN_SCRIPT_DONE
      #define _DONE_SCRIPT "\n" CUSTOM_MENU_MAIN_SCRIPT_DONE
    #else
      #define _DONE_SCRIPT ""
    #endif
    #define GCODE_LAMBDA_MAIN(N) []{ _lcd_custom_menu_main_gcode(F(MAIN_MENU_ITEM_##N##_GCODE _DONE_SCRIPT)); }
    #define _CUSTOM_ITEM_MAIN(N) ACTION_ITEM_F(F(MAIN_MENU_ITEM_##N##_DESC), GCODE_LAMBDA_MAIN(N));
    #define _CUSTOM_ITEM_MAIN_CONFIRM(N)          \
      SUBMENU_F(F(MAIN_MENU_ITEM_##N##_DESC), []{ \
          MenuItem_confirm::confirm_screen(       \
            GCODE_LAMBDA_MAIN(N), nullptr,        \
            F(MAIN_MENU_ITEM_##N##_DESC "?")      \
          );                                      \
        })

    #define CUSTOM_ITEM_MAIN(N) do{ \
      constexpr char c = MAIN_MENU_ITEM_##N##_GCODE[strlen(MAIN_MENU_ITEM_##N##_GCODE) - 1]; \
      static_assert(c != '\n' && c != '\r', "MAIN_MENU_ITEM_" STRINGIFY(N) "_GCODE cannot have a newline at the end. Please remove it."); \
      if (ENABLED(MAIN_MENU_ITEM_##N##_CONFIRM)) \
        _CUSTOM_ITEM_MAIN_CONFIRM(N); \
      else \
        _CUSTOM_ITEM_MAIN(N); \
    }while(0)

    #if HAS_CUSTOM_ITEM_MAIN(1)
      CUSTOM_ITEM_MAIN(1);
    #endif
    #if HAS_CUSTOM_ITEM_MAIN(2)
      CUSTOM_ITEM_MAIN(2);
    #endif
    #if HAS_CUSTOM_ITEM_MAIN(3)
      CUSTOM_ITEM_MAIN(3);
    #endif
    #if HAS_CUSTOM_ITEM_MAIN(4)
      CUSTOM_ITEM_MAIN(4);
    #endif
    #if HAS_CUSTOM_ITEM_MAIN(5)
      CUSTOM_ITEM_MAIN(5);
    #endif
    #if HAS_CUSTOM_ITEM_MAIN(6)
      CUSTOM_ITEM_MAIN(6);
    #endif
    #if HAS_CUSTOM_ITEM_MAIN(7)
      CUSTOM_ITEM_MAIN(7);
    #endif
    #if HAS_CUSTOM_ITEM_MAIN(8)
      CUSTOM_ITEM_MAIN(8);
    #endif
    #if HAS_CUSTOM_ITEM_MAIN(9)
      CUSTOM_ITEM_MAIN(9);
    #endif
    #if HAS_CUSTOM_ITEM_MAIN(10)
      CUSTOM_ITEM_MAIN(10);
    #endif
    #if HAS_CUSTOM_ITEM_MAIN(11)
      CUSTOM_ITEM_MAIN(11);
    #endif
    #if HAS_CUSTOM_ITEM_MAIN(12)
      CUSTOM_ITEM_MAIN(12);
    #endif
    #if HAS_CUSTOM_ITEM_MAIN(13)
      CUSTOM_ITEM_MAIN(13);
    #endif
    #if HAS_CUSTOM_ITEM_MAIN(14)
      CUSTOM_ITEM_MAIN(14);
    #endif
    #if HAS_CUSTOM_ITEM_MAIN(15)
      CUSTOM_ITEM_MAIN(15);
    #endif
    #if HAS_CUSTOM_ITEM_MAIN(16)
      CUSTOM_ITEM_MAIN(16);
    #endif
    #if HAS_CUSTOM_ITEM_MAIN(17)
      CUSTOM_ITEM_MAIN(17);
    #endif
    #if HAS_CUSTOM_ITEM_MAIN(18)
      CUSTOM_ITEM_MAIN(18);
    #endif
    #if HAS_CUSTOM_ITEM_MAIN(19)
      CUSTOM_ITEM_MAIN(19);
    #endif
    #if HAS_CUSTOM_ITEM_MAIN(20)
      CUSTOM_ITEM_MAIN(20);
    #endif
    #if HAS_CUSTOM_ITEM_MAIN(21)
      CUSTOM_ITEM_MAIN(21);
    #endif
    #if HAS_CUSTOM_ITEM_MAIN(22)
      CUSTOM_ITEM_MAIN(22);
    #endif
    #if HAS_CUSTOM_ITEM_MAIN(23)
      CUSTOM_ITEM_MAIN(23);
    #endif
    #if HAS_CUSTOM_ITEM_MAIN(24)
      CUSTOM_ITEM_MAIN(24);
    #endif
    #if HAS_CUSTOM_ITEM_MAIN(25)
      CUSTOM_ITEM_MAIN(25);
    #endif
    END_MENU();
  }

#endif // CUSTOM_MENU_MAIN

#if ENABLED(ADVANCED_PAUSE_FEATURE)
  // This menu item is last with an encoder. Otherwise, somewhere in the middle.
  #if E_STEPPERS == 1 && DISABLED(FILAMENT_LOAD_UNLOAD_GCODES)
    #define FILAMENT_CHANGE_ITEM() YESNO_ITEM(MSG_FILAMENTCHANGE, menu_change_filament, nullptr, \
                                    GET_TEXT_F(MSG_FILAMENTCHANGE), (const char *)nullptr, F("?"))
  #else
    #define FILAMENT_CHANGE_ITEM() SUBMENU(MSG_FILAMENTCHANGE, menu_change_filament)
  #endif
#endif

void menu_main() {
  const bool busy = printingIsActive()
    #if HAS_MEDIA
      , card_detected = card.isMounted()
      , card_open = card_detected && card.isFileOpen()
    #endif
  ;

  START_MENU();
  BACK_ITEM(MSG_INFO_SCREEN);

  #if HAS_MEDIA && !defined(MEDIA_MENU_AT_TOP) && !HAS_ENCODER_WHEEL
    #define MEDIA_MENU_AT_TOP
  #endif

  if (busy) {
    #if MACHINE_CAN_PAUSE
      ACTION_ITEM(MSG_PAUSE_PRINT, ui.pause_print);
    #endif
    #if MACHINE_CAN_STOP
      SUBMENU(MSG_STOP_PRINT, []{
        MenuItem_confirm::select_screen(
          GET_TEXT_F(MSG_BUTTON_STOP), GET_TEXT_F(MSG_BACK),
          ui.abort_print, nullptr,
          GET_TEXT_F(MSG_STOP_PRINT), (const char *)nullptr, F("?")
        );
      });
    #endif

    #if ENABLED(GCODE_REPEAT_MARKERS)
      if (repeat.is_active())
        ACTION_ITEM(MSG_END_LOOPS, repeat.cancel);
    #endif

    SUBMENU(MSG_TUNE, menu_tune);

    #if ENABLED(CANCEL_OBJECTS) && DISABLED(SLIM_LCD_MENUS)
      SUBMENU(MSG_CANCEL_OBJECT, []{ editable.int8 = -1; ui.goto_screen(menu_cancelobject); });
    #endif
  }
  else {
    #if ALL(HAS_MEDIA, MEDIA_MENU_AT_TOP)
      // BEGIN MEDIA MENU
      #if ENABLED(MENU_ADDAUTOSTART)
        ACTION_ITEM(MSG_RUN_AUTO_FILES, card.autofile_begin); // Run Auto Files
      #endif

      if (card_detected) {
        if (!card_open) {
          #if HAS_SD_DETECT
            GCODES_ITEM(MSG_CHANGE_MEDIA, F("M21" TERN_(MULTI_VOLUME, "S"))); // M21 Change Media
            #if ENABLED(MULTI_VOLUME)
              GCODES_ITEM(MSG_ATTACH_USB_MEDIA, F("M21U")); // M21 Attach USB Media
            #endif
          #else                                             // - or -
            ACTION_ITEM(MSG_RELEASE_MEDIA, []{              // M22 Release Media
              queue.inject(F("M22"));
              #if ENABLED(TFT_COLOR_UI)
                // Menu display issue on item removal with multi language selection menu
                if (encoderTopLine > 0) encoderTopLine--;
<<<<<<< HEAD
                ui.refresh(LCDVIEW_CALL_REDRAW_NEXT);
=======
                ui.refresh(LCDVIEW_CLEAR_CALL_REDRAW);
>>>>>>> b6911781
              #endif
            });
          #endif
          SUBMENU(MSG_MEDIA_MENU, MEDIA_MENU_GATEWAY);      // Media Menu (or Password First)
        }
      }
      else {
        #if HAS_SD_DETECT
          ACTION_ITEM(MSG_NO_MEDIA, nullptr);               // "No Media"
        #else
          #if ENABLED(MULTI_VOLUME)
            GCODES_ITEM(MSG_ATTACH_SD_MEDIA, F("M21S"));    // M21S Attach SD Card
            GCODES_ITEM(MSG_ATTACH_USB_MEDIA, F("M21U"));   // M21U Attach USB Media
          #else
            GCODES_ITEM(MSG_ATTACH_MEDIA, F("M21"));        // M21 Attach Media
          #endif
        #endif
      }
      // END MEDIA MENU
    #endif

    if (TERN0(MACHINE_CAN_PAUSE, printingIsPaused()))
      ACTION_ITEM(MSG_RESUME_PRINT, ui.resume_print);

    #if ENABLED(HOST_START_MENU_ITEM) && defined(ACTION_ON_START)
      ACTION_ITEM(MSG_HOST_START_PRINT, hostui.start);
    #endif

    #if ENABLED(PREHEAT_SHORTCUT_MENU_ITEM)
      SUBMENU(MSG_PREHEAT_CUSTOM, menu_preheat_only);
    #endif

    SUBMENU(MSG_MOTION, menu_motion);
  }

<<<<<<< HEAD
  #if ALL(ADVANCED_PAUSE_FEATURE, DISABLE_ENCODER)
=======
  #if ENABLED(ADVANCED_PAUSE_FEATURE) && (!HAS_ENCODER_WHEEL || ENABLED(DISABLE_ENCODER))
>>>>>>> b6911781
    FILAMENT_CHANGE_ITEM();
  #endif

  #if HAS_CUTTER
    SUBMENU(MSG_CUTTER(MENU), STICKY_SCREEN(menu_spindle_laser));
  #endif

  #if HAS_TEMPERATURE
    SUBMENU(MSG_TEMPERATURE, menu_temperature);
  #endif

  #if HAS_POWER_MONITOR
    SUBMENU(MSG_POWER_MONITOR, menu_power_monitor);
  #endif

  #if ENABLED(MIXING_EXTRUDER)
    SUBMENU(MSG_MIXER, menu_mixer);
  #endif

  #if ENABLED(MMU2_MENUS)
    if (!busy) SUBMENU(MSG_MMU2_MENU, menu_mmu2);
  #endif

  SUBMENU(MSG_CONFIGURATION, menu_configuration);

  #if ENABLED(CUSTOM_MENU_MAIN)
    if (TERN1(CUSTOM_MENU_MAIN_ONLY_IDLE, !busy)) {
      #ifdef CUSTOM_MENU_MAIN_TITLE
        SUBMENU_F(F(CUSTOM_MENU_MAIN_TITLE), custom_menus_main);
      #else
        SUBMENU(MSG_CUSTOM_COMMANDS, custom_menus_main);
      #endif
    }
  #endif

  #if ENABLED(LCD_INFO_MENU)
    SUBMENU(MSG_INFO_MENU, menu_info);
  #endif

  #if ANY(LED_CONTROL_MENU, CASE_LIGHT_MENU)
    SUBMENU(MSG_LEDS, menu_led);
  #endif

  //
  // Switch power on/off
  //
  #if ENABLED(PSU_CONTROL)
    if (powerManager.psu_on)
      #if ENABLED(PS_OFF_CONFIRM)
        CONFIRM_ITEM(MSG_SWITCH_PS_OFF,
          MSG_YES, MSG_NO,
          ui.poweroff, nullptr,
          GET_TEXT_F(MSG_SWITCH_PS_OFF), (const char *)nullptr, F("?")
        );
      #else
        ACTION_ITEM(MSG_SWITCH_PS_OFF, ui.poweroff);
      #endif
    else
      GCODES_ITEM(MSG_SWITCH_PS_ON, F("M80"));
  #endif

  #if HAS_MEDIA && DISABLED(MEDIA_MENU_AT_TOP)
    // BEGIN MEDIA MENU
    #if ENABLED(MENU_ADDAUTOSTART)
      ACTION_ITEM(MSG_RUN_AUTO_FILES, card.autofile_begin); // Run Auto Files
    #endif

    if (card_detected) {
      if (!card_open) {
        #if HAS_SD_DETECT
          GCODES_ITEM(MSG_CHANGE_MEDIA, F("M21" TERN_(MULTI_VOLUME, "S"))); // M21 Change Media
          #if ENABLED(MULTI_VOLUME)
            GCODES_ITEM(MSG_ATTACH_USB_MEDIA, F("M21U")); // M21 Attach USB Media
          #endif
        #else                                             // - or -
          ACTION_ITEM(MSG_RELEASE_MEDIA, []{              // M22 Release Media
            queue.inject(F("M22"));
            #if ENABLED(TFT_COLOR_UI)
              // Menu display issue on item removal with multi language selection menu
              if (encoderTopLine > 0) encoderTopLine--;
<<<<<<< HEAD
              ui.refresh(LCDVIEW_CALL_REDRAW_NEXT);
=======
              ui.refresh(LCDVIEW_CLEAR_CALL_REDRAW);
>>>>>>> b6911781
            #endif
          });
        #endif
        SUBMENU(MSG_MEDIA_MENU, MEDIA_MENU_GATEWAY);      // Media Menu (or Password First)
      }
    }
    else {
      #if HAS_SD_DETECT
        ACTION_ITEM(MSG_NO_MEDIA, nullptr);               // "No Media"
      #else
          #if ENABLED(MULTI_VOLUME)
            GCODES_ITEM(MSG_ATTACH_SD_MEDIA, F("M21S"));    // M21S Attach SD Card
            GCODES_ITEM(MSG_ATTACH_USB_MEDIA, F("M21U"));   // M21U Attach USB Media
          #else
            GCODES_ITEM(MSG_ATTACH_MEDIA, F("M21"));        // M21 Attach Media
          #endif
      #endif
    }
    // END MEDIA MENU
  #endif

  #if HAS_SERVICE_INTERVALS
    static auto _service_reset = [](const int index) {
      print_job_timer.resetServiceInterval(index);
      ui.completion_feedback();
      ui.reset_status();
      ui.return_to_status();
    };
    #if SERVICE_INTERVAL_1 > 0
      CONFIRM_ITEM_F(F(SERVICE_NAME_1),
        MSG_BUTTON_RESET, MSG_BUTTON_CANCEL,
        []{ _service_reset(1); }, nullptr,
        GET_TEXT_F(MSG_SERVICE_RESET), F(SERVICE_NAME_1), F("?")
      );
    #endif
    #if SERVICE_INTERVAL_2 > 0
      CONFIRM_ITEM_F(F(SERVICE_NAME_2),
        MSG_BUTTON_RESET, MSG_BUTTON_CANCEL,
        []{ _service_reset(2); }, nullptr,
        GET_TEXT_F(MSG_SERVICE_RESET), F(SERVICE_NAME_2), F("?")
      );
    #endif
    #if SERVICE_INTERVAL_3 > 0
      CONFIRM_ITEM_F(F(SERVICE_NAME_3),
        MSG_BUTTON_RESET, MSG_BUTTON_CANCEL,
        []{ _service_reset(3); }, nullptr,
        GET_TEXT_F(MSG_SERVICE_RESET), F(SERVICE_NAME_3), F("?")
      );
    #endif
  #endif

  #if HAS_GAMES && DISABLED(LCD_INFO_MENU)
    #if ENABLED(GAMES_EASTER_EGG)
      SKIP_ITEM();
      SKIP_ITEM();
      SKIP_ITEM();
    #endif
    // Game sub-menu or the individual game
    {
      SUBMENU(
        #if HAS_GAME_MENU
          MSG_GAMES, menu_game
        #elif ENABLED(MARLIN_BRICKOUT)
          MSG_BRICKOUT, brickout.enter_game
        #elif ENABLED(MARLIN_INVADERS)
          MSG_INVADERS, invaders.enter_game
        #elif ENABLED(MARLIN_SNAKE)
          MSG_SNAKE, snake.enter_game
        #elif ENABLED(MARLIN_MAZE)
          MSG_MAZE, maze.enter_game
        #endif
      );
    }
  #endif

  #if HAS_MULTI_LANGUAGE
    SUBMENU(LANGUAGE, menu_language);
  #endif

  #if ENABLED(HOST_SHUTDOWN_MENU_ITEM) && defined(SHUTDOWN_ACTION)
    SUBMENU(MSG_HOST_SHUTDOWN, []{
      MenuItem_confirm::select_screen(
        GET_TEXT_F(MSG_BUTTON_PROCEED), GET_TEXT_F(MSG_BUTTON_CANCEL),
        []{ ui.return_to_status(); hostui.shutdown(); }, nullptr,
        GET_TEXT_F(MSG_HOST_SHUTDOWN), (const char *)nullptr, F("?")
      );
    });
  #endif

<<<<<<< HEAD
  #if ENABLED(ADVANCED_PAUSE_FEATURE) && DISABLED(DISABLE_ENCODER)
=======
  #if ENABLED(ADVANCED_PAUSE_FEATURE) && HAS_ENCODER_WHEEL && DISABLED(DISABLE_ENCODER)
>>>>>>> b6911781
    FILAMENT_CHANGE_ITEM();
  #endif

  END_MENU();
}

#endif // HAS_MARLINUI_MENU<|MERGE_RESOLUTION|>--- conflicted
+++ resolved
@@ -296,11 +296,7 @@
               #if ENABLED(TFT_COLOR_UI)
                 // Menu display issue on item removal with multi language selection menu
                 if (encoderTopLine > 0) encoderTopLine--;
-<<<<<<< HEAD
-                ui.refresh(LCDVIEW_CALL_REDRAW_NEXT);
-=======
                 ui.refresh(LCDVIEW_CLEAR_CALL_REDRAW);
->>>>>>> b6911781
               #endif
             });
           #endif
@@ -336,11 +332,7 @@
     SUBMENU(MSG_MOTION, menu_motion);
   }
 
-<<<<<<< HEAD
-  #if ALL(ADVANCED_PAUSE_FEATURE, DISABLE_ENCODER)
-=======
   #if ENABLED(ADVANCED_PAUSE_FEATURE) && (!HAS_ENCODER_WHEEL || ENABLED(DISABLE_ENCODER))
->>>>>>> b6911781
     FILAMENT_CHANGE_ITEM();
   #endif
 
@@ -421,11 +413,7 @@
             #if ENABLED(TFT_COLOR_UI)
               // Menu display issue on item removal with multi language selection menu
               if (encoderTopLine > 0) encoderTopLine--;
-<<<<<<< HEAD
-              ui.refresh(LCDVIEW_CALL_REDRAW_NEXT);
-=======
               ui.refresh(LCDVIEW_CLEAR_CALL_REDRAW);
->>>>>>> b6911781
             #endif
           });
         #endif
@@ -515,11 +503,7 @@
     });
   #endif
 
-<<<<<<< HEAD
-  #if ENABLED(ADVANCED_PAUSE_FEATURE) && DISABLED(DISABLE_ENCODER)
-=======
   #if ENABLED(ADVANCED_PAUSE_FEATURE) && HAS_ENCODER_WHEEL && DISABLED(DISABLE_ENCODER)
->>>>>>> b6911781
     FILAMENT_CHANGE_ITEM();
   #endif
 
