/**
 * Marlin 3D Printer Firmware
 * Copyright (c) 2020 MarlinFirmware [https://github.com/MarlinFirmware/Marlin]
 *
 * Based on Sprinter and grbl.
 * Copyright (c) 2011 Camiel Gubbels / Erik van der Zalm
 *
 * This program is free software: you can redistribute it and/or modify
 * it under the terms of the GNU General Public License as published by
 * the Free Software Foundation, either version 3 of the License, or
 * (at your option) any later version.
 *
 * This program is distributed in the hope that it will be useful,
 * but WITHOUT ANY WARRANTY; without even the implied warranty of
 * MERCHANTABILITY or FITNESS FOR A PARTICULAR PURPOSE.  See the
 * GNU General Public License for more details.
 *
 * You should have received a copy of the GNU General Public License
 * along with this program.  If not, see <https://www.gnu.org/licenses/>.
 *
 */

//
// Info Menu
//

#include "../../inc/MarlinConfigPre.h"

#if ALL(HAS_MARLINUI_MENU, LCD_INFO_MENU)

#include "menu_item.h"

#if HAS_GAMES
  #include "game/game.h"
#endif

#define VALUE_ITEM(MSG, VALUE, STYL)    do{ char msg[21]; strcpy_P(msg, PSTR(": ")); strcpy(msg + 2, VALUE); STATIC_ITEM(MSG, STYL, msg); }while(0)
#define VALUE_ITEM_F(MSG, PVALUE, STYL) do{ char msg[21]; strcpy_P(msg, PSTR(": ")); strcpy_P(msg + 2, PSTR(PVALUE)); STATIC_ITEM(MSG, STYL, msg); }while(0)

#if ENABLED(PRINTCOUNTER)

  #include "../../module/printcounter.h"

  //
  // About Printer > Printer Stats
  //
  void menu_info_stats() {
    if (ui.use_click()) return ui.go_back();

    printStatistics stats = print_job_timer.getStats();

    char buffer[21];

    START_SCREEN();                                                                       // 12345678901234567890
    VALUE_ITEM(MSG_INFO_PRINT_COUNT, i16tostr3left(stats.totalPrints), SS_FULL);          // Print Count: 999
    VALUE_ITEM(MSG_INFO_COMPLETED_PRINTS, i16tostr3left(stats.finishedPrints), SS_FULL);  // Completed  : 666

<<<<<<< HEAD
    STATIC_ITEM(MSG_INFO_PRINT_TIME, SS_FULL);                                            // Total print Time:
    STATIC_ITEM_F(nullptr, SS_FULL, duration_t(stats.printTime).toString(buffer));        // > 99y 364d 23h 59m 59s

    STATIC_ITEM(MSG_INFO_PRINT_LONGEST, SS_FULL);                                         // Longest job time:
    STATIC_ITEM_F(nullptr, SS_FULL, duration_t(stats.longestPrint).toString(buffer));     // > 99y 364d 23h 59m 59s
=======
    STATIC_ITEM(MSG_INFO_PRINT_TIME, SS_LEFT);                                              // Total print Time:
    STATIC_ITEM_F(F("> "), SS_LEFT, duration_t(stats.printTime).toString(buffer));       // > 99y 364d 23h 59m 59s

    STATIC_ITEM(MSG_INFO_PRINT_LONGEST, SS_LEFT);                                           // Longest job time:
    STATIC_ITEM_F(F("> "), SS_LEFT, duration_t(stats.longestPrint).toString(buffer));    // > 99y 364d 23h 59m 59s
>>>>>>> b6911781

    STATIC_ITEM(MSG_INFO_PRINT_FILAMENT, SS_FULL);                                        // Extruded total:
    sprintf_P(buffer, PSTR("%ld.%im")
      , long(stats.filamentUsed / 1000)
      , int16_t(stats.filamentUsed / 100) % 10
    );
<<<<<<< HEAD
    STATIC_ITEM_F(nullptr, SS_FULL, buffer);                                              // > 125m
=======
    STATIC_ITEM_F(F("> "), SS_LEFT, buffer);                                             // > 125m
>>>>>>> b6911781

    #if SERVICE_INTERVAL_1 > 0 || SERVICE_INTERVAL_2 > 0 || SERVICE_INTERVAL_3 > 0
      strcpy_P(buffer, GET_TEXT(MSG_SERVICE_IN));
    #endif

    #if SERVICE_INTERVAL_1 > 0
<<<<<<< HEAD
      STATIC_ITEM_F(F(SERVICE_NAME_1 " "), SS_FULL, buffer);                              // Service X in:
      STATIC_ITEM_F(nullptr, SS_FULL, duration_t(stats.nextService1).toString(buffer));   // > 7d 12h 11m 10s
    #endif

    #if SERVICE_INTERVAL_2 > 0
      STATIC_ITEM_F(F(SERVICE_NAME_2 " "), SS_FULL, buffer);
      STATIC_ITEM_F(nullptr, SS_FULL, duration_t(stats.nextService2).toString(buffer));
    #endif

    #if SERVICE_INTERVAL_3 > 0
      STATIC_ITEM_F(F(SERVICE_NAME_3 " "), SS_FULL, buffer);
      STATIC_ITEM_F(nullptr, SS_FULL, duration_t(stats.nextService3).toString(buffer));
=======
      STATIC_ITEM_F(F(SERVICE_NAME_1 " "), SS_LEFT, buffer);                             // Service X in:
      STATIC_ITEM_F(F("> "), SS_LEFT, duration_t(stats.nextService1).toString(buffer));  // > 7d 12h 11m 10s
    #endif

    #if SERVICE_INTERVAL_2 > 0
      STATIC_ITEM_F(F(SERVICE_NAME_2 " "), SS_LEFT, buffer);
      STATIC_ITEM_F(F("> "), SS_LEFT, duration_t(stats.nextService2).toString(buffer));
    #endif

    #if SERVICE_INTERVAL_3 > 0
      STATIC_ITEM_F(F(SERVICE_NAME_3 " "), SS_LEFT, buffer);
      STATIC_ITEM_F(F("> "), SS_LEFT, duration_t(stats.nextService3).toString(buffer));
>>>>>>> b6911781
    #endif

    END_SCREEN();
  }

#endif

//
// About Printer > Thermistors
//
void menu_info_thermistors() {
  if (ui.use_click()) return ui.go_back();

  START_SCREEN();

<<<<<<< HEAD
  #define THERM_ITEMS(LBL,HTR,WAT) \
    STATIC_ITEM_F(F(LBL ": " THERMISTOR_NAME), SS_INVERT); \
    PSTRING_ITEM(MSG_INFO_MIN_TEMP, STRINGIFY(HTR##_MINTEMP), SS_FULL); \
    PSTRING_ITEM(MSG_INFO_MAX_TEMP, STRINGIFY(HTR##_MAXTEMP), SS_FULL); \
    STATIC_ITEM(TERN(WAT, MSG_INFO_RUNAWAY_ON, MSG_INFO_RUNAWAY_OFF), SS_FULL) \

  #if HAS_EXTRUDERS
    #define THERMISTOR_ID TEMP_SENSOR_0
    #include "../thermistornames.h"
    #undef THERMISTOR_ID
    THERM_ITEMS(STR_E0, HEATER_0, WATCH_HOTENDS);
=======
  #if HAS_EXTRUDERS
    #define THERMISTOR_ID TEMP_SENSOR_0
    #include "../thermistornames.h"
    STATIC_ITEM_F(F(STR_E0 ": " THERMISTOR_NAME), SS_INVERT);
    PSTRING_ITEM(MSG_INFO_MIN_TEMP, STRINGIFY(HEATER_0_MINTEMP), SS_LEFT);
    PSTRING_ITEM(MSG_INFO_MAX_TEMP, STRINGIFY(HEATER_0_MAXTEMP), SS_LEFT);
    STATIC_ITEM(TERN(WATCH_HOTENDS, MSG_INFO_RUNAWAY_ON, MSG_INFO_RUNAWAY_OFF), SS_LEFT);
>>>>>>> b6911781
  #endif

  #if TEMP_SENSOR_1 != 0
    #define THERMISTOR_ID TEMP_SENSOR_1
    #include "../thermistornames.h"
<<<<<<< HEAD
    THERM_ITEMS(STR_E1, HEATER_1, WATCH_HOTENDS);
=======
    STATIC_ITEM_F(F(STR_E1 ": " THERMISTOR_NAME), SS_INVERT);
    PSTRING_ITEM(MSG_INFO_MIN_TEMP, STRINGIFY(HEATER_1_MINTEMP), SS_LEFT);
    PSTRING_ITEM(MSG_INFO_MAX_TEMP, STRINGIFY(HEATER_1_MAXTEMP), SS_LEFT);
    STATIC_ITEM(TERN(WATCH_HOTENDS, MSG_INFO_RUNAWAY_ON, MSG_INFO_RUNAWAY_OFF), SS_LEFT);
>>>>>>> b6911781
  #endif

  #if TEMP_SENSOR_2 != 0
    #define THERMISTOR_ID TEMP_SENSOR_2
    #include "../thermistornames.h"
<<<<<<< HEAD
    #undef THERMISTOR_ID
    THERM_ITEMS(STR_E2, HEATER_2, WATCH_HOTENDS);
=======
    STATIC_ITEM_F(F(STR_E2 ": " THERMISTOR_NAME), SS_INVERT);
    PSTRING_ITEM(MSG_INFO_MIN_TEMP, STRINGIFY(HEATER_2_MINTEMP), SS_LEFT);
    PSTRING_ITEM(MSG_INFO_MAX_TEMP, STRINGIFY(HEATER_2_MAXTEMP), SS_LEFT);
    STATIC_ITEM(TERN(WATCH_HOTENDS, MSG_INFO_RUNAWAY_ON, MSG_INFO_RUNAWAY_OFF), SS_LEFT);
>>>>>>> b6911781
  #endif

  #if TEMP_SENSOR_3 != 0
    #define THERMISTOR_ID TEMP_SENSOR_3
    #include "../thermistornames.h"
<<<<<<< HEAD
    #undef THERMISTOR_ID
    THERM_ITEMS(STR_E3, HEATER_3, WATCH_HOTENDS);
=======
    STATIC_ITEM_F(F(STR_E3 ": " THERMISTOR_NAME), SS_INVERT);
    PSTRING_ITEM(MSG_INFO_MIN_TEMP, STRINGIFY(HEATER_3_MINTEMP), SS_LEFT);
    PSTRING_ITEM(MSG_INFO_MAX_TEMP, STRINGIFY(HEATER_3_MAXTEMP), SS_LEFT);
    STATIC_ITEM(TERN(WATCH_HOTENDS, MSG_INFO_RUNAWAY_ON, MSG_INFO_RUNAWAY_OFF), SS_LEFT);
>>>>>>> b6911781
  #endif

  #if TEMP_SENSOR_4 != 0
    #define THERMISTOR_ID TEMP_SENSOR_4
    #include "../thermistornames.h"
<<<<<<< HEAD
    #undef THERMISTOR_ID
    THERM_ITEMS(STR_E4, HEATER_4, WATCH_HOTENDS);
=======
    STATIC_ITEM_F(F(STR_E4 ": " THERMISTOR_NAME), SS_INVERT);
    PSTRING_ITEM(MSG_INFO_MIN_TEMP, STRINGIFY(HEATER_4_MINTEMP), SS_LEFT);
    PSTRING_ITEM(MSG_INFO_MAX_TEMP, STRINGIFY(HEATER_4_MAXTEMP), SS_LEFT);
    STATIC_ITEM(TERN(WATCH_HOTENDS, MSG_INFO_RUNAWAY_ON, MSG_INFO_RUNAWAY_OFF), SS_LEFT);
>>>>>>> b6911781
  #endif

  #if TEMP_SENSOR_5 != 0
    #define THERMISTOR_ID TEMP_SENSOR_5
    #include "../thermistornames.h"
<<<<<<< HEAD
    #undef THERMISTOR_ID
    THERM_ITEMS(STR_E5, HEATER_5, WATCH_HOTENDS);
=======
    STATIC_ITEM_F(F(STR_E5 ": " THERMISTOR_NAME), SS_INVERT);
    PSTRING_ITEM(MSG_INFO_MIN_TEMP, STRINGIFY(HEATER_5_MINTEMP), SS_LEFT);
    PSTRING_ITEM(MSG_INFO_MAX_TEMP, STRINGIFY(HEATER_5_MAXTEMP), SS_LEFT);
    STATIC_ITEM(TERN(WATCH_HOTENDS, MSG_INFO_RUNAWAY_ON, MSG_INFO_RUNAWAY_OFF), SS_LEFT);
>>>>>>> b6911781
  #endif

  #if TEMP_SENSOR_6 != 0
    #define THERMISTOR_ID TEMP_SENSOR_6
    #include "../thermistornames.h"
<<<<<<< HEAD
    #undef THERMISTOR_ID
    THERM_ITEMS(STR_E6, HEATER_6, WATCH_HOTENDS);
=======
    STATIC_ITEM_F(F(STR_E6 ": " THERMISTOR_NAME), SS_INVERT);
    PSTRING_ITEM(MSG_INFO_MIN_TEMP, STRINGIFY(HEATER_6_MINTEMP), SS_LEFT);
    PSTRING_ITEM(MSG_INFO_MAX_TEMP, STRINGIFY(HEATER_6_MAXTEMP), SS_LEFT);
    STATIC_ITEM(TERN(WATCH_HOTENDS, MSG_INFO_RUNAWAY_ON, MSG_INFO_RUNAWAY_OFF), SS_LEFT);
>>>>>>> b6911781
  #endif

  #if TEMP_SENSOR_7 != 0
    #define THERMISTOR_ID TEMP_SENSOR_7
    #include "../thermistornames.h"
<<<<<<< HEAD
    #undef THERMISTOR_ID
    THERM_ITEMS(STR_E7, HEATER_7, WATCH_HOTENDS);
=======
    STATIC_ITEM_F(F(STR_E7 ": " THERMISTOR_NAME), SS_INVERT);
    PSTRING_ITEM(MSG_INFO_MIN_TEMP, STRINGIFY(HEATER_7_MINTEMP), SS_LEFT);
    PSTRING_ITEM(MSG_INFO_MAX_TEMP, STRINGIFY(HEATER_7_MAXTEMP), SS_LEFT);
    STATIC_ITEM(TERN(WATCH_HOTENDS, MSG_INFO_RUNAWAY_ON, MSG_INFO_RUNAWAY_OFF), SS_LEFT);
>>>>>>> b6911781
  #endif

  #if HAS_HEATED_BED
    #undef THERMISTOR_ID
    #define THERMISTOR_ID TEMP_SENSOR_BED
    #include "../thermistornames.h"
<<<<<<< HEAD
    THERM_ITEMS("BED", BED, WATCH_BED);
=======
    STATIC_ITEM_F(F("BED: " THERMISTOR_NAME), SS_INVERT);
    PSTRING_ITEM(MSG_INFO_MIN_TEMP, STRINGIFY(BED_MINTEMP), SS_LEFT);
    PSTRING_ITEM(MSG_INFO_MAX_TEMP, STRINGIFY(BED_MAXTEMP), SS_LEFT);
    STATIC_ITEM(TERN(WATCH_BED, MSG_INFO_RUNAWAY_ON, MSG_INFO_RUNAWAY_OFF), SS_LEFT);
>>>>>>> b6911781
  #endif

  #if HAS_HEATED_CHAMBER
    #define THERMISTOR_ID TEMP_SENSOR_CHAMBER
    #include "../thermistornames.h"
<<<<<<< HEAD
    #undef THERMISTOR_ID
    THERM_ITEMS("CHAM", CHAMBER, WATCH_CHAMBER);
=======
    STATIC_ITEM_F(F("CHAM: " THERMISTOR_NAME), SS_INVERT);
    PSTRING_ITEM(MSG_INFO_MIN_TEMP, STRINGIFY(CHAMBER_MINTEMP), SS_LEFT);
    PSTRING_ITEM(MSG_INFO_MAX_TEMP, STRINGIFY(CHAMBER_MAXTEMP), SS_LEFT);
    STATIC_ITEM(TERN(WATCH_CHAMBER, MSG_INFO_RUNAWAY_ON, MSG_INFO_RUNAWAY_OFF), SS_LEFT);
>>>>>>> b6911781
  #endif

  #if HAS_COOLER
    #define THERMISTOR_ID TEMP_SENSOR_COOLER
    #include "../thermistornames.h"
<<<<<<< HEAD
    #undef THERMISTOR_ID
    THERM_ITEMS("COOL", COOLER, WATCH_COOLER);
=======
    STATIC_ITEM_F(F("COOL: " THERMISTOR_NAME), SS_INVERT);
    PSTRING_ITEM(MSG_INFO_MIN_TEMP, STRINGIFY(COOLER_MINTEMP), SS_LEFT);
    PSTRING_ITEM(MSG_INFO_MAX_TEMP, STRINGIFY(COOLER_MAXTEMP), SS_LEFT);
    STATIC_ITEM(TERN(WATCH_COOLER, MSG_INFO_RUNAWAY_ON, MSG_INFO_RUNAWAY_OFF), SS_LEFT);
>>>>>>> b6911781
  #endif

  END_SCREEN();
}

//
// About Printer > Board Info
//
void menu_info_board() {
  if (ui.use_click()) return ui.go_back();

  START_SCREEN();
  STATIC_ITEM_F(F(BOARD_INFO_NAME), SS_DEFAULT|SS_INVERT);      // MyPrinterController
  #ifdef BOARD_WEBSITE_URL
    STATIC_ITEM_F(F(BOARD_WEBSITE_URL), SS_LEFT);               // www.my3dprinter.com
  #endif
  PSTRING_ITEM(MSG_INFO_BAUDRATE, STRINGIFY(BAUDRATE), SS_CENTER); // Baud: 250000
  PSTRING_ITEM(MSG_INFO_PROTOCOL, PROTOCOL_VERSION, SS_CENTER);    // Protocol: 1.0
  PSTRING_ITEM(MSG_INFO_PSU, PSU_NAME, SS_CENTER);
  END_SCREEN();
}

//
// About Printer > Printer Info
//
#if ENABLED(LCD_PRINTER_INFO_IS_BOOTSCREEN)

  void menu_show_marlin_bootscreen() {
    if (ui.use_click()) { ui.goto_previous_screen_no_defer(); }
    ui.draw_marlin_bootscreen();
  }

  #if ENABLED(SHOW_CUSTOM_BOOTSCREEN)
    void menu_show_custom_bootscreen() {
      if (ui.use_click()) { ui.goto_screen(menu_show_marlin_bootscreen); }
      ui.draw_custom_bootscreen();
    }
  #endif

#else

  void menu_info_printer() {
    if (ui.use_click()) return ui.go_back();
    START_SCREEN();
    STATIC_ITEM(MSG_MARLIN, SS_DEFAULT|SS_INVERT);                // Marlin
    STATIC_ITEM_F(F(SHORT_BUILD_VERSION));                        // x.x.x-Branch
    STATIC_ITEM_F(F(STRING_DISTRIBUTION_DATE));                   // YYYY-MM-DD HH:MM
    STATIC_ITEM_F(F(MACHINE_NAME), SS_DEFAULT|SS_INVERT);         // My3DPrinter
    STATIC_ITEM_F(F(WEBSITE_URL));                                // www.my3dprinter.com
    PSTRING_ITEM(MSG_INFO_EXTRUDERS, STRINGIFY(EXTRUDERS), SS_CENTER); // Extruders: 2
    #if HAS_LEVELING
      STATIC_ITEM(
        TERN_(AUTO_BED_LEVELING_3POINT, MSG_3POINT_LEVELING)      // 3-Point Leveling
        TERN_(AUTO_BED_LEVELING_LINEAR, MSG_LINEAR_LEVELING)      // Linear Leveling
        TERN_(AUTO_BED_LEVELING_BILINEAR, MSG_BILINEAR_LEVELING)  // Bi-linear Leveling
        TERN_(AUTO_BED_LEVELING_UBL, MSG_UBL_LEVELING)            // Unified Bed Leveling
        TERN_(MESH_BED_LEVELING, MSG_MESH_LEVELING)               // Mesh Leveling
      );
    #endif
    END_SCREEN();
  }

#endif

//
// "About Printer" submenu
//
void menu_info() {
  START_MENU();
  BACK_ITEM(MSG_MAIN_MENU);
  #if ENABLED(LCD_PRINTER_INFO_IS_BOOTSCREEN)
    SUBMENU(MSG_INFO_PRINTER_MENU, TERN(SHOW_CUSTOM_BOOTSCREEN, menu_show_custom_bootscreen, menu_show_marlin_bootscreen));
  #else
    SUBMENU(MSG_INFO_PRINTER_MENU, menu_info_printer);           // Printer Info >
    SUBMENU(MSG_INFO_BOARD_MENU, menu_info_board);               // Board Info >
    #if HAS_EXTRUDERS
      SUBMENU(MSG_INFO_THERMISTOR_MENU, menu_info_thermistors);  // Thermistors >
    #endif
  #endif

  #if ENABLED(PRINTCOUNTER)
    SUBMENU(MSG_INFO_STATS_MENU, menu_info_stats);               // Printer Stats >
  #endif

  #if HAS_GAMES
  {
    #if ENABLED(GAMES_EASTER_EGG)
      SKIP_ITEM(); SKIP_ITEM(); SKIP_ITEM();
    #endif

    // Game sub-menu or the individual game
    SUBMENU(
      #if HAS_GAME_MENU
        MSG_GAMES, menu_game
      #elif ENABLED(MARLIN_BRICKOUT)
        MSG_BRICKOUT, brickout.enter_game
      #elif ENABLED(MARLIN_INVADERS)
        MSG_INVADERS, invaders.enter_game
      #elif ENABLED(MARLIN_SNAKE)
        MSG_SNAKE, snake.enter_game
      #elif ENABLED(MARLIN_MAZE)
        MSG_MAZE, maze.enter_game
      #endif
    );
  }
  #endif

  END_MENU();
}

#endif // HAS_MARLINUI_MENU && LCD_INFO_MENU<|MERGE_RESOLUTION|>--- conflicted
+++ resolved
@@ -55,50 +55,24 @@
     VALUE_ITEM(MSG_INFO_PRINT_COUNT, i16tostr3left(stats.totalPrints), SS_FULL);          // Print Count: 999
     VALUE_ITEM(MSG_INFO_COMPLETED_PRINTS, i16tostr3left(stats.finishedPrints), SS_FULL);  // Completed  : 666
 
-<<<<<<< HEAD
-    STATIC_ITEM(MSG_INFO_PRINT_TIME, SS_FULL);                                            // Total print Time:
-    STATIC_ITEM_F(nullptr, SS_FULL, duration_t(stats.printTime).toString(buffer));        // > 99y 364d 23h 59m 59s
-
-    STATIC_ITEM(MSG_INFO_PRINT_LONGEST, SS_FULL);                                         // Longest job time:
-    STATIC_ITEM_F(nullptr, SS_FULL, duration_t(stats.longestPrint).toString(buffer));     // > 99y 364d 23h 59m 59s
-=======
     STATIC_ITEM(MSG_INFO_PRINT_TIME, SS_LEFT);                                              // Total print Time:
     STATIC_ITEM_F(F("> "), SS_LEFT, duration_t(stats.printTime).toString(buffer));       // > 99y 364d 23h 59m 59s
 
     STATIC_ITEM(MSG_INFO_PRINT_LONGEST, SS_LEFT);                                           // Longest job time:
     STATIC_ITEM_F(F("> "), SS_LEFT, duration_t(stats.longestPrint).toString(buffer));    // > 99y 364d 23h 59m 59s
->>>>>>> b6911781
 
     STATIC_ITEM(MSG_INFO_PRINT_FILAMENT, SS_FULL);                                        // Extruded total:
     sprintf_P(buffer, PSTR("%ld.%im")
       , long(stats.filamentUsed / 1000)
       , int16_t(stats.filamentUsed / 100) % 10
     );
-<<<<<<< HEAD
-    STATIC_ITEM_F(nullptr, SS_FULL, buffer);                                              // > 125m
-=======
     STATIC_ITEM_F(F("> "), SS_LEFT, buffer);                                             // > 125m
->>>>>>> b6911781
 
     #if SERVICE_INTERVAL_1 > 0 || SERVICE_INTERVAL_2 > 0 || SERVICE_INTERVAL_3 > 0
       strcpy_P(buffer, GET_TEXT(MSG_SERVICE_IN));
     #endif
 
     #if SERVICE_INTERVAL_1 > 0
-<<<<<<< HEAD
-      STATIC_ITEM_F(F(SERVICE_NAME_1 " "), SS_FULL, buffer);                              // Service X in:
-      STATIC_ITEM_F(nullptr, SS_FULL, duration_t(stats.nextService1).toString(buffer));   // > 7d 12h 11m 10s
-    #endif
-
-    #if SERVICE_INTERVAL_2 > 0
-      STATIC_ITEM_F(F(SERVICE_NAME_2 " "), SS_FULL, buffer);
-      STATIC_ITEM_F(nullptr, SS_FULL, duration_t(stats.nextService2).toString(buffer));
-    #endif
-
-    #if SERVICE_INTERVAL_3 > 0
-      STATIC_ITEM_F(F(SERVICE_NAME_3 " "), SS_FULL, buffer);
-      STATIC_ITEM_F(nullptr, SS_FULL, duration_t(stats.nextService3).toString(buffer));
-=======
       STATIC_ITEM_F(F(SERVICE_NAME_1 " "), SS_LEFT, buffer);                             // Service X in:
       STATIC_ITEM_F(F("> "), SS_LEFT, duration_t(stats.nextService1).toString(buffer));  // > 7d 12h 11m 10s
     #endif
@@ -111,7 +85,6 @@
     #if SERVICE_INTERVAL_3 > 0
       STATIC_ITEM_F(F(SERVICE_NAME_3 " "), SS_LEFT, buffer);
       STATIC_ITEM_F(F("> "), SS_LEFT, duration_t(stats.nextService3).toString(buffer));
->>>>>>> b6911781
     #endif
 
     END_SCREEN();
@@ -127,19 +100,6 @@
 
   START_SCREEN();
 
-<<<<<<< HEAD
-  #define THERM_ITEMS(LBL,HTR,WAT) \
-    STATIC_ITEM_F(F(LBL ": " THERMISTOR_NAME), SS_INVERT); \
-    PSTRING_ITEM(MSG_INFO_MIN_TEMP, STRINGIFY(HTR##_MINTEMP), SS_FULL); \
-    PSTRING_ITEM(MSG_INFO_MAX_TEMP, STRINGIFY(HTR##_MAXTEMP), SS_FULL); \
-    STATIC_ITEM(TERN(WAT, MSG_INFO_RUNAWAY_ON, MSG_INFO_RUNAWAY_OFF), SS_FULL) \
-
-  #if HAS_EXTRUDERS
-    #define THERMISTOR_ID TEMP_SENSOR_0
-    #include "../thermistornames.h"
-    #undef THERMISTOR_ID
-    THERM_ITEMS(STR_E0, HEATER_0, WATCH_HOTENDS);
-=======
   #if HAS_EXTRUDERS
     #define THERMISTOR_ID TEMP_SENSOR_0
     #include "../thermistornames.h"
@@ -147,146 +107,97 @@
     PSTRING_ITEM(MSG_INFO_MIN_TEMP, STRINGIFY(HEATER_0_MINTEMP), SS_LEFT);
     PSTRING_ITEM(MSG_INFO_MAX_TEMP, STRINGIFY(HEATER_0_MAXTEMP), SS_LEFT);
     STATIC_ITEM(TERN(WATCH_HOTENDS, MSG_INFO_RUNAWAY_ON, MSG_INFO_RUNAWAY_OFF), SS_LEFT);
->>>>>>> b6911781
   #endif
 
   #if TEMP_SENSOR_1 != 0
     #define THERMISTOR_ID TEMP_SENSOR_1
     #include "../thermistornames.h"
-<<<<<<< HEAD
-    THERM_ITEMS(STR_E1, HEATER_1, WATCH_HOTENDS);
-=======
     STATIC_ITEM_F(F(STR_E1 ": " THERMISTOR_NAME), SS_INVERT);
     PSTRING_ITEM(MSG_INFO_MIN_TEMP, STRINGIFY(HEATER_1_MINTEMP), SS_LEFT);
     PSTRING_ITEM(MSG_INFO_MAX_TEMP, STRINGIFY(HEATER_1_MAXTEMP), SS_LEFT);
     STATIC_ITEM(TERN(WATCH_HOTENDS, MSG_INFO_RUNAWAY_ON, MSG_INFO_RUNAWAY_OFF), SS_LEFT);
->>>>>>> b6911781
   #endif
 
   #if TEMP_SENSOR_2 != 0
     #define THERMISTOR_ID TEMP_SENSOR_2
     #include "../thermistornames.h"
-<<<<<<< HEAD
-    #undef THERMISTOR_ID
-    THERM_ITEMS(STR_E2, HEATER_2, WATCH_HOTENDS);
-=======
     STATIC_ITEM_F(F(STR_E2 ": " THERMISTOR_NAME), SS_INVERT);
     PSTRING_ITEM(MSG_INFO_MIN_TEMP, STRINGIFY(HEATER_2_MINTEMP), SS_LEFT);
     PSTRING_ITEM(MSG_INFO_MAX_TEMP, STRINGIFY(HEATER_2_MAXTEMP), SS_LEFT);
     STATIC_ITEM(TERN(WATCH_HOTENDS, MSG_INFO_RUNAWAY_ON, MSG_INFO_RUNAWAY_OFF), SS_LEFT);
->>>>>>> b6911781
   #endif
 
   #if TEMP_SENSOR_3 != 0
     #define THERMISTOR_ID TEMP_SENSOR_3
     #include "../thermistornames.h"
-<<<<<<< HEAD
-    #undef THERMISTOR_ID
-    THERM_ITEMS(STR_E3, HEATER_3, WATCH_HOTENDS);
-=======
     STATIC_ITEM_F(F(STR_E3 ": " THERMISTOR_NAME), SS_INVERT);
     PSTRING_ITEM(MSG_INFO_MIN_TEMP, STRINGIFY(HEATER_3_MINTEMP), SS_LEFT);
     PSTRING_ITEM(MSG_INFO_MAX_TEMP, STRINGIFY(HEATER_3_MAXTEMP), SS_LEFT);
     STATIC_ITEM(TERN(WATCH_HOTENDS, MSG_INFO_RUNAWAY_ON, MSG_INFO_RUNAWAY_OFF), SS_LEFT);
->>>>>>> b6911781
   #endif
 
   #if TEMP_SENSOR_4 != 0
     #define THERMISTOR_ID TEMP_SENSOR_4
     #include "../thermistornames.h"
-<<<<<<< HEAD
-    #undef THERMISTOR_ID
-    THERM_ITEMS(STR_E4, HEATER_4, WATCH_HOTENDS);
-=======
     STATIC_ITEM_F(F(STR_E4 ": " THERMISTOR_NAME), SS_INVERT);
     PSTRING_ITEM(MSG_INFO_MIN_TEMP, STRINGIFY(HEATER_4_MINTEMP), SS_LEFT);
     PSTRING_ITEM(MSG_INFO_MAX_TEMP, STRINGIFY(HEATER_4_MAXTEMP), SS_LEFT);
     STATIC_ITEM(TERN(WATCH_HOTENDS, MSG_INFO_RUNAWAY_ON, MSG_INFO_RUNAWAY_OFF), SS_LEFT);
->>>>>>> b6911781
   #endif
 
   #if TEMP_SENSOR_5 != 0
     #define THERMISTOR_ID TEMP_SENSOR_5
     #include "../thermistornames.h"
-<<<<<<< HEAD
-    #undef THERMISTOR_ID
-    THERM_ITEMS(STR_E5, HEATER_5, WATCH_HOTENDS);
-=======
     STATIC_ITEM_F(F(STR_E5 ": " THERMISTOR_NAME), SS_INVERT);
     PSTRING_ITEM(MSG_INFO_MIN_TEMP, STRINGIFY(HEATER_5_MINTEMP), SS_LEFT);
     PSTRING_ITEM(MSG_INFO_MAX_TEMP, STRINGIFY(HEATER_5_MAXTEMP), SS_LEFT);
     STATIC_ITEM(TERN(WATCH_HOTENDS, MSG_INFO_RUNAWAY_ON, MSG_INFO_RUNAWAY_OFF), SS_LEFT);
->>>>>>> b6911781
   #endif
 
   #if TEMP_SENSOR_6 != 0
     #define THERMISTOR_ID TEMP_SENSOR_6
     #include "../thermistornames.h"
-<<<<<<< HEAD
-    #undef THERMISTOR_ID
-    THERM_ITEMS(STR_E6, HEATER_6, WATCH_HOTENDS);
-=======
     STATIC_ITEM_F(F(STR_E6 ": " THERMISTOR_NAME), SS_INVERT);
     PSTRING_ITEM(MSG_INFO_MIN_TEMP, STRINGIFY(HEATER_6_MINTEMP), SS_LEFT);
     PSTRING_ITEM(MSG_INFO_MAX_TEMP, STRINGIFY(HEATER_6_MAXTEMP), SS_LEFT);
     STATIC_ITEM(TERN(WATCH_HOTENDS, MSG_INFO_RUNAWAY_ON, MSG_INFO_RUNAWAY_OFF), SS_LEFT);
->>>>>>> b6911781
   #endif
 
   #if TEMP_SENSOR_7 != 0
     #define THERMISTOR_ID TEMP_SENSOR_7
     #include "../thermistornames.h"
-<<<<<<< HEAD
-    #undef THERMISTOR_ID
-    THERM_ITEMS(STR_E7, HEATER_7, WATCH_HOTENDS);
-=======
     STATIC_ITEM_F(F(STR_E7 ": " THERMISTOR_NAME), SS_INVERT);
     PSTRING_ITEM(MSG_INFO_MIN_TEMP, STRINGIFY(HEATER_7_MINTEMP), SS_LEFT);
     PSTRING_ITEM(MSG_INFO_MAX_TEMP, STRINGIFY(HEATER_7_MAXTEMP), SS_LEFT);
     STATIC_ITEM(TERN(WATCH_HOTENDS, MSG_INFO_RUNAWAY_ON, MSG_INFO_RUNAWAY_OFF), SS_LEFT);
->>>>>>> b6911781
   #endif
 
   #if HAS_HEATED_BED
     #undef THERMISTOR_ID
     #define THERMISTOR_ID TEMP_SENSOR_BED
     #include "../thermistornames.h"
-<<<<<<< HEAD
-    THERM_ITEMS("BED", BED, WATCH_BED);
-=======
     STATIC_ITEM_F(F("BED: " THERMISTOR_NAME), SS_INVERT);
     PSTRING_ITEM(MSG_INFO_MIN_TEMP, STRINGIFY(BED_MINTEMP), SS_LEFT);
     PSTRING_ITEM(MSG_INFO_MAX_TEMP, STRINGIFY(BED_MAXTEMP), SS_LEFT);
     STATIC_ITEM(TERN(WATCH_BED, MSG_INFO_RUNAWAY_ON, MSG_INFO_RUNAWAY_OFF), SS_LEFT);
->>>>>>> b6911781
   #endif
 
   #if HAS_HEATED_CHAMBER
     #define THERMISTOR_ID TEMP_SENSOR_CHAMBER
     #include "../thermistornames.h"
-<<<<<<< HEAD
-    #undef THERMISTOR_ID
-    THERM_ITEMS("CHAM", CHAMBER, WATCH_CHAMBER);
-=======
     STATIC_ITEM_F(F("CHAM: " THERMISTOR_NAME), SS_INVERT);
     PSTRING_ITEM(MSG_INFO_MIN_TEMP, STRINGIFY(CHAMBER_MINTEMP), SS_LEFT);
     PSTRING_ITEM(MSG_INFO_MAX_TEMP, STRINGIFY(CHAMBER_MAXTEMP), SS_LEFT);
     STATIC_ITEM(TERN(WATCH_CHAMBER, MSG_INFO_RUNAWAY_ON, MSG_INFO_RUNAWAY_OFF), SS_LEFT);
->>>>>>> b6911781
   #endif
 
   #if HAS_COOLER
     #define THERMISTOR_ID TEMP_SENSOR_COOLER
     #include "../thermistornames.h"
-<<<<<<< HEAD
-    #undef THERMISTOR_ID
-    THERM_ITEMS("COOL", COOLER, WATCH_COOLER);
-=======
     STATIC_ITEM_F(F("COOL: " THERMISTOR_NAME), SS_INVERT);
     PSTRING_ITEM(MSG_INFO_MIN_TEMP, STRINGIFY(COOLER_MINTEMP), SS_LEFT);
     PSTRING_ITEM(MSG_INFO_MAX_TEMP, STRINGIFY(COOLER_MAXTEMP), SS_LEFT);
     STATIC_ITEM(TERN(WATCH_COOLER, MSG_INFO_RUNAWAY_ON, MSG_INFO_RUNAWAY_OFF), SS_LEFT);
->>>>>>> b6911781
   #endif
 
   END_SCREEN();
