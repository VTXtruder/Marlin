/**
 * Marlin 3D Printer Firmware
 * Copyright (c) 2020 MarlinFirmware [https://github.com/MarlinFirmware/Marlin]
 *
 * Based on Sprinter and grbl.
 * Copyright (c) 2011 Camiel Gubbels / Erik van der Zalm
 *
 * This program is free software: you can redistribute it and/or modify
 * it under the terms of the GNU General Public License as published by
 * the Free Software Foundation, either version 3 of the License, or
 * (at your option) any later version.
 *
 * This program is distributed in the hope that it will be useful,
 * but WITHOUT ANY WARRANTY; without even the implied warranty of
 * MERCHANTABILITY or FITNESS FOR A PARTICULAR PURPOSE.  See the
 * GNU General Public License for more details.
 *
 * You should have received a copy of the GNU General Public License
 * along with this program.  If not, see <https://www.gnu.org/licenses/>.
 *
 */
#pragma once

#include "../inc/MarlinConfig.h"
#include "../sd/cardreader.h"
#include "../module/motion.h"
#include "../libs/buzzer.h"
#include "buttons.h"

#if ENABLED(EEPROM_SETTINGS)
  #include "../module/settings.h"
#endif

#if ENABLED(TOUCH_SCREEN_CALIBRATION)
  #include "tft_io/touch_calibration.h"
#endif

#if E_MANUAL > 1
  #define MULTI_E_MANUAL 1
#endif

#if HAS_PRINT_PROGRESS
  #include "../module/printcounter.h"
#endif

#if ENABLED(ADVANCED_PAUSE_FEATURE)
  #include "../feature/pause.h"
<<<<<<< HEAD
=======
#endif

#if ENABLED(DWIN_CREALITY_LCD)
  #include "e3v2/creality/dwin.h"
#elif ENABLED(DWIN_LCD_PROUI)
  #include "e3v2/proui/dwin.h"
>>>>>>> b6911781
#endif

#if ENABLED(DWIN_CREALITY_LCD)
  #include "e3v2/creality/dwin.h"
#elif ENABLED(DWIN_LCD_PROUI)
  #include "e3v2/proui/dwin.h"
#endif

typedef bool (*statusResetFunc_t)();

typedef bool (*statusResetFunc_t)();

#if HAS_WIRED_LCD

  enum LCDViewAction : uint8_t {
    LCDVIEW_NONE,
    LCDVIEW_REDRAW_NOW,
    LCDVIEW_CALL_REDRAW_NEXT,
    LCDVIEW_CLEAR_CALL_REDRAW,
    LCDVIEW_CALL_NO_REDRAW
  };

  #if HAS_ADC_BUTTONS
    uint8_t get_ADC_keyValue();
  #endif

  #if HAS_MARLINUI_MENU

    #include "lcdprint.h"

    #if !HAS_GRAPHICAL_TFT
      void _wrap_string(uint8_t &col, uint8_t &row, const char * const string, read_byte_cb_t cb_read_byte, const bool wordwrap=false);
      inline void wrap_string_P(uint8_t &col, uint8_t &row, PGM_P const pstr, const bool wordwrap=false) { _wrap_string(col, row, pstr, read_byte_rom, wordwrap); }
      inline void wrap_string(uint8_t &col, uint8_t &row, const char * const string, const bool wordwrap=false) { _wrap_string(col, row, string, read_byte_ram, wordwrap); }
    #endif

    typedef void (*screenFunc_t)();
    typedef void (*menuAction_t)();

  #endif // HAS_MARLINUI_MENU

#endif // HAS_WIRED_LCD

#if ANY(HAS_WIRED_LCD, DWIN_CREALITY_LCD_JYERSUI)
  #define LCD_WITH_BLINK 1
  #define LCD_UPDATE_INTERVAL TERN(HAS_TOUCH_BUTTONS, 50, 100)
#endif

#if HAS_MARLINUI_U8GLIB
  enum MarlinFont : uint8_t {
    FONT_STATUSMENU = 1,
    FONT_EDIT,
    FONT_MENU
  };
#else
  enum HD44780CharSet : uint8_t {
    CHARSET_MENU,
    CHARSET_INFO,
    CHARSET_BOOT
  };
#endif

#if HAS_PREHEAT
  typedef struct {
    #if HAS_HOTEND
      celsius_t hotend_temp;
    #endif
    #if HAS_HEATED_BED
      celsius_t bed_temp;
    #endif
    #if HAS_FAN
      uint16_t fan_speed;
    #endif
  } preheat_t;
#endif

#if HAS_MARLINUI_MENU

  // Manual Movement class
  class ManualMove {
  private:
    static AxisEnum axis;
    #if MULTI_E_MANUAL
      static int8_t e_index;
    #else
      static int8_t constexpr e_index = 0;
    #endif
    static millis_t start_time;
    #if IS_KINEMATIC
      static xyze_pos_t all_axes_destination;
    #endif
  public:
    static screenFunc_t screen_ptr;
    static float menu_scale;
    #if IS_KINEMATIC
      static float offset;
    #endif
    #if ENABLED(MANUAL_E_MOVES_RELATIVE)
      static float e_origin;
    #endif
    template <typename T>
    static void set_destination(const T& dest) {
      #if IS_KINEMATIC
        // Moves are segmented, so the entire move is not submitted at once.
        // Using a separate variable prevents corrupting the in-progress move.
        all_axes_destination = current_position;
        all_axes_destination.set(dest);
      #else
        // Moves are submitted as single line to the planner using buffer_line.
        current_position.set(dest);
      #endif
    }
    static float axis_value(const AxisEnum axis) {
      return NATIVE_TO_LOGICAL(processing ? destination[axis] : SUM_TERN(IS_KINEMATIC, current_position[axis], offset), axis);
    }
    static bool apply_diff(const AxisEnum axis, const_float_t diff, const_float_t min, const_float_t max) {
      #if IS_KINEMATIC
        float &valref = offset;
        const float rmin = min - current_position[axis], rmax = max - current_position[axis];
      #else
        float &valref = current_position[axis];
        const float rmin = min, rmax = max;
      #endif
      valref += diff;
      const float pre = valref;
      if (min != max) { if (diff < 0) NOLESS(valref, rmin); else NOMORE(valref, rmax); }
      return pre != valref;
    }
    #if IS_KINEMATIC
      static bool processing;
    #else
      static bool constexpr processing = false;
    #endif
    static void task();
    static void soon(const AxisEnum axis OPTARG(MULTI_E_MANUAL, const int8_t eindex=active_extruder));
  };

  void lcd_move_axis(const AxisEnum);

#endif

////////////////////////////////////////////
//////////// MarlinUI Singleton ////////////
////////////////////////////////////////////

class MarlinUI;
extern MarlinUI ui;

class MarlinUI {
public:

  MarlinUI() {
    TERN_(HAS_MARLINUI_MENU, currentScreen = status_screen);
  }

  static void init();

  #if HAS_DISPLAY || HAS_DWIN_E3V2
    static void init_lcd();
  #else
    static void init_lcd() {}
  #endif

  static void reinit_lcd() { TERN_(REINIT_NOISY_LCD, init_lcd()); }

  #if HAS_WIRED_LCD
    static bool detected();
  #else
    static bool detected() { return true; }
  #endif

  #if HAS_MULTI_LANGUAGE
    static uint8_t language;
    static void set_language(const uint8_t lang);
  #endif

  #if HAS_MARLINUI_U8GLIB
    static void update_language_font();
  #endif

  #if ENABLED(SOUND_MENU_ITEM)
    static bool sound_on; // Initialized by settings.load()
  #else
    static constexpr bool sound_on = true;
  #endif

  #if USE_MARLINUI_BUZZER
    static void buzz(const long duration, const uint16_t freq=0);
  #endif

  static void chirp() {
    TERN_(HAS_CHIRP, TERN(USE_MARLINUI_BUZZER, buzz, BUZZ)(LCD_FEEDBACK_FREQUENCY_DURATION_MS, LCD_FEEDBACK_FREQUENCY_HZ));
  }

  #if ENABLED(LCD_HAS_STATUS_INDICATORS)
    static void update_indicators();
  #endif

  // LCD implementations
  static void clear_lcd();

  #if ALL(HAS_MARLINUI_MENU, TOUCH_SCREEN_CALIBRATION)
    static void check_touch_calibration() {
      if (touch_calibration.need_calibration()) currentScreen = touch_calibration_screen;
    }
  #endif

  #if HAS_MEDIA
    #define MEDIA_MENU_GATEWAY TERN(PASSWORD_ON_SD_PRINT_MENU, password.media_gatekeeper, menu_media)
    static void media_changed(const uint8_t old_stat, const uint8_t stat);
  #endif

  #if HAS_LCD_BRIGHTNESS
    #ifndef LCD_BRIGHTNESS_MIN
      #define LCD_BRIGHTNESS_MIN   1
    #endif
    #ifndef LCD_BRIGHTNESS_MAX
      #define LCD_BRIGHTNESS_MAX 255
    #endif
    #ifndef LCD_BRIGHTNESS_DEFAULT
      #define LCD_BRIGHTNESS_DEFAULT LCD_BRIGHTNESS_MAX
    #endif
    static uint8_t brightness;
    static bool backlight;
    static void _set_brightness(); // Implementation-specific
    static void set_brightness(const uint8_t value);
    FORCE_INLINE static void refresh_brightness() { set_brightness(brightness); }
  #endif

  #if LCD_BACKLIGHT_TIMEOUT_MINS
    static constexpr uint8_t backlight_timeout_min = 0;
    static constexpr uint8_t backlight_timeout_max = 99;
    static uint8_t backlight_timeout_minutes;
    static millis_t backlight_off_ms;
    static void refresh_backlight_timeout();
  #elif HAS_DISPLAY_SLEEP
    static constexpr uint8_t sleep_timeout_min = 0;
    static constexpr uint8_t sleep_timeout_max = 99;
    static uint8_t sleep_timeout_minutes;
    static millis_t screen_timeout_millis;
    static void refresh_screen_timeout();
    static void sleep_display(const bool sleep=true);
  #endif

  #if HAS_DWIN_E3V2_BASIC
    static void refresh();
  #else
    FORCE_INLINE static void refresh() {
      TERN_(HAS_WIRED_LCD, refresh(LCDVIEW_CLEAR_CALL_REDRAW));
    }
  #endif

  #if HAS_PRINT_PROGRESS_PERMYRIAD
    typedef uint16_t progress_t;
    #define PROGRESS_SCALE 100U
    #define PROGRESS_MASK 0x7FFF
  #else
    typedef uint8_t progress_t;
    #define PROGRESS_SCALE 1U
    #define PROGRESS_MASK 0x7F
  #endif

  #if HAS_PRINT_PROGRESS
    #if ENABLED(SET_PROGRESS_PERCENT)
      static progress_t progress_override;
      static void set_progress(const progress_t p) { progress_override = _MIN(p, 100U * (PROGRESS_SCALE)); }
      static void set_progress_done() { progress_override = (PROGRESS_MASK + 1U) + 100U * (PROGRESS_SCALE); }
      static void progress_reset() { if (progress_override & (PROGRESS_MASK + 1U)) set_progress(0); }
    #endif
    #if ANY(SHOW_REMAINING_TIME, SET_PROGRESS_MANUALLY)
      static uint32_t _calculated_remaining_time() {
        const duration_t elapsed = print_job_timer.duration();
        const progress_t progress = _get_progress();
        return progress ? elapsed.value * (100 * (PROGRESS_SCALE) - progress) / progress : 0;
      }
      #if ENABLED(SET_REMAINING_TIME)
        static uint32_t remaining_time;
        FORCE_INLINE static void set_remaining_time(const uint32_t r) { remaining_time = r; }
        FORCE_INLINE static uint32_t get_remaining_time() { return remaining_time ?: _calculated_remaining_time(); }
        FORCE_INLINE static void reset_remaining_time() { set_remaining_time(0); }
      #else
        FORCE_INLINE static uint32_t get_remaining_time() { return _calculated_remaining_time(); }
      #endif
      #if ENABLED(SET_INTERACTION_TIME)
        static uint32_t interaction_time;
        FORCE_INLINE static void set_interaction_time(const uint32_t r) { interaction_time = r; }
        FORCE_INLINE static void reset_interaction_time() { set_interaction_time(0); }
      #endif
    #endif
    static progress_t _get_progress();
    #if HAS_PRINT_PROGRESS_PERMYRIAD
      FORCE_INLINE static uint16_t get_progress_permyriad() { return _get_progress(); }
    #endif
    static uint8_t get_progress_percent() { return uint8_t(_get_progress() / (PROGRESS_SCALE)); }
<<<<<<< HEAD
    #if LCD_WITH_BLINK && HAS_EXTRA_PROGRESS
=======
    #if LCD_WITH_BLINK
>>>>>>> b6911781
      #if ENABLED(SHOW_PROGRESS_PERCENT)
        static void drawPercent();
      #endif
      #if ENABLED(SHOW_ELAPSED_TIME)
        static void drawElapsed();
      #endif
      #if ENABLED(SHOW_REMAINING_TIME)
        static void drawRemain();
      #endif
      #if ENABLED(SHOW_INTERACTION_TIME)
        static void drawInter();
      #endif
      static void rotate_progress();
<<<<<<< HEAD
    #else
      static void rotate_progress() {}
=======
>>>>>>> b6911781
    #endif
  #else
    static constexpr uint8_t get_progress_percent() { return 0; }
  #endif

  static void host_notify_P(PGM_P const fstr);
  static void host_notify(FSTR_P const fstr) { host_notify_P(FTOP(fstr)); }
  static void host_notify(const char * const cstr);

  #if HAS_STATUS_MESSAGE

    #if ANY(HAS_WIRED_LCD, DWIN_LCD_PROUI)
      #if ENABLED(STATUS_MESSAGE_SCROLLING)
        #define MAX_MESSAGE_LENGTH _MAX(LONG_FILENAME_LENGTH, MAX_LANG_CHARSIZE * 2 * (LCD_WIDTH))
      #else
        #define MAX_MESSAGE_LENGTH (MAX_LANG_CHARSIZE * (LCD_WIDTH))
      #endif
    #else
      #define MAX_MESSAGE_LENGTH 63
    #endif

<<<<<<< HEAD
    static MString<MAX_MESSAGE_LENGTH> status_message;
=======
    static char status_message[];
>>>>>>> b6911781
    static uint8_t alert_level; // Higher levels block lower levels

    #if HAS_STATUS_MESSAGE_TIMEOUT
      static millis_t status_message_expire_ms; // Reset some status messages after a timeout
    #endif

    #if ENABLED(STATUS_MESSAGE_SCROLLING)
      static uint8_t status_scroll_offset;
      static void advance_status_scroll();
      static char* status_and_len(uint8_t &len);
    #endif

    static bool has_status() { return !status_message.empty(); }

    /**
     * Try to set the alert level.
     * @param level Alert level. Negative to ignore and reset the level. Non-zero never expires.
     * @return      TRUE if the level could NOT be set.
     */
    static bool set_alert_level(int8_t &level);

    static void reset_status(const bool no_welcome=false);
<<<<<<< HEAD
=======
    static void set_alert_status(FSTR_P const fstr);
>>>>>>> b6911781
    static void reset_alert_level() { alert_level = 0; }

    static statusResetFunc_t status_reset_callback;
    static void set_status_reset_fn(const statusResetFunc_t fn=nullptr) { status_reset_callback = fn; }
<<<<<<< HEAD

=======
>>>>>>> b6911781
  #else

    #define MAX_MESSAGE_LENGTH 1
    static constexpr bool has_status() { return false; }
<<<<<<< HEAD

    static bool set_alert_level(int8_t) { return false; }

    static void reset_status(const bool=false) {}
    static void reset_alert_level() {}

    static void set_status_reset_fn(const statusResetFunc_t=nullptr) {}

  #endif

  /**
   * @brief Set Status with a C- or P-string and alert level.
   *
   * @param ustr  A C- or P-string, according to pgm.
   * @param level Alert level. Negative to ignore and reset the level. Non-zero never expires.
   * @param pgm   Program string flag. Only relevant on AVR.
   */
  static void _set_status_and_level(const char * const ustr, int8_t level, const bool pgm=false);

  /**
   * @brief Set Status with a C- or P-string and persistence flag.
   *
   * @param ustr    A C- or P-string, according to pgm.
   * @param persist Don't expire (Requires STATUS_EXPIRE_SECONDS) - and set alert level to 1.
   * @param pgm     Program string flag. Only relevant on AVR.
   */
  static void _set_status(const char * const ustr, const bool persist, const bool pgm=false);

  /**
   * @brief Set Alert with a C- or P-string and alert level.
   *
   * @param ustr  A C- or P-string, according to pgm.
   * @param level Alert level. Negative to ignore and reset the level. Non-zero never expires.
   * @param pgm   Program string flag. Only relevant on AVR.
   */
  static void _set_alert(const char * const ustr, int8_t level, const bool pgm=false);

  static void set_status(const char * const cstr, const bool persist=false) { _set_status(cstr, persist, false); }
  static void set_status_P(PGM_P const pstr, const bool persist=false)      { _set_status(pstr, persist, true);  }
  static void set_status(FSTR_P const fstr, const bool persist=false)       { set_status_P(FTOP(fstr), persist); }

  static void set_alert(const char * const cstr, const int8_t level=1) { _set_alert(cstr, level, false); }
  static void set_alert_P(PGM_P const pstr, const int8_t level=1)      { _set_alert(pstr, level, true);  }
  static void set_alert(FSTR_P const fstr, const int8_t level=1)       { set_alert_P(FTOP(fstr), level); }

  /**
   * @brief Set Status with a C-string and alert level.
   *
   * @param fstr  A constant F-string to set as the status.
   * @param level Alert level. Negative to ignore and reset the level. Non-zero never expires.
   */
  static void set_status_and_level(const char * const cstr, const int8_t level) { _set_status_and_level(cstr, level, false); }

  /**
   * @brief Set Status with a P-string and alert level.
   *
   * @param ustr  A C- or P-string, according to pgm.
   * @param level Alert level. Negative to ignore and reset the level. Non-zero never expires.
   */
  static void set_status_and_level_P(PGM_P const pstr, const int8_t level) { _set_status_and_level(pstr, level, true); }

  /**
   * @brief Set Status with a fixed string and alert level.
   *
   * @param fstr  A constant F-string to set as the status.
   * @param level Alert level. Negative to ignore and reset the level. Non-zero never expires.
   */
  static void set_status_and_level(FSTR_P const fstr, const int8_t level) { set_status_and_level_P(FTOP(fstr), level); }

  static void set_max_status(FSTR_P const fstr) { set_status_and_level(fstr, 127); }
  static void set_min_status(FSTR_P const fstr) { set_status_and_level(fstr,  -1); }

  /**
   * @brief Set a persistent status with a C-string.
   *
   * @param cstr    A C-string to set as the status.
   */
  static void set_status_no_expire_P(PGM_P const pstr)      { set_status_P(pstr, true); }
  static void set_status_no_expire(const char * const cstr) { set_status(cstr, true); }
  static void set_status_no_expire(FSTR_P const fstr)       { set_status(fstr, true); }

  /**
   * @brief Set a status with a format string and parameters.
   *
   * @param pfmt    A constant format P-string
   */
  static void status_printf_P(int8_t level, PGM_P const pfmt, ...);

  template<typename... Args>
  static void status_printf(int8_t level, FSTR_P const ffmt, Args... more) { status_printf_P(level, FTOP(ffmt), more...); }
=======
    static void reset_status(const bool=false) {}
    static void set_alert_status(FSTR_P const) {}
    static void reset_alert_level() {}
    static void set_status_reset_fn(const statusResetFunc_t=nullptr) {}
  #endif

  static void set_status(const char * const cstr, const bool persist=false);
  static void set_status(FSTR_P const fstr, const int8_t level=0);
  static void status_printf(int8_t level, FSTR_P const fmt, ...);
>>>>>>> b6911781

  #if HAS_DISPLAY

    static void update();

    static void abort_print();
    static void pause_print();
    static void resume_print();

    #if ENABLED(FLOWMETER_SAFETY)
      static void flow_fault();
    #endif

    #if ALL(HAS_MARLINUI_MENU, PSU_CONTROL)
      static void poweroff();
    #endif

    #if LCD_WITH_BLINK
      static bool get_blink();
    #endif

    #if ALL(HAS_MARLINUI_MENU, PSU_CONTROL)
      static void poweroff();
    #endif

    #if LCD_WITH_BLINK
      static bool get_blink();
    #endif

    #if HAS_WIRED_LCD

      static millis_t next_button_update_ms;

      static LCDViewAction lcdDrawUpdate;
      FORCE_INLINE static bool should_draw() { return bool(lcdDrawUpdate); }
      FORCE_INLINE static void refresh(const LCDViewAction type) { lcdDrawUpdate = type; }

      #if ENABLED(SHOW_CUSTOM_BOOTSCREEN)
        static void draw_custom_bootscreen(const uint8_t frame=0);
        static void show_custom_bootscreen();
      #endif

      #if ENABLED(SHOW_BOOTSCREEN)
        #ifndef BOOTSCREEN_TIMEOUT
          #define BOOTSCREEN_TIMEOUT 2500
        #endif
        static void draw_marlin_bootscreen(const bool line2=false);
        static void show_marlin_bootscreen();
        static void show_bootscreen();
        static void bootscreen_completion(const millis_t sofar);
      #endif

      #if HAS_MARLINUI_U8GLIB
        static void set_font(const MarlinFont font_nr);
      #elif IS_DWIN_MARLINUI
        static void set_font(const uint8_t font_nr);
      #endif

      #if HAS_MARLINUI_HD44780
        static void set_custom_characters(const HD44780CharSet screen_charset=CHARSET_INFO);
      #endif

      #if ENABLED(LCD_PROGRESS_BAR) && !HAS_MARLINUI_U8GLIB
        static millis_t progress_bar_ms;  // Start time for the current progress bar cycle
        static void draw_progress_bar(const uint8_t percent);
        #if PROGRESS_MSG_EXPIRE > 0
          static millis_t expire_status_ms; // = 0
          FORCE_INLINE static void reset_progress_bar_timeout() { expire_status_ms = 0; }
        #endif
      #endif

      static uint8_t lcd_status_update_delay;

      #if HAS_LCD_CONTRAST
        static uint8_t contrast;
        static void _set_contrast(); // Implementation-specific
        static void set_contrast(const uint8_t value);
        FORCE_INLINE static void refresh_contrast() { set_contrast(contrast); }
      #endif

      #if ALL(FILAMENT_LCD_DISPLAY, HAS_MEDIA)
        static millis_t next_filament_display;
        static void pause_filament_display(const millis_t ms=millis()) { next_filament_display = ms + 5000UL; }
      #endif

      #if HAS_TOUCH_SLEEP
        static void wakeup_screen();
      #endif

      static void quick_feedback(const bool clear_buttons=true);
      #if HAS_SOUND
        static void completion_feedback(const bool good=true);
      #else
        static void completion_feedback(const bool=true) { TERN_(HAS_TOUCH_SLEEP, wakeup_screen()); }
      #endif

      #if ENABLED(ADVANCED_PAUSE_FEATURE)
        static void draw_hotend_status(const uint8_t row, const uint8_t extruder);
      #endif

      #if HAS_TOUCH_BUTTONS
        static bool on_edit_screen;
        static void screen_click(const uint8_t row, const uint8_t col, const uint8_t x, const uint8_t y);
      #endif

      static void status_screen();

    #endif

    #if HAS_MARLINUI_U8GLIB
      static bool drawing_screen, first_page;
    #else
      static constexpr bool drawing_screen = false, first_page = true;
    #endif

    #if IS_DWIN_MARLINUI
      static bool did_first_redraw;
    #endif

<<<<<<< HEAD
    #if ANY(BABYSTEP_GFX_OVERLAY, MESH_EDIT_GFX_OVERLAY)
=======
    #if ANY(BABYSTEP_ZPROBE_GFX_OVERLAY, MESH_EDIT_GFX_OVERLAY)
>>>>>>> b6911781
      static void zoffset_overlay(const int8_t dir);
      static void zoffset_overlay(const_float_t zvalue);
    #endif

    static void draw_kill_screen();
    static void kill_screen(FSTR_P const lcd_error, FSTR_P const lcd_component);
    #if DISABLED(LIGHTWEIGHT_UI)
      static void draw_status_message(const bool blink);
    #endif

  #else // No LCD

    static void update() {}
    static void kill_screen(FSTR_P const, FSTR_P const) {}

  #endif

  #if !HAS_WIRED_LCD
    static void quick_feedback(const bool=true) {}
    static void completion_feedback(const bool=true) {}
  #endif

  #if HAS_MEDIA
    #if ALL(SCROLL_LONG_FILENAMES, HAS_MARLINUI_MENU)
      #define MARLINUI_SCROLL_NAME 1
    #endif
    #if MARLINUI_SCROLL_NAME
      static uint8_t filename_scroll_pos, filename_scroll_max;
    #endif
    static const char * scrolled_filename(CardReader &theCard, const uint8_t maxlen, uint8_t hash, const bool doScroll);
  #endif

  #if HAS_PREHEAT
    enum PreheatTarget : uint8_t { PT_HOTEND, PT_BED, PT_FAN, PT_CHAMBER, PT_ALL = 0xFF };
    static preheat_t material_preset[PREHEAT_COUNT];
    static FSTR_P get_preheat_label(const uint8_t m);
    static void apply_preheat(const uint8_t m, const uint8_t pmask, const uint8_t e=active_extruder);
    static void preheat_set_fan(const uint8_t m) { TERN_(HAS_FAN, apply_preheat(m, _BV(PT_FAN))); }
    static void preheat_hotend(const uint8_t m, const uint8_t e=active_extruder) { TERN_(HAS_HOTEND, apply_preheat(m, _BV(PT_HOTEND))); }
    static void preheat_hotend_and_fan(const uint8_t m, const uint8_t e=active_extruder) { preheat_hotend(m, e); preheat_set_fan(m); }
    static void preheat_bed(const uint8_t m) { TERN_(HAS_HEATED_BED, apply_preheat(m, _BV(PT_BED))); }
    static void preheat_all(const uint8_t m) { apply_preheat(m, PT_ALL); }
  #endif

  static void reset_status_timeout(const millis_t ms) {
    TERN(HAS_SCREEN_TIMEOUT, return_to_status_ms = ms + LCD_TIMEOUT_TO_STATUS, UNUSED(ms));
  }

  #if HAS_MARLINUI_MENU

    #if HAS_TOUCH_BUTTONS
      static uint8_t touch_buttons;
      static uint16_t repeat_delay;
    #else
      static constexpr uint8_t touch_buttons = 0;
    #endif

    #if ENABLED(ENCODER_RATE_MULTIPLIER)
      static bool encoderRateMultiplierEnabled;
      static millis_t lastEncoderMovementMillis;
      static void enable_encoder_multiplier(const bool onoff);
      #define ENCODER_RATE_MULTIPLY(F) (ui.encoderRateMultiplierEnabled = F)
    #else
      #define ENCODER_RATE_MULTIPLY(F) NOOP
    #endif

    // Manual Movement
    static ManualMove manual_move;
    static bool can_show_slider() { return !external_control && currentScreen != manual_move.screen_ptr; }

    // Select Screen (modal NO/YES style dialog)
    static bool selection;
    static void set_selection(const bool sel) { selection = sel; }
    static bool update_selection();

    static void synchronize(FSTR_P const msg=nullptr);

    static screenFunc_t currentScreen;
    static bool screen_changed;
    static void goto_screen(const screenFunc_t screen, const uint16_t encoder=0, const uint8_t top=0, const uint8_t items=0);
    static void push_current_screen();

    // goto_previous_screen and go_back may also be used as menu item callbacks
    static void _goto_previous_screen(TERN_(TURBO_BACK_MENU_ITEM, const bool is_back));
    static void goto_previous_screen() { _goto_previous_screen(TERN_(TURBO_BACK_MENU_ITEM, false)); }
    static void go_back()              { _goto_previous_screen(TERN_(TURBO_BACK_MENU_ITEM, true)); }

    static void return_to_status();
    static bool on_status_screen() { return currentScreen == status_screen; }
    FORCE_INLINE static void run_current_screen() { (*currentScreen)(); }

    #if ENABLED(LIGHTWEIGHT_UI)
      static void lcd_in_status(const bool inStatus);
    #endif

    FORCE_INLINE static bool screen_is_sticky() {
      return TERN1(HAS_SCREEN_TIMEOUT, defer_return_to_status);
    }

    FORCE_INLINE static void defer_status_screen(const bool defer=true) {
      TERN(HAS_SCREEN_TIMEOUT, defer_return_to_status = defer, UNUSED(defer));
    }

    static void goto_previous_screen_no_defer() {
      defer_status_screen(false);
      goto_previous_screen();
    }

    #if ENABLED(SD_REPRINT_LAST_SELECTED_FILE)
      static void reselect_last_file();
    #endif

    #if ENABLED(AUTO_BED_LEVELING_UBL)
      static void ubl_plot(const uint8_t x_plot, const uint8_t y_plot);
    #endif

    #if ENABLED(AUTO_BED_LEVELING_UBL)
      static void ubl_mesh_edit_start(const_float_t initial);
      static float ubl_mesh_value();
    #endif

<<<<<<< HEAD
    static void draw_select_screen_prompt(FSTR_P const pref, const char * const string=nullptr, FSTR_P const suff=nullptr);

  #else

=======
    static void draw_select_screen_prompt(FSTR_P const fpre, const char * const string=nullptr, FSTR_P const fsuf=nullptr);

  #else

>>>>>>> b6911781
    static void return_to_status() {}

    static constexpr bool on_status_screen() { return true; }

    #if HAS_WIRED_LCD
      FORCE_INLINE static void run_current_screen() { status_screen(); }
    #endif

  #endif

  #if ANY(HAS_MARLINUI_MENU, EXTENSIBLE_UI)
    static bool lcd_clicked;
    static bool use_click() {
      const bool click = lcd_clicked;
      lcd_clicked = false;
      return click;
    }
  #else
    static constexpr bool lcd_clicked = false;
    static bool use_click() { return false; }
  #endif

  #if ENABLED(ADVANCED_PAUSE_FEATURE) && ANY(HAS_MARLINUI_MENU, EXTENSIBLE_UI, DWIN_LCD_PROUI, DWIN_CREALITY_LCD_JYERSUI)
    static void pause_show_message(const PauseMessage message, const PauseMode mode=PAUSE_MODE_SAME, const uint8_t extruder=active_extruder);
  #else
    static void _pause_show_message() {}
    #define pause_show_message(...) _pause_show_message()
  #endif

  //
  // EEPROM: Reset / Init / Load / Store
  //
  #if HAS_MARLINUI_MENU
    static void reset_settings();
  #endif

  #if ENABLED(EEPROM_SETTINGS)
    #if HAS_MARLINUI_MENU
      static void init_eeprom();
      static void load_settings();
      static void store_settings();
    #endif
    static void eeprom_alert(const EEPROM_Error) TERN_(EEPROM_AUTO_INIT, {});
  #endif

  //
  // Special handling if a move is underway
  //
  #if ANY(DELTA_CALIBRATION_MENU, DELTA_AUTO_CALIBRATION, PROBE_OFFSET_WIZARD, X_AXIS_TWIST_COMPENSATION) || (ENABLED(LCD_BED_LEVELING) && ANY(PROBE_MANUALLY, MESH_BED_LEVELING))
    #define LCD_HAS_WAIT_FOR_MOVE 1
    static bool wait_for_move;
  #else
    static constexpr bool wait_for_move = false;
  #endif

  //
  // Block interaction while under external control
  //
  #if HAS_MARLINUI_MENU && ANY(AUTO_BED_LEVELING_UBL, G26_MESH_VALIDATION)
    static bool external_control;
    FORCE_INLINE static void capture() { external_control = true; }
    FORCE_INLINE static void release() { external_control = false; }
    #if ENABLED(AUTO_BED_LEVELING_UBL)
      static void external_encoder();
    #endif
  #else
    static constexpr bool external_control = false;
  #endif

  #if HAS_ENCODER_ACTION

    static volatile uint8_t buttons;
    #if IS_RRW_KEYPAD
      static volatile uint8_t keypad_buttons;
      static bool handle_keypad();
    #endif
    #if HAS_SLOW_BUTTONS
      static volatile uint8_t slow_buttons;
      static uint8_t read_slow_buttons();
    #endif

    static void update_buttons();

    #if ENABLED(ENCODER_NOISE_FILTER)
      /**
       * Some printers may have issues with EMI noise especially using a motherboard with 3.3V logic levels
       * it may cause the logical LOW to float into the undefined region and register as a logical HIGH
       * causing it to erroneously register as if someone clicked the button and in worst case make the
       * printer unusable in practice.
       */
      static bool hw_button_pressed() {
        for (uint8_t s = 0; s < ENCODER_SAMPLES; ++s) {
          if (!BUTTON_CLICK()) return false;
          safe_delay(1);
        }
        return true;
      }
    #else
      static bool hw_button_pressed() { return BUTTON_CLICK(); }
    #endif

    #if ANY(AUTO_BED_LEVELING_UBL, G26_MESH_VALIDATION)
      static void wait_for_release();
    #endif

    static uint32_t encoderPosition;

    #define ENCODERBASE (TERN(REVERSE_ENCODER_DIRECTION, -1, +1))

    #if ANY(REVERSE_MENU_DIRECTION, REVERSE_SELECT_DIRECTION)
      static int8_t encoderDirection;
    #else
      static constexpr int8_t encoderDirection = ENCODERBASE;
    #endif

    FORCE_INLINE static void encoder_direction_normal() {
      #if ANY(REVERSE_MENU_DIRECTION, REVERSE_SELECT_DIRECTION)
        encoderDirection = ENCODERBASE;
      #endif
    }

    FORCE_INLINE static void encoder_direction_menus() {
      TERN_(REVERSE_MENU_DIRECTION, encoderDirection = -(ENCODERBASE));
    }

    FORCE_INLINE static void encoder_direction_select() {
      TERN_(REVERSE_SELECT_DIRECTION, encoderDirection = -(ENCODERBASE));
    }

  #else

    static void update_buttons() {}
    static bool hw_button_pressed() { return false; }

  #endif

  static bool button_pressed() { return hw_button_pressed() || TERN0(TOUCH_SCREEN, touch_pressed()); }

  #if ENABLED(TOUCH_SCREEN_CALIBRATION)
    static void touch_calibration_screen();
  #endif

  #if HAS_GRAPHICAL_TFT
    static void move_axis_screen();
  #endif

private:

  #if HAS_SCREEN_TIMEOUT
    static millis_t return_to_status_ms;
    static bool defer_return_to_status;
  #else
    static constexpr bool defer_return_to_status = false;
  #endif

  #if HAS_STATUS_MESSAGE
    static void finish_status(const bool persist);
  #endif

  #if HAS_WIRED_LCD
    static void draw_status_screen();
    #if HAS_GRAPHICAL_TFT
      static void tft_idle();
      #if ENABLED(TOUCH_SCREEN)
        static bool touch_pressed();
      #endif
    #endif
  #endif
};

#define LCD_MESSAGE_F(S)       ui.set_status(F(S))
#define LCD_MESSAGE(M)         ui.set_status(GET_TEXT_F(M))
<<<<<<< HEAD
#define LCD_MESSAGE_MIN(M)     ui.set_min_status(GET_TEXT_F(M))
#define LCD_MESSAGE_MAX(M)     ui.set_max_status(GET_TEXT_F(M))
#define LCD_ALERTMESSAGE_F(S)  ui.set_alert(F(S))
#define LCD_ALERTMESSAGE(M)    ui.set_alert(GET_TEXT_F(M))
=======
#define LCD_MESSAGE_MIN(M)     ui.set_status(GET_TEXT_F(M), -1)
#define LCD_MESSAGE_MAX(M)     ui.set_status(GET_TEXT_F(M), 99)
#define LCD_ALERTMESSAGE_F(S)  ui.set_alert_status(F(S))
#define LCD_ALERTMESSAGE(M)    ui.set_alert_status(GET_TEXT_F(M))
>>>>>>> b6911781
<|MERGE_RESOLUTION|>--- conflicted
+++ resolved
@@ -45,15 +45,12 @@
 
 #if ENABLED(ADVANCED_PAUSE_FEATURE)
   #include "../feature/pause.h"
-<<<<<<< HEAD
-=======
 #endif
 
 #if ENABLED(DWIN_CREALITY_LCD)
   #include "e3v2/creality/dwin.h"
 #elif ENABLED(DWIN_LCD_PROUI)
   #include "e3v2/proui/dwin.h"
->>>>>>> b6911781
 #endif
 
 #if ENABLED(DWIN_CREALITY_LCD)
@@ -348,11 +345,7 @@
       FORCE_INLINE static uint16_t get_progress_permyriad() { return _get_progress(); }
     #endif
     static uint8_t get_progress_percent() { return uint8_t(_get_progress() / (PROGRESS_SCALE)); }
-<<<<<<< HEAD
-    #if LCD_WITH_BLINK && HAS_EXTRA_PROGRESS
-=======
     #if LCD_WITH_BLINK
->>>>>>> b6911781
       #if ENABLED(SHOW_PROGRESS_PERCENT)
         static void drawPercent();
       #endif
@@ -366,11 +359,6 @@
         static void drawInter();
       #endif
       static void rotate_progress();
-<<<<<<< HEAD
-    #else
-      static void rotate_progress() {}
-=======
->>>>>>> b6911781
     #endif
   #else
     static constexpr uint8_t get_progress_percent() { return 0; }
@@ -392,11 +380,7 @@
       #define MAX_MESSAGE_LENGTH 63
     #endif
 
-<<<<<<< HEAD
-    static MString<MAX_MESSAGE_LENGTH> status_message;
-=======
     static char status_message[];
->>>>>>> b6911781
     static uint8_t alert_level; // Higher levels block lower levels
 
     #if HAS_STATUS_MESSAGE_TIMEOUT
@@ -419,114 +403,15 @@
     static bool set_alert_level(int8_t &level);
 
     static void reset_status(const bool no_welcome=false);
-<<<<<<< HEAD
-=======
     static void set_alert_status(FSTR_P const fstr);
->>>>>>> b6911781
     static void reset_alert_level() { alert_level = 0; }
 
     static statusResetFunc_t status_reset_callback;
     static void set_status_reset_fn(const statusResetFunc_t fn=nullptr) { status_reset_callback = fn; }
-<<<<<<< HEAD
-
-=======
->>>>>>> b6911781
   #else
 
     #define MAX_MESSAGE_LENGTH 1
     static constexpr bool has_status() { return false; }
-<<<<<<< HEAD
-
-    static bool set_alert_level(int8_t) { return false; }
-
-    static void reset_status(const bool=false) {}
-    static void reset_alert_level() {}
-
-    static void set_status_reset_fn(const statusResetFunc_t=nullptr) {}
-
-  #endif
-
-  /**
-   * @brief Set Status with a C- or P-string and alert level.
-   *
-   * @param ustr  A C- or P-string, according to pgm.
-   * @param level Alert level. Negative to ignore and reset the level. Non-zero never expires.
-   * @param pgm   Program string flag. Only relevant on AVR.
-   */
-  static void _set_status_and_level(const char * const ustr, int8_t level, const bool pgm=false);
-
-  /**
-   * @brief Set Status with a C- or P-string and persistence flag.
-   *
-   * @param ustr    A C- or P-string, according to pgm.
-   * @param persist Don't expire (Requires STATUS_EXPIRE_SECONDS) - and set alert level to 1.
-   * @param pgm     Program string flag. Only relevant on AVR.
-   */
-  static void _set_status(const char * const ustr, const bool persist, const bool pgm=false);
-
-  /**
-   * @brief Set Alert with a C- or P-string and alert level.
-   *
-   * @param ustr  A C- or P-string, according to pgm.
-   * @param level Alert level. Negative to ignore and reset the level. Non-zero never expires.
-   * @param pgm   Program string flag. Only relevant on AVR.
-   */
-  static void _set_alert(const char * const ustr, int8_t level, const bool pgm=false);
-
-  static void set_status(const char * const cstr, const bool persist=false) { _set_status(cstr, persist, false); }
-  static void set_status_P(PGM_P const pstr, const bool persist=false)      { _set_status(pstr, persist, true);  }
-  static void set_status(FSTR_P const fstr, const bool persist=false)       { set_status_P(FTOP(fstr), persist); }
-
-  static void set_alert(const char * const cstr, const int8_t level=1) { _set_alert(cstr, level, false); }
-  static void set_alert_P(PGM_P const pstr, const int8_t level=1)      { _set_alert(pstr, level, true);  }
-  static void set_alert(FSTR_P const fstr, const int8_t level=1)       { set_alert_P(FTOP(fstr), level); }
-
-  /**
-   * @brief Set Status with a C-string and alert level.
-   *
-   * @param fstr  A constant F-string to set as the status.
-   * @param level Alert level. Negative to ignore and reset the level. Non-zero never expires.
-   */
-  static void set_status_and_level(const char * const cstr, const int8_t level) { _set_status_and_level(cstr, level, false); }
-
-  /**
-   * @brief Set Status with a P-string and alert level.
-   *
-   * @param ustr  A C- or P-string, according to pgm.
-   * @param level Alert level. Negative to ignore and reset the level. Non-zero never expires.
-   */
-  static void set_status_and_level_P(PGM_P const pstr, const int8_t level) { _set_status_and_level(pstr, level, true); }
-
-  /**
-   * @brief Set Status with a fixed string and alert level.
-   *
-   * @param fstr  A constant F-string to set as the status.
-   * @param level Alert level. Negative to ignore and reset the level. Non-zero never expires.
-   */
-  static void set_status_and_level(FSTR_P const fstr, const int8_t level) { set_status_and_level_P(FTOP(fstr), level); }
-
-  static void set_max_status(FSTR_P const fstr) { set_status_and_level(fstr, 127); }
-  static void set_min_status(FSTR_P const fstr) { set_status_and_level(fstr,  -1); }
-
-  /**
-   * @brief Set a persistent status with a C-string.
-   *
-   * @param cstr    A C-string to set as the status.
-   */
-  static void set_status_no_expire_P(PGM_P const pstr)      { set_status_P(pstr, true); }
-  static void set_status_no_expire(const char * const cstr) { set_status(cstr, true); }
-  static void set_status_no_expire(FSTR_P const fstr)       { set_status(fstr, true); }
-
-  /**
-   * @brief Set a status with a format string and parameters.
-   *
-   * @param pfmt    A constant format P-string
-   */
-  static void status_printf_P(int8_t level, PGM_P const pfmt, ...);
-
-  template<typename... Args>
-  static void status_printf(int8_t level, FSTR_P const ffmt, Args... more) { status_printf_P(level, FTOP(ffmt), more...); }
-=======
     static void reset_status(const bool=false) {}
     static void set_alert_status(FSTR_P const) {}
     static void reset_alert_level() {}
@@ -536,7 +421,6 @@
   static void set_status(const char * const cstr, const bool persist=false);
   static void set_status(FSTR_P const fstr, const int8_t level=0);
   static void status_printf(int8_t level, FSTR_P const fmt, ...);
->>>>>>> b6911781
 
   #if HAS_DISPLAY
 
@@ -656,11 +540,7 @@
       static bool did_first_redraw;
     #endif
 
-<<<<<<< HEAD
-    #if ANY(BABYSTEP_GFX_OVERLAY, MESH_EDIT_GFX_OVERLAY)
-=======
     #if ANY(BABYSTEP_ZPROBE_GFX_OVERLAY, MESH_EDIT_GFX_OVERLAY)
->>>>>>> b6911781
       static void zoffset_overlay(const int8_t dir);
       static void zoffset_overlay(const_float_t zvalue);
     #endif
@@ -782,17 +662,10 @@
       static float ubl_mesh_value();
     #endif
 
-<<<<<<< HEAD
-    static void draw_select_screen_prompt(FSTR_P const pref, const char * const string=nullptr, FSTR_P const suff=nullptr);
-
-  #else
-
-=======
     static void draw_select_screen_prompt(FSTR_P const fpre, const char * const string=nullptr, FSTR_P const fsuf=nullptr);
 
   #else
 
->>>>>>> b6911781
     static void return_to_status() {}
 
     static constexpr bool on_status_screen() { return true; }
@@ -965,14 +838,7 @@
 
 #define LCD_MESSAGE_F(S)       ui.set_status(F(S))
 #define LCD_MESSAGE(M)         ui.set_status(GET_TEXT_F(M))
-<<<<<<< HEAD
-#define LCD_MESSAGE_MIN(M)     ui.set_min_status(GET_TEXT_F(M))
-#define LCD_MESSAGE_MAX(M)     ui.set_max_status(GET_TEXT_F(M))
-#define LCD_ALERTMESSAGE_F(S)  ui.set_alert(F(S))
-#define LCD_ALERTMESSAGE(M)    ui.set_alert(GET_TEXT_F(M))
-=======
 #define LCD_MESSAGE_MIN(M)     ui.set_status(GET_TEXT_F(M), -1)
 #define LCD_MESSAGE_MAX(M)     ui.set_status(GET_TEXT_F(M), 99)
 #define LCD_ALERTMESSAGE_F(S)  ui.set_alert_status(F(S))
-#define LCD_ALERTMESSAGE(M)    ui.set_alert_status(GET_TEXT_F(M))
->>>>>>> b6911781
+#define LCD_ALERTMESSAGE(M)    ui.set_alert_status(GET_TEXT_F(M))