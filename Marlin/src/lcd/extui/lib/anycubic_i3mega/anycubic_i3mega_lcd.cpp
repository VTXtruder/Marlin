--- conflicted
+++ resolved
@@ -32,19 +32,11 @@
 #include "../../../../inc/MarlinConfig.h"
 
 // command sending macro's with debugging capability
-<<<<<<< HEAD
-#define SEND_PGM(x)                                 send_P(PSTR(x))
-#define SENDLINE_PGM(x)                             sendLine_P(PSTR(x))
-#define SEND_PGM_VAL(x,y)                           (send_P(PSTR(x)), sendLine(i16tostr3rj(y)))
-#define SEND(x)                                     send(x)
-#define SENDLINE(x)                                 sendLine(x)
-=======
 #define SEND_PGM(x)       send_P(PSTR(x))
 #define SENDLINE_PGM(x)   sendLine_P(PSTR(x))
 #define SEND_PGM_VAL(x,y) (send_P(PSTR(x)), sendLine(i16tostr3rj(y)))
 #define SEND(x)           send(x)
 #define SENDLINE(x)       sendLine(x)
->>>>>>> 082fce5e
 #if ENABLED(ANYCUBIC_LCD_DEBUG)
   #define SENDLINE_DBG_PGM(x,y)       (sendLine_P(PSTR(x)), SERIAL_ECHOLNPGM(y))
   #define SENDLINE_DBG_PGM_VAL(x,y,z) (sendLine_P(PSTR(x)), SERIAL_ECHOPGM(y), SERIAL_ECHOLN(z))
