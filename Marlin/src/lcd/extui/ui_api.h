/**
 * Marlin 3D Printer Firmware
 * Copyright (c) 2020 MarlinFirmware [https://github.com/MarlinFirmware/Marlin]
 *
 * Based on Sprinter and grbl.
 * Copyright (c) 2011 Camiel Gubbels / Erik van der Zalm
 *
 * This program is free software: you can redistribute it and/or modify
 * it under the terms of the GNU General Public License as published by
 * the Free Software Foundation, either version 3 of the License, or
 * (at your option) any later version.
 *
 * This program is distributed in the hope that it will be useful,
 * but WITHOUT ANY WARRANTY; without even the implied warranty of
 * MERCHANTABILITY or FITNESS FOR A PARTICULAR PURPOSE.  See the
 * GNU General Public License for more details.
 *
 * You should have received a copy of the GNU General Public License
 * along with this program.  If not, see <https://www.gnu.org/licenses/>.
 *
 */
#pragma once

/************
 * ui_api.h *
 ************/

/****************************************************************************
 *   Written By Marcio Teixeira 2018 - Aleph Objects, Inc.                  *
 *                                                                          *
 *   This program is free software: you can redistribute it and/or modify   *
 *   it under the terms of the GNU General Public License as published by   *
 *   the Free Software Foundation, either version 3 of the License, or      *
 *   (at your option) any later version.                                    *
 *                                                                          *
 *   This program is distributed in the hope that it will be useful,        *
 *   but WITHOUT ANY WARRANTY; without even the implied warranty of         *
 *   MERCHANTABILITY or FITNESS FOR A PARTICULAR PURPOSE.  See the          *
 *   GNU General Public License for more details.                           *
 *                                                                          *
 *   To view a copy of the GNU General Public License, go to the following  *
 *   location: <https://www.gnu.org/licenses/>.                             *
 ****************************************************************************/

#include "../../inc/MarlinConfig.h"

#include "../marlinui.h"
#include "../../gcode/gcode.h"

#if M600_PURGE_MORE_RESUMABLE
  #include "../../feature/pause.h"
#endif

namespace ExtUI {

  // The ExtUI implementation can store up to this many bytes
  // in the EEPROM when the methods onStoreSettings and
  // onLoadSettings are called.

  static constexpr size_t eeprom_data_size = 48;

  enum axis_t     : uint8_t { X, Y, Z, I, J, K, U, V, W, X2, Y2, Z2, Z3, Z4 };
  enum extruder_t : uint8_t { E0, E1, E2, E3, E4, E5, E6, E7 };
  enum heater_t   : uint8_t { H0, H1, H2, H3, H4, H5, BED, CHAMBER, COOLER };
  enum fan_t      : uint8_t { FAN0, FAN1, FAN2, FAN3, FAN4, FAN5, FAN6, FAN7 };
<<<<<<< HEAD
  enum result_t   : uint8_t { PID_STARTED, PID_BAD_HEATER_ID, PID_TEMP_TOO_HIGH, PID_TUNING_TIMEOUT, PID_DONE };
=======
  enum result_t   : uint8_t { PID_STARTED, PID_BAD_EXTRUDER_NUM, PID_TEMP_TOO_HIGH, PID_TUNING_TIMEOUT, PID_DONE };
>>>>>>> b6911781

  constexpr uint8_t extruderCount = EXTRUDERS;
  constexpr uint8_t hotendCount   = HOTENDS;
  constexpr uint8_t fanCount      = FAN_COUNT;

  #if HAS_MESH
    typedef float bed_mesh_t[GRID_MAX_POINTS_X][GRID_MAX_POINTS_Y];
  #endif

  /**
   * The Extensible UI API is a utility class that can be used to implement:
   * - An LCD view that responds to standard events, e.g., onMediaInserted(...)
   * - An LCD that polls firmware states and settings in a standard manner.
   *   (e.g., With tool indexes and extruder indexes).
   * - Standard hooks to send data to a serial-based controller.
   *
   * ExtUI is best used when:
   * - The display handles LCD touch / buttons so the firmware doesn't see these events.
   * - Commands and value edits are sent over serial to Marlin as G-codes.
   * - The display can get data from Marlin, but is not necessarily drawn by Marlin.
   * - The display cannot implement a MarlinUI menu.
   * - The display is implemented with code callbacks alongside ExtUI callbacks.
   *
   * Building an ExtUI layer:
   * - Start by making an lcd/extui subfolder. Copy 'example' or another display.
   * - Many of these methods are optional. Implement them according to your UI needs.
   * - If your display needs information from Marlin, add an accessor to ExtUI.
   * - If some addition seems like it should be standard part of ExtUI, submit a PR with the new
   *   methods added to this API. Implement in the ExtUI example and/or with some existing displays.
   */

  bool isMoving();
  bool isAxisPositionKnown(const axis_t);
  bool isAxisPositionKnown(const extruder_t);
  bool isPositionKnown(); // Axis position guaranteed, steppers active since homing
  bool isMachineHomed(); // Axis position most likely correct, steppers may have deactivated
  bool canMove(const axis_t);
  bool canMove(const extruder_t);
  void injectCommands_P(PGM_P const);
  inline void injectCommands(FSTR_P const fstr) { injectCommands_P(FTOP(fstr)); }
  void injectCommands(char * const);
  bool commandsInQueue();

  #if ENABLED(HOST_KEEPALIVE_FEATURE)
    GcodeSuite::MarlinBusyState getHostKeepaliveState();
    bool getHostKeepaliveIsPaused();
  #endif
<<<<<<< HEAD

  bool isHeaterIdle(const heater_t);
  bool isHeaterIdle(const extruder_t);
  void enableHeater(const heater_t);
  void enableHeater(const extruder_t);
=======
>>>>>>> b6911781

  #if ENABLED(JOYSTICK)
    void jog(const xyz_float_t &dir);
    void _joystick_update(xyz_float_t &norm_jog);
  #endif

  /**
   * Getters and setters
   * Use to query or change Marlin's state.
   */
  PGM_P getFirmwareName_str();

  #if HAS_SOFTWARE_ENDSTOPS
    bool getSoftEndstopState();
    void setSoftEndstopState(const bool);
  #endif

  // Trinamic Current / Bump Sensitivity
  #if HAS_TRINAMIC_CONFIG
    float getAxisCurrent_mA(const axis_t);
    float getAxisCurrent_mA(const extruder_t);
    void  setAxisCurrent_mA(const_float_t, const axis_t);
    void  setAxisCurrent_mA(const_float_t, const extruder_t);

     int getTMCBumpSensitivity(const axis_t);
    void setTMCBumpSensitivity(const_float_t, const axis_t);
  #endif

  // Actual and target accessors, by Heater ID, Extruder ID, Fan ID
  void enableHeater(const heater_t);
  void enableHeater(const extruder_t);
  bool isHeaterIdle(const heater_t);
  bool isHeaterIdle(const extruder_t);
  celsius_float_t getActualTemp_celsius(const heater_t);
  celsius_float_t getActualTemp_celsius(const extruder_t);
  celsius_float_t getTargetTemp_celsius(const heater_t);
  celsius_float_t getTargetTemp_celsius(const extruder_t);
  float getActualFan_percent(const fan_t);
  float getTargetFan_percent(const fan_t);

  // High level positions, by Axis ID, Extruder ID
  float getAxisPosition_mm(const axis_t);
  float getAxisPosition_mm(const extruder_t);
  // Axis steps-per-mm, by Axis ID, Extruder ID
  float getAxisSteps_per_mm(const axis_t);
  float getAxisSteps_per_mm(const extruder_t);
  // Speed and acceleration limits, per Axis ID or Extruder ID
  feedRate_t getAxisMaxFeedrate_mm_s(const axis_t);
  feedRate_t getAxisMaxFeedrate_mm_s(const extruder_t);
  float getAxisMaxAcceleration_mm_s2(const axis_t);
  float getAxisMaxAcceleration_mm_s2(const extruder_t);
  // Standard speeds, as set in the planner
  feedRate_t getMinFeedrate_mm_s();
  feedRate_t getMinTravelFeedrate_mm_s();
  feedRate_t getFeedrate_mm_s();
<<<<<<< HEAD
=======
  // Standard accelerations, as set in the planner
>>>>>>> b6911781
  float getPrintingAcceleration_mm_s2();
  float getRetractAcceleration_mm_s2();
  float getTravelAcceleration_mm_s2();
  // A speed multiplier for overall printing
  float getFeedrate_percent();
  // The flow percentage of an extruder
  int16_t getFlow_percent(const extruder_t);

  // Progress / Elapsed Time
  inline uint8_t getProgress_percent() { return ui.get_progress_percent(); }
  #if HAS_PRINT_PROGRESS_PERMYRIAD
    inline uint16_t getProgress_permyriad() { return ui.get_progress_permyriad(); }
  #endif
  uint32_t getProgress_seconds_elapsed();

<<<<<<< HEAD
=======
  // Material Preheat Presets
>>>>>>> b6911781
  #if HAS_PREHEAT
    uint16_t getMaterial_preset_E(const uint16_t);
    #if HAS_HEATED_BED
      uint16_t getMaterial_preset_B(const uint16_t);
    #endif
  #endif

  // IDEX Machine Mode
  #if ENABLED(DUAL_X_CARRIAGE)
    uint8_t getIDEX_Mode();
  #endif

  #if ENABLED(SHOW_REMAINING_TIME)
    inline uint32_t getProgress_seconds_remaining() { return ui.get_remaining_time(); }
  #endif
  #if ENABLED(SHOW_INTERACTION_TIME)
    inline uint32_t getInteraction_seconds_remaining() { return ui.interaction_time; }
  #endif

  #if HAS_LEVELING
    // Global leveling state, events
    bool getLevelingActive();
    void setLevelingActive(const bool);
    bool getLevelingIsValid();
    void onLevelingStart();
    void onLevelingDone();
    #if HAS_MESH
      // Mesh data, utilities, events
      bed_mesh_t& getMeshArray();
      float getMeshPoint(const xy_uint8_t &pos);
      void setMeshPoint(const xy_uint8_t &pos, const_float_t zval);
      void moveToMeshPoint(const xy_uint8_t &pos, const_float_t z);
      void onMeshUpdate(const int8_t xpos, const int8_t ypos, const_float_t zval);
      inline void onMeshUpdate(const xy_int8_t &pos, const_float_t zval) { onMeshUpdate(pos.x, pos.y, zval); }

      typedef enum : uint8_t {
        G29_START,        // Prior to start of probe
        G29_FINISH,       // Following probe of all points
        G29_POINT_START,  // Beginning probe of grid location
        G29_POINT_FINISH, // Finished probe of grid location
        G26_START,
        G26_FINISH,
        G26_POINT_START,
        G26_POINT_FINISH
      } probe_state_t;
      void onMeshUpdate(const int8_t xpos, const int8_t ypos, probe_state_t state);
      inline void onMeshUpdate(const xy_int8_t &pos, probe_state_t state) { onMeshUpdate(pos.x, pos.y, state); }
    #endif
  #endif

  // Send an 'M876 S' host response
  #if ENABLED(HOST_PROMPT_SUPPORT)
    void setHostResponse(const uint8_t);
  #endif

<<<<<<< HEAD
=======
  // Provide a simulated click to MarlinUI
>>>>>>> b6911781
  inline void simulateUserClick() {
    #if ANY(HAS_MARLINUI_MENU, EXTENSIBLE_UI, DWIN_CREALITY_LCD_JYERSUI)
      ui.lcd_clicked = true;
    #endif
  }

  #if ENABLED(PRINTCOUNTER)
    // Printcounter strings (See nextion_tft.cpp)
    char* getFailedPrints_str(char buffer[21]);
    char* getTotalPrints_str(char buffer[21]);
    char* getFinishedPrints_str(char buffer[21]);
    char* getTotalPrintTime_str(char buffer[21]);
    char* getLongestPrint_str(char buffer[21]);
    char* getFilamentUsed_str(char buffer[21]);
  #endif

  // Temperature Control
  void setTargetTemp_celsius(const_float_t, const heater_t);
  void setTargetTemp_celsius(const_float_t, const extruder_t);
  void setTargetFan_percent(const_float_t, const fan_t);
  void coolDown();

  // Motion Control
  void setAxisPosition_mm(const_float_t, const axis_t, const feedRate_t=0);
  void setAxisPosition_mm(const_float_t, const extruder_t, const feedRate_t=0);

  // Planner Control
  void setAxisSteps_per_mm(const_float_t, const axis_t);
  void setAxisSteps_per_mm(const_float_t, const extruder_t);
  void setAxisMaxFeedrate_mm_s(const feedRate_t, const axis_t);
  void setAxisMaxFeedrate_mm_s(const feedRate_t, const extruder_t);
  void setAxisMaxAcceleration_mm_s2(const_float_t, const axis_t);
  void setAxisMaxAcceleration_mm_s2(const_float_t, const extruder_t);
  void setFeedrate_mm_s(const feedRate_t);
  void setMinFeedrate_mm_s(const feedRate_t);
  void setMinTravelFeedrate_mm_s(const feedRate_t);
  void setPrintingAcceleration_mm_s2(const_float_t);
  void setRetractAcceleration_mm_s2(const_float_t);
  void setTravelAcceleration_mm_s2(const_float_t);
  void setFeedrate_percent(const_float_t);
  void setFlow_percent(const int16_t, const extruder_t);

  // Waiting for User Interaction
  bool awaitingUserConfirm();
  void setUserConfirmed();

  #if M600_PURGE_MORE_RESUMABLE
<<<<<<< HEAD
=======
    // "Purge More" has a control screen
>>>>>>> b6911781
    void setPauseMenuResponse(PauseMenuResponse);
    extern PauseMessage pauseModeStatus;
    PauseMode getPauseMode();
  #endif

  #if ENABLED(LIN_ADVANCE)
    // Linear Advance Control
    float getLinearAdvance_mm_mm_s(const extruder_t);
    void setLinearAdvance_mm_mm_s(const_float_t, const extruder_t);
  #endif

  // JD or Jerk Control
  #if HAS_JUNCTION_DEVIATION
    float getJunctionDeviation_mm();
    void setJunctionDeviation_mm(const_float_t);
  #else
    float getAxisMaxJerk_mm_s(const axis_t);
    float getAxisMaxJerk_mm_s(const extruder_t);
    void setAxisMaxJerk_mm_s(const_float_t, const axis_t);
    void setAxisMaxJerk_mm_s(const_float_t, const extruder_t);
  #endif

  // Tool Changing
  extruder_t getTool(const uint8_t extruder);
  extruder_t getActiveTool();
  void setActiveTool(const extruder_t, bool no_move);

  // Babystepping (axis, probe offset)
  #if ENABLED(BABYSTEPPING)
    int16_t mmToWholeSteps(const_float_t mm, const axis_t axis);
    float mmFromWholeSteps(int16_t steps, const axis_t axis);

    bool babystepAxis_steps(const int16_t steps, const axis_t axis);
    void smartAdjustAxis_steps(const int16_t steps, const axis_t axis, bool linked_nozzles);
  #endif

  // Hotend Offsets
  #if HAS_HOTEND_OFFSET
    float getNozzleOffset_mm(const axis_t, const extruder_t);
    void setNozzleOffset_mm(const_float_t, const axis_t, const extruder_t);
    void normalizeNozzleOffset(const axis_t axis);
  #endif

  // The Probe Z Offset
  float getZOffset_mm();
  void setZOffset_mm(const_float_t);

  // The Probe XYZ Offset
  #if HAS_BED_PROBE
    float getProbeOffset_mm(const axis_t);
    void setProbeOffset_mm(const_float_t, const axis_t);
  #endif

  // Backlash Control
  #if ENABLED(BACKLASH_GCODE)
    float getAxisBacklash_mm(const axis_t);
    void setAxisBacklash_mm(const_float_t, const axis_t);

    float getBacklashCorrection_percent();
    void setBacklashCorrection_percent(const_float_t);

    #ifdef BACKLASH_SMOOTHING_MM
      float getBacklashSmoothing_mm();
      void setBacklashSmoothing_mm(const_float_t);
    #endif
  #endif

  // Filament Runout Sensor
  #if HAS_FILAMENT_SENSOR
    bool getFilamentRunoutEnabled();
    void setFilamentRunoutEnabled(const bool);
    bool getFilamentRunoutState();
    void setFilamentRunoutState(const bool);

    #if HAS_FILAMENT_RUNOUT_DISTANCE
      float getFilamentRunoutDistance_mm();
      void setFilamentRunoutDistance_mm(const_float_t);
    #endif
  #endif

  // Case Light Control
  #if ENABLED(CASE_LIGHT_ENABLE)
    bool getCaseLightState();
    void setCaseLightState(const bool);

    #if DISABLED(CASE_LIGHT_NO_BRIGHTNESS)
      float getCaseLightBrightness_percent();
      void setCaseLightBrightness_percent(const_float_t);
    #endif
  #endif

<<<<<<< HEAD
=======
  // Power-Loss Recovery
>>>>>>> b6911781
  #if ENABLED(POWER_LOSS_RECOVERY)
    bool getPowerLossRecoveryEnabled();
    void setPowerLossRecoveryEnabled(const bool);
  #endif

<<<<<<< HEAD
=======
  // Hotend PID
>>>>>>> b6911781
  #if ENABLED(PIDTEMP)
    float getPID_Kp(const extruder_t);
    float getPID_Ki(const extruder_t);
    float getPID_Kd(const extruder_t);
    void setPID(const_float_t, const_float_t , const_float_t , extruder_t);
    void startPIDTune(const celsius_t, extruder_t);
  #endif

  // Bed PID
  #if ENABLED(PIDTEMPBED)
    float getBedPID_Kp();
    float getBedPID_Ki();
    float getBedPID_Kd();
    void setBedPID(const_float_t, const_float_t , const_float_t);
    void startBedPIDTune(const celsius_t);
  #endif

  /**
   * Delay and timing routines
   * Should be used by the EXTENSIBLE_UI to safely pause or measure time
   * safe_millis must be called at least every 1 sec to guarantee time
   * yield should be called within lengthy loops
   */
  #ifdef __SAM3X8E__
    uint32_t safe_millis();
  #else
    FORCE_INLINE uint32_t safe_millis() { return millis(); } // TODO: Implement for AVR
  #endif

  void delay_us(uint32_t us);
  void delay_ms(uint32_t ms);
  void yield();

  /**
   * Media access routines
   * Use these to operate on files
   */
  bool isMediaInserted();
  bool isPrintingFromMediaPaused();
  bool isPrintingFromMedia();
  bool isPrinting();
  bool isPrintingPaused();

  void printFile(const char *filename);
  void stopPrint();
  void pausePrint();
  void resumePrint();

  class FileList {
    public:
      FileList();
      void refresh();
      bool seek(const uint16_t, const bool skip_range_check = false);

      const char *longFilename();
      const char *shortFilename();
      const char *filename();
      bool isDir();

      void changeDir(const char * const dirname);
      void upDir();
      bool isAtRootDir();
      uint16_t count();
  };

  /**
   * Event callback routines
   * Must be defined, and will be called by Marlin as needed
   */
  void onStartup();
  void onIdle();
  void onMediaInserted();
  void onMediaError();
  void onMediaRemoved();
<<<<<<< HEAD
  void onPlayTone(const uint16_t frequency, const uint16_t duration);
  void onPrinterKilled(FSTR_P const error, FSTR_P const component);
  void onSurviveInKilled();
=======
  void onPlayTone(const uint16_t frequency, const uint16_t duration=0);
  void onPrinterKilled(FSTR_P const error, FSTR_P const component);
>>>>>>> b6911781
  void onPrintTimerStarted();
  void onPrintTimerPaused();
  void onPrintTimerStopped();
  void onPrintDone();
  void onFilamentRunout(const extruder_t extruder);
  void onUserConfirmRequired(const char * const msg);
  void onUserConfirmRequired(FSTR_P const fstr);
  void onStatusChanged(const char * const msg);
  void onStatusChanged(FSTR_P const fstr);
  void onHomingStart();
  void onHomingDone();
  void onSteppersDisabled();
  void onSteppersEnabled();
  void onFactoryReset();
  void onStoreSettings(char *);
  void onLoadSettings(const char *);
  void onPostprocessSettings();
  void onSettingsStored(const bool success);
  void onSettingsLoaded(const bool success);
  #if ENABLED(POWER_LOSS_RECOVERY)
    void onSetPowerLoss(const bool onoff);
    void onPowerLoss();
    void onPowerLossResume();
  #endif
  #if HAS_PID_HEATING
    void onPidTuning(const result_t rst);
  #endif
};

/**
 * Helper macros to increment or decrement a value. For example:
 *
 *   UI_INCREMENT_BY(TargetTemp_celsius, 10, E0)
 *
 * Expands to:
 *
 *   setTargetTemp_celsius(getTargetTemp_celsius(E0) + 10, E0);
 *
 * Or, in the case where a constant increment is desired:
 *
 *   constexpr float increment = 10;
 *
 *   UI_INCREMENT(TargetTemp_celsius, E0)
 */
#define UI_INCREMENT_BY(method, inc, ...) ExtUI::set ## method(ExtUI::get ## method (__VA_ARGS__) + inc, ##__VA_ARGS__)
#define UI_DECREMENT_BY(method, inc, ...) ExtUI::set ## method(ExtUI::get ## method (__VA_ARGS__) - inc, ##__VA_ARGS__)

#define UI_INCREMENT(method, ...) UI_INCREMENT_BY(method, increment, ##__VA_ARGS__)
#define UI_DECREMENT(method, ...) UI_DECREMENT_BY(method, increment, ##__VA_ARGS__)<|MERGE_RESOLUTION|>--- conflicted
+++ resolved
@@ -63,11 +63,7 @@
   enum extruder_t : uint8_t { E0, E1, E2, E3, E4, E5, E6, E7 };
   enum heater_t   : uint8_t { H0, H1, H2, H3, H4, H5, BED, CHAMBER, COOLER };
   enum fan_t      : uint8_t { FAN0, FAN1, FAN2, FAN3, FAN4, FAN5, FAN6, FAN7 };
-<<<<<<< HEAD
-  enum result_t   : uint8_t { PID_STARTED, PID_BAD_HEATER_ID, PID_TEMP_TOO_HIGH, PID_TUNING_TIMEOUT, PID_DONE };
-=======
   enum result_t   : uint8_t { PID_STARTED, PID_BAD_EXTRUDER_NUM, PID_TEMP_TOO_HIGH, PID_TUNING_TIMEOUT, PID_DONE };
->>>>>>> b6911781
 
   constexpr uint8_t extruderCount = EXTRUDERS;
   constexpr uint8_t hotendCount   = HOTENDS;
@@ -115,14 +111,6 @@
     GcodeSuite::MarlinBusyState getHostKeepaliveState();
     bool getHostKeepaliveIsPaused();
   #endif
-<<<<<<< HEAD
-
-  bool isHeaterIdle(const heater_t);
-  bool isHeaterIdle(const extruder_t);
-  void enableHeater(const heater_t);
-  void enableHeater(const extruder_t);
-=======
->>>>>>> b6911781
 
   #if ENABLED(JOYSTICK)
     void jog(const xyz_float_t &dir);
@@ -178,10 +166,7 @@
   feedRate_t getMinFeedrate_mm_s();
   feedRate_t getMinTravelFeedrate_mm_s();
   feedRate_t getFeedrate_mm_s();
-<<<<<<< HEAD
-=======
   // Standard accelerations, as set in the planner
->>>>>>> b6911781
   float getPrintingAcceleration_mm_s2();
   float getRetractAcceleration_mm_s2();
   float getTravelAcceleration_mm_s2();
@@ -197,10 +182,7 @@
   #endif
   uint32_t getProgress_seconds_elapsed();
 
-<<<<<<< HEAD
-=======
   // Material Preheat Presets
->>>>>>> b6911781
   #if HAS_PREHEAT
     uint16_t getMaterial_preset_E(const uint16_t);
     #if HAS_HEATED_BED
@@ -256,10 +238,7 @@
     void setHostResponse(const uint8_t);
   #endif
 
-<<<<<<< HEAD
-=======
   // Provide a simulated click to MarlinUI
->>>>>>> b6911781
   inline void simulateUserClick() {
     #if ANY(HAS_MARLINUI_MENU, EXTENSIBLE_UI, DWIN_CREALITY_LCD_JYERSUI)
       ui.lcd_clicked = true;
@@ -307,10 +286,7 @@
   void setUserConfirmed();
 
   #if M600_PURGE_MORE_RESUMABLE
-<<<<<<< HEAD
-=======
     // "Purge More" has a control screen
->>>>>>> b6911781
     void setPauseMenuResponse(PauseMenuResponse);
     extern PauseMessage pauseModeStatus;
     PauseMode getPauseMode();
@@ -402,19 +378,13 @@
     #endif
   #endif
 
-<<<<<<< HEAD
-=======
   // Power-Loss Recovery
->>>>>>> b6911781
   #if ENABLED(POWER_LOSS_RECOVERY)
     bool getPowerLossRecoveryEnabled();
     void setPowerLossRecoveryEnabled(const bool);
   #endif
 
-<<<<<<< HEAD
-=======
   // Hotend PID
->>>>>>> b6911781
   #if ENABLED(PIDTEMP)
     float getPID_Kp(const extruder_t);
     float getPID_Ki(const extruder_t);
@@ -489,14 +459,8 @@
   void onMediaInserted();
   void onMediaError();
   void onMediaRemoved();
-<<<<<<< HEAD
-  void onPlayTone(const uint16_t frequency, const uint16_t duration);
-  void onPrinterKilled(FSTR_P const error, FSTR_P const component);
-  void onSurviveInKilled();
-=======
   void onPlayTone(const uint16_t frequency, const uint16_t duration=0);
   void onPrinterKilled(FSTR_P const error, FSTR_P const component);
->>>>>>> b6911781
   void onPrintTimerStarted();
   void onPrintTimerPaused();
   void onPrintTimerStopped();
