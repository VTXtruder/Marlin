--- conflicted
+++ resolved
@@ -38,12 +38,6 @@
   bool debug;
 
   void echo_msg(FSTR_P const fpre) {
-<<<<<<< HEAD
-    SERIAL_ECHO(fpre);
-    if (the_msg) SERIAL_ECHO(AS_CHAR(' '), the_msg);
-    SERIAL_CHAR(' ');
-    print_xyz(xyz_pos_t(current_position));
-=======
     SERIAL_ECHOF(fpre);
     if (the_msg) {
       SERIAL_CHAR(' ');
@@ -51,6 +45,5 @@
     }
     SERIAL_CHAR(' ');
     print_pos(current_position);
->>>>>>> b6911781
   }
 };