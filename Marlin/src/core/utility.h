/**
 * Marlin 3D Printer Firmware
 * Copyright (c) 2020 MarlinFirmware [https://github.com/MarlinFirmware/Marlin]
 *
 * Based on Sprinter and grbl.
 * Copyright (c) 2011 Camiel Gubbels / Erik van der Zalm
 *
 * This program is free software: you can redistribute it and/or modify
 * it under the terms of the GNU General Public License as published by
 * the Free Software Foundation, either version 3 of the License, or
 * (at your option) any later version.
 *
 * This program is distributed in the hope that it will be useful,
 * but WITHOUT ANY WARRANTY; without even the implied warranty of
 * MERCHANTABILITY or FITNESS FOR A PARTICULAR PURPOSE.  See the
 * GNU General Public License for more details.
 *
 * You should have received a copy of the GNU General Public License
 * along with this program.  If not, see <https://www.gnu.org/licenses/>.
 *
 */
#pragma once

#include "../inc/MarlinConfigPre.h"
#include "../core/types.h"
#include "../core/millis_t.h"

void safe_delay(millis_t ms);           // Delay ensuring that temperatures are updated and the watchdog is kept alive.

#if ENABLED(SERIAL_OVERRUN_PROTECTION)
  void serial_delay(const millis_t ms);
#else
  inline void serial_delay(const millis_t) {}
#endif

#if GRID_MAX_POINTS

  // 16x16 bit arrays
  template <int W, int H>
  struct FlagBits {
    bits_t(W) flags[H];
    void fill()                                   { memset(flags, 0xFF, sizeof(flags)); }
    void reset()                                  { memset(flags, 0x00, sizeof(flags)); }
    void unmark(const uint8_t x, const uint8_t y) { CBI(flags[y], x); }
    void mark(const uint8_t x, const uint8_t y)   { SBI(flags[y], x); }
    bool marked(const uint8_t x, const uint8_t y) { return TEST(flags[y], x); }
    inline void unmark(const xy_int8_t &xy)       { unmark(xy.x, xy.y); }
    inline void mark(const xy_int8_t &xy)         { mark(xy.x, xy.y); }
    inline bool marked(const xy_int8_t &xy)       { return marked(xy.x, xy.y); }
  };

  typedef FlagBits<GRID_MAX_POINTS_X, GRID_MAX_POINTS_Y> MeshFlags;

#endif

#if ENABLED(DEBUG_LEVELING_FEATURE)
  void log_machine_info();
#else
  #define log_machine_info() NOOP
#endif

/**
 * A restorer instance remembers a variable's value before setting a
 * new value, then restores the old value when it goes out of scope.
 * Put operator= on your type to get extended behavior on value change.
 */
template<typename T>
class restorer {
  T& ref_;
  T  val_;
public:
  restorer(T& perm) : ref_(perm), val_(perm) {}
  restorer(T& perm, T temp_val) : ref_(perm), val_(perm) { perm = temp_val; }
  ~restorer() { restore(); }
  inline void restore() { ref_ = val_; }
};

#define REMEMBER(N,X,V...) restorer<__typeof__(X)> restorer_##N(X, ##V)
#define RESTORE(N) restorer_##N.restore()

// Converts from an uint8_t in the range of 0-255 to an uint8_t
// in the range 0-100 while avoiding rounding artifacts
constexpr uint8_t ui8_to_percent(const uint8_t i) { return (int(i) * 100 + 127) / 255; }

// Axis names for G-code parsing, reports, etc.
const xyze_char_t axis_codes LOGICAL_AXIS_ARRAY('E', 'X', 'Y', 'Z', AXIS4_NAME, AXIS5_NAME, AXIS6_NAME, AXIS7_NAME, AXIS8_NAME, AXIS9_NAME);
#if NUM_AXES <= XYZ && !HAS_EXTRUDERS
  #define AXIS_CHAR(A) ((char)('X' + A))
  #define IAXIS_CHAR AXIS_CHAR
#else
  const xyze_char_t iaxis_codes LOGICAL_AXIS_ARRAY('E', 'X', 'Y', 'Z', 'I', 'J', 'K', 'U', 'V', 'W');
  #define AXIS_CHAR(A) axis_codes[A]
  #define IAXIS_CHAR(A) iaxis_codes[A]
<<<<<<< HEAD
#endif

#if ENABLED(MARLIN_DEV_MODE)
  enum MarlinError : uint8_t {
    ERR_NONE,
    ERR_STRING_RANGE, // A string buffer was too small to set the whole blob
    ERR_ASSERTION,    // An assertion was triggered
    ERR_MALFUNCTION,
    ERR_MEMORY_LEAK,
    ERR_COMMS_SERIAL,
    ERR_COMMS_SPI,
    ERR_PLANNER_STARVED,
    ERR_TMC_SHUTDOWN,
    ERR_PROCEDURE_FAILED,
    ERR_TOO_WACK,
    ERR_PLAID_IN_SUMMER
  };
  extern MarlinError marlin_error_number;   // Error Number - Marlin can beep, display, and emit...
  inline void error(const MarlinError err) { marlin_error_number = err; }
=======
>>>>>>> b6911781
#endif<|MERGE_RESOLUTION|>--- conflicted
+++ resolved
@@ -91,26 +91,4 @@
   const xyze_char_t iaxis_codes LOGICAL_AXIS_ARRAY('E', 'X', 'Y', 'Z', 'I', 'J', 'K', 'U', 'V', 'W');
   #define AXIS_CHAR(A) axis_codes[A]
   #define IAXIS_CHAR(A) iaxis_codes[A]
-<<<<<<< HEAD
-#endif
-
-#if ENABLED(MARLIN_DEV_MODE)
-  enum MarlinError : uint8_t {
-    ERR_NONE,
-    ERR_STRING_RANGE, // A string buffer was too small to set the whole blob
-    ERR_ASSERTION,    // An assertion was triggered
-    ERR_MALFUNCTION,
-    ERR_MEMORY_LEAK,
-    ERR_COMMS_SERIAL,
-    ERR_COMMS_SPI,
-    ERR_PLANNER_STARVED,
-    ERR_TMC_SHUTDOWN,
-    ERR_PROCEDURE_FAILED,
-    ERR_TOO_WACK,
-    ERR_PLAID_IN_SUMMER
-  };
-  extern MarlinError marlin_error_number;   // Error Number - Marlin can beep, display, and emit...
-  inline void error(const MarlinError err) { marlin_error_number = err; }
-=======
->>>>>>> b6911781
 #endif