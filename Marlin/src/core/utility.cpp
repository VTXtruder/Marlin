--- conflicted
+++ resolved
@@ -99,15 +99,9 @@
           SERIAL_ECHOPGM(" (Aligned With");
 
         if (probe.offset_xy.y > 0)
-<<<<<<< HEAD
-          SERIAL_ECHO(F(TERN(IS_SCARA, "-Distal", "-Back")));
-        else if (probe.offset_xy.y < 0)
-          SERIAL_ECHO(F(TERN(IS_SCARA, "-Proximal", "-Front")));
-=======
           SERIAL_ECHOF(F(TERN(IS_SCARA, "-Distal", "-Back")));
         else if (probe.offset_xy.y < 0)
           SERIAL_ECHOF(F(TERN(IS_SCARA, "-Proximal", "-Front")));
->>>>>>> b6911781
         else if (probe.offset_xy.x != 0)
           SERIAL_ECHOPGM("-Center");
 
@@ -115,11 +109,7 @@
 
       #endif
 
-<<<<<<< HEAD
-      SERIAL_ECHO(probe.offset.z < 0 ? F("Below") : probe.offset.z > 0 ? F("Above") : F("Same Z as"));
-=======
       SERIAL_ECHOF(probe.offset.z < 0 ? F("Below") : probe.offset.z > 0 ? F("Above") : F("Same Z as"));
->>>>>>> b6911781
       SERIAL_ECHOLNPGM(" Nozzle)");
 
     #endif
