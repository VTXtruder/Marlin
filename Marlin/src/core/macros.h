/**
 * Marlin 3D Printer Firmware
 * Copyright (c) 2020 MarlinFirmware [https://github.com/MarlinFirmware/Marlin]
 *
 * Based on Sprinter and grbl.
 * Copyright (c) 2011 Camiel Gubbels / Erik van der Zalm
 *
 * This program is free software: you can redistribute it and/or modify
 * it under the terms of the GNU General Public License as published by
 * the Free Software Foundation, either version 3 of the License, or
 * (at your option) any later version.
 *
 * This program is distributed in the hope that it will be useful,
 * but WITHOUT ANY WARRANTY; without even the implied warranty of
 * MERCHANTABILITY or FITNESS FOR A PARTICULAR PURPOSE.  See the
 * GNU General Public License for more details.
 *
 * You should have received a copy of the GNU General Public License
 * along with this program.  If not, see <https://www.gnu.org/licenses/>.
 *
 */
#pragma once

#ifndef __has_include
  #define __has_include(...) 1
#endif

#define ABCE 4
#define XYZE 4
#define ABC  3
#define XYZ  3
#define XY   2

#define _AXIS(A) (A##_AXIS)

<<<<<<< HEAD
=======
#define _XSTOP_  0x01
#define _YSTOP_  0x02
#define _ZSTOP_  0x03
#define _ISTOP_  0x04
#define _JSTOP_  0x05
#define _KSTOP_  0x06
#define _USTOP_  0x07
#define _VSTOP_  0x08
#define _WSTOP_  0x09
#define _XMIN_   0x11
#define _YMIN_   0x12
#define _ZMIN_   0x13
#define _IMIN_   0x14
#define _JMIN_   0x15
#define _KMIN_   0x16
#define _UMIN_   0x17
#define _VMIN_   0x18
#define _WMIN_   0x19
#define _XMAX_   0x21
#define _YMAX_   0x22
#define _ZMAX_   0x23
#define _IMAX_   0x24
#define _JMAX_   0x25
#define _KMAX_   0x26
#define _UMAX_   0x27
#define _VMAX_   0x28
#define _WMAX_   0x29
#define _XDIAG_  0x31
#define _YDIAG_  0x32
#define _ZDIAG_  0x33
#define _IDIAG_  0x34
#define _JDIAG_  0x35
#define _KDIAG_  0x36
#define _UDIAG_  0x37
#define _VDIAG_  0x38
#define _WDIAG_  0x39
#define _E0DIAG_ 0xE0
#define _E1DIAG_ 0xE1
#define _E2DIAG_ 0xE2
#define _E3DIAG_ 0xE3
#define _E4DIAG_ 0xE4
#define _E5DIAG_ 0xE5
#define _E6DIAG_ 0xE6
#define _E7DIAG_ 0xE7

>>>>>>> b6911781
#define _FORCE_INLINE_ __attribute__((__always_inline__)) __inline__
#define  FORCE_INLINE  __attribute__((always_inline)) inline
#define NO_INLINE      __attribute__((noinline))
#define _UNUSED      __attribute__((unused))
<<<<<<< HEAD
#define __O0         __attribute__((optimize("O0")))
#define __Os         __attribute__((optimize("Os")))
#define __O1         __attribute__((optimize("O1")))
#define __O2         __attribute__((optimize("O2")))
#define __O3         __attribute__((optimize("O3")))
=======
#define __O0         __attribute__((optimize("O0")))  // No optimization and less debug info
#define __Og         __attribute__((optimize("Og")))  // Optimize the debugging experience
#define __Os         __attribute__((optimize("Os")))  // Optimize for size
#define __O1         __attribute__((optimize("O1")))  // Try to reduce size and cycles; nothing that takes a lot of time to compile
#define __O2         __attribute__((optimize("O2")))  // Optimize even more
#define __O3         __attribute__((optimize("O3")))  // Optimize yet more
>>>>>>> b6911781

#define IS_CONSTEXPR(...) __builtin_constant_p(__VA_ARGS__) // Only valid solution with C++14. Should use std::is_constant_evaluated() in C++20 instead

#ifndef UNUSED
  #define UNUSED(x) ((void)(x))
#endif

// Clock speed factors
#if !defined(CYCLES_PER_MICROSECOND) && !defined(__STM32F1__)
  #define CYCLES_PER_MICROSECOND (F_CPU / 1000000UL) // 16 or 20 on AVR
#endif

// Nanoseconds per cycle
#define NANOSECONDS_PER_CYCLE (1000000000.0 / F_CPU)

// Macros to make a string from a macro
#define STRINGIFY_(M) #M
#define STRINGIFY(M) STRINGIFY_(M)

#define A(CODE) " " CODE "\n\t"
#define L(CODE) CODE ":\n\t"

// Macros for bit masks
#undef _BV
#define _BV(n) (1<<(n))
#define TEST(n,b) (!!((n)&_BV(b)))
#define SET_BIT_TO(N,B,TF) do{ if (TF) SBI(N,B); else CBI(N,B); }while(0)
#ifndef SBI
  #define SBI(A,B) (A |= _BV(B))
#endif
#ifndef CBI
  #define CBI(A,B) (A &= ~_BV(B))
#endif
#define TBI(N,B) (N ^= _BV(B))
#define _BV32(b) (1UL << (b))
#define TEST32(n,b) !!((n)&_BV32(b))
#define SBI32(n,b) (n |= _BV32(b))
#define CBI32(n,b) (n &= ~_BV32(b))
#define TBI32(N,B) (N ^= _BV32(B))

#define cu(x)      ({__typeof__(x) _x = (x); (_x)*(_x)*(_x);})
#define RADIANS(d) ((d)*float(M_PI)/180.0f)
#define DEGREES(r) ((r)*180.0f/float(M_PI))
#define HYPOT2(x,y) (sq(x)+sq(y))
#define NORMSQ(x,y,z) (sq(x)+sq(y)+sq(z))

#define CIRCLE_AREA(R) (float(M_PI) * sq(float(R)))
#define CIRCLE_CIRC(R) (2 * float(M_PI) * float(R))

#define SIGN(a) ({__typeof__(a) _a = (a); (_a>0)-(_a<0);})
#define IS_POWER_OF_2(x) ((x) && !((x) & ((x) - 1)))

// Macros to constrain values
#ifdef __cplusplus

  // C++11 solution that is standards compliant.
  template <class V, class N> static constexpr void NOLESS(V& v, const N n) {
    if (n > v) v = n;
  }
  template <class V, class N> static constexpr void NOMORE(V& v, const N n) {
    if (n < v) v = n;
  }
  template <class V, class N1, class N2> static constexpr void LIMIT(V& v, const N1 n1, const N2 n2) {
    if (n1 > v) v = n1;
    else if (n2 < v) v = n2;
  }

#else

  #define NOLESS(v, n) \
    do{ \
      __typeof__(v) _n = (n); \
      if (_n > v) v = _n; \
    }while(0)

  #define NOMORE(v, n) \
    do{ \
      __typeof__(v) _n = (n); \
      if (_n < v) v = _n; \
    }while(0)

  #define LIMIT(v, n1, n2) \
    do{ \
      __typeof__(v) _n1 = (n1); \
      __typeof__(v) _n2 = (n2); \
      if (_n1 > v) v = _n1; \
      else if (_n2 < v) v = _n2; \
    }while(0)

#endif

// Macros to chain up to 40 conditions
#define _DO_1(W,C,A)       (_##W##_1(A))
#define _DO_2(W,C,A,B)     (_##W##_1(A) C _##W##_1(B))
#define _DO_3(W,C,A,V...)  (_##W##_1(A) C _DO_2(W,C,V))
#define _DO_4(W,C,A,V...)  (_##W##_1(A) C _DO_3(W,C,V))
#define _DO_5(W,C,A,V...)  (_##W##_1(A) C _DO_4(W,C,V))
#define _DO_6(W,C,A,V...)  (_##W##_1(A) C _DO_5(W,C,V))
#define _DO_7(W,C,A,V...)  (_##W##_1(A) C _DO_6(W,C,V))
#define _DO_8(W,C,A,V...)  (_##W##_1(A) C _DO_7(W,C,V))
#define _DO_9(W,C,A,V...)  (_##W##_1(A) C _DO_8(W,C,V))
#define _DO_10(W,C,A,V...) (_##W##_1(A) C _DO_9(W,C,V))
#define _DO_11(W,C,A,V...) (_##W##_1(A) C _DO_10(W,C,V))
#define _DO_12(W,C,A,V...) (_##W##_1(A) C _DO_11(W,C,V))
#define _DO_13(W,C,A,V...) (_##W##_1(A) C _DO_12(W,C,V))
#define _DO_14(W,C,A,V...) (_##W##_1(A) C _DO_13(W,C,V))
#define _DO_15(W,C,A,V...) (_##W##_1(A) C _DO_14(W,C,V))
#define _DO_16(W,C,A,V...) (_##W##_1(A) C _DO_15(W,C,V))
#define _DO_17(W,C,A,V...) (_##W##_1(A) C _DO_16(W,C,V))
#define _DO_18(W,C,A,V...) (_##W##_1(A) C _DO_17(W,C,V))
#define _DO_19(W,C,A,V...) (_##W##_1(A) C _DO_18(W,C,V))
#define _DO_20(W,C,A,V...) (_##W##_1(A) C _DO_19(W,C,V))
#define _DO_21(W,C,A,V...) (_##W##_1(A) C _DO_20(W,C,V))
#define _DO_22(W,C,A,V...) (_##W##_1(A) C _DO_21(W,C,V))
#define _DO_23(W,C,A,V...) (_##W##_1(A) C _DO_22(W,C,V))
#define _DO_24(W,C,A,V...) (_##W##_1(A) C _DO_23(W,C,V))
#define _DO_25(W,C,A,V...) (_##W##_1(A) C _DO_24(W,C,V))
#define _DO_26(W,C,A,V...) (_##W##_1(A) C _DO_25(W,C,V))
#define _DO_27(W,C,A,V...) (_##W##_1(A) C _DO_26(W,C,V))
#define _DO_28(W,C,A,V...) (_##W##_1(A) C _DO_27(W,C,V))
#define _DO_29(W,C,A,V...) (_##W##_1(A) C _DO_28(W,C,V))
#define _DO_30(W,C,A,V...) (_##W##_1(A) C _DO_29(W,C,V))
#define _DO_31(W,C,A,V...) (_##W##_1(A) C _DO_30(W,C,V))
#define _DO_32(W,C,A,V...) (_##W##_1(A) C _DO_31(W,C,V))
#define _DO_33(W,C,A,V...) (_##W##_1(A) C _DO_32(W,C,V))
#define _DO_34(W,C,A,V...) (_##W##_1(A) C _DO_33(W,C,V))
#define _DO_35(W,C,A,V...) (_##W##_1(A) C _DO_34(W,C,V))
#define _DO_36(W,C,A,V...) (_##W##_1(A) C _DO_35(W,C,V))
#define _DO_37(W,C,A,V...) (_##W##_1(A) C _DO_36(W,C,V))
#define _DO_38(W,C,A,V...) (_##W##_1(A) C _DO_37(W,C,V))
#define _DO_39(W,C,A,V...) (_##W##_1(A) C _DO_38(W,C,V))
#define _DO_40(W,C,A,V...) (_##W##_1(A) C _DO_39(W,C,V))
#define __DO_N(W,C,N,V...) _DO_##N(W,C,V)
#define _DO_N(W,C,N,V...)  __DO_N(W,C,N,V)
#define DO(W,C,V...)       (_DO_N(W,C,NUM_ARGS(V),V))

// Concatenate symbol names, without or with pre-expansion
#define _CAT(a,V...) a##V
#define CAT(a,V...) _CAT(a,V)

// Recognize "true" values: blank, 1, 0x1, true
#define _ISENA_     ~,1
#define _ISENA_1    ~,1
#define _ISENA_0x1  ~,1
#define _ISENA_true ~,1
#define _ISENA(V...)        IS_PROBE(V)

// Macros to evaluate simple option switches
#define _ENA_1(O)           _ISENA(CAT(_IS,CAT(ENA_, O)))
#define _DIS_1(O)           NOT(_ENA_1(O))
#define ENABLED(V...)       DO(ENA,&&,V)
#define DISABLED(V...)      DO(DIS,&&,V)
#define ANY(V...)          !DISABLED(V)
#define ALL                 ENABLED
#define NONE                DISABLED
#define COUNT_ENABLED(V...) DO(ENA,+,V)
#define MANY(V...)          (COUNT_ENABLED(V) > 1)

// Ternary pre-compiler macros conceal non-emitted content from the compiler
#define TERN(O,A,B)         _TERN(_ENA_1(O),B,A)    // OPTION ? 'A' : 'B'
#define TERN0(O,A)          _TERN(_ENA_1(O),0,A)    // OPTION ? 'A' : '0'
#define TERN1(O,A)          _TERN(_ENA_1(O),1,A)    // OPTION ? 'A' : '1'
#define TERN_(O,A)          _TERN(_ENA_1(O),,A)     // OPTION ? 'A' : '<nul>'
#define _TERN(E,V...)       __TERN(_CAT(T_,E),V)    // Prepend 'T_' to get 'T_0' or 'T_1'
#define __TERN(T,V...)      ___TERN(_CAT(_NO,T),V)  // Prepend '_NO' to get '_NOT_0' or '_NOT_1'
#define ___TERN(P,V...)     THIRD(P,V)              // If first argument has a comma, A. Else B.

<<<<<<< HEAD
=======
// Macros to conditionally emit array items and function arguments
>>>>>>> b6911781
#define _OPTITEM(A...)      A,
#define OPTITEM(O,A...)     TERN_(O,DEFER4(_OPTITEM)(A))
#define _OPTARG(A...)       , A
#define OPTARG(O,A...)      TERN_(O,DEFER4(_OPTARG)(A))
#define _OPTCODE(A)         A;
#define OPTCODE(O,A)        TERN_(O,DEFER4(_OPTCODE)(A))

<<<<<<< HEAD
// Macros to avoid 'f + 0.0' which is not always optimized away. Minus included for symmetry.
=======
// Macros to avoid operations that aren't always optimized away (e.g., 'f + 0.0' and 'f * 1.0').
>>>>>>> b6911781
// Compiler flags -fno-signed-zeros -ffinite-math-only also cover 'f * 1.0', 'f - f', etc.
#define PLUS_TERN0(O,A)     _TERN(_ENA_1(O),,+ (A)) // OPTION ? '+ (A)' : '<nul>'
#define MINUS_TERN0(O,A)    _TERN(_ENA_1(O),,- (A)) // OPTION ? '- (A)' : '<nul>'
#define MUL_TERN1(O,A)      _TERN(_ENA_1(O),,* (A)) // OPTION ? '* (A)' : '<nul>'
#define DIV_TERN1(O,A)      _TERN(_ENA_1(O),,/ (A)) // OPTION ? '/ (A)' : '<nul>'
#define SUM_TERN(O,B,A)     ((B) PLUS_TERN0(O,A))   // ((B) (OPTION ? '+ (A)' : '<nul>'))
#define DIFF_TERN(O,B,A)    ((B) MINUS_TERN0(O,A))  // ((B) (OPTION ? '- (A)' : '<nul>'))
#define MUL_TERN(O,B,A)     ((B) MUL_TERN1(O,A))    // ((B) (OPTION ? '* (A)' : '<nul>'))
#define DIV_TERN(O,B,A)     ((B) DIV_TERN1(O,A))    // ((B) (OPTION ? '/ (A)' : '<nul>'))

#define IF_DISABLED(O,A)    TERN(O,,A)

// Macros to support pins/buttons exist testing
#define PIN_EXISTS(PN)      (defined(PN##_PIN) && PN##_PIN >= 0)
#define _PINEX_1            PIN_EXISTS
#define PINS_EXIST(V...)    DO(PINEX,&&,V)
#define ANY_PIN(V...)       DO(PINEX,||,V)

#define BUTTON_EXISTS(BN)   (defined(BTN_##BN) && BTN_##BN >= 0)
#define _BTNEX_1            BUTTON_EXISTS
#define BUTTONS_EXIST(V...) DO(BTNEX,&&,V)
#define ANY_BUTTON(V...)    DO(BTNEX,||,V)

// Value helper macros
#define WITHIN(N,L,H)       ((N) >= (L) && (N) <= (H))
#define ISEOL(C)            ((C) == '\n' || (C) == '\r')
#define NUMERIC(a)          WITHIN(a, '0', '9')
#define DECIMAL(a)          (NUMERIC(a) || a == '.')
#define HEXCHR(a)           (NUMERIC(a) ? (a) - '0' : WITHIN(a, 'a', 'f') ? ((a) - 'a' + 10)  : WITHIN(a, 'A', 'F') ? ((a) - 'A' + 10) : -1)
#define NUMERIC_SIGNED(a)   (NUMERIC(a) || (a) == '-' || (a) == '+')
#define DECIMAL_SIGNED(a)   (DECIMAL(a) || (a) == '-' || (a) == '+')

// Array shorthand
#define COUNT(a)            (sizeof(a)/sizeof(*a))
#define ZERO(a)             memset((void*)a,0,sizeof(a))
#define COPY(a,b) do{ \
    static_assert(sizeof(a[0]) == sizeof(b[0]), "COPY: '" STRINGIFY(a) "' and '" STRINGIFY(b) "' types (sizes) don't match!"); \
    memcpy(&a[0],&b[0],_MIN(sizeof(a),sizeof(b))); \
  }while(0)

<<<<<<< HEAD
=======
// Expansion of some code
>>>>>>> b6911781
#define CODE_16( A,B,C,D,E,F,G,H,I,J,K,L,M,N,O,P,...) A; B; C; D; E; F; G; H; I; J; K; L; M; N; O; P
#define CODE_15( A,B,C,D,E,F,G,H,I,J,K,L,M,N,O,...) A; B; C; D; E; F; G; H; I; J; K; L; M; N; O
#define CODE_14( A,B,C,D,E,F,G,H,I,J,K,L,M,N,...) A; B; C; D; E; F; G; H; I; J; K; L; M; N
#define CODE_13( A,B,C,D,E,F,G,H,I,J,K,L,M,...) A; B; C; D; E; F; G; H; I; J; K; L; M
#define CODE_12( A,B,C,D,E,F,G,H,I,J,K,L,...) A; B; C; D; E; F; G; H; I; J; K; L
#define CODE_11( A,B,C,D,E,F,G,H,I,J,K,...) A; B; C; D; E; F; G; H; I; J; K
#define CODE_10( A,B,C,D,E,F,G,H,I,J,...) A; B; C; D; E; F; G; H; I; J
#define CODE_9( A,B,C,D,E,F,G,H,I,...) A; B; C; D; E; F; G; H; I
#define CODE_8( A,B,C,D,E,F,G,H,...) A; B; C; D; E; F; G; H
#define CODE_7( A,B,C,D,E,F,G,...) A; B; C; D; E; F; G
#define CODE_6( A,B,C,D,E,F,...) A; B; C; D; E; F
#define CODE_5( A,B,C,D,E,...) A; B; C; D; E
#define CODE_4( A,B,C,D,...) A; B; C; D
#define CODE_3( A,B,C,...) A; B; C
#define CODE_2( A,B,...) A; B
#define CODE_1( A,...) A
#define CODE_0(...)
#define _CODE_N(N,V...) CODE_##N(V)
#define CODE_N(N,V...) _CODE_N(N,V)

<<<<<<< HEAD
=======
// Expansion of some non-delimited content
>>>>>>> b6911781
#define GANG_16(A,B,C,D,E,F,G,H,I,J,K,L,M,N,O,P,...) A B C D E F G H I J K L M N O P
#define GANG_15(A,B,C,D,E,F,G,H,I,J,K,L,M,N,O,...) A B C D E F G H I J K L M N O
#define GANG_14(A,B,C,D,E,F,G,H,I,J,K,L,M,N,...) A B C D E F G H I J K L M N
#define GANG_13(A,B,C,D,E,F,G,H,I,J,K,L,M...) A B C D E F G H I J K L M
#define GANG_12(A,B,C,D,E,F,G,H,I,J,K,L...) A B C D E F G H I J K L
#define GANG_11(A,B,C,D,E,F,G,H,I,J,K,...) A B C D E F G H I J K
#define GANG_10(A,B,C,D,E,F,G,H,I,J,...) A B C D E F G H I J
#define GANG_9( A,B,C,D,E,F,G,H,I,...) A B C D E F G H I
#define GANG_8( A,B,C,D,E,F,G,H,...) A B C D E F G H
#define GANG_7( A,B,C,D,E,F,G,...) A B C D E F G
#define GANG_6( A,B,C,D,E,F,...) A B C D E F
#define GANG_5( A,B,C,D,E,...) A B C D E
#define GANG_4( A,B,C,D,...) A B C D
#define GANG_3( A,B,C,...) A B C
#define GANG_2( A,B,...) A B
#define GANG_1( A,...) A
#define GANG_0(...)
#define _GANG_N(N,V...) GANG_##N(V)
#define GANG_N(N,V...) _GANG_N(N,V)
#define GANG_N_1(N,K) _GANG_N(N,K,K,K,K,K,K,K,K,K,K,K,K,K,K,K,K)

<<<<<<< HEAD
// Macros for initializing arrays
=======
// Expansion of some list items
>>>>>>> b6911781
#define LIST_26(A,B,C,D,E,F,G,H,I,J,K,L,M,N,O,P,Q,R,S,T,U,V,W,X,Y,Z,...) A,B,C,D,E,F,G,H,I,J,K,L,M,N,O,P,Q,R,S,T,U,V,W,X,Y,Z
#define LIST_25(A,B,C,D,E,F,G,H,I,J,K,L,M,N,O,P,Q,R,S,T,U,V,W,X,Y,...) A,B,C,D,E,F,G,H,I,J,K,L,M,N,O,P,Q,R,S,T,U,V,W,X,Y
#define LIST_24(A,B,C,D,E,F,G,H,I,J,K,L,M,N,O,P,Q,R,S,T,U,V,W,X,...) A,B,C,D,E,F,G,H,I,J,K,L,M,N,O,P,Q,R,S,T,U,V,W,X
#define LIST_23(A,B,C,D,E,F,G,H,I,J,K,L,M,N,O,P,Q,R,S,T,U,V,W,...) A,B,C,D,E,F,G,H,I,J,K,L,M,N,O,P,Q,R,S,T,U,V,W
#define LIST_22(A,B,C,D,E,F,G,H,I,J,K,L,M,N,O,P,Q,R,S,T,U,V,...) A,B,C,D,E,F,G,H,I,J,K,L,M,N,O,P,Q,R,S,T,U,V
#define LIST_21(A,B,C,D,E,F,G,H,I,J,K,L,M,N,O,P,Q,R,S,T,U,...) A,B,C,D,E,F,G,H,I,J,K,L,M,N,O,P,Q,R,S,T,U
#define LIST_20(A,B,C,D,E,F,G,H,I,J,K,L,M,N,O,P,Q,R,S,T,...) A,B,C,D,E,F,G,H,I,J,K,L,M,N,O,P,Q,R,S,T
#define LIST_19(A,B,C,D,E,F,G,H,I,J,K,L,M,N,O,P,Q,R,S,...) A,B,C,D,E,F,G,H,I,J,K,L,M,N,O,P,Q,R,S
#define LIST_18(A,B,C,D,E,F,G,H,I,J,K,L,M,N,O,P,Q,R,...) A,B,C,D,E,F,G,H,I,J,K,L,M,N,O,P,Q,R
#define LIST_17(A,B,C,D,E,F,G,H,I,J,K,L,M,N,O,P,Q,...) A,B,C,D,E,F,G,H,I,J,K,L,M,N,O,P,Q
#define LIST_16(A,B,C,D,E,F,G,H,I,J,K,L,M,N,O,P,...) A,B,C,D,E,F,G,H,I,J,K,L,M,N,O,P
#define LIST_15(A,B,C,D,E,F,G,H,I,J,K,L,M,N,O,...) A,B,C,D,E,F,G,H,I,J,K,L,M,N,O
#define LIST_14(A,B,C,D,E,F,G,H,I,J,K,L,M,N,...) A,B,C,D,E,F,G,H,I,J,K,L,M,N
#define LIST_13(A,B,C,D,E,F,G,H,I,J,K,L,M,...) A,B,C,D,E,F,G,H,I,J,K,L,M
#define LIST_12(A,B,C,D,E,F,G,H,I,J,K,L,...) A,B,C,D,E,F,G,H,I,J,K,L
#define LIST_11(A,B,C,D,E,F,G,H,I,J,K,...) A,B,C,D,E,F,G,H,I,J,K
#define LIST_10(A,B,C,D,E,F,G,H,I,J,...) A,B,C,D,E,F,G,H,I,J
#define LIST_9( A,B,C,D,E,F,G,H,I,...) A,B,C,D,E,F,G,H,I
#define LIST_8( A,B,C,D,E,F,G,H,...) A,B,C,D,E,F,G,H
#define LIST_7( A,B,C,D,E,F,G,...) A,B,C,D,E,F,G
#define LIST_6( A,B,C,D,E,F,...) A,B,C,D,E,F
#define LIST_5( A,B,C,D,E,...) A,B,C,D,E
#define LIST_4( A,B,C,D,...) A,B,C,D
#define LIST_3( A,B,C,...) A,B,C
#define LIST_2( A,B,...) A,B
#define LIST_1( A,...) A
#define LIST_0(...)

#define _LIST_N(N,V...) LIST_##N(V)
#define LIST_N(N,V...) _LIST_N(N,V)
#define LIST_N_1(N,K) _LIST_N(N,K,K,K,K,K,K,K,K,K,K,K,K,K,K,K,K,K,K,K,K)
#define ARRAY_N(N,V...) { _LIST_N(N,V) }
#define ARRAY_N_1(N,K)  { LIST_N_1(N,K) }

#define _JOIN_1(O)         (O)
#define JOIN_N(N,C,V...)   (DO(JOIN,C,LIST_N(N,V)))

#define NOOP (void(0))

#define CEILING(x,y) (((x) + (y) - 1) / (y))

#undef ABS
#ifdef __cplusplus
  template <class T> static constexpr const T ABS(const T v) { return v >= 0 ? v : -v; }
#else
  #define ABS(a) ({__typeof__(a) _a = (a); _a >= 0 ? _a : -_a;})
#endif

#define UNEAR_ZERO(x) ((x) < 0.000001f)
#define NEAR_ZERO(x) WITHIN(x, -0.000001f, 0.000001f)
#define NEAR(x,y) NEAR_ZERO((x)-(y))

#define RECIPROCAL(x) (NEAR_ZERO(x) ? 0 : (1 / float(x)))
#define FIXFLOAT(f)  ({__typeof__(f) _f = (f); _f + (_f < 0 ? -0.0000005f : 0.0000005f);})

//
// Maths macros that can be overridden by HAL
//
#define ACOS(x)     acosf(x)
#define ATAN2(y, x) atan2f(y, x)
#define POW(x, y)   powf(x, y)
#define SQRT(x)     sqrtf(x)
#define RSQRT(x)    (1.0f / sqrtf(x))
#define CEIL(x)     ceilf(x)
#define FLOOR(x)    floorf(x)
#define TRUNC(x)    truncf(x)
#define LROUND(x)   lroundf(x)
#define FMOD(x, y)  fmodf(x, y)
#define HYPOT(x,y)  SQRT(HYPOT2(x,y))

// Use NUM_ARGS(__VA_ARGS__) to get the number of variadic arguments
#define _NUM_ARGS(_,n,m,l,k,j,i,h,g,f,e,d,c,b,a,Z,Y,X,W,V,U,T,S,R,Q,P,O,N,M,L,K,J,I,H,G,F,E,D,C,B,A,OUT,...) OUT
#define NUM_ARGS(V...) _NUM_ARGS(0,V,40,39,38,37,36,35,34,33,32,31,30,29,28,27,26,25,24,23,22,21,20,19,18,17,16,15,14,13,12,11,10,9,8,7,6,5,4,3,2,1,0)

// Use TWO_ARGS(__VA_ARGS__) to get whether there are 1, 2, or >2 arguments
#define _TWO_ARGS(_,n,m,l,k,j,i,h,g,f,e,d,c,b,a,Z,Y,X,W,V,U,T,S,R,Q,P,O,N,M,L,K,J,I,H,G,F,E,D,C,B,A,OUT,...) OUT
#define TWO_ARGS(V...) _TWO_ARGS(0,V,3,3,3,3,3,3,3,3,3,3,3,3,3,3,3,3,3,3,3,3,3,3,3,3,3,3,3,3,3,3,3,3,3,3,3,3,3,3,2,1,0)

#ifdef __cplusplus

  #ifndef _MINMAX_H_
  #define _MINMAX_H_

    extern "C++" {

      // C++11 solution that is standards compliant. Return type is deduced automatically
      template <class N> static constexpr N _MIN(const N val) { return val; }
      template <class N> static constexpr N _MAX(const N val) { return val; }
      template <class L, class R> static constexpr auto _MIN(const L lhs, const R rhs) -> decltype(lhs + rhs) {
        return lhs < rhs ? lhs : rhs;
      }
      template <class L, class R> static constexpr auto _MAX(const L lhs, const R rhs) -> decltype(lhs + rhs) {
        return lhs > rhs ? lhs : rhs;
      }
      template<class T, class ... Ts> static constexpr const T _MIN(T V, Ts... Vs) { return _MIN(V, _MIN(Vs...)); }
      template<class T, class ... Ts> static constexpr const T _MAX(T V, Ts... Vs) { return _MAX(V, _MAX(Vs...)); }

    }

  #endif

  // Allow manipulating enumeration value like flags without ugly cast everywhere
  #define ENUM_FLAGS(T) \
    FORCE_INLINE constexpr T operator&(T x, T y) { return static_cast<T>(static_cast<int>(x) & static_cast<int>(y)); } \
    FORCE_INLINE constexpr T operator|(T x, T y) { return static_cast<T>(static_cast<int>(x) | static_cast<int>(y)); } \
    FORCE_INLINE constexpr T operator^(T x, T y) { return static_cast<T>(static_cast<int>(x) ^ static_cast<int>(y)); } \
    FORCE_INLINE constexpr T operator~(T x)      { return static_cast<T>(~static_cast<int>(x)); } \
    FORCE_INLINE T & operator&=(T &x, T y) { x = x & y; return x; } \
    FORCE_INLINE T & operator|=(T &x, T y) { x = x | y; return x; } \
    FORCE_INLINE T & operator^=(T &x, T y) { x = x ^ y; return x; }

  // C++11 solution that is standard compliant. <type_traits> is not available on all platform
  namespace Private {
    template<bool, typename _Tp = void> struct enable_if { };
    template<typename _Tp>              struct enable_if<true, _Tp> { typedef _Tp type; };

    template<typename T, typename U> struct is_same { enum { value = false }; };
    template<typename T> struct is_same<T, T> { enum { value = true }; };

    template <typename T, typename ... Args> struct first_type_of { typedef T type; };
    template <typename T> struct first_type_of<T> { typedef T type; };

    // remove const/volatile type qualifiers
    template<typename T> struct remove_const { typedef T type; };
    template<typename T> struct remove_const<T const> { typedef T type; };

    template<typename T> struct remove_volatile { typedef T type; };
    template<typename T> struct remove_volatile<T volatile> { typedef T type; };

    template<typename T> struct remove_cv { typedef typename remove_const<typename remove_volatile<T>::type>::type type; };

    // test if type is integral
    template<typename>  struct _is_integral { enum { value = false }; };
    template<>          struct _is_integral<unsigned char> { enum { value = true }; };
    template<>          struct _is_integral<unsigned short> { enum { value = true }; };
    template<>          struct _is_integral<unsigned int> { enum { value = true }; };
    template<>          struct _is_integral<unsigned long> { enum { value = true }; };
    template<>          struct _is_integral<unsigned long long> { enum { value = true }; };
    template<>          struct _is_integral<char> { enum { value = true }; };
    template<>          struct _is_integral<short> { enum { value = true }; };
    template<>          struct _is_integral<int> { enum { value = true }; };
    template<>          struct _is_integral<long> { enum { value = true }; };
    template<>          struct _is_integral<long long> { enum { value = true }; };
    template<typename T> struct is_integral : public _is_integral<typename remove_cv<T>::type> {};
  }

  // enum type check and regression to its underlying integral.
  namespace Private {
    template<typename T> struct is_enum { enum { value = __is_enum(T) }; };

    template<typename T, bool = is_enum<T>::value>  struct _underlying_type { using type = __underlying_type(T); };
    template<typename T>                            struct _underlying_type<T, false> { };

    template<typename T> struct underlying_type : public _underlying_type<T> { };
  }

  // C++11 solution using SFINAE to detect the existence of a member in a class at compile time.
  // It creates a HasMember<Type> structure containing 'value' set to true if the member exists
  #define HAS_MEMBER_IMPL(Member) \
    namespace Private { \
      template <typename Type, typename Yes=char, typename No=long> struct HasMember_ ## Member { \
        template <typename C> static Yes& test( decltype(&C::Member) ) ; \
        template <typename C> static No& test(...); \
        enum { value = sizeof(test<Type>(0)) == sizeof(Yes) }; }; \
    }

  // Call the method if it exists, but do nothing if it does not. The method is detected at compile time.
  // If the method exists, this is inlined and does not cost anything. Else, an "empty" wrapper is created, returning a default value
  #define CALL_IF_EXISTS_IMPL(Return, Method, ...) \
    HAS_MEMBER_IMPL(Method) \
    namespace Private { \
      template <typename T, typename ... Args> FORCE_INLINE typename enable_if<HasMember_ ## Method <T>::value, Return>::type Call_ ## Method(T * t, Args... a) { return static_cast<Return>(t->Method(a...)); } \
                                                      _UNUSED static                                                  Return  Call_ ## Method(...) { return __VA_ARGS__; } \
    }
  #define CALL_IF_EXISTS(Return, That, Method, ...) \
    static_cast<Return>(Private::Call_ ## Method(That, ##__VA_ARGS__))

  // Compile-time string manipulation
  namespace CompileTimeString {
    // Simple compile-time parser to find the position of the end of a string
    constexpr const char* findStringEnd(const char *str) {
      return *str ? findStringEnd(str + 1) : str;
    }

    // Check whether a string contains a specific character
    constexpr bool contains(const char *str, const char ch) {
      return *str == ch ? true : (*str ? contains(str + 1, ch) : false);
    }
    // Find the last position of the specific character (should be called with findStringEnd)
    constexpr const char* findLastPos(const char *str, const char ch) {
      return *str == ch ? (str + 1) : findLastPos(str - 1, ch);
    }
    // Compile-time evaluation of the last part of a file path
    // Typically used to shorten the path to file in compiled strings
    // CompileTimeString::baseName(__FILE__) returns "macros.h" and not /path/to/Marlin/src/core/macros.h
    constexpr const char* baseName(const char *str) {
      return contains(str, '/') ? findLastPos(findStringEnd(str), '/') : str;
    }

    // Find the first occurrence of a character in a string (or return the last position in the string)
    constexpr const char* findFirst(const char *str, const char ch) {
      return *str == ch || *str == 0 ? (str + 1) : findFirst(str + 1, ch);
    }
    // Compute the string length at compile time
    constexpr unsigned stringLen(const char *str) {
      return *str == 0 ? 0 : 1 + stringLen(str + 1);
    }
  }

  #define ONLY_FILENAME CompileTimeString::baseName(__FILE__)
  /** Get the templated type name. This does not depends on RTTI, but on the preprocessor, so it should be quite safe to use even on old compilers.
      WARNING: DO NOT RENAME THIS FUNCTION (or change the text inside the function to match what the preprocessor will generate)
      The name is chosen very short since the binary will store "const char* gtn(T*) [with T = YourTypeHere]" so avoid long function name here */
  template <typename T>
  inline const char* gtn(T*) {
    // It works on GCC by instantiating __PRETTY_FUNCTION__ and parsing the result. So the syntax here is very limited to GCC output
    constexpr unsigned verboseChatLen = sizeof("const char* gtn(T*) [with T = ") - 1;
    static char templateType[sizeof(__PRETTY_FUNCTION__) - verboseChatLen] = {};
    __builtin_memcpy(templateType, __PRETTY_FUNCTION__ + verboseChatLen, sizeof(__PRETTY_FUNCTION__) - verboseChatLen - 2);
    return templateType;
  }

#else

  #define __MIN_N(N,V...) MIN_##N(V)
  #define _MIN_N(N,V...)  __MIN_N(N,V)
  #define _MIN_N_REF()    _MIN_N
  #define _MIN(V...)      EVAL(_MIN_N(TWO_ARGS(V),V))
  #define MIN_2(a,b)      ((a)<(b)?(a):(b))
  #define MIN_3(a,V...)   MIN_2(a,DEFER2(_MIN_N_REF)()(TWO_ARGS(V),V))

  #define __MAX_N(N,V...) MAX_##N(V)
  #define _MAX_N(N,V...)  __MAX_N(N,V)
  #define _MAX_N_REF()    _MAX_N
  #define _MAX(V...)      EVAL(_MAX_N(TWO_ARGS(V),V))
  #define MAX_2(a,b)      ((a)>(b)?(a):(b))
  #define MAX_3(a,V...)   MAX_2(a,DEFER2(_MAX_N_REF)()(TWO_ARGS(V),V))

#endif

// Macros for adding
#define INC_0   1
#define INC_1   2
#define INC_2   3
#define INC_3   4
#define INC_4   5
#define INC_5   6
#define INC_6   7
#define INC_7   8
#define INC_8   9
#define INC_9  10
#define INC_10 11
#define INC_11 12
#define INC_12 13
#define INC_13 14
#define INC_14 15
#define INC_15 16
#define INC_16 17
#define INC_17 18
#define INC_18 19
#define INC_19 20
#define INC_20 21
#define INCREMENT_(n) INC_##n
#define INCREMENT(n) INCREMENT_(n)

#define ADD0(N)  N
#define ADD1(N)  INCREMENT_(N)
#define ADD2(N)  ADD1(ADD1(N))
#define ADD3(N)  ADD1(ADD2(N))
#define ADD4(N)  ADD2(ADD2(N))
#define ADD5(N)  ADD2(ADD3(N))
#define ADD6(N)  ADD3(ADD3(N))
#define ADD7(N)  ADD3(ADD4(N))
#define ADD8(N)  ADD4(ADD4(N))
#define ADD9(N)  ADD4(ADD5(N))
#define ADD10(N) ADD5(ADD5(N))
#define SUM(A,B) _CAT(ADD,A)(B)
#define DOUBLE_(n) ADD##n(n)
#define DOUBLE(n) DOUBLE_(n)

// Macros for subtracting
#define DEC_0   0
#define DEC_1   0
#define DEC_2   1
#define DEC_3   2
#define DEC_4   3
#define DEC_5   4
#define DEC_6   5
#define DEC_7   6
#define DEC_8   7
#define DEC_9   8
#define DEC_10  9
#define DEC_11 10
#define DEC_12 11
#define DEC_13 12
#define DEC_14 13
#define DEC_15 14
#define DECREMENT_(n) DEC_##n
#define DECREMENT(n) DECREMENT_(n)

#define SUB0(N)  N
#define SUB1(N)  DECREMENT_(N)
#define SUB2(N)  SUB1(SUB1(N))
#define SUB3(N)  SUB1(SUB2(N))
#define SUB4(N)  SUB2(SUB2(N))
#define SUB5(N)  SUB2(SUB3(N))
#define SUB6(N)  SUB3(SUB3(N))
#define SUB7(N)  SUB3(SUB4(N))
#define SUB8(N)  SUB4(SUB4(N))
#define SUB9(N)  SUB4(SUB5(N))
#define SUB10(N) SUB5(SUB5(N))

//
// Primitives supporting precompiler REPEAT
//
#define FIRST(a,...)     a
#define SECOND(a,b,...)  b
#define THIRD(a,b,c,...) c

// Defer expansion
#define EMPTY()
#define DEFER(M)  M EMPTY()
#define DEFER2(M) M EMPTY EMPTY()()
#define DEFER3(M) M EMPTY EMPTY EMPTY()()()
#define DEFER4(M) M EMPTY EMPTY EMPTY EMPTY()()()()

// Force define expansion
#define EVAL           EVAL16
#define EVAL4096(V...) EVAL2048(EVAL2048(V))
#define EVAL2048(V...) EVAL1024(EVAL1024(V))
#define EVAL1024(V...) EVAL512(EVAL512(V))
#define EVAL512(V...)  EVAL256(EVAL256(V))
#define EVAL256(V...)  EVAL128(EVAL128(V))
#define EVAL128(V...)  EVAL64(EVAL64(V))
#define EVAL64(V...)   EVAL32(EVAL32(V))
#define EVAL32(V...)   EVAL16(EVAL16(V))
#define EVAL16(V...)   EVAL8(EVAL8(V))
#define EVAL8(V...)    EVAL4(EVAL4(V))
#define EVAL4(V...)    EVAL2(EVAL2(V))
#define EVAL2(V...)    EVAL1(EVAL1(V))
#define EVAL1(V...)    V

#define IS_PROBE(V...) SECOND(V, 0)     // Get the second item passed, or 0
#define PROBE() ~, 1                    // Second item will be 1 if this is passed
#define _NOT_0 PROBE()
#define NOT(x) IS_PROBE(_CAT(_NOT_, x)) //   NOT('0') gets '1'. Anything else gets '0'.
#define _BOOL(x) NOT(NOT(x))            // _BOOL('0') gets '0'. Anything else gets '1'.

#define IF_ELSE(TF) _IF_ELSE(_BOOL(TF))
#define _IF_ELSE(TF) _CAT(_IF_, TF)

#define _IF_1(V...) V _IF_1_ELSE
#define _IF_0(...)    _IF_0_ELSE

#define _IF_1_ELSE(...)
#define _IF_0_ELSE(V...) V

#define HAS_ARGS(V...) _BOOL(FIRST(_END_OF_ARGUMENTS_ V)())
#define _END_OF_ARGUMENTS_() 0

// Simple Inline IF Macros, friendly to use in other macro definitions
#define IF(O, A, B) ((O) ? (A) : (B))
#define IF_0(O, A) IF(O, A, 0)
#define IF_1(O, A) IF(O, A, 1)

//
// REPEAT core macros. Recurse N times with ascending I.
//

// Call OP(I) N times with ascending counter.
#define _REPEAT(_RPT_I,_RPT_N,_RPT_OP)                        \
  _RPT_OP(_RPT_I)                                             \
  IF_ELSE(SUB1(_RPT_N))                                       \
    ( DEFER2(__REPEAT)()(ADD1(_RPT_I),SUB1(_RPT_N),_RPT_OP) ) \
    ( /* Do nothing */ )
#define __REPEAT() _REPEAT

// Call OP(I, ...) N times with ascending counter.
#define _REPEAT2(_RPT_I,_RPT_N,_RPT_OP,V...)                     \
  _RPT_OP(_RPT_I,V)                                              \
  IF_ELSE(SUB1(_RPT_N))                                          \
    ( DEFER2(__REPEAT2)()(ADD1(_RPT_I),SUB1(_RPT_N),_RPT_OP,V) ) \
    ( /* Do nothing */ )
#define __REPEAT2() _REPEAT2

// Repeat a macro passing S...N-1.
#define REPEAT_S(S,N,OP)        EVAL(_REPEAT(S,SUB##S(N),OP))
#define REPEAT(N,OP)            REPEAT_S(0,N,OP)
#define REPEAT_1(N,OP)          REPEAT_S(1,INCREMENT(N),OP)

// Repeat a macro passing 0...N-1 plus additional arguments.
#define REPEAT2_S(S,N,OP,V...)  EVAL(_REPEAT2(S,SUB##S(N),OP,V))
#define REPEAT2(N,OP,V...)      REPEAT2_S(0,N,OP,V)

// Use RREPEAT macros with REPEAT macros for nesting
#define _RREPEAT(_RPT_I,_RPT_N,_RPT_OP)                           \
  _RPT_OP(_RPT_I)                                                 \
  IF_ELSE(SUB1(_RPT_N))                                           \
    ( DEFER2(__RREPEAT)()(ADD1(_RPT_I),SUB1(_RPT_N),_RPT_OP) )    \
    ( /* Do nothing */ )
#define __RREPEAT() _RREPEAT
#define _RREPEAT2(_RPT_I,_RPT_N,_RPT_OP,V...)                     \
  _RPT_OP(_RPT_I,V)                                               \
  IF_ELSE(SUB1(_RPT_N))                                           \
    ( DEFER2(__RREPEAT2)()(ADD1(_RPT_I),SUB1(_RPT_N),_RPT_OP,V) ) \
    ( /* Do nothing */ )
#define __RREPEAT2() _RREPEAT2
#define RREPEAT_S(S,N,OP)       EVAL1024(_RREPEAT(S,SUB##S(N),OP))
#define RREPEAT(N,OP)           RREPEAT_S(0,N,OP)
#define RREPEAT_1(N,OP)         RREPEAT_S(1,INCREMENT(N),OP)
#define RREPEAT2_S(S,N,OP,V...) EVAL1024(_RREPEAT2(S,SUB##S(N),OP,V))
#define RREPEAT2(N,OP,V...)     RREPEAT2_S(0,N,OP,V)

// Emit a list of N OP(I) items with ascending counter.
#define _REPLIST(_RPT_I,_RPT_N,_RPT_OP)                          \
  _RPT_OP(_RPT_I)                                                \
  IF_ELSE(SUB1(_RPT_N))                                          \
    ( , DEFER2(__REPLIST)()(ADD1(_RPT_I),SUB1(_RPT_N),_RPT_OP) ) \
    ( /* Do nothing */ )
#define __REPLIST() _REPLIST

// Repeat a macro, comma-separated, passing S...N-1.
#define REPLIST_S(S,N,OP)       EVAL(_REPLIST(S,SUB##S(N),OP))
#define REPLIST(N,OP)           REPLIST_S(0,N,OP)
#define REPLIST_1(N,OP)         REPLIST_S(1,INCREMENT(N),OP)

// Call OP(A) with each item as an argument
#define _MAP(_MAP_OP,A,V...)       \
  _MAP_OP(A)                       \
  IF_ELSE(HAS_ARGS(V))             \
    ( DEFER2(__MAP)()(_MAP_OP,V) ) \
    ( /* Do nothing */ )
#define __MAP() _MAP

#define MAP(OP,V...) EVAL(_MAP(OP,V))

// Emit a list of OP(A) with the given items
#define _MAPLIST(_MAP_OP,A,V...)         \
  _MAP_OP(A)                             \
  IF_ELSE(HAS_ARGS(V))                   \
    ( , DEFER2(__MAPLIST)()(_MAP_OP,V) ) \
    ( /* Do nothing */ )
#define __MAPLIST() _MAPLIST

#define MAPLIST(OP,V...) EVAL(_MAPLIST(OP,V))

// Temperature Sensor Config
#define TEMP_SENSOR(N) TEMP_SENSOR_##N
#define _HAS_E_TEMP(N) || TEMP_SENSOR(N)
#define HAS_E_TEMP_SENSOR (0 REPEAT(EXTRUDERS, _HAS_E_TEMP))
<<<<<<< HEAD
#define TEMP_SENSOR_IS_MAX_TC(T) (TEMP_SENSOR(T) == -5 || TEMP_SENSOR(T) == -3 || TEMP_SENSOR(T) == -2)

#define _UI_NONE          0
#define _UI_ORIGIN      101
#define _UI_FYSETC      102
#define _UI_HIPRECY     103
#define _UI_MKS         104
#define _UI_RELOADED    105
#define _UI_IA_CREALITY 106
#define _UI_E3S1PRO     107
#define _DGUS_UI_IS(N) || (CAT(_UI_, DGUS_LCD_UI) == CAT(_UI_, N))
#define DGUS_UI_IS(V...) (0 MAP(_DGUS_UI_IS, V))
=======
#define TEMP_SENSOR_IS_MAX_TC(T) (TEMP_SENSOR(T) == -5 || TEMP_SENSOR(T) == -3 || TEMP_SENSOR(T) == -2)
>>>>>>> b6911781
<|MERGE_RESOLUTION|>--- conflicted
+++ resolved
@@ -33,8 +33,6 @@
 
 #define _AXIS(A) (A##_AXIS)
 
-<<<<<<< HEAD
-=======
 #define _XSTOP_  0x01
 #define _YSTOP_  0x02
 #define _ZSTOP_  0x03
@@ -80,25 +78,16 @@
 #define _E6DIAG_ 0xE6
 #define _E7DIAG_ 0xE7
 
->>>>>>> b6911781
 #define _FORCE_INLINE_ __attribute__((__always_inline__)) __inline__
 #define  FORCE_INLINE  __attribute__((always_inline)) inline
 #define NO_INLINE      __attribute__((noinline))
 #define _UNUSED      __attribute__((unused))
-<<<<<<< HEAD
-#define __O0         __attribute__((optimize("O0")))
-#define __Os         __attribute__((optimize("Os")))
-#define __O1         __attribute__((optimize("O1")))
-#define __O2         __attribute__((optimize("O2")))
-#define __O3         __attribute__((optimize("O3")))
-=======
 #define __O0         __attribute__((optimize("O0")))  // No optimization and less debug info
 #define __Og         __attribute__((optimize("Og")))  // Optimize the debugging experience
 #define __Os         __attribute__((optimize("Os")))  // Optimize for size
 #define __O1         __attribute__((optimize("O1")))  // Try to reduce size and cycles; nothing that takes a lot of time to compile
 #define __O2         __attribute__((optimize("O2")))  // Optimize even more
 #define __O3         __attribute__((optimize("O3")))  // Optimize yet more
->>>>>>> b6911781
 
 #define IS_CONSTEXPR(...) __builtin_constant_p(__VA_ARGS__) // Only valid solution with C++14. Should use std::is_constant_evaluated() in C++20 instead
 
@@ -266,10 +255,7 @@
 #define __TERN(T,V...)      ___TERN(_CAT(_NO,T),V)  // Prepend '_NO' to get '_NOT_0' or '_NOT_1'
 #define ___TERN(P,V...)     THIRD(P,V)              // If first argument has a comma, A. Else B.
 
-<<<<<<< HEAD
-=======
 // Macros to conditionally emit array items and function arguments
->>>>>>> b6911781
 #define _OPTITEM(A...)      A,
 #define OPTITEM(O,A...)     TERN_(O,DEFER4(_OPTITEM)(A))
 #define _OPTARG(A...)       , A
@@ -277,11 +263,7 @@
 #define _OPTCODE(A)         A;
 #define OPTCODE(O,A)        TERN_(O,DEFER4(_OPTCODE)(A))
 
-<<<<<<< HEAD
-// Macros to avoid 'f + 0.0' which is not always optimized away. Minus included for symmetry.
-=======
 // Macros to avoid operations that aren't always optimized away (e.g., 'f + 0.0' and 'f * 1.0').
->>>>>>> b6911781
 // Compiler flags -fno-signed-zeros -ffinite-math-only also cover 'f * 1.0', 'f - f', etc.
 #define PLUS_TERN0(O,A)     _TERN(_ENA_1(O),,+ (A)) // OPTION ? '+ (A)' : '<nul>'
 #define MINUS_TERN0(O,A)    _TERN(_ENA_1(O),,- (A)) // OPTION ? '- (A)' : '<nul>'
@@ -322,10 +304,7 @@
     memcpy(&a[0],&b[0],_MIN(sizeof(a),sizeof(b))); \
   }while(0)
 
-<<<<<<< HEAD
-=======
 // Expansion of some code
->>>>>>> b6911781
 #define CODE_16( A,B,C,D,E,F,G,H,I,J,K,L,M,N,O,P,...) A; B; C; D; E; F; G; H; I; J; K; L; M; N; O; P
 #define CODE_15( A,B,C,D,E,F,G,H,I,J,K,L,M,N,O,...) A; B; C; D; E; F; G; H; I; J; K; L; M; N; O
 #define CODE_14( A,B,C,D,E,F,G,H,I,J,K,L,M,N,...) A; B; C; D; E; F; G; H; I; J; K; L; M; N
@@ -346,10 +325,7 @@
 #define _CODE_N(N,V...) CODE_##N(V)
 #define CODE_N(N,V...) _CODE_N(N,V)
 
-<<<<<<< HEAD
-=======
 // Expansion of some non-delimited content
->>>>>>> b6911781
 #define GANG_16(A,B,C,D,E,F,G,H,I,J,K,L,M,N,O,P,...) A B C D E F G H I J K L M N O P
 #define GANG_15(A,B,C,D,E,F,G,H,I,J,K,L,M,N,O,...) A B C D E F G H I J K L M N O
 #define GANG_14(A,B,C,D,E,F,G,H,I,J,K,L,M,N,...) A B C D E F G H I J K L M N
@@ -371,11 +347,7 @@
 #define GANG_N(N,V...) _GANG_N(N,V)
 #define GANG_N_1(N,K) _GANG_N(N,K,K,K,K,K,K,K,K,K,K,K,K,K,K,K,K)
 
-<<<<<<< HEAD
-// Macros for initializing arrays
-=======
 // Expansion of some list items
->>>>>>> b6911781
 #define LIST_26(A,B,C,D,E,F,G,H,I,J,K,L,M,N,O,P,Q,R,S,T,U,V,W,X,Y,Z,...) A,B,C,D,E,F,G,H,I,J,K,L,M,N,O,P,Q,R,S,T,U,V,W,X,Y,Z
 #define LIST_25(A,B,C,D,E,F,G,H,I,J,K,L,M,N,O,P,Q,R,S,T,U,V,W,X,Y,...) A,B,C,D,E,F,G,H,I,J,K,L,M,N,O,P,Q,R,S,T,U,V,W,X,Y
 #define LIST_24(A,B,C,D,E,F,G,H,I,J,K,L,M,N,O,P,Q,R,S,T,U,V,W,X,...) A,B,C,D,E,F,G,H,I,J,K,L,M,N,O,P,Q,R,S,T,U,V,W,X
@@ -826,19 +798,4 @@
 #define TEMP_SENSOR(N) TEMP_SENSOR_##N
 #define _HAS_E_TEMP(N) || TEMP_SENSOR(N)
 #define HAS_E_TEMP_SENSOR (0 REPEAT(EXTRUDERS, _HAS_E_TEMP))
-<<<<<<< HEAD
-#define TEMP_SENSOR_IS_MAX_TC(T) (TEMP_SENSOR(T) == -5 || TEMP_SENSOR(T) == -3 || TEMP_SENSOR(T) == -2)
-
-#define _UI_NONE          0
-#define _UI_ORIGIN      101
-#define _UI_FYSETC      102
-#define _UI_HIPRECY     103
-#define _UI_MKS         104
-#define _UI_RELOADED    105
-#define _UI_IA_CREALITY 106
-#define _UI_E3S1PRO     107
-#define _DGUS_UI_IS(N) || (CAT(_UI_, DGUS_LCD_UI) == CAT(_UI_, N))
-#define DGUS_UI_IS(V...) (0 MAP(_DGUS_UI_IS, V))
-=======
-#define TEMP_SENSOR_IS_MAX_TC(T) (TEMP_SENSOR(T) == -5 || TEMP_SENSOR(T) == -3 || TEMP_SENSOR(T) == -2)
->>>>>>> b6911781
+#define TEMP_SENSOR_IS_MAX_TC(T) (TEMP_SENSOR(T) == -5 || TEMP_SENSOR(T) == -3 || TEMP_SENSOR(T) == -2)