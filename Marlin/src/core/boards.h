--- conflicted
+++ resolved
@@ -129,11 +129,6 @@
 #define BOARD_LONGER3D_LKx_PRO        1162  // Longer LKx PRO / Alfawise Uxx Pro (PRO version)
 #define BOARD_ZRIB_V53                1163  // Zonestar zrib V5.3 (Chinese RAMPS replica)
 #define BOARD_PXMALION_CORE_I3        1164  // Pxmalion Core I3
-<<<<<<< HEAD
-#define BOARD_PANOWIN_CUTLASS         1165  // Panowin Cutlass (as found in the Panowin F1)
-#define BOARD_KODAMA_BARDO            1166  // Kodama Bardo V1.x (as found in the Kodama Trinus)
-=======
->>>>>>> b6911781
 
 //
 // RAMBo and derivatives
@@ -182,10 +177,6 @@
 #define BOARD_GT2560_V4_A20           1328  // Geeetech GT2560 Rev B for A20(M/T/D)
 #define BOARD_PROTONEER_CNC_SHIELD_V3 1329  // Mega controller & Protoneer CNC Shield V3.00
 #define BOARD_WEEDO_62A               1330  // WEEDO 62A board (TINA2, Monoprice Cadet, etc.)
-<<<<<<< HEAD
-#define BOARD_GT2560_V41B             1331  // Geeetech GT2560 V4.1B for A10(M/T/D)
-=======
->>>>>>> b6911781
 
 //
 // ATmega1281, ATmega2561
@@ -326,11 +317,7 @@
 #define BOARD_BTT_EBB42_V1_1          4000  // BigTreeTech EBB42 V1.1 (STM32G0B1CB)
 #define BOARD_BTT_SKR_MINI_E3_V3_0    4001  // BigTreeTech SKR Mini E3 V3.0 (STM32G0B0RE / STM32G0B1RE)
 #define BOARD_BTT_MANTA_E3_EZ_V1_0    4002  // BigTreeTech Manta E3 EZ V1.0 (STM32G0B1RE)
-<<<<<<< HEAD
-#define BOARD_BTT_MANTA_M4P_V1_0      4003  // BigTreeTech Manta M4P V1.0 (STM32G0B0RE)
-=======
 #define BOARD_BTT_MANTA_M4P_V2_1      4003  // BigTreeTech Manta M4P V2.1 (STM32G0B0RE)
->>>>>>> b6911781
 #define BOARD_BTT_MANTA_M5P_V1_0      4004  // BigTreeTech Manta M5P V1.0 (STM32G0B1RE)
 #define BOARD_BTT_MANTA_M8P_V1_0      4005  // BigTreeTech Manta M8P V1.0 (STM32G0B1VE)
 #define BOARD_BTT_MANTA_M8P_V1_1      4006  // BigTreeTech Manta M8P V1.1 (STM32G0B1VE)
@@ -406,13 +393,7 @@
 #define BOARD_ZONESTAR_ZM3E4V2        5064  // Zonestar ZM3E4 V2 (STM32F103VC)
 #define BOARD_ERYONE_ERY32_MINI       5065  // Eryone Ery32 mini (STM32F103VE)
 #define BOARD_PANDA_PI_V29            5066  // Panda Pi V2.9 - Standalone (STM32F103RC)
-<<<<<<< HEAD
-#define BOARD_SOVOL_V131              5067  // Sovol V1.3.1 (GD32F103RET6)
-#define BOARD_TRIGORILLA_V006         5068  // Trigorilla V0.0.6 (GD32F103RE)
-#define BOARD_KEDI_CONTROLLER_V1_2    5069  // EDUTRONICS Kedi Controller V1.2 (STM32F103RC)
-=======
 #define BOARD_SOVOL_V131              5067  // Sovol V1.3.1 (GD32F103RE)
->>>>>>> b6911781
 
 //
 // ARM Cortex-M4F
@@ -470,13 +451,6 @@
 #define BOARD_FYSETC_SPIDER_KING407   5242  // FYSETC Spider King407 (STM32F407ZG)
 #define BOARD_MKS_SKIPR_V1            5243  // MKS SKIPR v1.0 all-in-one board (STM32F407VE)
 #define BOARD_TRONXY_V10              5244  // TRONXY V10 (STM32F446ZE)
-<<<<<<< HEAD
-#define BOARD_CREALITY_F401RE         5245  // Creality CR4NS200141C13 (STM32F401RE) as found in the Ender-5 S1
-#define BOARD_BLACKPILL_CUSTOM        5246  // Custom board based on STM32F401CDU6.
-#define BOARD_I3DBEEZ9_V1             5247  // I3DBEEZ9 V1 (STM32F407ZG)
-#define BOARD_MELLOW_FLY_E3_V2        5248  // Mellow Fly E3 V2 (STM32F407VG)
-=======
->>>>>>> b6911781
 
 //
 // ARM Cortex-M7
@@ -491,10 +465,6 @@
 #define BOARD_BTT_SKR_V3_0            6006  // BigTreeTech SKR V3.0 (STM32H743VI / STM32H723VG)
 #define BOARD_BTT_SKR_V3_0_EZ         6007  // BigTreeTech SKR V3.0 EZ (STM32H743VI / STM32H723VG)
 #define BOARD_BTT_OCTOPUS_MAX_EZ_V1_0 6008  // BigTreeTech Octopus Max EZ V1.0 (STM32H723ZE)
-<<<<<<< HEAD
-#define BOARD_BTT_OCTOPUS_PRO_V1_1    6009  // BigTreeTech Octopus Pro v1.1 (STM32H723ZE)
-=======
->>>>>>> b6911781
 
 //
 // Espressif ESP32 WiFi
@@ -510,11 +480,6 @@
 #define BOARD_PANDA_M4                7007  // Panda_M4
 #define BOARD_MKS_TINYBEE             7008  // MKS TinyBee based on ESP32 (with I2S stepper stream)
 #define BOARD_ENWI_ESPNP              7009  // enwi ESPNP based on ESP32 (with I2S stepper stream)
-<<<<<<< HEAD
-#define BOARD_GODI_CONTROLLER_V1_0    7010  // Godi Controller based on ESP32 32-Bit V1.0
-#define BOARD_MM_JOKER                7011  // MagicMaker JOKER based on ESP32 (with I2S stepper stream)
-=======
->>>>>>> b6911781
 
 //
 // SAMD51 ARM Cortex-M4
