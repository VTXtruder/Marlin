/**
 * Marlin 3D Printer Firmware
 * Copyright (c) 2020 MarlinFirmware [https://github.com/MarlinFirmware/Marlin]
 *
 * Based on Sprinter and grbl.
 * Copyright (c) 2011 Camiel Gubbels / Erik van der Zalm
 *
 * This program is free software: you can redistribute it and/or modify
 * it under the terms of the GNU General Public License as published by
 * the Free Software Foundation, either version 3 of the License, or
 * (at your option) any later version.
 *
 * This program is distributed in the hope that it will be useful,
 * but WITHOUT ANY WARRANTY; without even the implied warranty of
 * MERCHANTABILITY or FITNESS FOR A PARTICULAR PURPOSE.  See the
 * GNU General Public License for more details.
 *
 * You should have received a copy of the GNU General Public License
 * along with this program.  If not, see <https://www.gnu.org/licenses/>.
 *
 */
#pragma once

#include "macros.h"

#define BOARD_UNKNOWN -1

//
// RAMPS 1.3 / 1.4 - ATmega1280, ATmega2560
//

#define BOARD_RAMPS_OLD               1000  // MEGA/RAMPS up to 1.2

#define BOARD_RAMPS_13_EFB            1010  // RAMPS 1.3 (Power outputs: Hotend, Fan, Bed)
#define BOARD_RAMPS_13_EEB            1011  // RAMPS 1.3 (Power outputs: Hotend0, Hotend1, Bed)
#define BOARD_RAMPS_13_EFF            1012  // RAMPS 1.3 (Power outputs: Hotend, Fan0, Fan1)
#define BOARD_RAMPS_13_EEF            1013  // RAMPS 1.3 (Power outputs: Hotend0, Hotend1, Fan)
#define BOARD_RAMPS_13_SF             1014  // RAMPS 1.3 (Power outputs: Spindle, Controller Fan)

#define BOARD_RAMPS_14_EFB            1020  // RAMPS 1.4 (Power outputs: Hotend, Fan, Bed)
#define BOARD_RAMPS_14_EEB            1021  // RAMPS 1.4 (Power outputs: Hotend0, Hotend1, Bed)
#define BOARD_RAMPS_14_EFF            1022  // RAMPS 1.4 (Power outputs: Hotend, Fan0, Fan1)
#define BOARD_RAMPS_14_EEF            1023  // RAMPS 1.4 (Power outputs: Hotend0, Hotend1, Fan)
#define BOARD_RAMPS_14_SF             1024  // RAMPS 1.4 (Power outputs: Spindle, Controller Fan)

#define BOARD_RAMPS_PLUS_EFB          1030  // RAMPS Plus 3DYMY (Power outputs: Hotend, Fan, Bed)
#define BOARD_RAMPS_PLUS_EEB          1031  // RAMPS Plus 3DYMY (Power outputs: Hotend0, Hotend1, Bed)
#define BOARD_RAMPS_PLUS_EFF          1032  // RAMPS Plus 3DYMY (Power outputs: Hotend, Fan0, Fan1)
#define BOARD_RAMPS_PLUS_EEF          1033  // RAMPS Plus 3DYMY (Power outputs: Hotend0, Hotend1, Fan)
#define BOARD_RAMPS_PLUS_SF           1034  // RAMPS Plus 3DYMY (Power outputs: Spindle, Controller Fan)

//
// RAMPS Derivatives - ATmega1280, ATmega2560
//

#define BOARD_3DRAG                   1100  // 3Drag Controller
#define BOARD_K8200                   1101  // Velleman K8200 Controller (derived from 3Drag Controller)
#define BOARD_K8400                   1102  // Velleman K8400 Controller (derived from 3Drag Controller)
#define BOARD_K8600                   1103  // Velleman K8600 Controller (Vertex Nano)
#define BOARD_K8800                   1104  // Velleman K8800 Controller (Vertex Delta)
#define BOARD_BAM_DICE                1105  // 2PrintBeta BAM&DICE with STK drivers
#define BOARD_BAM_DICE_DUE            1106  // 2PrintBeta BAM&DICE Due with STK drivers
#define BOARD_MKS_BASE                1107  // MKS BASE v1.0
#define BOARD_MKS_BASE_14             1108  // MKS BASE v1.4 with Allegro A4982 stepper drivers
#define BOARD_MKS_BASE_15             1109  // MKS BASE v1.5 with Allegro A4982 stepper drivers
#define BOARD_MKS_BASE_16             1110  // MKS BASE v1.6 with Allegro A4982 stepper drivers
#define BOARD_MKS_BASE_HEROIC         1111  // MKS BASE 1.0 with Heroic HR4982 stepper drivers
#define BOARD_MKS_GEN_13              1112  // MKS GEN v1.3 or 1.4
#define BOARD_MKS_GEN_L               1113  // MKS GEN L
#define BOARD_KFB_2                   1114  // BigTreeTech or BIQU KFB2.0
#define BOARD_ZRIB_V20                1115  // zrib V2.0 (Chinese RAMPS replica)
#define BOARD_ZRIB_V52                1116  // zrib V5.2 (Chinese RAMPS replica)
#define BOARD_FELIX2                  1117  // Felix 2.0+ Electronics Board (RAMPS like)
#define BOARD_RIGIDBOARD              1118  // Invent-A-Part RigidBoard
#define BOARD_RIGIDBOARD_V2           1119  // Invent-A-Part RigidBoard V2
#define BOARD_SAINSMART_2IN1          1120  // Sainsmart 2-in-1 board
#define BOARD_ULTIMAKER               1121  // Ultimaker
#define BOARD_ULTIMAKER_OLD           1122  // Ultimaker (Older electronics. Pre 1.5.4. This is rare)
#define BOARD_AZTEEG_X3               1123  // Azteeg X3
#define BOARD_AZTEEG_X3_PRO           1124  // Azteeg X3 Pro
#define BOARD_ULTIMAIN_2              1125  // Ultimainboard 2.x (Uses TEMP_SENSOR 20)
#define BOARD_RUMBA                   1126  // Rumba
#define BOARD_RUMBA_RAISE3D           1127  // Raise3D N series Rumba derivative
#define BOARD_RL200                   1128  // Rapide Lite 200 (v1, low-cost RUMBA clone with drv)
#define BOARD_FORMBOT_TREX2PLUS       1129  // Formbot T-Rex 2 Plus
#define BOARD_FORMBOT_TREX3           1130  // Formbot T-Rex 3
#define BOARD_FORMBOT_RAPTOR          1131  // Formbot Raptor
#define BOARD_FORMBOT_RAPTOR2         1132  // Formbot Raptor 2
#define BOARD_BQ_ZUM_MEGA_3D          1133  // bq ZUM Mega 3D
#define BOARD_MAKEBOARD_MINI          1134  // MakeBoard Mini v2.1.2 by MicroMake
#define BOARD_TRIGORILLA_13           1135  // TriGorilla Anycubic version 1.3-based on RAMPS EFB
#define BOARD_TRIGORILLA_14           1136  //   ... Ver 1.4
#define BOARD_TRIGORILLA_14_11        1137  //   ... Rev 1.1 (new servo pin order)
#define BOARD_RAMPS_ENDER_4           1138  // Creality: Ender-4, CR-8
#define BOARD_RAMPS_CREALITY          1139  // Creality: CR10S, CR20, CR-X
#define BOARD_DAGOMA_F5               1140  // Dagoma F5
#define BOARD_FYSETC_F6_13            1141  // FYSETC F6 1.3
#define BOARD_FYSETC_F6_14            1142  // FYSETC F6 1.4
#define BOARD_DUPLICATOR_I3_PLUS      1143  // Wanhao Duplicator i3 Plus
#define BOARD_VORON                   1144  // VORON Design
#define BOARD_TRONXY_V3_1_0           1145  // Tronxy TRONXY-V3-1.0
#define BOARD_Z_BOLT_X_SERIES         1146  // Z-Bolt X Series
#define BOARD_TT_OSCAR                1147  // TT OSCAR
#define BOARD_OVERLORD                1148  // Overlord/Overlord Pro
#define BOARD_HJC2560C_REV1           1149  // ADIMLab Gantry v1
#define BOARD_HJC2560C_REV2           1150  // ADIMLab Gantry v2
#define BOARD_TANGO                   1151  // BIQU Tango V1
#define BOARD_MKS_GEN_L_V2            1152  // MKS GEN L V2
#define BOARD_MKS_GEN_L_V21           1153  // MKS GEN L V2.1
#define BOARD_COPYMASTER_3D           1154  // Copymaster 3D
#define BOARD_ORTUR_4                 1155  // Ortur 4
#define BOARD_TENLOG_D3_HERO          1156  // Tenlog D3 Hero IDEX printer
#define BOARD_RAMPS_S_12_EEFB         1157  // Ramps S 1.2 by Sakul.cz (Power outputs: Hotend0, Hotend1, Fan, Bed)
#define BOARD_RAMPS_S_12_EEEB         1158  // Ramps S 1.2 by Sakul.cz (Power outputs: Hotend0, Hotend1, Hotend2, Bed)
#define BOARD_RAMPS_S_12_EFFB         1159  // Ramps S 1.2 by Sakul.cz (Power outputs: Hotend, Fan0, Fan1, Bed)
#define BOARD_LONGER3D_LK1_PRO        1160  // Longer LK1 PRO / Alfawise U20 Pro (PRO version)
#define BOARD_LONGER3D_LKx_PRO        1161  // Longer LKx PRO / Alfawise Uxx Pro (PRO version)

//
// RAMBo and derivatives
//

#define BOARD_RAMBO                   1200  // Rambo
#define BOARD_MINIRAMBO               1201  // Mini-Rambo
#define BOARD_MINIRAMBO_10A           1202  // Mini-Rambo 1.0a
#define BOARD_EINSY_RAMBO             1203  // Einsy Rambo
#define BOARD_EINSY_RETRO             1204  // Einsy Retro
#define BOARD_SCOOVO_X9H              1205  // abee Scoovo X9H
#define BOARD_RAMBO_THINKERV2         1206  // ThinkerV2

//
// Other ATmega1280, ATmega2560
//

#define BOARD_CNCONTROLS_11           1300  // Cartesio CN Controls V11
#define BOARD_CNCONTROLS_12           1301  // Cartesio CN Controls V12
#define BOARD_CNCONTROLS_15           1302  // Cartesio CN Controls V15
#define BOARD_CHEAPTRONIC             1303  // Cheaptronic v1.0
#define BOARD_CHEAPTRONIC_V2          1304  // Cheaptronic v2.0
#define BOARD_MIGHTYBOARD_REVE        1305  // Makerbot Mightyboard Revision E
#define BOARD_MEGATRONICS             1306  // Megatronics
#define BOARD_MEGATRONICS_2           1307  // Megatronics v2.0
#define BOARD_MEGATRONICS_3           1308  // Megatronics v3.0
#define BOARD_MEGATRONICS_31          1309  // Megatronics v3.1
#define BOARD_MEGATRONICS_32          1310  // Megatronics v3.2
#define BOARD_ELEFU_3                 1311  // Elefu Ra Board (v3)
#define BOARD_LEAPFROG                1312  // Leapfrog
#define BOARD_MEGACONTROLLER          1313  // Mega controller
#define BOARD_GT2560_REV_A            1314  // Geeetech GT2560 Rev A
#define BOARD_GT2560_REV_A_PLUS       1315  // Geeetech GT2560 Rev A+ (with auto level probe)
#define BOARD_GT2560_REV_B            1316  // Geeetech GT2560 Rev B
#define BOARD_GT2560_V3               1317  // Geeetech GT2560 Rev B for A10(M/D)
#define BOARD_GT2560_V4               1318  // Geeetech GT2560 Rev B for A10(M/D)
#define BOARD_GT2560_V3_MC2           1319  // Geeetech GT2560 Rev B for Mecreator2
#define BOARD_GT2560_V3_A20           1320  // Geeetech GT2560 Rev B for A20(M/D)
#define BOARD_EINSTART_S              1321  // Einstart retrofit
#define BOARD_WANHAO_ONEPLUS          1322  // Wanhao 0ne+ i3 Mini
#define BOARD_LEAPFROG_XEED2015       1323  // Leapfrog Xeed 2015
#define BOARD_PICA_REVB               1324  // PICA Shield (original version)
#define BOARD_PICA                    1325  // PICA Shield (rev C or later)
#define BOARD_INTAMSYS40              1326  // Intamsys 4.0 (Funmat HT)

//
// ATmega1281, ATmega2561
//

#define BOARD_MINITRONICS             1400  // Minitronics v1.0/1.1
#define BOARD_SILVER_GATE             1401  // Silvergate v1.0

//
// Sanguinololu and Derivatives - ATmega644P, ATmega1284P
//

#define BOARD_SANGUINOLOLU_11         1500  // Sanguinololu < 1.2
#define BOARD_SANGUINOLOLU_12         1501  // Sanguinololu 1.2 and above
#define BOARD_MELZI                   1502  // Melzi
#define BOARD_MELZI_V2                1503  // Melzi V2
#define BOARD_MELZI_MAKR3D            1504  // Melzi with ATmega1284 (MaKr3d version)
#define BOARD_MELZI_CREALITY          1505  // Melzi Creality3D (for CR-10 etc)
#define BOARD_MELZI_MALYAN            1506  // Melzi Malyan M150
#define BOARD_MELZI_TRONXY            1507  // Tronxy X5S
#define BOARD_STB_11                  1508  // STB V1.1
#define BOARD_AZTEEG_X1               1509  // Azteeg X1
#define BOARD_ANET_10                 1510  // Anet 1.0 (Melzi clone)
#define BOARD_ZMIB_V2                 1511  // ZoneStar ZMIB V2

//
// Other ATmega644P, ATmega644, ATmega1284P
//

#define BOARD_GEN3_MONOLITHIC         1600  // Gen3 Monolithic Electronics
#define BOARD_GEN3_PLUS               1601  // Gen3+
#define BOARD_GEN6                    1602  // Gen6
#define BOARD_GEN6_DELUXE             1603  // Gen6 deluxe
#define BOARD_GEN7_CUSTOM             1604  // Gen7 custom (Alfons3 Version) https://github.com/Alfons3/Generation_7_Electronics
#define BOARD_GEN7_12                 1605  // Gen7 v1.1, v1.2
#define BOARD_GEN7_13                 1606  // Gen7 v1.3
#define BOARD_GEN7_14                 1607  // Gen7 v1.4
#define BOARD_OMCA_A                  1608  // Alpha OMCA
#define BOARD_OMCA                    1609  // Final OMCA
#define BOARD_SETHI                   1610  // Sethi 3D_1

//
// Teensyduino - AT90USB1286, AT90USB1286P
//

#define BOARD_TEENSYLU                1700  // Teensylu
#define BOARD_PRINTRBOARD             1701  // Printrboard (AT90USB1286)
#define BOARD_PRINTRBOARD_REVF        1702  // Printrboard Revision F (AT90USB1286)
#define BOARD_BRAINWAVE               1703  // Brainwave (AT90USB646)
#define BOARD_BRAINWAVE_PRO           1704  // Brainwave Pro (AT90USB1286)
#define BOARD_SAV_MKI                 1705  // SAV Mk-I (AT90USB1286)
#define BOARD_TEENSY2                 1706  // Teensy++2.0 (AT90USB1286)
#define BOARD_5DPRINT                 1707  // 5DPrint D8 Driver Board

//
// LPC1768 ARM Cortex M3
//

#define BOARD_RAMPS_14_RE_ARM_EFB     2000  // Re-ARM with RAMPS 1.4 (Power outputs: Hotend, Fan, Bed)
#define BOARD_RAMPS_14_RE_ARM_EEB     2001  // Re-ARM with RAMPS 1.4 (Power outputs: Hotend0, Hotend1, Bed)
#define BOARD_RAMPS_14_RE_ARM_EFF     2002  // Re-ARM with RAMPS 1.4 (Power outputs: Hotend, Fan0, Fan1)
#define BOARD_RAMPS_14_RE_ARM_EEF     2003  // Re-ARM with RAMPS 1.4 (Power outputs: Hotend0, Hotend1, Fan)
#define BOARD_RAMPS_14_RE_ARM_SF      2004  // Re-ARM with RAMPS 1.4 (Power outputs: Spindle, Controller Fan)
#define BOARD_MKS_SBASE               2005  // MKS-Sbase (Power outputs: Hotend0, Hotend1, Bed, Fan)
#define BOARD_AZSMZ_MINI              2006  // AZSMZ Mini
#define BOARD_BIQU_BQ111_A4           2007  // BIQU BQ111-A4 (Power outputs: Hotend, Fan, Bed)
#define BOARD_SELENA_COMPACT          2008  // Selena Compact (Power outputs: Hotend0, Hotend1, Bed0, Bed1, Fan0, Fan1)
#define BOARD_BIQU_B300_V1_0          2009  // BIQU B300_V1.0 (Power outputs: Hotend0, Fan, Bed, SPI Driver)
#define BOARD_MKS_SGEN_L              2010  // MKS-SGen-L (Power outputs: Hotend0, Hotend1, Bed, Fan)
#define BOARD_GMARSH_X6_REV1          2011  // GMARSH X6, revision 1 prototype
#define BOARD_BTT_SKR_V1_1            2012  // BigTreeTech SKR v1.1 (Power outputs: Hotend0, Hotend1, Fan, Bed)
#define BOARD_BTT_SKR_V1_3            2013  // BigTreeTech SKR v1.3 (Power outputs: Hotend0, Hotend1, Fan, Bed)
#define BOARD_BTT_SKR_V1_4            2014  // BigTreeTech SKR v1.4 (Power outputs: Hotend0, Hotend1, Fan, Bed)

//
// LPC1769 ARM Cortex M3
//

#define BOARD_MKS_SGEN                2500  // MKS-SGen (Power outputs: Hotend0, Hotend1, Bed, Fan)
#define BOARD_AZTEEG_X5_GT            2501  // Azteeg X5 GT (Power outputs: Hotend0, Hotend1, Bed, Fan)
#define BOARD_AZTEEG_X5_MINI          2502  // Azteeg X5 Mini (Power outputs: Hotend0, Bed, Fan)
#define BOARD_AZTEEG_X5_MINI_WIFI     2503  // Azteeg X5 Mini Wifi (Power outputs: Hotend0, Bed, Fan)
#define BOARD_COHESION3D_REMIX        2504  // Cohesion3D ReMix
#define BOARD_COHESION3D_MINI         2505  // Cohesion3D Mini
#define BOARD_SMOOTHIEBOARD           2506  // Smoothieboard
#define BOARD_TH3D_EZBOARD            2507  // TH3D EZBoard v1.0
#define BOARD_BTT_SKR_V1_4_TURBO      2508  // BigTreeTech SKR v1.4 TURBO (Power outputs: Hotend0, Hotend1, Fan, Bed)
#define BOARD_MKS_SGEN_L_V2           2509  // MKS SGEN_L V2 (Power outputs: Hotend0, Hotend1, Bed, Fan)
#define BOARD_BTT_SKR_E3_TURBO        2510  // BigTreeTech SKR E3 Turbo (Power outputs: Hotend0, Hotend1, Bed, Fan0, Fan1)
#define BOARD_FLY_CDY                 2511  // FLY_CDY (Power outputs: Hotend0, Hotend1, Hotend2, Bed, Fan0, Fan1, Fan2)

//
// SAM3X8E ARM Cortex M3
//

#define BOARD_DUE3DOM                 3000  // DUE3DOM for Arduino DUE
#define BOARD_DUE3DOM_MINI            3001  // DUE3DOM MINI for Arduino DUE
#define BOARD_RADDS                   3002  // RADDS
#define BOARD_RAMPS_FD_V1             3003  // RAMPS-FD v1
#define BOARD_RAMPS_FD_V2             3004  // RAMPS-FD v2
#define BOARD_RAMPS_SMART_EFB         3005  // RAMPS-SMART (Power outputs: Hotend, Fan, Bed)
#define BOARD_RAMPS_SMART_EEB         3006  // RAMPS-SMART (Power outputs: Hotend0, Hotend1, Bed)
#define BOARD_RAMPS_SMART_EFF         3007  // RAMPS-SMART (Power outputs: Hotend, Fan0, Fan1)
#define BOARD_RAMPS_SMART_EEF         3008  // RAMPS-SMART (Power outputs: Hotend0, Hotend1, Fan)
#define BOARD_RAMPS_SMART_SF          3009  // RAMPS-SMART (Power outputs: Spindle, Controller Fan)
#define BOARD_RAMPS_DUO_EFB           3010  // RAMPS Duo (Power outputs: Hotend, Fan, Bed)
#define BOARD_RAMPS_DUO_EEB           3011  // RAMPS Duo (Power outputs: Hotend0, Hotend1, Bed)
#define BOARD_RAMPS_DUO_EFF           3012  // RAMPS Duo (Power outputs: Hotend, Fan0, Fan1)
#define BOARD_RAMPS_DUO_EEF           3013  // RAMPS Duo (Power outputs: Hotend0, Hotend1, Fan)
#define BOARD_RAMPS_DUO_SF            3014  // RAMPS Duo (Power outputs: Spindle, Controller Fan)
#define BOARD_RAMPS4DUE_EFB           3015  // RAMPS4DUE (Power outputs: Hotend, Fan, Bed)
#define BOARD_RAMPS4DUE_EEB           3016  // RAMPS4DUE (Power outputs: Hotend0, Hotend1, Bed)
#define BOARD_RAMPS4DUE_EFF           3017  // RAMPS4DUE (Power outputs: Hotend, Fan0, Fan1)
#define BOARD_RAMPS4DUE_EEF           3018  // RAMPS4DUE (Power outputs: Hotend0, Hotend1, Fan)
#define BOARD_RAMPS4DUE_SF            3019  // RAMPS4DUE (Power outputs: Spindle, Controller Fan)
#define BOARD_RURAMPS4D_11            3020  // RuRAMPS4Duo v1.1 (Power outputs: Hotend0, Hotend1, Hotend2, Fan0, Fan1, Bed)
#define BOARD_RURAMPS4D_13            3021  // RuRAMPS4Duo v1.3 (Power outputs: Hotend0, Hotend1, Hotend2, Fan0, Fan1, Bed)
#define BOARD_ULTRATRONICS_PRO        3022  // ReprapWorld Ultratronics Pro V1.0
#define BOARD_ARCHIM1                 3023  // UltiMachine Archim1 (with DRV8825 drivers)
#define BOARD_ARCHIM2                 3024  // UltiMachine Archim2 (with TMC2130 drivers)
#define BOARD_ALLIGATOR               3025  // Alligator Board R2
#define BOARD_CNCONTROLS_15D          3026  // Cartesio CN Controls V15 on DUE
#define BOARD_KRATOS32                3027  // K.3D Kratos32 (Arduino Due Shield)

//
// SAM3X8C ARM Cortex M3
//

#define BOARD_PRINTRBOARD_G2          3100  // PRINTRBOARD G2
#define BOARD_ADSK                    3101  // Arduino DUE Shield Kit (ADSK)

//
// STM32 ARM Cortex-M3
//

#define BOARD_MALYAN_M200_V2          4000  // STM32F070CB controller
#define BOARD_MALYAN_M300             4001  // STM32F070-based delta
#define BOARD_STM32F103RE             4002  // STM32F103RE Libmaple-based STM32F1 controller
#define BOARD_MALYAN_M200             4003  // STM32C8T6 Libmaple-based STM32F1 controller
#define BOARD_STM3R_MINI              4004  // STM32F103RE Libmaple-based STM32F1 controller
#define BOARD_GTM32_PRO_VB            4005  // STM32F103VET6 controller
#define BOARD_GTM32_MINI              4006  // STM32F103VET6 controller
#define BOARD_GTM32_MINI_A30          4007  // STM32F103VET6 controller
#define BOARD_GTM32_REV_B             4008  // STM32F103VET6 controller
#define BOARD_MORPHEUS                4009  // STM32F103C8 / STM32F103CB  Libmaple-based STM32F1 controller
#define BOARD_CHITU3D                 4010  // Chitu3D (STM32F103RET6)
#define BOARD_MKS_ROBIN               4011  // MKS Robin (STM32F103ZET6)
#define BOARD_MKS_ROBIN_MINI          4012  // MKS Robin Mini (STM32F103VET6)
#define BOARD_MKS_ROBIN_NANO          4013  // MKS Robin Nano (STM32F103VET6)
#define BOARD_MKS_ROBIN_NANO_V2       4014  // MKS Robin Nano V2 (STM32F103VET6)
#define BOARD_MKS_ROBIN_LITE          4015  // MKS Robin Lite/Lite2 (STM32F103RCT6)
#define BOARD_MKS_ROBIN_LITE3         4016  // MKS Robin Lite3 (STM32F103RCT6)
#define BOARD_MKS_ROBIN_PRO           4017  // MKS Robin Pro (STM32F103ZET6)
<<<<<<< HEAD
#define BOARD_MKS_ROBIN_E3            4018  // MKS Robin E3  (STM32F103RCT6)
#define BOARD_MKS_ROBIN_E3D           4019  // MKS Robin E3D (STM32F103RCT6)
#define BOARD_MKS_ROBIN_E3P           4020  // MKS Robin E3p (STM32F103VET6)
#define BOARD_BTT_SKR_MINI_V1_1       4021  // BigTreeTech SKR Mini v1.1 (STM32F103RC)
#define BOARD_BTT_SKR_MINI_E3_V1_0    4022  // BigTreeTech SKR Mini E3 (STM32F103RC)
#define BOARD_BTT_SKR_MINI_E3_V1_2    4023  // BigTreeTech SKR Mini E3 V1.2 (STM32F103RC)
#define BOARD_BTT_SKR_MINI_E3_V2_0    4024  // BigTreeTech SKR Mini E3 V2.0 (STM32F103RC)
#define BOARD_BTT_SKR_E3_DIP          4025  // BigTreeTech SKR E3 DIP V1.0 (STM32F103RC / STM32F103RE)
#define BOARD_JGAURORA_A5S_A1         4026  // JGAurora A5S A1 (STM32F103ZET6)
#define BOARD_FYSETC_AIO_II           4027  // FYSETC AIO_II
#define BOARD_FYSETC_CHEETAH          4028  // FYSETC Cheetah
#define BOARD_FYSETC_CHEETAH_V12      4029  // FYSETC Cheetah V1.2
#define BOARD_LONGER3D_LK             4030  // Alfawise U20/U20+/U30 (Longer3D LK1/2) / STM32F103VET6
#define BOARD_CCROBOT_MEEB_3DP        4031  // ccrobot-online.com MEEB_3DP (STM32F103RC)
#define BOARD_CHITU3D_V5              4032  // Chitu3D TronXY X5SA V5 Board
#define BOARD_CHITU3D_V6              4033  // Chitu3D TronXY X5SA V5 Board
#define BOARD_CREALITY_V4             4034  // Creality v4.x (STM32F103RE)
#define BOARD_CREALITY_V427           4035  // Creality v4.2.7 (STM32F103RE)
#define BOARD_TRIGORILLA_PRO          4036  // Trigorilla Pro (STM32F103ZET6)
#define BOARD_FLY_MINI                4037  // FLY MINI (STM32F103RCT6)
=======
#define BOARD_MKS_ROBIN_E3            4018  // MKS Robin E3 (STM32F103RCT6)
#define BOARD_MKS_ROBIN_E3_V1_1       4019  // MKS Robin E3 V1.1 (STM32F103RCT6)
#define BOARD_MKS_ROBIN_E3D           4020  // MKS Robin E3D (STM32F103RCT6)
#define BOARD_MKS_ROBIN_E3D_V1_1      4021  // MKS Robin E3D V1.1 (STM32F103RCT6)
#define BOARD_MKS_ROBIN_E3P           4022  // MKS Robin E3p (STM32F103VET6)
#define BOARD_BTT_SKR_MINI_V1_1       4023  // BigTreeTech SKR Mini v1.1 (STM32F103RC)
#define BOARD_BTT_SKR_MINI_E3_V1_0    4024  // BigTreeTech SKR Mini E3 (STM32F103RC)
#define BOARD_BTT_SKR_MINI_E3_V1_2    4025  // BigTreeTech SKR Mini E3 V1.2 (STM32F103RC)
#define BOARD_BTT_SKR_MINI_E3_V2_0    4026  // BigTreeTech SKR Mini E3 V2.0 (STM32F103RC)
#define BOARD_BTT_SKR_MINI_MZ_V1_0    4027  // BigTreeTech SKR Mini MZ V1.0 (STM32F103RC)
#define BOARD_BTT_SKR_E3_DIP          4028  // BigTreeTech SKR E3 DIP V1.0 (STM32F103RC / STM32F103RE)
#define BOARD_BTT_SKR_CR6             4029  // BigTreeTech SKR CR6 v1.0 (STM32F103RE)
#define BOARD_JGAURORA_A5S_A1         4030  // JGAurora A5S A1 (STM32F103ZET6)
#define BOARD_FYSETC_AIO_II           4031  // FYSETC AIO_II
#define BOARD_FYSETC_CHEETAH          4032  // FYSETC Cheetah
#define BOARD_FYSETC_CHEETAH_V12      4033  // FYSETC Cheetah V1.2
#define BOARD_LONGER3D_LK             4034  // Alfawise U20/U20+/U30 (Longer3D LK1/2) / STM32F103VET6
#define BOARD_CCROBOT_MEEB_3DP        4035  // ccrobot-online.com MEEB_3DP (STM32F103RC)
#define BOARD_CHITU3D_V5              4036  // Chitu3D TronXY X5SA V5 Board
#define BOARD_CHITU3D_V6              4037  // Chitu3D TronXY X5SA V6 Board
#define BOARD_CREALITY_V4             4038  // Creality v4.x (STM32F103RE)
#define BOARD_CREALITY_V427           4039  // Creality v4.2.7 (STM32F103RE)
#define BOARD_CREALITY_V4210          4040  // Creality v4.2.10 (STM32F103RE) as found in the CR-30
#define BOARD_CREALITY_V431           4041  // Creality v4.3.1 (STM32F103RE)
#define BOARD_CREALITY_V452           4042  // Creality v4.5.2 (STM32F103RE)
#define BOARD_CREALITY_V453           4043  // Creality v4.5.3 (STM32F103RE)
#define BOARD_TRIGORILLA_PRO          4044  // Trigorilla Pro (STM32F103ZET6)
#define BOARD_FLY_MINI                4045  // FLY MINI (STM32F103RCT6)
#define BOARD_FLSUN_HISPEED           4046  // FLSUN HiSpeedV1 (STM32F103VET6)
#define BOARD_BEAST                   4047  // STM32F103RET6 Libmaple-based controller
#define BOARD_MINGDA_MPX_ARM_MINI     4048  // STM32F103ZET6 Mingda MD-16
#define BOARD_GTM32_PRO_VD            4049  // STM32F103VET6 controller
>>>>>>> 082fce5e

//
// ARM Cortex-M4F
//

#define BOARD_TEENSY31_32             4100  // Teensy3.1 and Teensy3.2
#define BOARD_TEENSY35_36             4101  // Teensy3.5 and Teensy3.6

//
// STM32 ARM Cortex-M4F
//

#define BOARD_ARMED                   4200  // Arm'ed STM32F4-based controller
#define BOARD_RUMBA32_V1_0            4201  // RUMBA32 STM32F446VET6 based controller from Aus3D
#define BOARD_RUMBA32_V1_1            4202  // RUMBA32 STM32F446VET6 based controller from Aus3D
#define BOARD_RUMBA32_MKS             4203  // RUMBA32 STM32F446VET6 based controller from Makerbase
#define BOARD_BLACK_STM32F407VE       4204  // BLACK_STM32F407VE
#define BOARD_BLACK_STM32F407ZE       4205  // BLACK_STM32F407ZE
#define BOARD_STEVAL_3DP001V1         4206  // STEVAL-3DP001V1 3D PRINTER BOARD
#define BOARD_BTT_SKR_PRO_V1_1        4207  // BigTreeTech SKR Pro v1.1 (STM32F407ZGT6)
#define BOARD_BTT_SKR_PRO_V1_2        4208  // BigTreeTech SKR Pro v1.2 (STM32F407ZGT6)
#define BOARD_BTT_BTT002_V1_0         4209  // BigTreeTech BTT002 v1.0 (STM32F407VGT6)
#define BOARD_BTT_E3_RRF              4210  // BigTreeTech E3 RRF (STM32F407VGT6)
#define BOARD_BTT_SKR_V2_0            4211  // BigTreeTech SKR v2.0 (STM32F407VGT6)
#define BOARD_BTT_GTR_V1_0            4212  // BigTreeTech GTR v1.0 (STM32F407IGT)
#define BOARD_LERDGE_K                4213  // Lerdge K (STM32F407ZG)
#define BOARD_LERDGE_S                4214  // Lerdge S (STM32F407VE)
#define BOARD_LERDGE_X                4215  // Lerdge X (STM32F407VE)
#define BOARD_VAKE403D                4216  // VAkE 403D (STM32F446VET6)
#define BOARD_FYSETC_S6               4217  // FYSETC S6 (STM32F446VET6)
#define BOARD_FYSETC_S6_V2_0          4218  // FYSETC S6 v2.0 (STM32F446VET6)
#define BOARD_FYSETC_SPIDER           4219  // FYSETC Spider (STM32F446VET6)
#define BOARD_FLYF407ZG               4220  // FLYF407ZG (STM32F407ZG)
#define BOARD_MKS_ROBIN2              4221  // MKS_ROBIN2 (STM32F407ZE)
#define BOARD_MKS_ROBIN_PRO_V2        4222  // MKS Robin Pro V2 (STM32F407VE)
#define BOARD_MKS_ROBIN_NANO_V3       4223  // MKS Robin Nano V3 (STM32F407VG)
#define BOARD_ANET_ET4                4224  // ANET ET4 V1.x (STM32F407VGT6)
#define BOARD_ANET_ET4P               4225 // ANET ET4P V1.x (STM32F407VGT6)
#define BOARD_FYSETC_CHEETAH_V20      4226  // FYSETC Cheetah V2.0

//
// ARM Cortex M7
//

<<<<<<< HEAD
#define BOARD_THE_BORG                5000  // THE-BORG (Power outputs: Hotend0, Hotend1, Bed, Fan)
#define BOARD_REMRAM_V1               5001  // RemRam v1
#define BOARD_TEENSY41                5002  // Teensy 4.1
#define BOARD_T41U5XBB                5003  // T41U5XBB Teensy 4.1 breakout board
#define BOARD_NUCLEO_F767ZI           5004  // ST NUCLEO-F767ZI Dev Board
=======
#define BOARD_REMRAM_V1               5000  // RemRam v1
#define BOARD_TEENSY41                5001  // Teensy 4.1
#define BOARD_T41U5XBB                5002  // T41U5XBB Teensy 4.1 breakout board
#define BOARD_NUCLEO_F767ZI           5003  // ST NUCLEO-F767ZI Dev Board
#define BOARD_BTT_SKR_SE_BX           5004  // BigTreeTech SKR SE BX (STM32H743II)
>>>>>>> 082fce5e

//
// Espressif ESP32 WiFi
//

#define BOARD_ESPRESSIF_ESP32         6000  // Generic ESP32
#define BOARD_MRR_ESPA                6001  // MRR ESPA based on ESP32 (native pins only)
#define BOARD_MRR_ESPE                6002  // MRR ESPE based on ESP32 (with I2S stepper stream)
#define BOARD_E4D_BOX                 6003  // E4d@BOX
#define BOARD_FYSETC_E4               6004  // FYSETC E4

//
// SAMD51 ARM Cortex M4
//

#define BOARD_AGCM4_RAMPS_144         6100  // RAMPS 1.4.4

//
// Custom board
//

#define BOARD_CUSTOM                  9998  // Custom pins definition for development and/or rare boards

//
// Simulations
//

#define BOARD_LINUX_RAMPS             9999

#define _MB_1(B)  (defined(BOARD_##B) && MOTHERBOARD==BOARD_##B)
#define MB(V...)  DO(MB,||,V)<|MERGE_RESOLUTION|>--- conflicted
+++ resolved
@@ -312,28 +312,6 @@
 #define BOARD_MKS_ROBIN_LITE          4015  // MKS Robin Lite/Lite2 (STM32F103RCT6)
 #define BOARD_MKS_ROBIN_LITE3         4016  // MKS Robin Lite3 (STM32F103RCT6)
 #define BOARD_MKS_ROBIN_PRO           4017  // MKS Robin Pro (STM32F103ZET6)
-<<<<<<< HEAD
-#define BOARD_MKS_ROBIN_E3            4018  // MKS Robin E3  (STM32F103RCT6)
-#define BOARD_MKS_ROBIN_E3D           4019  // MKS Robin E3D (STM32F103RCT6)
-#define BOARD_MKS_ROBIN_E3P           4020  // MKS Robin E3p (STM32F103VET6)
-#define BOARD_BTT_SKR_MINI_V1_1       4021  // BigTreeTech SKR Mini v1.1 (STM32F103RC)
-#define BOARD_BTT_SKR_MINI_E3_V1_0    4022  // BigTreeTech SKR Mini E3 (STM32F103RC)
-#define BOARD_BTT_SKR_MINI_E3_V1_2    4023  // BigTreeTech SKR Mini E3 V1.2 (STM32F103RC)
-#define BOARD_BTT_SKR_MINI_E3_V2_0    4024  // BigTreeTech SKR Mini E3 V2.0 (STM32F103RC)
-#define BOARD_BTT_SKR_E3_DIP          4025  // BigTreeTech SKR E3 DIP V1.0 (STM32F103RC / STM32F103RE)
-#define BOARD_JGAURORA_A5S_A1         4026  // JGAurora A5S A1 (STM32F103ZET6)
-#define BOARD_FYSETC_AIO_II           4027  // FYSETC AIO_II
-#define BOARD_FYSETC_CHEETAH          4028  // FYSETC Cheetah
-#define BOARD_FYSETC_CHEETAH_V12      4029  // FYSETC Cheetah V1.2
-#define BOARD_LONGER3D_LK             4030  // Alfawise U20/U20+/U30 (Longer3D LK1/2) / STM32F103VET6
-#define BOARD_CCROBOT_MEEB_3DP        4031  // ccrobot-online.com MEEB_3DP (STM32F103RC)
-#define BOARD_CHITU3D_V5              4032  // Chitu3D TronXY X5SA V5 Board
-#define BOARD_CHITU3D_V6              4033  // Chitu3D TronXY X5SA V5 Board
-#define BOARD_CREALITY_V4             4034  // Creality v4.x (STM32F103RE)
-#define BOARD_CREALITY_V427           4035  // Creality v4.2.7 (STM32F103RE)
-#define BOARD_TRIGORILLA_PRO          4036  // Trigorilla Pro (STM32F103ZET6)
-#define BOARD_FLY_MINI                4037  // FLY MINI (STM32F103RCT6)
-=======
 #define BOARD_MKS_ROBIN_E3            4018  // MKS Robin E3 (STM32F103RCT6)
 #define BOARD_MKS_ROBIN_E3_V1_1       4019  // MKS Robin E3 V1.1 (STM32F103RCT6)
 #define BOARD_MKS_ROBIN_E3D           4020  // MKS Robin E3D (STM32F103RCT6)
@@ -366,7 +344,6 @@
 #define BOARD_BEAST                   4047  // STM32F103RET6 Libmaple-based controller
 #define BOARD_MINGDA_MPX_ARM_MINI     4048  // STM32F103ZET6 Mingda MD-16
 #define BOARD_GTM32_PRO_VD            4049  // STM32F103VET6 controller
->>>>>>> 082fce5e
 
 //
 // ARM Cortex-M4F
@@ -411,19 +388,11 @@
 // ARM Cortex M7
 //
 
-<<<<<<< HEAD
-#define BOARD_THE_BORG                5000  // THE-BORG (Power outputs: Hotend0, Hotend1, Bed, Fan)
-#define BOARD_REMRAM_V1               5001  // RemRam v1
-#define BOARD_TEENSY41                5002  // Teensy 4.1
-#define BOARD_T41U5XBB                5003  // T41U5XBB Teensy 4.1 breakout board
-#define BOARD_NUCLEO_F767ZI           5004  // ST NUCLEO-F767ZI Dev Board
-=======
 #define BOARD_REMRAM_V1               5000  // RemRam v1
 #define BOARD_TEENSY41                5001  // Teensy 4.1
 #define BOARD_T41U5XBB                5002  // T41U5XBB Teensy 4.1 breakout board
 #define BOARD_NUCLEO_F767ZI           5003  // ST NUCLEO-F767ZI Dev Board
 #define BOARD_BTT_SKR_SE_BX           5004  // BigTreeTech SKR SE BX (STM32H743II)
->>>>>>> 082fce5e
 
 //
 // Espressif ESP32 WiFi
