--- conflicted
+++ resolved
@@ -50,12 +50,6 @@
 #include "module/settings.h"
 #include "module/stepper.h"
 #include "module/temperature.h"
-<<<<<<< HEAD
-#if ENABLED(FT_MOTION)
-  #include "module/ft_motion.h"
-#endif
-=======
->>>>>>> b6911781
 
 #include "gcode/gcode.h"
 #include "gcode/parser.h"
@@ -244,11 +238,7 @@
   #include "feature/password/password.h"
 #endif
 
-<<<<<<< HEAD
-#if DGUS_LCD_UI_MKS
-=======
 #if ENABLED(DGUS_LCD_UI_MKS)
->>>>>>> b6911781
   #include "lcd/extui/dgus/DGUSScreenHandler.h"
 #endif
 
@@ -681,11 +671,6 @@
       && ELAPSED(ms, gcode.previous_move_ms + SEC_TO_MS(EXTRUDER_RUNOUT_SECONDS))
       && !planner.has_blocks_queued()
     ) {
-<<<<<<< HEAD
-      const int8_t e_stepper = TERN(HAS_SWITCHING_EXTRUDER, active_extruder >> 1, active_extruder);
-      const bool e_off = !stepper.AXIS_IS_ENABLED(E_AXIS, e_stepper);
-      if (e_off) stepper.ENABLE_EXTRUDER(e_stepper);
-=======
       #if ENABLED(SWITCHING_EXTRUDER)
         bool oldstatus;
         switch (active_extruder) {
@@ -708,7 +693,6 @@
           REPEAT(E_STEPPERS, _CASE_EN);
         }
       #endif
->>>>>>> b6911781
 
       const float olde = current_position.e;
       current_position.e += EXTRUDER_RUNOUT_EXTRUDE;
@@ -717,9 +701,6 @@
       planner.set_e_position_mm(olde);
       planner.synchronize();
 
-<<<<<<< HEAD
-      if (e_off) stepper.DISABLE_EXTRUDER(e_stepper);
-=======
       #if ENABLED(SWITCHING_EXTRUDER)
         switch (active_extruder) {
           default: if (oldstatus) stepper.ENABLE_EXTRUDER(0); else stepper.DISABLE_EXTRUDER(0); break;
@@ -736,7 +717,6 @@
           REPEAT(E_STEPPERS, _CASE_RESTORE);
         }
       #endif // !SWITCHING_EXTRUDER
->>>>>>> b6911781
 
       gcode.reset_stepper_timeout(ms);
     }
@@ -931,11 +911,7 @@
   TERN_(HAS_CUTTER, cutter.kill()); // Full cutter shutdown including ISR control
 
   // Echo the LCD message to serial for extra context
-<<<<<<< HEAD
-  if (lcd_error) { SERIAL_ECHO_START(); SERIAL_ECHOLN(lcd_error); }
-=======
   if (lcd_error) { SERIAL_ECHO_START(); SERIAL_ECHOLNF(lcd_error); }
->>>>>>> b6911781
 
   #if HAS_DISPLAY
     ui.kill_screen(lcd_error ?: GET_TEXT_F(MSG_KILLED), lcd_component ?: FPSTR(NUL_STR));
@@ -1636,11 +1612,7 @@
   #endif
 
   #if HAS_DWIN_E3V2_BASIC
-<<<<<<< HEAD
-    SETUP_RUN(dwinInitScreen());
-=======
     SETUP_RUN(DWIN_InitScreen());
->>>>>>> b6911781
   #endif
 
   #if HAS_SERVICE_INTERVALS && !HAS_DWIN_E3V2_BASIC
@@ -1688,13 +1660,6 @@
 
   #if ENABLED(BD_SENSOR)
     SETUP_RUN(bdl.init(I2C_BD_SDA_PIN, I2C_BD_SCL_PIN, I2C_BD_DELAY));
-<<<<<<< HEAD
-  #endif
-
-  #if ENABLED(FT_MOTION)
-    SETUP_RUN(fxdTiCtrl.init());
-=======
->>>>>>> b6911781
   #endif
 
   marlin_state = MF_RUNNING;
