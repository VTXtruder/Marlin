--- conflicted
+++ resolved
@@ -36,11 +36,7 @@
  */
 
 // Change EEPROM version if the structure changes
-<<<<<<< HEAD
-#define EEPROM_VERSION "V82"
-=======
 #define EEPROM_VERSION "V83"
->>>>>>> 082fce5e
 #define EEPROM_OFFSET 100
 
 // Check the integrity of data offsets.
@@ -3850,25 +3846,6 @@
       #endif
     #endif
 
-<<<<<<< HEAD
-    #if HAS_MOTOR_CURRENT_SPI || HAS_MOTOR_CURRENT_PWM
-      CONFIG_ECHO_HEADING("Stepper motor currents:");
-      CONFIG_ECHO_START();
-      #if HAS_MOTOR_CURRENT_PWM
-        SERIAL_ECHOLNPAIR_P(
-            PSTR("  M907 X"), stepper.motor_current_setting[0]
-          , SP_Z_STR, stepper.motor_current_setting[1]
-          , SP_E_STR, stepper.motor_current_setting[2]
-        );
-      #elif HAS_MOTOR_CURRENT_SPI
-        SERIAL_ECHOPGM("  M907");
-        LOOP_L_N(q, MOTOR_CURRENT_COUNT) {
-          SERIAL_CHAR(' ');
-          SERIAL_CHAR(axis_codes[q]);
-          SERIAL_ECHO(stepper.motor_current_setting[q]);
-        }
-      #endif
-=======
     #if EITHER(HAS_MOTOR_CURRENT_SPI, HAS_MOTOR_CURRENT_PWM)
       CONFIG_ECHO_HEADING("Stepper motor currents:");
       CONFIG_ECHO_START();
@@ -3892,7 +3869,6 @@
       // Indexes map directly to drivers, not axes.
     #elif ENABLED(HAS_MOTOR_CURRENT_DAC)                       // DAC-based has 4 values, for X Y Z E
       // Values sent over i2c are not stored. Uses indirect mapping.
->>>>>>> 082fce5e
     #endif
 
     /**
