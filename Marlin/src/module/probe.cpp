--- conflicted
+++ resolved
@@ -147,11 +147,7 @@
     WRITE(MAGLEV_TRIGGER_PIN, LOW);
   }
 
-<<<<<<< HEAD
-  inline void maglev_idle() { do_z_clearance(10); }
-=======
   inline void maglev_idle() { do_blocking_move_to_z(10); }
->>>>>>> b6911781
 
 #elif ENABLED(TOUCH_MI_PROBE)
 
@@ -353,8 +349,6 @@
 
 #endif // HAS_QUIET_PROBING
 
-<<<<<<< HEAD
-=======
 /**
  * Raise Z to a minimum height to make room for a probe to move
  */
@@ -365,7 +359,6 @@
   do_z_clearance(z_dest);
 }
 
->>>>>>> b6911781
 FORCE_INLINE void probe_specific_action(const bool deploy) {
   DEBUG_SECTION(log_psa, "Probe::probe_specific_action", DEBUGGING(LEVELING));
   #if ENABLED(PAUSE_BEFORE_DEPLOY_STOW)
@@ -375,13 +368,8 @@
 
     FSTR_P const ds_str = deploy ? GET_TEXT_F(MSG_MANUAL_DEPLOY) : GET_TEXT_F(MSG_MANUAL_STOW);
     ui.return_to_status();       // To display the new status message
-<<<<<<< HEAD
-    ui.set_max_status(ds_str);
-    SERIAL_ECHOLN(deploy ? GET_EN_TEXT_F(MSG_MANUAL_DEPLOY) : GET_EN_TEXT_F(MSG_MANUAL_STOW));
-=======
     ui.set_status(ds_str, 99);
     SERIAL_ECHOLNF(deploy ? GET_EN_TEXT_F(MSG_MANUAL_DEPLOY) : GET_EN_TEXT_F(MSG_MANUAL_STOW));
->>>>>>> b6911781
 
     OKAY_BUZZ();
 
@@ -399,11 +387,7 @@
 
     TERN_(HOST_PROMPT_SUPPORT, hostui.continue_prompt(ds_str));
     TERN_(EXTENSIBLE_UI, ExtUI::onUserConfirmRequired(ds_str));
-<<<<<<< HEAD
-    TERN_(DWIN_LCD_PROUI, dwinPopupConfirm(ICON_BLTouch, ds_str, FPSTR(CONTINUE_STR)));
-=======
     TERN_(DWIN_LCD_PROUI, DWIN_Popup_Confirm(ICON_BLTouch, ds_str, FPSTR(CONTINUE_STR)));
->>>>>>> b6911781
     TERN_(HAS_RESUME_CONTINUE, wait_for_user_response());
 
     ui.reset_status();
@@ -432,16 +416,6 @@
 
     // i.e., deploy ? DEPLOY_Z_SERVO() : STOW_Z_SERVO();
     servo[Z_PROBE_SERVO_NR].move(servo_angles[Z_PROBE_SERVO_NR][deploy ? 0 : 1]);
-<<<<<<< HEAD
-
-    #ifdef Z_SERVO_MEASURE_ANGLE
-      // After deploy move back to the measure angle...
-      if (deploy) servo[Z_PROBE_SERVO_NR].move(Z_SERVO_MEASURE_ANGLE);
-    #endif
-
-    if (TERN0(Z_SERVO_DEACTIVATE_AFTER_STOW, !deploy)) servo[Z_PROBE_SERVO_NR].detach();
-=======
->>>>>>> b6911781
 
   #elif ANY(TOUCH_MI_PROBE, Z_PROBE_ALLEN_KEY, MAG_MOUNTED_PROBE)
 
@@ -536,11 +510,7 @@
 bool Probe::set_deployed(const bool deploy, const bool no_return/*=false*/) {
   if (DEBUGGING(LEVELING)) {
     DEBUG_POS("Probe::set_deployed", current_position);
-<<<<<<< HEAD
-    DEBUG_ECHOLNPGM("deploy=", deploy, " no_return=", no_return);
-=======
     DEBUG_ECHOLNPGM("deploy: ", deploy);
->>>>>>> b6911781
   }
 
   if (endstops.z_probe_enabled == deploy) return false;
@@ -629,17 +599,9 @@
     thermalManager.wait_for_hotend_heating(active_extruder);
   #endif
 
-<<<<<<< HEAD
-  // Ensure the BLTouch is deployed. Does nothing if already deployed.
-  if (TERN0(BLTOUCH, bltouch.deploy())) return true;
-
-  #if HAS_Z_SERVO_PROBE && (ENABLED(Z_SERVO_INTERMEDIATE_STOW) || defined(Z_SERVO_MEASURE_ANGLE))
-    probe_specific_action(true);  //  Always re-deploy in this case
-=======
   #if ENABLED(BLTOUCH)
     if (!bltouch.high_speed_mode && bltouch.deploy())
       return true; // Deploy in LOW SPEED MODE on every probe action
->>>>>>> b6911781
   #endif
 
   // Disable stealthChop if used. Enable diag1 pin on driver.
@@ -649,24 +611,8 @@
       if (test_sensitivity.x) stealth_states.x = tmc_enable_stallguard(stepperX); // Delta watches all DIAG pins for a stall
       if (test_sensitivity.y) stealth_states.y = tmc_enable_stallguard(stepperY);
     #endif
-<<<<<<< HEAD
-    if (test_sensitivity.z) {
-      stealth_states.z = tmc_enable_stallguard(stepperZ);                         // All machines will check Z-DIAG for stall
-      #if ENABLED(Z_MULTI_ENDSTOPS)
-        stealth_states.z2 = tmc_enable_stallguard(stepperZ2);
-        #if NUM_Z_STEPPERS >= 3
-          stealth_states.z3 = tmc_enable_stallguard(stepperZ3);
-          #if NUM_Z_STEPPERS >= 4
-            stealth_states.z4 = tmc_enable_stallguard(stepperZ4);
-          #endif
-        #endif
-      #endif
-    }
-    endstops.set_z_sensorless_current(true);                                            // The "homing" current also applies to probing
-=======
     if (test_sensitivity.z) stealth_states.z = tmc_enable_stallguard(stepperZ);   // All machines will check Z-DIAG for stall
     endstops.set_homing_current(true);                                            // The "homing" current also applies to probing
->>>>>>> b6911781
     endstops.enable(true);
   #endif // SENSORLESS_PROBING
 
@@ -698,38 +644,13 @@
       if (test_sensitivity.x) tmc_disable_stallguard(stepperX, stealth_states.x);
       if (test_sensitivity.y) tmc_disable_stallguard(stepperY, stealth_states.y);
     #endif
-<<<<<<< HEAD
-    if (test_sensitivity.z) {
-      tmc_disable_stallguard(stepperZ, stealth_states.z);
-      #if ENABLED(Z_MULTI_ENDSTOPS)
-        tmc_disable_stallguard(stepperZ2, stealth_states.z2);
-        #if NUM_Z_STEPPERS >= 3
-          tmc_disable_stallguard(stepperZ3, stealth_states.z3);
-          #if NUM_Z_STEPPERS >= 4
-            tmc_disable_stallguard(stepperZ4, stealth_states.z4);
-          #endif
-        #endif
-      #endif
-    }
-    endstops.set_z_sensorless_current(false);
-  #endif // SENSORLESS_PROBING
+    if (test_sensitivity.z) tmc_disable_stallguard(stepperZ, stealth_states.z);
+    endstops.set_homing_current(false);
+  #endif
 
   #if ENABLED(BLTOUCH)
     if (probe_triggered && !bltouch.high_speed_mode && bltouch.stow())
       return true; // Stow in LOW SPEED MODE on every trigger
-  #endif
-
-  #if ALL(HAS_Z_SERVO_PROBE, Z_SERVO_INTERMEDIATE_STOW)
-    probe_specific_action(false);  //  Always stow
-=======
-    if (test_sensitivity.z) tmc_disable_stallguard(stepperZ, stealth_states.z);
-    endstops.set_homing_current(false);
-  #endif
-
-  #if ENABLED(BLTOUCH)
-    if (probe_triggered && !bltouch.high_speed_mode && bltouch.stow())
-      return true; // Stow in LOW SPEED MODE on every trigger
->>>>>>> b6911781
   #endif
 
   // Clear endstop flags
@@ -849,11 +770,7 @@
 
     // If the nozzle is well over the travel height then
     // move down quickly before doing the slow probe
-<<<<<<< HEAD
-    const float z = (Z_CLEARANCE_DEPLOY_PROBE) + 5.0f + _MAX(zoffs, 0.0f);
-=======
     const float z = (Z_CLEARANCE_DEPLOY_PROBE) + 5.0f + (offset.z < 0 ? -offset.z : 0);
->>>>>>> b6911781
     if (current_position.z > z) {
       // Probe down fast. If the probe never triggered, raise for probe clearance
       if (!probe_down_to_z(z, z_probe_fast_mm_s))
@@ -1008,13 +925,8 @@
   }
 
   #if ENABLED(BLTOUCH)
-<<<<<<< HEAD
-    // Reset a BLTouch in HS mode if already triggered
-    if (bltouch.high_speed_mode && bltouch.triggered()) bltouch._reset();
-=======
     if (bltouch.high_speed_mode && bltouch.triggered())
       bltouch._reset();
->>>>>>> b6911781
   #endif
 
   // Use a safe Z height for the XY move
@@ -1022,80 +934,20 @@
 
   // On delta keep Z below clip height or do_blocking_move_to will abort
   xyz_pos_t npos = NUM_AXIS_ARRAY(
-<<<<<<< HEAD
-    rx, ry, TERN(DELTA, _MIN(delta_clip_start_height, safe_z), safe_z),
-=======
     rx, ry, TERN(DELTA, _MIN(delta_clip_start_height, current_position.z), current_position.z),
->>>>>>> b6911781
     current_position.i, current_position.j, current_position.k,
     current_position.u, current_position.v, current_position.w
   );
   if (!can_reach(npos, probe_relative)) {
     if (DEBUGGING(LEVELING)) DEBUG_ECHOLNPGM("Not Reachable");
     return NAN;
-<<<<<<< HEAD
-  }
-
-  if (DEBUGGING(LEVELING)) DEBUG_ECHOPGM("Move to probe");
-  if (probe_relative) { // Get the nozzle position, adjust for active hotend if not 0
-    if (DEBUGGING(LEVELING)) DEBUG_ECHOPGM("-relative");
-    npos -= DIFF_TERN(HAS_HOTEND_OFFSET, offset_xy, xy_pos_t(hotend_offset[active_extruder]));
-  }
-  if (DEBUGGING(LEVELING)) DEBUG_ECHOLNPGM(" point");
-=======
   }
   if (probe_relative) npos -= offset_xy;  // Get the nozzle position
->>>>>>> b6911781
 
   // Move the probe to the starting XYZ
   do_blocking_move_to(npos, feedRate_t(XY_PROBE_FEEDRATE_MM_S));
 
   #if ENABLED(BD_SENSOR)
-<<<<<<< HEAD
-
-    safe_delay(4);
-    return current_position.z - bdl.read(); // Difference between Z-home-relative Z and sensor reading
-
-  #else // !BD_SENSOR
-
-    float measured_z = deploy() ? NAN : run_z_probe(sanity_check, z_min_point, z_clearance) + offset.z;
-
-    // Deploy succeeded and a successful measurement was done.
-    // Raise and/or stow the probe depending on 'raise_after' and settings.
-    if (!isnan(measured_z)) {
-      switch (raise_after) {
-        default: break;
-        case PROBE_PT_RAISE:
-          if (raise_after_is_relative)
-            do_z_clearance(current_position.z + z_clearance, false);
-          else
-            do_z_clearance(z_clearance);
-          break;
-        case PROBE_PT_STOW: case PROBE_PT_LAST_STOW:
-          if (stow()) measured_z = NAN;   // Error on stow?
-          break;
-      }
-    }
-
-    // If any error occurred stow the probe and set an alert
-    if (isnan(measured_z)) {
-      stow();
-      LCD_MESSAGE(MSG_LCD_PROBING_FAILED);
-      #if DISABLED(G29_RETRY_AND_RECOVER)
-        SERIAL_ERROR_MSG(STR_ERR_PROBING_FAILED);
-      #endif
-    }
-    else {
-      TERN_(HAS_PTC, ptc.apply_compensation(measured_z));
-      TERN_(X_AXIS_TWIST_COMPENSATION, measured_z += xatc.compensation(npos + offset_xy));
-      if (verbose_level > 2 || DEBUGGING(LEVELING))
-        SERIAL_ECHOLNPGM("Bed X: ", LOGICAL_X_POSITION(rx), " Y: ", LOGICAL_Y_POSITION(ry), " Z: ", measured_z);
-    }
-
-    return measured_z;
-
-  #endif // !BD_SENSOR
-=======
     return current_position.z - bdl.read(); // Difference between Z-home-relative Z and sensor reading
   #endif
 
@@ -1124,7 +976,6 @@
   }
   DEBUG_ECHOLNPGM("measured_z: ", measured_z);
   return measured_z;
->>>>>>> b6911781
 }
 
 #if HAS_Z_SERVO_PROBE
