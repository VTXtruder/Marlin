--- conflicted
+++ resolved
@@ -295,12 +295,8 @@
       #endif
     );
 
-<<<<<<< HEAD
-    report_more_positions();
-=======
     stepper.report_positions();
     TERN_(IS_SCARA, scara_report_positions());
->>>>>>> b6911781
     report_current_grblstate_moving();
   }
 
@@ -330,11 +326,7 @@
 
     #if ENABLED(DELTA)
 
-<<<<<<< HEAD
-      can_reach = HYPOT2(rx, ry) <= sq(PRINTABLE_RADIUS - inset + fslop);
-=======
       can_reach = HYPOT2(rx, ry) <= sq(DELTA_PRINTABLE_RADIUS - inset + fslop);
->>>>>>> b6911781
 
     #elif ENABLED(AXEL_TPARA)
 
@@ -369,11 +361,6 @@
         && b < polargraph_max_belt_len + 1
       );
 
-<<<<<<< HEAD
-    #elif ENABLED(POLAR)
-      can_reach = HYPOT(rx, ry) <= PRINTABLE_RADIUS;
-=======
->>>>>>> b6911781
     #endif
 
     return can_reach;
@@ -397,10 +384,6 @@
 
 #endif // CARTESIAN
 
-<<<<<<< HEAD
-
-=======
->>>>>>> b6911781
 void home_if_needed(const bool keeplev/*=false*/) {
   if (!all_axes_trusted()) gcode.home_all_axes(keeplev);
 }
@@ -460,12 +443,6 @@
       planner.get_axis_position_degrees(A_AXIS), planner.get_axis_position_degrees(B_AXIS)
       OPTARG(AXEL_TPARA, planner.get_axis_position_degrees(C_AXIS))
     );
-<<<<<<< HEAD
-    cartes.z = planner.get_axis_position_mm(Z_AXIS);
-  #elif ENABLED(POLAR)
-    forward_kinematics(planner.get_axis_position_mm(X_AXIS), planner.get_axis_position_degrees(B_AXIS));
-=======
->>>>>>> b6911781
     cartes.z = planner.get_axis_position_mm(Z_AXIS);
   #else
     NUM_AXIS_CODE(
@@ -498,15 +475,9 @@
   xyze_pos_t pos = cartes;
 
   TERN_(HAS_EXTRUDERS, pos.e = planner.get_axis_position_mm(E_AXIS));
-<<<<<<< HEAD
 
   TERN_(HAS_POSITION_MODIFIERS, planner.unapply_modifiers(pos, true));
 
-=======
-
-  TERN_(HAS_POSITION_MODIFIERS, planner.unapply_modifiers(pos, true));
-
->>>>>>> b6911781
   if (axis == ALL_AXES_ENUM)
     current_position = pos;
   else
@@ -600,7 +571,6 @@
   #if NUM_AXES
     if (DEBUGGING(LEVELING)) DEBUG_XYZ("> ", NUM_AXIS_ARGS());
   #endif
-<<<<<<< HEAD
 
   const feedRate_t xy_feedrate = fr_mm_s ?: feedRate_t(XY_PROBE_FEEDRATE_MM_S);
 
@@ -608,15 +578,6 @@
     const feedRate_t z_feedrate = fr_mm_s ?: homing_feedrate(Z_AXIS);
   #endif
 
-=======
-
-  const feedRate_t xy_feedrate = fr_mm_s ?: feedRate_t(XY_PROBE_FEEDRATE_MM_S);
-
-  #if HAS_Z_AXIS
-    const feedRate_t z_feedrate = fr_mm_s ?: homing_feedrate(Z_AXIS);
-  #endif
-
->>>>>>> b6911781
   #if IS_KINEMATIC && DISABLED(POLARGRAPH)
     // kinematic machines are expected to home to a point 1.5x their range? never reachable.
     if (!position_is_reachable(x, y)) return;
@@ -832,28 +793,6 @@
       fr_mm_s
     );
   }
-<<<<<<< HEAD
-  void do_z_clearance(const_float_t zclear, const bool with_probe/*=true*/, const bool lower_allowed/*=false*/) {
-    UNUSED(with_probe);
-    float zdest = zclear;
-    TERN_(HAS_BED_PROBE, if (with_probe && probe.offset.z < 0) zdest -= probe.offset.z);
-    NOMORE(zdest, Z_MAX_POS);
-    if (DEBUGGING(LEVELING)) DEBUG_ECHOLNPGM("do_z_clearance(", zclear, " [", current_position.z, " to ", zdest, "], ", lower_allowed, ")");
-    if ((!lower_allowed && zdest < current_position.z) || zdest == current_position.z) return;
-    do_blocking_move_to_z(zdest, TERN(HAS_BED_PROBE, z_probe_fast_mm_s, homing_feedrate(Z_AXIS)));
-  }
-  void do_z_clearance_by(const_float_t zclear) {
-    if (DEBUGGING(LEVELING)) DEBUG_ECHOLNPGM("do_z_clearance_by(", zclear, ")");
-    do_z_clearance(current_position.z + zclear, false);
-  }
-  void do_move_after_z_homing() {
-    DEBUG_SECTION(mzah, "do_move_after_z_homing", DEBUGGING(LEVELING));
-    #if defined(Z_AFTER_HOMING) || ALL(DWIN_LCD_PROUI, INDIVIDUAL_AXIS_HOMING_SUBMENU, MESH_BED_LEVELING)
-      do_z_clearance(Z_POST_CLEARANCE, true, true);
-    #elif ENABLED(USE_PROBE_FOR_Z_HOMING)
-      probe.move_z_after_probing();
-    #endif
-=======
   void do_z_clearance(const_float_t zclear, const bool lower_allowed/*=false*/) {
     float zdest = zclear;
     if (!lower_allowed) NOLESS(zdest, current_position.z);
@@ -862,7 +801,6 @@
   void do_z_clearance_by(const_float_t zclear) {
     if (DEBUGGING(LEVELING)) DEBUG_ECHOLNPGM("do_z_clearance_by(", zclear, ")");
     do_z_clearance(current_position.z + zclear);
->>>>>>> b6911781
   }
 #endif
 
@@ -976,11 +914,7 @@
     #endif
 
     if (DEBUGGING(LEVELING))
-<<<<<<< HEAD
-      SERIAL_ECHOLNPGM("Axis ", AS_CHAR(AXIS_CHAR(axis)), " min:", soft_endstop.min[axis], " max:", soft_endstop.max[axis]);
-=======
       SERIAL_ECHOLNPGM("Axis ", C(AXIS_CHAR(axis)), " min:", soft_endstop.min[axis], " max:", soft_endstop.max[axis]);
->>>>>>> b6911781
   }
 
   /**
@@ -1012,11 +946,6 @@
       #if ENABLED(POLARGRAPH)
         LIMIT(target.x, draw_area_min.x, draw_area_max.x);
         LIMIT(target.y, draw_area_min.y, draw_area_max.y);
-<<<<<<< HEAD
-      #elif ENABLED(POLAR)
-        // Motion limits are as same as cartesian limits.
-=======
->>>>>>> b6911781
       #else
         if (TERN1(IS_SCARA, axis_was_homed(X_AXIS) && axis_was_homed(Y_AXIS))) {
           const float dist_2 = HYPOT2(target.x - offs.x, target.y - offs.y);
@@ -1136,99 +1065,6 @@
     return idle();
   }
   thermalManager.task();  // Returns immediately on most calls
-<<<<<<< HEAD
-}
-
-/**
- * Get distance from displacements along axes and, if required, update move type.
- */
-float get_move_distance(const xyze_pos_t &diff OPTARG(HAS_ROTATIONAL_AXES, bool &is_cartesian_move)) {
-  #if NUM_AXES
-
-    if (!(NUM_AXIS_GANG(diff.x, || diff.y, /* skip z */, || diff.i, || diff.j, || diff.k, || diff.u, || diff.v, || diff.w)))
-      return TERN0(HAS_Z_AXIS, ABS(diff.z));
-
-    #if ENABLED(ARTICULATED_ROBOT_ARM)
-
-      // For articulated robots, interpreting feedrate like LinuxCNC would require inverse kinematics. As a workaround, pretend that motors sit on n mutually orthogonal
-      // axes and assume that we could think of distance as magnitude of an n-vector in an n-dimensional Euclidian space.
-      const float distance_sqr = NUM_AXIS_GANG(
-          sq(diff.x), + sq(diff.y), + sq(diff.z),
-        + sq(diff.i), + sq(diff.j), + sq(diff.k),
-        + sq(diff.u), + sq(diff.v), + sq(diff.w)
-      );
-
-    #elif ENABLED(FOAMCUTTER_XYUV)
-
-      const float distance_sqr = (
-        #if HAS_J_AXIS
-          _MAX(sq(diff.x) + sq(diff.y), sq(diff.i) + sq(diff.j)) // Special 5 axis kinematics. Return the larger of plane X/Y or I/J
-        #else
-          sq(diff.x) + sq(diff.y) // Foamcutter with only two axes (XY)
-        #endif
-      );
-
-    #else
-
-      /**
-       * Calculate distance for feedrate interpretation in accordance with NIST RS274NGC interpreter - version 3) and its default CANON_XYZ feed reference mode.
-       * Assume:
-       *   - X, Y, Z are the primary linear axes;
-       *   - U, V, W are secondary linear axes;
-       *   - A, B, C are rotational axes.
-       *
-       * Then:
-       *   - dX, dY, dZ are the displacements of the primary linear axes;
-       *   - dU, dV, dW are the displacements of linear axes;
-       *   - dA, dB, dC are the displacements of rotational axes.
-       *
-       * The time it takes to execute a move command with feedrate F is t = D/F,
-       * plus any time for acceleration and deceleration.
-       * Here, D is the total distance, calculated as follows:
-       *
-       *   D^2 = dX^2 + dY^2 + dZ^2
-       *   if D^2 == 0 (none of XYZ move but any secondary linear axes move, whether other axes are moved or not):
-       *     D^2 = dU^2 + dV^2 + dW^2
-       *   if D^2 == 0 (only rotational axes are moved):
-       *     D^2 = dA^2 + dB^2 + dC^2
-       */
-      float distance_sqr = XYZ_GANG(sq(diff.x), + sq(diff.y), + sq(diff.z));
-
-      #if SECONDARY_LINEAR_AXES
-        if (UNEAR_ZERO(distance_sqr)) {
-          // Move does not involve any primary linear axes (xyz) but might involve secondary linear axes
-          distance_sqr = (
-            SECONDARY_AXIS_GANG(
-              IF_DISABLED(AXIS4_ROTATES, + sq(diff.i)),
-              IF_DISABLED(AXIS5_ROTATES, + sq(diff.j)),
-              IF_DISABLED(AXIS6_ROTATES, + sq(diff.k)),
-              IF_DISABLED(AXIS7_ROTATES, + sq(diff.u)),
-              IF_DISABLED(AXIS8_ROTATES, + sq(diff.v)),
-              IF_DISABLED(AXIS9_ROTATES, + sq(diff.w))
-            )
-          );
-        }
-      #endif
-
-      #if HAS_ROTATIONAL_AXES
-        if (UNEAR_ZERO(distance_sqr)) {
-          // Move involves only rotational axes. Calculate angular distance in accordance with LinuxCNC
-          is_cartesian_move = false;
-          distance_sqr = ROTATIONAL_AXIS_GANG(sq(diff.i), + sq(diff.j), + sq(diff.k), + sq(diff.u), + sq(diff.v), + sq(diff.w));
-        }
-      #endif
-
-    #endif
-
-    return SQRT(distance_sqr);
-
-  #else
-
-    return 0;
-
-  #endif
-=======
->>>>>>> b6911781
 }
 
 #if IS_KINEMATIC
@@ -1281,14 +1117,7 @@
     if (!position_is_reachable(destination)) return true;
 
     // Get the linear distance in XYZ
-<<<<<<< HEAD
-    #if HAS_ROTATIONAL_AXES
-      bool cartes_move = true;
-    #endif
-    float cartesian_mm = get_move_distance(diff OPTARG(HAS_ROTATIONAL_AXES, cartes_move));
-=======
     float cartesian_mm = xyz_float_t(diff).magnitude();
->>>>>>> b6911781
 
     // If the move is very short, check the E move distance
     TERN_(HAS_EXTRUDERS, if (UNEAR_ZERO(cartesian_mm)) cartesian_mm = ABS(diff.e));
@@ -1325,12 +1154,7 @@
 
     // Add hints to help optimize the move
     PlannerHints hints(cartesian_mm * inv_segments);
-<<<<<<< HEAD
-    TERN_(HAS_ROTATIONAL_AXES, hints.cartesian_move = cartes_move);
-    TERN_(FEEDRATE_SCALING, hints.inv_duration = scaled_fr_mm_s / hints.millimeters);
-=======
     TERN_(SCARA_FEEDRATE_SCALING, hints.inv_duration = scaled_fr_mm_s / hints.millimeters);
->>>>>>> b6911781
 
     /*
     SERIAL_ECHOPGM("mm=", cartesian_mm);
@@ -1387,10 +1211,7 @@
 
       // If the move is very short, check the E move distance
       // No E move either? Game over.
-<<<<<<< HEAD
-=======
       float cartesian_mm = diff.magnitude();
->>>>>>> b6911781
       TERN_(HAS_EXTRUDERS, if (UNEAR_ZERO(cartesian_mm)) cartesian_mm = ABS(diff.e));
       if (UNEAR_ZERO(cartesian_mm)) return;
 
@@ -1405,12 +1226,7 @@
 
       // Add hints to help optimize the move
       PlannerHints hints(cartesian_mm * inv_segments);
-<<<<<<< HEAD
-      TERN_(HAS_ROTATIONAL_AXES, hints.cartesian_move = cartes_move);
-      TERN_(FEEDRATE_SCALING, hints.inv_duration = scaled_fr_mm_s / hints.millimeters);
-=======
       TERN_(SCARA_FEEDRATE_SCALING, hints.inv_duration = scaled_fr_mm_s / hints.millimeters);
->>>>>>> b6911781
 
       //SERIAL_ECHOPGM("mm=", cartesian_mm);
       //SERIAL_ECHOLNPGM(" segments=", segments);
@@ -1692,23 +1508,6 @@
   }
 
   bool homing_needed_error(main_axes_bits_t axis_bits/*=main_axes_mask*/) {
-<<<<<<< HEAD
-    if (!(axis_bits &= axes_should_home(axis_bits))) return false;
-
-    char all_axes[] = STR_AXES_MAIN, need[NUM_AXES + 1];
-    uint8_t n = 0;
-    LOOP_NUM_AXES(i) if (TEST(axis_bits, i)) need[n++] = all_axes[i];
-    need[n] = '\0';
-
-    SString<30> msg;
-    msg.setf(GET_EN_TEXT_F(MSG_HOME_FIRST), need);
-    SERIAL_ECHO_START();
-    msg.echoln();
-
-    msg.setf(GET_TEXT_F(MSG_HOME_FIRST), need);
-    ui.set_status(msg);
-    return true;
-=======
     if ((axis_bits &= axes_should_home(axis_bits))) {
       char all_axes[] = STR_AXES_MAIN, need[NUM_AXES + 1];
       uint8_t n = 0;
@@ -1725,7 +1524,6 @@
       return true;
     }
     return false;
->>>>>>> b6911781
   }
 
   /**
@@ -1945,11 +1743,7 @@
     const feedRate_t home_fr_mm_s = fr_mm_s ?: homing_feedrate(axis);
 
     if (DEBUGGING(LEVELING)) {
-<<<<<<< HEAD
-      DEBUG_ECHOPGM("...(", AS_CHAR(AXIS_CHAR(axis)), ", ", distance, ", ");
-=======
       DEBUG_ECHOPGM("...(", C(AXIS_CHAR(axis)), ", ", distance, ", ");
->>>>>>> b6911781
       if (fr_mm_s)
         DEBUG_ECHO(fr_mm_s);
       else
@@ -2039,20 +1833,12 @@
    * "trusted" position).
    */
   void set_axis_never_homed(const AxisEnum axis) {
-<<<<<<< HEAD
-    if (DEBUGGING(LEVELING)) DEBUG_ECHOLNPGM(">>> set_axis_never_homed(", AS_CHAR(AXIS_CHAR(axis)), ")");
-=======
     if (DEBUGGING(LEVELING)) DEBUG_ECHOLNPGM(">>> set_axis_never_homed(", C(AXIS_CHAR(axis)), ")");
->>>>>>> b6911781
 
     set_axis_untrusted(axis);
     set_axis_unhomed(axis);
 
-<<<<<<< HEAD
-    if (DEBUGGING(LEVELING)) DEBUG_ECHOLNPGM("<<< set_axis_never_homed(", AS_CHAR(AXIS_CHAR(axis)), ")");
-=======
     if (DEBUGGING(LEVELING)) DEBUG_ECHOLNPGM("<<< set_axis_never_homed(", C(AXIS_CHAR(axis)), ")");
->>>>>>> b6911781
 
     TERN_(I2C_POSITION_ENCODERS, I2CPEM.unhomed(axis));
   }
@@ -2161,11 +1947,7 @@
       if (ABS(phaseDelta) * planner.mm_per_step[axis] / phasePerUStep < 0.05f)
         SERIAL_ECHOLNPGM("Selected home phase ", home_phase[axis],
                          " too close to endstop trigger phase ", phaseCurrent,
-<<<<<<< HEAD
-                         ". Pick a different phase for ", AS_CHAR(AXIS_CHAR(axis)));
-=======
                          ". Pick a different phase for ", C(AXIS_CHAR(axis)));
->>>>>>> b6911781
 
       // Skip to next if target position is behind current. So it only moves away from endstop.
       if (phaseDelta < 0) phaseDelta += 1024;
@@ -2176,11 +1958,7 @@
       // Optional debug messages
       if (DEBUGGING(LEVELING)) {
         DEBUG_ECHOLNPGM(
-<<<<<<< HEAD
-          "Endstop ", AS_CHAR(AXIS_CHAR(axis)), " hit at Phase:", phaseCurrent,
-=======
           "Endstop ", C(AXIS_CHAR(axis)), " hit at Phase:", phaseCurrent,
->>>>>>> b6911781
           " Delta:", phaseDelta, " Distance:", mmDelta
         );
       }
@@ -2205,47 +1983,21 @@
 
   void homeaxis(const AxisEnum axis) {
 
-<<<<<<< HEAD
-    #if ENABLED(FT_MOTION)
-      // Disable ft-motion for homing
-      struct OnExit {
-        ftMotionMode_t oldmm;
-        OnExit() {
-          oldmm = fxdTiCtrl.cfg.mode;
-          fxdTiCtrl.cfg.mode = ftMotionMode_DISABLED;
-        }
-        ~OnExit() {
-          fxdTiCtrl.cfg.mode = oldmm;
-          fxdTiCtrl.init();
-        }
-      } on_exit;
-    #endif
-
-=======
->>>>>>> b6911781
     #if ANY(MORGAN_SCARA, MP_SCARA)
       // Only Z homing (with probe) is permitted
       if (axis != Z_AXIS) { BUZZ(100, 880); return; }
     #else
-<<<<<<< HEAD
-      #define _CAN_HOME(A) (axis == _AXIS(A) && (ANY(A##_SPI_SENSORLESS, HAS_##A##_STATE) || TERN0(HOMING_Z_WITH_PROBE, _AXIS(A) == Z_AXIS)))
-=======
       #define _CAN_HOME(A) (axis == _AXIS(A) && ( \
            ENABLED(A##_SPI_SENSORLESS) \
         || TERN0(HAS_Z_AXIS, TERN0(HOMING_Z_WITH_PROBE, _AXIS(A) == Z_AXIS)) \
         || TERN0(A##_HOME_TO_MIN, A##_MIN_PIN > -1) \
         || TERN0(A##_HOME_TO_MAX, A##_MAX_PIN > -1) \
       ))
->>>>>>> b6911781
       #define _ANDCANT(N) && !_CAN_HOME(N)
       if (true MAIN_AXIS_MAP(_ANDCANT)) return;
     #endif
 
-<<<<<<< HEAD
-    if (DEBUGGING(LEVELING)) DEBUG_ECHOLNPGM(">>> homeaxis(", AS_CHAR(AXIS_CHAR(axis)), ")");
-=======
     if (DEBUGGING(LEVELING)) DEBUG_ECHOLNPGM(">>> homeaxis(", C(AXIS_CHAR(axis)), ")");
->>>>>>> b6911781
 
     const int axis_home_dir = TERN0(DUAL_X_CARRIAGE, axis == X_AXIS)
                 ? TOOL_X_HOME_DIR(active_extruder) : home_dir(axis);
@@ -2334,11 +2086,7 @@
           default: break;
         }
         if (TEST(endstops.state(), es)) {
-<<<<<<< HEAD
-          SERIAL_ECHO_MSG("Bad ", AS_CHAR(AXIS_CHAR(axis)), " Endstop?");
-=======
           SERIAL_ECHO_MSG("Bad ", C(AXIS_CHAR(axis)), " Endstop?");
->>>>>>> b6911781
           kill(GET_TEXT_F(MSG_KILL_HOMING_FAILED));
         }
       #endif
@@ -2529,14 +2277,8 @@
 
     #endif
 
-<<<<<<< HEAD
-    #if ALL(BD_SENSOR, HOMING_Z_WITH_PROBE)
-      if (axis == Z_AXIS) bdl.config_state = BDS_IDLE;
-    #endif
-=======
     // Put away the Z probe
     if (TERN0(HOMING_Z_WITH_PROBE, axis == Z_AXIS && probe.stow())) return;
->>>>>>> b6911781
 
     // Put away the Z probe
     if (TERN0(HOMING_Z_WITH_PROBE, axis == Z_AXIS && probe.stow())) return;
@@ -2563,11 +2305,7 @@
       if (axis == Z_AXIS) fwretract.current_hop = 0.0;
     #endif
 
-<<<<<<< HEAD
-    if (DEBUGGING(LEVELING)) DEBUG_ECHOLNPGM("<<< homeaxis(", AS_CHAR(AXIS_CHAR(axis)), ")");
-=======
     if (DEBUGGING(LEVELING)) DEBUG_ECHOLNPGM("<<< homeaxis(", C(AXIS_CHAR(axis)), ")");
->>>>>>> b6911781
 
   } // homeaxis()
 
@@ -2592,11 +2330,7 @@
  * Callers must sync the planner position after calling this!
  */
 void set_axis_is_at_home(const AxisEnum axis) {
-<<<<<<< HEAD
-  if (DEBUGGING(LEVELING)) DEBUG_ECHOLNPGM(">>> set_axis_is_at_home(", AS_CHAR(AXIS_CHAR(axis)), ")");
-=======
   if (DEBUGGING(LEVELING)) DEBUG_ECHOLNPGM(">>> set_axis_is_at_home(", C(AXIS_CHAR(axis)), ")");
->>>>>>> b6911781
 
   set_axis_trusted(axis);
   set_axis_homed(axis);
@@ -2622,22 +2356,10 @@
   #if HAS_BED_PROBE && Z_HOME_TO_MIN
     if (axis == Z_AXIS) {
       #if HOMING_Z_WITH_PROBE
-<<<<<<< HEAD
-        #if ENABLED(BD_SENSOR)
-          safe_delay(100);
-          current_position.z = bdl.read();
-        #else
-          current_position.z -= probe.offset.z;
-        #endif
-        if (DEBUGGING(LEVELING)) DEBUG_ECHOLNPGM("*** Z homed with PROBE" TERN_(Z_MIN_PROBE_USES_Z_MIN_ENDSTOP_PIN, " (Z_MIN_PROBE_USES_Z_MIN_ENDSTOP_PIN)") " ***\n> (M851 Z", probe.offset.z, ")");
-      #else
-        if (DEBUGGING(LEVELING)) DEBUG_ECHOLNPGM("*** Z homed to ENDSTOP ***");
-=======
         current_position.z -= probe.offset.z;
         if (DEBUGGING(LEVELING)) DEBUG_ECHOLNPGM("*** Z HOMED WITH PROBE (Z_MIN_PROBE_USES_Z_MIN_ENDSTOP_PIN) ***\n> probe.offset.z = ", probe.offset.z);
       #else
         if (DEBUGGING(LEVELING)) DEBUG_ECHOLNPGM("*** Z HOMED TO ENDSTOP ***");
->>>>>>> b6911781
       #endif
     }
   #endif
@@ -2650,16 +2372,6 @@
 
   if (DEBUGGING(LEVELING)) {
     #if HAS_HOME_OFFSET
-<<<<<<< HEAD
-      DEBUG_ECHOLNPGM("> home_offset[", AS_CHAR(AXIS_CHAR(axis)), "] = ", home_offset[axis]);
-    #endif
-    DEBUG_POS("", current_position);
-    DEBUG_ECHOLNPGM("<<< set_axis_is_at_home(", AS_CHAR(AXIS_CHAR(axis)), ")");
-  }
-}
-
-#if HAS_HOME_OFFSET
-=======
       DEBUG_ECHOLNPGM("> home_offset[", C(AXIS_CHAR(axis)), "] = ", home_offset[axis]);
     #endif
     DEBUG_POS("", current_position);
@@ -2675,7 +2387,6 @@
 #endif
 
 #if HAS_M206_COMMAND
->>>>>>> b6911781
   /**
    * Set the home offset for an axis.
    */
