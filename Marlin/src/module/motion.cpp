--- conflicted
+++ resolved
@@ -565,11 +565,7 @@
 void do_z_clearance(const_float_t zclear, const bool lower_allowed/*=false*/) {
   float zdest = zclear;
   if (!lower_allowed) NOLESS(zdest, current_position.z);
-<<<<<<< HEAD
-  do_blocking_move_to_z(_MIN(zdest, Z_MAX_POS), MMM_TO_MMS(TERN(HAS_BED_PROBE, Z_PROBE_SPEED_FAST, HOMING_FEEDRATE_Z)));
-=======
   do_blocking_move_to_z(_MIN(zdest, Z_MAX_POS), TERN(HAS_BED_PROBE, z_probe_fast_mm_s, homing_feedrate(Z_AXIS)));
->>>>>>> 082fce5e
 }
 
 //
@@ -684,11 +680,7 @@
     #endif
 
     if (DEBUGGING(LEVELING))
-<<<<<<< HEAD
-      SERIAL_ECHOLNPAIR("Axis ", XYZ_CHAR(axis), " min:", soft_endstop.min[axis], " max:", soft_endstop.max[axis]);
-=======
       SERIAL_ECHOLNPAIR("Axis ", AS_CHAR(XYZ_CHAR(axis)), " min:", soft_endstop.min[axis], " max:", soft_endstop.max[axis]);
->>>>>>> 082fce5e
   }
 
   /**
@@ -1199,20 +1191,6 @@
     return axis_bits;
   }
 
-<<<<<<< HEAD
-/**
- * Homing bump feedrate (mm/s)
- */
-feedRate_t get_homing_bump_feedrate(const AxisEnum axis) {
-  #if HOMING_Z_WITH_PROBE
-    if (axis == Z_AXIS) return MMM_TO_MMS(Z_PROBE_SPEED_SLOW);
-  #endif
-  static const uint8_t homing_bump_divisor[] PROGMEM = HOMING_BUMP_DIVISOR;
-  uint8_t hbd = pgm_read_byte(&homing_bump_divisor[axis]);
-  if (hbd < 1) {
-    hbd = 10;
-    SERIAL_ECHO_MSG("Warning: Homing Bump Divisor < 1");
-=======
   bool homing_needed_error(uint8_t axis_bits/*=0x07*/) {
     if ((axis_bits = axes_should_home(axis_bits))) {
       PGM_P home_first = GET_TEXT(MSG_HOME_FIRST);
@@ -1228,7 +1206,6 @@
       return true;
     }
     return false;
->>>>>>> 082fce5e
   }
 
   /**
@@ -1475,40 +1452,8 @@
   void set_axis_never_homed(const AxisEnum axis) {
     if (DEBUGGING(LEVELING)) DEBUG_ECHOLNPAIR(">>> set_axis_never_homed(", AS_CHAR(axis_codes[axis]), ")");
 
-<<<<<<< HEAD
-    #define PHASE_PER_MICROSTEP(N) (256 / _MAX(1, N##_MICROSTEPS))
-
-    switch (axis) {
-      #ifdef X_MICROSTEPS
-        case X_AXIS:
-          phasePerUStep = PHASE_PER_MICROSTEP(X);
-          phaseCurrent = stepperX.get_microstep_counter();
-          effectorBackoutDir = -X_HOME_DIR;
-          stepperBackoutDir = INVERT_X_DIR ? effectorBackoutDir : -effectorBackoutDir;
-          break;
-      #endif
-      #ifdef Y_MICROSTEPS
-        case Y_AXIS:
-          phasePerUStep = PHASE_PER_MICROSTEP(Y);
-          phaseCurrent = stepperY.get_microstep_counter();
-          effectorBackoutDir = -Y_HOME_DIR;
-          stepperBackoutDir = INVERT_Y_DIR ? effectorBackoutDir : -effectorBackoutDir;
-          break;
-      #endif
-      #ifdef Z_MICROSTEPS
-        case Z_AXIS:
-          phasePerUStep = PHASE_PER_MICROSTEP(Z);
-          phaseCurrent = stepperZ.get_microstep_counter();
-          effectorBackoutDir = -Z_HOME_DIR;
-          stepperBackoutDir = INVERT_Z_DIR ? effectorBackoutDir : -effectorBackoutDir;
-          break;
-      #endif
-      default: return;
-    }
-=======
     set_axis_untrusted(axis);
     set_axis_unhomed(axis);
->>>>>>> 082fce5e
 
     if (DEBUGGING(LEVELING)) DEBUG_ECHOLNPAIR("<<< set_axis_never_homed(", AS_CHAR(axis_codes[axis]), ")");
 
@@ -1625,29 +1570,11 @@
     const int axis_home_dir = TERN0(DUAL_X_CARRIAGE, axis == X_AXIS)
                 ? x_home_dir(active_extruder) : home_dir(axis);
 
-<<<<<<< HEAD
-  // When homing Z with probe respect probe clearance
-  const bool use_probe_bump = TERN0(HOMING_Z_WITH_PROBE, axis == Z_AXIS && home_bump_mm(Z_AXIS));
-  const float bump = axis_home_dir * (
-    use_probe_bump ? _MAX(TERN0(HOMING_Z_WITH_PROBE, Z_CLEARANCE_BETWEEN_PROBES), home_bump_mm(Z_AXIS)) : home_bump_mm(axis)
-  );
-
-  // If a second homing move is configured...
-  if (bump) {
-    // Move away from the endstop by the axis HOMING_BUMP_MM
-    if (DEBUGGING(LEVELING)) DEBUG_ECHOLNPGM("Move Away:");
-    do_homing_move(axis, -bump
-      #if HOMING_Z_WITH_PROBE
-        , MMM_TO_MMS(axis == Z_AXIS ? Z_PROBE_SPEED_FAST : 0)
-      #endif
-    );
-=======
     //
     // Homing Z with a probe? Raise Z (maybe) and deploy the Z probe.
     //
     if (TERN0(HOMING_Z_WITH_PROBE, axis == Z_AXIS && probe.deploy()))
       return;
->>>>>>> 082fce5e
 
     // Set flags for X, Y, Z motor locking
     #if HAS_EXTRA_ENDSTOPS
