/**
 * Marlin 3D Printer Firmware
 * Copyright (c) 2020 MarlinFirmware [https://github.com/MarlinFirmware/Marlin]
 *
 * Based on Sprinter and grbl.
 * Copyright (c) 2011 Camiel Gubbels / Erik van der Zalm
 *
 * This program is free software: you can redistribute it and/or modify
 * it under the terms of the GNU General Public License as published by
 * the Free Software Foundation, either version 3 of the License, or
 * (at your option) any later version.
 *
 * This program is distributed in the hope that it will be useful,
 * but WITHOUT ANY WARRANTY; without even the implied warranty of
 * MERCHANTABILITY or FITNESS FOR A PARTICULAR PURPOSE.  See the
 * GNU General Public License for more details.
 *
 * You should have received a copy of the GNU General Public License
 * along with this program.  If not, see <https://www.gnu.org/licenses/>.
 *
 */
#pragma once

/**
 * motion.h
 *
 * High-level motion commands to feed the planner
 * Some of these methods may migrate to the planner class.
 */

#include "../inc/MarlinConfig.h"

#if ALL(DWIN_LCD_PROUI, INDIVIDUAL_AXIS_HOMING_SUBMENU, MESH_BED_LEVELING)
  #include "../lcd/e3v2/proui/dwin.h"
#endif

#if IS_SCARA
  #include "scara.h"
#elif ENABLED(POLAR)
  #include "polar.h"
#endif

// Error margin to work around float imprecision
constexpr float fslop = 0.0001;

extern bool relative_mode;

extern xyze_pos_t current_position,  // High-level current tool position
                  destination;       // Destination for a move

// G60/G61 Position Save and Return
#if SAVED_POSITIONS
  extern uint8_t saved_slots[(SAVED_POSITIONS + 7) >> 3]; // TODO: Add support for HAS_I_AXIS
  extern xyze_pos_t stored_position[SAVED_POSITIONS];
#endif

// Scratch space for a cartesian result
extern xyz_pos_t cartes;

// Until kinematics.cpp is created, declare this here
#if IS_KINEMATIC
  extern abce_pos_t delta;
#endif

#if HAS_ABL_NOT_UBL
  extern feedRate_t xy_probe_feedrate_mm_s;
  #define XY_PROBE_FEEDRATE_MM_S xy_probe_feedrate_mm_s
#elif defined(XY_PROBE_FEEDRATE)
  #define XY_PROBE_FEEDRATE_MM_S MMM_TO_MMS(XY_PROBE_FEEDRATE)
#else
  #define XY_PROBE_FEEDRATE_MM_S PLANNER_XY_FEEDRATE()
#endif

#if HAS_BED_PROBE
  constexpr feedRate_t z_probe_fast_mm_s = MMM_TO_MMS(Z_PROBE_FEEDRATE_FAST);
#endif

/**
 * Feed rates are often configured with mm/m
 * but the planner and stepper like mm/s units.
 */
constexpr xyz_feedrate_t homing_feedrate_mm_m = HOMING_FEEDRATE_MM_M;
FORCE_INLINE feedRate_t homing_feedrate(const AxisEnum a) {
  float v = TERN0(HAS_Z_AXIS, homing_feedrate_mm_m.z);
  #if DISABLED(DELTA)
    NUM_AXIS_CODE(
           if (a == X_AXIS) v = homing_feedrate_mm_m.x,
      else if (a == Y_AXIS) v = homing_feedrate_mm_m.y,
      else if (a == Z_AXIS) v = homing_feedrate_mm_m.z,
      else if (a == I_AXIS) v = homing_feedrate_mm_m.i,
      else if (a == J_AXIS) v = homing_feedrate_mm_m.j,
      else if (a == K_AXIS) v = homing_feedrate_mm_m.k,
      else if (a == U_AXIS) v = homing_feedrate_mm_m.u,
      else if (a == V_AXIS) v = homing_feedrate_mm_m.v,
      else if (a == W_AXIS) v = homing_feedrate_mm_m.w
    );
  #endif
  return MMM_TO_MMS(v);
}

feedRate_t get_homing_bump_feedrate(const AxisEnum axis);

/**
 * The default feedrate for many moves, set by the most recent move
 */
extern feedRate_t feedrate_mm_s;

/**
 * Feedrate scaling is applied to all G0/G1, G2/G3, and G5 moves
 */
extern int16_t feedrate_percentage;
#define MMS_SCALED(V) ((V) * 0.01f * feedrate_percentage)

// The active extruder (tool). Set with T<extruder> command.
#if HAS_MULTI_EXTRUDER
  extern uint8_t active_extruder;
#else
  constexpr uint8_t active_extruder = 0;
#endif

#if ENABLED(LCD_SHOW_E_TOTAL)
  extern float e_move_accumulator;
#endif

#ifdef __IMXRT1062__
  #define DEFS_PROGMEM
#else
  #define DEFS_PROGMEM PROGMEM
#endif

inline float pgm_read_any(const float *p)   { return TERN(__IMXRT1062__, *p, pgm_read_float(p)); }
inline int8_t pgm_read_any(const int8_t *p) { return TERN(__IMXRT1062__, *p, pgm_read_byte(p)); }

#define XYZ_DEFS(T, NAME, OPT) \
  inline T NAME(const AxisEnum axis) { \
    static const XYZval<T> NAME##_P DEFS_PROGMEM = NUM_AXIS_ARRAY(X_##OPT, Y_##OPT, Z_##OPT, I_##OPT, J_##OPT, K_##OPT, U_##OPT, V_##OPT, W_##OPT); \
    return pgm_read_any(&NAME##_P[axis]); \
  }
XYZ_DEFS(float, base_min_pos,   MIN_POS);
XYZ_DEFS(float, base_max_pos,   MAX_POS);
XYZ_DEFS(float, base_home_pos,  HOME_POS);
XYZ_DEFS(float, max_length,     MAX_LENGTH);
XYZ_DEFS(int8_t, home_dir, HOME_DIR);

inline float home_bump_mm(const AxisEnum axis) {
  static const xyz_pos_t home_bump_mm_P DEFS_PROGMEM = HOMING_BUMP_MM;
  return pgm_read_any(&home_bump_mm_P[axis]);
}

#if HAS_HOTEND_OFFSET
  extern xyz_pos_t hotend_offset[HOTENDS];
  void reset_hotend_offsets();
#elif HOTENDS
  constexpr xyz_pos_t hotend_offset[HOTENDS] = { { TERN_(HAS_X_AXIS, 0) } };
#else
  constexpr xyz_pos_t hotend_offset[1] = { { TERN_(HAS_X_AXIS, 0) } };
#endif

#if HAS_SOFTWARE_ENDSTOPS

  typedef struct {
    bool _enabled, _loose;
    bool enabled() { return _enabled && !_loose; }

    xyz_pos_t min, max;
    void get_manual_axis_limits(const AxisEnum axis, float &amin, float &amax) {
      amin = -100000; amax = 100000; // "No limits"
      #if HAS_SOFTWARE_ENDSTOPS
        if (enabled()) switch (axis) {
          #if HAS_X_AXIS
            case X_AXIS:
              TERN_(MIN_SOFTWARE_ENDSTOP_X, amin = min.x);
              TERN_(MAX_SOFTWARE_ENDSTOP_X, amax = max.x);
              break;
          #endif
          #if HAS_Y_AXIS
            case Y_AXIS:
              TERN_(MIN_SOFTWARE_ENDSTOP_Y, amin = min.y);
              TERN_(MAX_SOFTWARE_ENDSTOP_Y, amax = max.y);
              break;
          #endif
          #if HAS_Z_AXIS
            case Z_AXIS:
              TERN_(MIN_SOFTWARE_ENDSTOP_Z, amin = min.z);
              TERN_(MAX_SOFTWARE_ENDSTOP_Z, amax = max.z);
              break;
          #endif
          #if HAS_I_AXIS
            case I_AXIS:
              TERN_(MIN_SOFTWARE_ENDSTOP_I, amin = min.i);
              TERN_(MIN_SOFTWARE_ENDSTOP_I, amax = max.i);
              break;
          #endif
          #if HAS_J_AXIS
            case J_AXIS:
              TERN_(MIN_SOFTWARE_ENDSTOP_J, amin = min.j);
              TERN_(MIN_SOFTWARE_ENDSTOP_J, amax = max.j);
              break;
          #endif
          #if HAS_K_AXIS
            case K_AXIS:
              TERN_(MIN_SOFTWARE_ENDSTOP_K, amin = min.k);
              TERN_(MIN_SOFTWARE_ENDSTOP_K, amax = max.k);
              break;
          #endif
          #if HAS_U_AXIS
            case U_AXIS:
              TERN_(MIN_SOFTWARE_ENDSTOP_U, amin = min.u);
              TERN_(MIN_SOFTWARE_ENDSTOP_U, amax = max.u);
              break;
          #endif
          #if HAS_V_AXIS
            case V_AXIS:
              TERN_(MIN_SOFTWARE_ENDSTOP_V, amin = min.v);
              TERN_(MIN_SOFTWARE_ENDSTOP_V, amax = max.v);
              break;
          #endif
          #if HAS_W_AXIS
            case W_AXIS:
              TERN_(MIN_SOFTWARE_ENDSTOP_W, amin = min.w);
              TERN_(MIN_SOFTWARE_ENDSTOP_W, amax = max.w);
              break;
          #endif
          default: break;
        }
      #endif
    }
  } soft_endstops_t;

  extern soft_endstops_t soft_endstop;
  void apply_motion_limits(xyz_pos_t &target);
  void update_software_endstops(const AxisEnum axis
    #if HAS_HOTEND_OFFSET
      , const uint8_t old_tool_index=0, const uint8_t new_tool_index=0
    #endif
  );
  #define SET_SOFT_ENDSTOP_LOOSE(loose) (soft_endstop._loose = loose)

#else // !HAS_SOFTWARE_ENDSTOPS

  typedef struct {
    bool enabled() { return false; }
    void get_manual_axis_limits(const AxisEnum axis, float &amin, float &amax) {
      // No limits
      amin = current_position[axis] - 1000;
      amax = current_position[axis] + 1000;
    }
  } soft_endstops_t;
  extern soft_endstops_t soft_endstop;
  #define apply_motion_limits(V)        NOOP
  #define update_software_endstops(...) NOOP
  #define SET_SOFT_ENDSTOP_LOOSE(V)     NOOP

#endif // !HAS_SOFTWARE_ENDSTOPS

void report_real_position();
void report_current_position();
void report_current_position_projected();

#if ENABLED(AUTO_REPORT_POSITION)
  #include "../libs/autoreport.h"
<<<<<<< HEAD
  struct PositionReport { static void report() {
    TERN(AUTO_REPORT_REAL_POSITION, report_real_position(), report_current_position_projected());
  } };
=======
  struct PositionReport { static void report() { report_current_position_projected(); } };
>>>>>>> b6911781
  extern AutoReporter<PositionReport> position_auto_reporter;
#endif

#if ANY(FULL_REPORT_TO_HOST_FEATURE, REALTIME_REPORTING_COMMANDS)
  #define HAS_GRBL_STATE 1
  /**
   * Machine states for GRBL or TinyG
   */
  enum M_StateEnum : uint8_t {
    M_INIT = 0, //  0 machine is initializing
    M_RESET,    //  1 machine is ready for use
    M_ALARM,    //  2 machine is in alarm state (soft shut down)
    M_IDLE,     //  3 program stop or no more blocks (M0, M1, M60)
    M_END,      //  4 program end via M2, M30
    M_RUNNING,  //  5 motion is running
    M_HOLD,     //  6 motion is holding
    M_PROBE,    //  7 probe cycle active
    M_CYCLING,  //  8 machine is running (cycling)
    M_HOMING,   //  9 machine is homing
    M_JOGGING,  // 10 machine is jogging
    M_ERROR     // 11 machine is in hard alarm state (shut down)
  };
  extern M_StateEnum M_State_grbl;
  M_StateEnum grbl_state_for_marlin_state();
  void report_current_grblstate_moving();
  void report_current_position_moving();

  #if ENABLED(FULL_REPORT_TO_HOST_FEATURE)
    inline void set_and_report_grblstate(const M_StateEnum state, const bool force=true) {
      if (force || M_State_grbl != state) {
        M_State_grbl = state;
        report_current_grblstate_moving();
      }
    }
  #endif

  #if ENABLED(REALTIME_REPORTING_COMMANDS)
    void quickpause_stepper();
    void quickresume_stepper();
  #endif
#endif

float get_move_distance(const xyze_pos_t &diff OPTARG(HAS_ROTATIONAL_AXES, bool &is_cartesian_move));

void get_cartesian_from_steppers();
void set_current_from_steppers_for_axis(const AxisEnum axis);

void quickstop_stepper();

/**
 * Set the planner/stepper positions directly from current_position with
 * no kinematic translation. Used for homing axes and cartesian/core syncing.
 */
void sync_plan_position();

#if HAS_EXTRUDERS
  void sync_plan_position_e();
#endif

/**
 * Move the planner to the current position from wherever it last moved
 * (or from wherever it has been told it is located).
 */
void line_to_current_position(const_feedRate_t fr_mm_s=feedrate_mm_s);

#if HAS_EXTRUDERS
  void unscaled_e_move(const_float_t length, const_feedRate_t fr_mm_s);
#endif

void prepare_line_to_destination();

void _internal_move_to_destination(const_feedRate_t fr_mm_s=0.0f OPTARG(IS_KINEMATIC, const bool is_fast=false));

inline void prepare_internal_move_to_destination(const_feedRate_t fr_mm_s=0.0f) {
  _internal_move_to_destination(fr_mm_s);
}

#if IS_KINEMATIC
  void prepare_fast_move_to_destination(const_feedRate_t scaled_fr_mm_s=MMS_SCALED(feedrate_mm_s));

  inline void prepare_internal_fast_move_to_destination(const_feedRate_t fr_mm_s=0.0f) {
    _internal_move_to_destination(fr_mm_s, true);
  }
#endif

/**
 * Blocking movement and shorthand functions
 */
void do_blocking_move_to(NUM_AXIS_ARGS_(const_float_t) const_feedRate_t fr_mm_s=0.0f);
void do_blocking_move_to(const xy_pos_t &raw, const_feedRate_t fr_mm_s=0.0f);
void do_blocking_move_to(const xyz_pos_t &raw, const_feedRate_t fr_mm_s=0.0f);
void do_blocking_move_to(const xyze_pos_t &raw, const_feedRate_t fr_mm_s=0.0f);

#if HAS_X_AXIS
  void do_blocking_move_to_x(const_float_t rx, const_feedRate_t fr_mm_s=0.0f);
#endif
#if HAS_Y_AXIS
  void do_blocking_move_to_y(const_float_t ry, const_feedRate_t fr_mm_s=0.0f);
#endif
#if HAS_Z_AXIS
  void do_blocking_move_to_z(const_float_t rz, const_feedRate_t fr_mm_s=0.0f);
#endif
#if HAS_I_AXIS
  void do_blocking_move_to_i(const_float_t ri, const_feedRate_t fr_mm_s=0.0f);
  void do_blocking_move_to_xyz_i(const xyze_pos_t &raw, const_float_t i, const_feedRate_t fr_mm_s=0.0f);
#endif
#if HAS_J_AXIS
  void do_blocking_move_to_j(const_float_t rj, const_feedRate_t fr_mm_s=0.0f);
  void do_blocking_move_to_xyzi_j(const xyze_pos_t &raw, const_float_t j, const_feedRate_t fr_mm_s=0.0f);
#endif
#if HAS_K_AXIS
  void do_blocking_move_to_k(const_float_t rk, const_feedRate_t fr_mm_s=0.0f);
  void do_blocking_move_to_xyzij_k(const xyze_pos_t &raw, const_float_t k, const_feedRate_t fr_mm_s=0.0f);
#endif
#if HAS_U_AXIS
  void do_blocking_move_to_u(const_float_t ru, const_feedRate_t fr_mm_s=0.0f);
  void do_blocking_move_to_xyzijk_u(const xyze_pos_t &raw, const_float_t u, const_feedRate_t fr_mm_s=0.0f);
#endif
#if HAS_V_AXIS
  void do_blocking_move_to_v(const_float_t rv, const_feedRate_t fr_mm_s=0.0f);
  void do_blocking_move_to_xyzijku_v(const xyze_pos_t &raw, const_float_t v, const_feedRate_t fr_mm_s=0.0f);
#endif
#if HAS_W_AXIS
  void do_blocking_move_to_w(const float rw, const feedRate_t &fr_mm_s=0.0f);
  void do_blocking_move_to_xyzijkuv_w(const xyze_pos_t &raw, const float w, const feedRate_t &fr_mm_s=0.0f);
#endif

#if HAS_Y_AXIS
  void do_blocking_move_to_xy(const_float_t rx, const_float_t ry, const_feedRate_t fr_mm_s=0.0f);
  void do_blocking_move_to_xy(const xy_pos_t &raw, const_feedRate_t fr_mm_s=0.0f);
  FORCE_INLINE void do_blocking_move_to_xy(const xyz_pos_t &raw, const_feedRate_t fr_mm_s=0.0f)  { do_blocking_move_to_xy(xy_pos_t(raw), fr_mm_s); }
  FORCE_INLINE void do_blocking_move_to_xy(const xyze_pos_t &raw, const_feedRate_t fr_mm_s=0.0f) { do_blocking_move_to_xy(xy_pos_t(raw), fr_mm_s); }
#endif

#if HAS_Z_AXIS
  void do_blocking_move_to_xy_z(const xy_pos_t &raw, const_float_t z, const_feedRate_t fr_mm_s=0.0f);
  FORCE_INLINE void do_blocking_move_to_xy_z(const xyz_pos_t &raw, const_float_t z, const_feedRate_t fr_mm_s=0.0f)  { do_blocking_move_to_xy_z(xy_pos_t(raw), z, fr_mm_s); }
  FORCE_INLINE void do_blocking_move_to_xy_z(const xyze_pos_t &raw, const_float_t z, const_feedRate_t fr_mm_s=0.0f) { do_blocking_move_to_xy_z(xy_pos_t(raw), z, fr_mm_s); }
#endif

void remember_feedrate_scaling_off();
void restore_feedrate_and_scaling();

#if HAS_Z_AXIS
<<<<<<< HEAD
  #if ALL(DWIN_LCD_PROUI, INDIVIDUAL_AXIS_HOMING_SUBMENU, MESH_BED_LEVELING)
    #define Z_POST_CLEARANCE hmiData.zAfterHoming
  #elif defined(Z_AFTER_HOMING)
    #define Z_POST_CLEARANCE Z_AFTER_HOMING
  #else
    #define Z_POST_CLEARANCE Z_CLEARANCE_FOR_HOMING
  #endif
  void do_z_clearance(const_float_t zclear, const bool with_probe=true, const bool lower_allowed=false);
  void do_z_clearance_by(const_float_t zclear);
  void do_move_after_z_homing();
  inline void do_z_post_clearance() { do_z_clearance(Z_POST_CLEARANCE); }
#else
  inline void do_z_clearance(float, bool=true, bool=false) {}
=======
  void do_z_clearance(const_float_t zclear, const bool lower_allowed=false);
  void do_z_clearance_by(const_float_t zclear);
#else
  inline void do_z_clearance(float, bool=false) {}
>>>>>>> b6911781
  inline void do_z_clearance_by(float) {}
#endif

/**
 * Homing and Trusted Axes
 */
typedef bits_t(NUM_AXES) main_axes_bits_t;
constexpr main_axes_bits_t main_axes_mask = _BV(NUM_AXES) - 1;

void set_axis_is_at_home(const AxisEnum axis);

#if HAS_ENDSTOPS
  /**
   * axes_homed
   *   Flags that each linear axis was homed.
   *   XYZ on cartesian, ABC on delta, ABZ on SCARA.
   *
   * axes_trusted
   *   Flags that the position is trusted in each linear axis. Set when homed.
   *   Cleared whenever a stepper powers off, potentially losing its position.
   */
  extern main_axes_bits_t axes_homed, axes_trusted;
  void homeaxis(const AxisEnum axis);
  void set_axis_never_homed(const AxisEnum axis);
  main_axes_bits_t axes_should_home(main_axes_bits_t axes_mask=main_axes_mask);
  bool homing_needed_error(main_axes_bits_t axes_mask=main_axes_mask);
#else
  constexpr main_axes_bits_t axes_homed = main_axes_mask, axes_trusted = main_axes_mask; // Zero-endstop machines are always homed and trusted
  inline void homeaxis(const AxisEnum axis)           {}
  inline void set_axis_never_homed(const AxisEnum)    {}
  inline main_axes_bits_t axes_should_home(main_axes_bits_t=main_axes_mask) { return 0; }
  inline bool homing_needed_error(main_axes_bits_t=main_axes_mask) { return false; }
#endif

inline void set_axis_unhomed(const AxisEnum axis)     { TERN_(HAS_ENDSTOPS, CBI(axes_homed, axis)); }
inline void set_axis_untrusted(const AxisEnum axis)   { TERN_(HAS_ENDSTOPS, CBI(axes_trusted, axis)); }
inline void set_all_unhomed()                         { TERN_(HAS_ENDSTOPS, axes_homed = axes_trusted = 0); }
inline void set_axis_homed(const AxisEnum axis)       { TERN_(HAS_ENDSTOPS, SBI(axes_homed, axis)); }
inline void set_axis_trusted(const AxisEnum axis)     { TERN_(HAS_ENDSTOPS, SBI(axes_trusted, axis)); }
inline void set_all_homed()                           { TERN_(HAS_ENDSTOPS, axes_homed = axes_trusted = main_axes_mask); }

inline bool axis_was_homed(const AxisEnum axis)       { return TEST(axes_homed, axis); }
inline bool axis_is_trusted(const AxisEnum axis)      { return TEST(axes_trusted, axis); }
inline bool axis_should_home(const AxisEnum axis)     { return (axes_should_home() & _BV(axis)) != 0; }
inline bool no_axes_homed()                           { return !axes_homed; }
inline bool all_axes_homed()                          { return main_axes_mask == (axes_homed & main_axes_mask); }
inline bool homing_needed()                           { return !all_axes_homed(); }
inline bool all_axes_trusted()                        { return main_axes_mask == (axes_trusted & main_axes_mask); }

void home_if_needed(const bool keeplev=false);

#if ENABLED(NO_MOTION_BEFORE_HOMING)
  #define MOTION_CONDITIONS (IsRunning() && !homing_needed_error())
#else
  #define MOTION_CONDITIONS IsRunning()
#endif

#define BABYSTEP_ALLOWED() ((ENABLED(BABYSTEP_WITHOUT_HOMING) || all_axes_trusted()) && (ENABLED(BABYSTEP_ALWAYS_AVAILABLE) || printer_busy()))

#if HAS_HOME_OFFSET
  extern xyz_pos_t home_offset;
#endif

/**
 * Workspace offsets
 */
#if HAS_WORKSPACE_OFFSET
  extern xyz_pos_t workspace_offset;
  #define NATIVE_TO_LOGICAL(POS, AXIS) ((POS) + workspace_offset[AXIS])
  #define LOGICAL_TO_NATIVE(POS, AXIS) ((POS) - workspace_offset[AXIS])
  FORCE_INLINE void toLogical(xy_pos_t &raw)   { raw += workspace_offset; }
  FORCE_INLINE void toLogical(xyz_pos_t &raw)  { raw += workspace_offset; }
  FORCE_INLINE void toLogical(xyze_pos_t &raw) { raw += workspace_offset; }
  FORCE_INLINE void toNative(xy_pos_t &raw)    { raw -= workspace_offset; }
  FORCE_INLINE void toNative(xyz_pos_t &raw)   { raw -= workspace_offset; }
  FORCE_INLINE void toNative(xyze_pos_t &raw)  { raw -= workspace_offset; }
#else
  #define NATIVE_TO_LOGICAL(POS, AXIS) (POS)
  #define LOGICAL_TO_NATIVE(POS, AXIS) (POS)
  FORCE_INLINE void toLogical(xy_pos_t&)   {}
  FORCE_INLINE void toLogical(xyz_pos_t&)  {}
  FORCE_INLINE void toLogical(xyze_pos_t&) {}
  FORCE_INLINE void toNative(xy_pos_t&)    {}
  FORCE_INLINE void toNative(xyz_pos_t&)   {}
  FORCE_INLINE void toNative(xyze_pos_t&)  {}
#endif
#if HAS_X_AXIS
  #define LOGICAL_X_POSITION(POS) NATIVE_TO_LOGICAL(POS, X_AXIS)
  #define RAW_X_POSITION(POS)     LOGICAL_TO_NATIVE(POS, X_AXIS)
#endif
#if HAS_Y_AXIS
  #define LOGICAL_Y_POSITION(POS) NATIVE_TO_LOGICAL(POS, Y_AXIS)
  #define RAW_Y_POSITION(POS)     LOGICAL_TO_NATIVE(POS, Y_AXIS)
#endif
#if HAS_Z_AXIS
  #define LOGICAL_Z_POSITION(POS) NATIVE_TO_LOGICAL(POS, Z_AXIS)
  #define RAW_Z_POSITION(POS)     LOGICAL_TO_NATIVE(POS, Z_AXIS)
#endif
#if HAS_I_AXIS
  #define LOGICAL_I_POSITION(POS) NATIVE_TO_LOGICAL(POS, I_AXIS)
  #define RAW_I_POSITION(POS)     LOGICAL_TO_NATIVE(POS, I_AXIS)
#endif
#if HAS_J_AXIS
  #define LOGICAL_J_POSITION(POS) NATIVE_TO_LOGICAL(POS, J_AXIS)
  #define RAW_J_POSITION(POS)     LOGICAL_TO_NATIVE(POS, J_AXIS)
#endif
#if HAS_K_AXIS
  #define LOGICAL_K_POSITION(POS) NATIVE_TO_LOGICAL(POS, K_AXIS)
  #define RAW_K_POSITION(POS)     LOGICAL_TO_NATIVE(POS, K_AXIS)
#endif
#if HAS_U_AXIS
  #define LOGICAL_U_POSITION(POS) NATIVE_TO_LOGICAL(POS, U_AXIS)
  #define RAW_U_POSITION(POS)     LOGICAL_TO_NATIVE(POS, U_AXIS)
#endif
#if HAS_V_AXIS
  #define LOGICAL_V_POSITION(POS) NATIVE_TO_LOGICAL(POS, V_AXIS)
  #define RAW_V_POSITION(POS)     LOGICAL_TO_NATIVE(POS, V_AXIS)
#endif
#if HAS_W_AXIS
  #define LOGICAL_W_POSITION(POS) NATIVE_TO_LOGICAL(POS, W_AXIS)
  #define RAW_W_POSITION(POS)     LOGICAL_TO_NATIVE(POS, W_AXIS)
#endif

/**
 * position_is_reachable family of functions
 */
#if IS_KINEMATIC // (DELTA or SCARA)

  #if HAS_SCARA_OFFSET
    extern abc_pos_t scara_home_offset; // A and B angular offsets, Z mm offset
  #endif

  // Return true if the given point is within the printable area
  bool position_is_reachable(const_float_t rx, const_float_t ry, const float inset=0);

  inline bool position_is_reachable(const xy_pos_t &pos, const float inset=0) {
    return position_is_reachable(pos.x, pos.y, inset);
  }

#else

  // Return true if the given position is within the machine bounds.
  bool position_is_reachable(TERN_(HAS_X_AXIS, const_float_t rx) OPTARG(HAS_Y_AXIS, const_float_t ry));
  inline bool position_is_reachable(const xy_pos_t &pos) {
    return position_is_reachable(TERN_(HAS_X_AXIS, pos.x) OPTARG(HAS_Y_AXIS, pos.y));
  }

#endif

/**
 * Duplication mode
 */
#if HAS_DUPLICATION_MODE
  extern bool extruder_duplication_enabled;       // Used in Dual X mode 2
#endif

/**
 * Dual X Carriage
 */
#if ENABLED(DUAL_X_CARRIAGE)

  enum DualXMode : char {
    DXC_FULL_CONTROL_MODE,
    DXC_AUTO_PARK_MODE,
    DXC_DUPLICATION_MODE,
    DXC_MIRRORED_MODE
  };

  extern DualXMode dual_x_carriage_mode;
  extern float inactive_extruder_x,                 // Used in mode 0 & 1
               duplicate_extruder_x_offset;         // Used in mode 2 & 3
  extern xyz_pos_t raised_parked_position;          // Used in mode 1
  extern bool active_extruder_parked;               // Used in mode 1, 2 & 3
  extern millis_t delayed_move_time;                // Used in mode 1
  extern celsius_t duplicate_extruder_temp_offset;  // Used in mode 2 & 3
  extern bool idex_mirrored_mode;                   // Used in mode 3

  FORCE_INLINE bool idex_is_duplicating() { return dual_x_carriage_mode >= DXC_DUPLICATION_MODE; }

  float x_home_pos(const uint8_t extruder);

  #define TOOL_X_HOME_DIR(T) ((T) ? 1 : -1)

  void set_duplication_enabled(const bool dupe, const int8_t tool_index=-1);
  void idex_set_mirrored_mode(const bool mirr);
  void idex_set_parked(const bool park=true);

#else

  #if ENABLED(MULTI_NOZZLE_DUPLICATION)
    extern uint8_t duplication_e_mask;
    enum DualXMode : char { DXC_DUPLICATION_MODE = 2 };
    FORCE_INLINE void set_duplication_enabled(const bool dupe) { extruder_duplication_enabled = dupe; }
  #endif

  #define TOOL_X_HOME_DIR(T) X_HOME_DIR

#endif

<<<<<<< HEAD
#if HAS_HOME_OFFSET
=======
#if HAS_M206_COMMAND
>>>>>>> b6911781
  void set_home_offset(const AxisEnum axis, const_float_t v);
#endif

#if USE_SENSORLESS
  struct sensorless_t;
  sensorless_t start_sensorless_homing_per_axis(const AxisEnum axis);
  void end_sensorless_homing_per_axis(const AxisEnum axis, sensorless_t enable_stealth);
#endif<|MERGE_RESOLUTION|>--- conflicted
+++ resolved
@@ -259,13 +259,7 @@
 
 #if ENABLED(AUTO_REPORT_POSITION)
   #include "../libs/autoreport.h"
-<<<<<<< HEAD
-  struct PositionReport { static void report() {
-    TERN(AUTO_REPORT_REAL_POSITION, report_real_position(), report_current_position_projected());
-  } };
-=======
   struct PositionReport { static void report() { report_current_position_projected(); } };
->>>>>>> b6911781
   extern AutoReporter<PositionReport> position_auto_reporter;
 #endif
 
@@ -410,26 +404,10 @@
 void restore_feedrate_and_scaling();
 
 #if HAS_Z_AXIS
-<<<<<<< HEAD
-  #if ALL(DWIN_LCD_PROUI, INDIVIDUAL_AXIS_HOMING_SUBMENU, MESH_BED_LEVELING)
-    #define Z_POST_CLEARANCE hmiData.zAfterHoming
-  #elif defined(Z_AFTER_HOMING)
-    #define Z_POST_CLEARANCE Z_AFTER_HOMING
-  #else
-    #define Z_POST_CLEARANCE Z_CLEARANCE_FOR_HOMING
-  #endif
-  void do_z_clearance(const_float_t zclear, const bool with_probe=true, const bool lower_allowed=false);
-  void do_z_clearance_by(const_float_t zclear);
-  void do_move_after_z_homing();
-  inline void do_z_post_clearance() { do_z_clearance(Z_POST_CLEARANCE); }
-#else
-  inline void do_z_clearance(float, bool=true, bool=false) {}
-=======
   void do_z_clearance(const_float_t zclear, const bool lower_allowed=false);
   void do_z_clearance_by(const_float_t zclear);
 #else
   inline void do_z_clearance(float, bool=false) {}
->>>>>>> b6911781
   inline void do_z_clearance_by(float) {}
 #endif
 
@@ -629,11 +607,7 @@
 
 #endif
 
-<<<<<<< HEAD
-#if HAS_HOME_OFFSET
-=======
 #if HAS_M206_COMMAND
->>>>>>> b6911781
   void set_home_offset(const AxisEnum axis, const_float_t v);
 #endif
 
