--- conflicted
+++ resolved
@@ -50,7 +50,6 @@
   #include "stepper/speed_lookuptable.h"
 #endif
 
-<<<<<<< HEAD
 #if ENABLED(FT_MOTION)
   #include "ft_types.h"
 #endif
@@ -85,148 +84,8 @@
   };
 } stepper_flags_t;
 
-typedef bits_t(NUM_AXES + E_STATES) e_axis_bits_t;
-constexpr e_axis_bits_t e_axis_mask = (_BV(E_STATES) - 1) << NUM_AXES;
-=======
-// Disable multiple steps per ISR
-//#define DISABLE_MULTI_STEPPING
-
-//
-// Estimate the amount of time the Stepper ISR will take to execute
-//
-
-/**
- * The method of calculating these cycle-constants is unclear.
- * Most of them are no longer used directly for pulse timing, and exist
- * only to estimate a maximum step rate based on the user's configuration.
- * As 32-bit processors continue to diverge, maintaining cycle counts
- * will become increasingly difficult and error-prone.
- */
-
-#ifdef CPU_32_BIT
-  /**
-   * Duration of START_TIMED_PULSE
-   *
-   * ...as measured on an LPC1768 with a scope and converted to cycles.
-   * Not applicable to other 32-bit processors, but as long as others
-   * take longer, pulses will be longer. For example the SKR Pro
-   * (stm32f407zgt6) requires ~60 cyles.
-   */
-  #define TIMER_READ_ADD_AND_STORE_CYCLES 34UL
-
   // The base ISR
   #define ISR_BASE_CYCLES 770UL
-
-  // Linear advance base time is 64 cycles
-  #if ENABLED(LIN_ADVANCE)
-    #define ISR_LA_BASE_CYCLES 64UL
-  #else
-    #define ISR_LA_BASE_CYCLES 0UL
-  #endif
-
-  // S curve interpolation adds 40 cycles
-  #if ENABLED(S_CURVE_ACCELERATION)
-    #ifdef STM32G0B1xx
-      #define ISR_S_CURVE_CYCLES 500UL
-    #else
-      #define ISR_S_CURVE_CYCLES 40UL
-    #endif
-  #else
-    #define ISR_S_CURVE_CYCLES 0UL
-  #endif
-
-  // Input shaping base time
-  #if HAS_ZV_SHAPING
-    #define ISR_SHAPING_BASE_CYCLES 180UL
-  #else
-    #define ISR_SHAPING_BASE_CYCLES 0UL
-  #endif
-
-  // Stepper Loop base cycles
-  #define ISR_LOOP_BASE_CYCLES 4UL
-
-  // And each stepper (start + stop pulse) takes in worst case
-  #define ISR_STEPPER_CYCLES 100UL
-
-#else
-  // Cycles to perform actions in START_TIMED_PULSE
-  #define TIMER_READ_ADD_AND_STORE_CYCLES 13UL
-
-  // The base ISR
-  #define ISR_BASE_CYCLES  996UL
-
-  // Linear advance base time is 32 cycles
-  #if ENABLED(LIN_ADVANCE)
-    #define ISR_LA_BASE_CYCLES 30UL
-  #else
-    #define ISR_LA_BASE_CYCLES 0UL
-  #endif
-
-  // S curve interpolation adds 160 cycles
-  #if ENABLED(S_CURVE_ACCELERATION)
-    #define ISR_S_CURVE_CYCLES 160UL
-  #else
-    #define ISR_S_CURVE_CYCLES 0UL
-  #endif
-
-  // Input shaping base time
-  #if HAS_ZV_SHAPING
-    #define ISR_SHAPING_BASE_CYCLES 290UL
-  #else
-    #define ISR_SHAPING_BASE_CYCLES 0UL
-  #endif
-
-  // Stepper Loop base cycles
-  #define ISR_LOOP_BASE_CYCLES 32UL
-
-  // And each stepper (start + stop pulse) takes in worst case
-  #define ISR_STEPPER_CYCLES 88UL
-
-#endif
-
-// If linear advance is disabled, the loop also handles them
-#if DISABLED(LIN_ADVANCE) && ENABLED(MIXING_EXTRUDER)
-  #define ISR_MIXING_STEPPER_CYCLES ((MIXING_STEPPERS) * (ISR_STEPPER_CYCLES))
-#else
-  #define ISR_MIXING_STEPPER_CYCLES  0UL
-#endif
-
-// Add time for each stepper
-#if HAS_X_STEP
-  #define ISR_X_STEPPER_CYCLES ISR_STEPPER_CYCLES
-#endif
-#if HAS_Y_STEP
-  #define ISR_Y_STEPPER_CYCLES ISR_STEPPER_CYCLES
-#endif
-#if HAS_Z_STEP
-  #define ISR_Z_STEPPER_CYCLES ISR_STEPPER_CYCLES
-#endif
-#if HAS_I_STEP
-  #define ISR_I_STEPPER_CYCLES ISR_STEPPER_CYCLES
-#endif
-#if HAS_J_STEP
-  #define ISR_J_STEPPER_CYCLES ISR_STEPPER_CYCLES
-#endif
-#if HAS_K_STEP
-  #define ISR_K_STEPPER_CYCLES ISR_STEPPER_CYCLES
-#endif
-#if HAS_U_STEP
-  #define ISR_U_STEPPER_CYCLES ISR_STEPPER_CYCLES
-#endif
-#if HAS_V_STEP
-  #define ISR_V_STEPPER_CYCLES ISR_STEPPER_CYCLES
-#endif
-#if HAS_W_STEP
-  #define ISR_W_STEPPER_CYCLES ISR_STEPPER_CYCLES
-#endif
-#if HAS_EXTRUDERS
-  #define ISR_E_STEPPER_CYCLES ISR_STEPPER_CYCLES // E is always interpolated, even for mixing extruders
-#endif
-
-// And the total minimum loop time, not including the base
-#define _PLUS_AXIS_CYCLES(A) + (ISR_##A##_STEPPER_CYCLES)
-#define MIN_ISR_LOOP_CYCLES (ISR_MIXING_STEPPER_CYCLES LOGICAL_AXIS_MAP(_PLUS_AXIS_CYCLES))
->>>>>>> b6911781
 
 // All the stepper enable pins
 constexpr pin_t ena_pins[] = {
@@ -273,32 +132,12 @@
   #endif
 };
 
-<<<<<<< HEAD
 //static_assert(!any_enable_overlap(), "There is some overlap.");
-=======
-// The loop takes the base time plus the time for all the bresenham logic for R pulses plus the time
-// between pulses for (R-1) pulses. But the user could be enforcing a minimum time so the loop time is:
-#define ISR_LOOP_CYCLES(R) ((ISR_LOOP_BASE_CYCLES + MIN_ISR_LOOP_CYCLES + MIN_STEPPER_PULSE_CYCLES) * (R - 1) + _MAX(MIN_ISR_LOOP_CYCLES, MIN_STEPPER_PULSE_CYCLES))
-
-// Model input shaping as an extra loop call
-#define ISR_SHAPING_LOOP_CYCLES(R) TERN0(HAS_ZV_SHAPING, (R) * ((ISR_LOOP_BASE_CYCLES) + TERN0(INPUT_SHAPING_X, ISR_X_STEPPER_CYCLES) + TERN0(INPUT_SHAPING_Y, ISR_Y_STEPPER_CYCLES)))
->>>>>>> b6911781
 
 #if HAS_ZV_SHAPING
 
-<<<<<<< HEAD
   #ifdef SHAPING_MAX_STEPRATE
     constexpr float max_step_rate = SHAPING_MAX_STEPRATE;
-=======
-  // Estimate the minimum LA loop time
-  #if ENABLED(MIXING_EXTRUDER) // ToDo: ???
-    // HELP ME: What is what?
-    // Directions are set up for MIXING_STEPPERS - like before.
-    // Finding the right stepper may last up to MIXING_STEPPERS loops in get_next_stepper().
-    //   These loops are a bit faster than advancing a bresenham counter.
-    // Always only one E stepper is stepped.
-    #define MIN_ISR_LA_LOOP_CYCLES ((MIXING_STEPPERS) * (ISR_STEPPER_CYCLES))
->>>>>>> b6911781
   #else
     constexpr float     _ISDASU[] = DEFAULT_AXIS_STEPS_PER_UNIT;
     constexpr feedRate_t _ISDMF[] = DEFAULT_MAX_FEEDRATE;
@@ -318,40 +157,32 @@
     #endif
   #endif
 
-  #ifndef SHAPING_MIN_FREQ
-    #define SHAPING_MIN_FREQ _MIN(0x7FFFFFFFL OPTARG(INPUT_SHAPING_X, SHAPING_FREQ_X) OPTARG(INPUT_SHAPING_Y, SHAPING_FREQ_Y))
+  // S curve interpolation adds 40 cycles
+  #if ENABLED(S_CURVE_ACCELERATION)
+    #ifdef STM32G0B1xx
+      #define ISR_S_CURVE_CYCLES 500UL
+    #else
+      #define ISR_S_CURVE_CYCLES 40UL
+    #endif
+  #else
+    #define ISR_S_CURVE_CYCLES 0UL
   #endif
   constexpr uint16_t shaping_min_freq = SHAPING_MIN_FREQ,
                      shaping_echoes = max_step_rate / shaping_min_freq / 2 + 3;
 
-  typedef hal_timer_t shaping_time_t;
-  enum shaping_echo_t { ECHO_NONE = 0, ECHO_FWD = 1, ECHO_BWD = 2 };
-  struct shaping_echo_axis_t {
-    TERN_(INPUT_SHAPING_X, shaping_echo_t x:2);
-    TERN_(INPUT_SHAPING_Y, shaping_echo_t y:2);
-  };
-
-  class ShapingQueue {
-    private:
-      static shaping_time_t       now;
-      static shaping_time_t       times[shaping_echoes];
-      static shaping_echo_axis_t  echo_axes[shaping_echoes];
-      static uint16_t             tail;
-
-      #if ENABLED(INPUT_SHAPING_X)
-        static shaping_time_t delay_x;    // = shaping_time_t(-1) to disable queueing
-        static shaping_time_t peek_x_val;
-        static uint16_t head_x;
-        static uint16_t _free_count_x;
-      #endif
-      #if ENABLED(INPUT_SHAPING_Y)
-        static shaping_time_t delay_y;    // = shaping_time_t(-1) to disable queueing
-        static shaping_time_t peek_y_val;
-        static uint16_t head_y;
-        static uint16_t _free_count_y;
-      #endif
-
-<<<<<<< HEAD
+  // Input shaping base time
+  #if HAS_ZV_SHAPING
+    #define ISR_SHAPING_BASE_CYCLES 180UL
+  #else
+    #define ISR_SHAPING_BASE_CYCLES 0UL
+  #endif
+
+  // Stepper Loop base cycles
+  #define ISR_LOOP_BASE_CYCLES 4UL
+
+  // And each stepper (start + stop pulse) takes in worst case
+  #define ISR_STEPPER_CYCLES 100UL
+
     public:
       static void decrement_delays(const shaping_time_t interval) {
         now += interval;
@@ -432,23 +263,155 @@
         #endif
       }
   };
-=======
+
+  // The base ISR
+  #define ISR_BASE_CYCLES  996UL
+
+  // Linear advance base time is 32 cycles
+  #if ENABLED(LIN_ADVANCE)
+    #define ISR_LA_BASE_CYCLES 30UL
+  #else
+    #define ISR_LA_BASE_CYCLES 0UL
+  #endif
+
+  // S curve interpolation adds 160 cycles
+  #if ENABLED(S_CURVE_ACCELERATION)
+    #define ISR_S_CURVE_CYCLES 160UL
+  #else
+    #define ISR_S_CURVE_CYCLES 0UL
+  #endif
+
+  // Input shaping base time
+  #if HAS_ZV_SHAPING
+    #define ISR_SHAPING_BASE_CYCLES 290UL
+  #else
+    #define ISR_SHAPING_BASE_CYCLES 0UL
+  #endif
+
+  // Stepper Loop base cycles
+  #define ISR_LOOP_BASE_CYCLES 32UL
+
+  // And each stepper (start + stop pulse) takes in worst case
+  #define ISR_STEPPER_CYCLES 88UL
+
+#endif
+
+// If linear advance is disabled, the loop also handles them
+#if DISABLED(LIN_ADVANCE) && ENABLED(MIXING_EXTRUDER)
+  #define ISR_MIXING_STEPPER_CYCLES ((MIXING_STEPPERS) * (ISR_STEPPER_CYCLES))
+#else
+  #define ISR_MIXING_STEPPER_CYCLES  0UL
+#endif
+
+// Add time for each stepper
+#if HAS_X_STEP
+  #define ISR_X_STEPPER_CYCLES ISR_STEPPER_CYCLES
+#endif
+#if HAS_Y_STEP
+  #define ISR_Y_STEPPER_CYCLES ISR_STEPPER_CYCLES
+#endif
+#if HAS_Z_STEP
+  #define ISR_Z_STEPPER_CYCLES ISR_STEPPER_CYCLES
+#endif
+#if HAS_I_STEP
+  #define ISR_I_STEPPER_CYCLES ISR_STEPPER_CYCLES
+#endif
+#if HAS_J_STEP
+  #define ISR_J_STEPPER_CYCLES ISR_STEPPER_CYCLES
+#endif
+#if HAS_K_STEP
+  #define ISR_K_STEPPER_CYCLES ISR_STEPPER_CYCLES
+#endif
+#if HAS_U_STEP
+  #define ISR_U_STEPPER_CYCLES ISR_STEPPER_CYCLES
+#endif
+#if HAS_V_STEP
+  #define ISR_V_STEPPER_CYCLES ISR_STEPPER_CYCLES
+#endif
+#if HAS_W_STEP
+  #define ISR_W_STEPPER_CYCLES ISR_STEPPER_CYCLES
+#endif
+#if HAS_EXTRUDERS
+  #define ISR_E_STEPPER_CYCLES ISR_STEPPER_CYCLES // E is always interpolated, even for mixing extruders
+#endif
+
+// And the total minimum loop time, not including the base
+#define _PLUS_AXIS_CYCLES(A) + (ISR_##A##_STEPPER_CYCLES)
+#define MIN_ISR_LOOP_CYCLES (ISR_MIXING_STEPPER_CYCLES LOGICAL_AXIS_MAP(_PLUS_AXIS_CYCLES))
+
+// Calculate the minimum MPU cycles needed per pulse to enforce, limited to the max stepper rate
+#define _MIN_STEPPER_PULSE_CYCLES(N) _MAX(uint32_t((F_CPU) / (MAXIMUM_STEPPER_RATE)), ((F_CPU) / 500000UL) * (N))
+#if MINIMUM_STEPPER_PULSE
+  #define MIN_STEPPER_PULSE_CYCLES _MIN_STEPPER_PULSE_CYCLES(uint32_t(MINIMUM_STEPPER_PULSE))
+#elif HAS_DRIVER(LV8729)
+  #define MIN_STEPPER_PULSE_CYCLES uint32_t((((F_CPU) - 1) / 2000000) + 1) // 0.5µs, aka 500ns
+#else
+  #define MIN_STEPPER_PULSE_CYCLES _MIN_STEPPER_PULSE_CYCLES(1UL)
+#endif
+
+// Calculate the minimum pulse times (high and low)
+#if MINIMUM_STEPPER_PULSE && MAXIMUM_STEPPER_RATE
+  constexpr uint32_t _MIN_STEP_PERIOD_NS = 1000000000UL / MAXIMUM_STEPPER_RATE;
+  constexpr uint32_t _MIN_PULSE_HIGH_NS = 1000UL * MINIMUM_STEPPER_PULSE;
+  constexpr uint32_t _MIN_PULSE_LOW_NS = _MAX((_MIN_STEP_PERIOD_NS - _MIN(_MIN_STEP_PERIOD_NS, _MIN_PULSE_HIGH_NS)), _MIN_PULSE_HIGH_NS);
+#elif MINIMUM_STEPPER_PULSE
+  // Assume 50% duty cycle
+  constexpr uint32_t _MIN_PULSE_HIGH_NS = 1000UL * MINIMUM_STEPPER_PULSE;
+  constexpr uint32_t _MIN_PULSE_LOW_NS = _MIN_PULSE_HIGH_NS;
+#elif MAXIMUM_STEPPER_RATE
+  // Assume 50% duty cycle
+  constexpr uint32_t _MIN_PULSE_HIGH_NS = 500000000UL / MAXIMUM_STEPPER_RATE;
+  constexpr uint32_t _MIN_PULSE_LOW_NS = _MIN_PULSE_HIGH_NS;
+#else
+  #error "Expected at least one of MINIMUM_STEPPER_PULSE or MAXIMUM_STEPPER_RATE to be defined"
+#endif
+
+// The loop takes the base time plus the time for all the bresenham logic for R pulses plus the time
+// between pulses for (R-1) pulses. But the user could be enforcing a minimum time so the loop time is:
+#define ISR_LOOP_CYCLES(R) ((ISR_LOOP_BASE_CYCLES + MIN_ISR_LOOP_CYCLES + MIN_STEPPER_PULSE_CYCLES) * (R - 1) + _MAX(MIN_ISR_LOOP_CYCLES, MIN_STEPPER_PULSE_CYCLES))
+
+// Model input shaping as an extra loop call
+#define ISR_SHAPING_LOOP_CYCLES(R) TERN0(HAS_ZV_SHAPING, (R) * ((ISR_LOOP_BASE_CYCLES) + TERN0(INPUT_SHAPING_X, ISR_X_STEPPER_CYCLES) + TERN0(INPUT_SHAPING_Y, ISR_Y_STEPPER_CYCLES)))
+
+// If linear advance is enabled, then it is handled separately
+#if ENABLED(LIN_ADVANCE)
+
+  // Estimate the minimum LA loop time
+  #if ENABLED(MIXING_EXTRUDER) // ToDo: ???
+    // HELP ME: What is what?
+    // Directions are set up for MIXING_STEPPERS - like before.
+    // Finding the right stepper may last up to MIXING_STEPPERS loops in get_next_stepper().
+    //   These loops are a bit faster than advancing a bresenham counter.
+    // Always only one E stepper is stepped.
+    #define MIN_ISR_LA_LOOP_CYCLES ((MIXING_STEPPERS) * (ISR_STEPPER_CYCLES))
+  #else
+    #define MIN_ISR_LA_LOOP_CYCLES ISR_STEPPER_CYCLES
+  #endif
+
+  // And the real loop time
+  #define ISR_LA_LOOP_CYCLES _MAX(MIN_STEPPER_PULSE_CYCLES, MIN_ISR_LA_LOOP_CYCLES)
+
+#else
+  #define ISR_LA_LOOP_CYCLES 0UL
+#endif
+
 // Now estimate the total ISR execution time in cycles given a step per ISR multiplier
 #define ISR_EXECUTION_CYCLES(R) (((ISR_BASE_CYCLES + ISR_S_CURVE_CYCLES + ISR_SHAPING_BASE_CYCLES + ISR_LOOP_CYCLES(R) + ISR_SHAPING_LOOP_CYCLES(R) + ISR_LA_BASE_CYCLES + ISR_LA_LOOP_CYCLES)) / (R))
->>>>>>> b6911781
-
-  struct ShapeParams {
-    float frequency;
-    float zeta;
-    bool enabled : 1;
-    bool forward : 1;
-    int16_t delta_error = 0;    // delta_error for seconday bresenham mod 128
-    uint8_t factor1;
-    uint8_t factor2;
-    int32_t last_block_end_pos = 0;
-  };
-
-#endif // HAS_ZV_SHAPING
+
+// The maximum allowable stepping frequency when doing x128-x1 stepping (in Hz)
+#define MAX_STEP_ISR_FREQUENCY_128X ((F_CPU) / ISR_EXECUTION_CYCLES(128))
+#define MAX_STEP_ISR_FREQUENCY_64X  ((F_CPU) / ISR_EXECUTION_CYCLES(64))
+#define MAX_STEP_ISR_FREQUENCY_32X  ((F_CPU) / ISR_EXECUTION_CYCLES(32))
+#define MAX_STEP_ISR_FREQUENCY_16X  ((F_CPU) / ISR_EXECUTION_CYCLES(16))
+#define MAX_STEP_ISR_FREQUENCY_8X   ((F_CPU) / ISR_EXECUTION_CYCLES(8))
+#define MAX_STEP_ISR_FREQUENCY_4X   ((F_CPU) / ISR_EXECUTION_CYCLES(4))
+#define MAX_STEP_ISR_FREQUENCY_2X   ((F_CPU) / ISR_EXECUTION_CYCLES(2))
+#define MAX_STEP_ISR_FREQUENCY_1X   ((F_CPU) / ISR_EXECUTION_CYCLES(1))
+
+// The minimum step ISR rate used by ADAPTIVE_STEP_SMOOTHING to target 50% CPU usage
+// This does not account for the possibility of multi-stepping.
+// Perhaps DISABLE_MULTI_STEPPING should be required with ADAPTIVE_STEP_SMOOTHING.
+#define MIN_STEP_ISR_FREQUENCY (MAX_STEP_ISR_FREQUENCY_1X / 2)
 
 // TODO: Review and ensure proper handling for special E axes with commands like M17/M18, stepper timeout, etc.
 #if ENABLED(MIXING_EXTRUDER)
@@ -664,11 +627,6 @@
 // Stepper class definition
 //
 class Stepper {
-<<<<<<< HEAD
-  friend class Max7219;
-  friend class FxdTiCtrl;
-=======
->>>>>>> b6911781
   friend void stepperTask(void *);
 
   public:
@@ -702,24 +660,15 @@
     #endif
 
     #if ENABLED(FREEZE_FEATURE)
-<<<<<<< HEAD
-      static bool frozen;                 // Set this flag to instantly freeze motion
-=======
       static bool frozen;                   // Set this flag to instantly freeze motion
->>>>>>> b6911781
     #endif
 
   private:
 
     static block_t* current_block;        // A pointer to the block currently being traced
 
-<<<<<<< HEAD
-    static AxisBits last_direction_bits,  // The next stepping-bits to be output
-                    axis_did_move;        // Last Movement in the given direction is not null, as computed when the last movement was fetched from planner
-=======
     static axis_bits_t last_direction_bits, // The next stepping-bits to be output
                        axis_did_move;       // Last Movement in the given direction is not null, as computed when the last movement was fetched from planner
->>>>>>> b6911781
 
     static bool abort_current_block;      // Signals to the stepper that current block should be aborted
 
@@ -795,7 +744,15 @@
     #endif
 
     #if ENABLED(LIN_ADVANCE)
-<<<<<<< HEAD
+      static constexpr uint32_t LA_ADV_NEVER = 0xFFFFFFFF;
+      static uint32_t nextAdvanceISR,
+                      la_interval;      // Interval between ISR calls for LA
+      static int32_t  la_delta_error,   // Analogue of delta_error.e for E steps in LA ISR
+                      la_dividend,      // Analogue of advance_dividend.e for E steps in LA ISR
+                      la_advance_steps; // Count of steps added to increase nozzle pressure
+    #endif
+
+    #if ENABLED(LIN_ADVANCE)
       static constexpr hal_timer_t LA_ADV_NEVER = HAL_TIMER_TYPE_MAX;
       static hal_timer_t nextAdvanceISR,
                          la_interval;      // Interval between ISR calls for LA
@@ -803,14 +760,6 @@
                          la_dividend,      // Analogue of advance_dividend.e for E steps in LA ISR
                          la_advance_steps; // Count of steps added to increase nozzle pressure
       static bool        la_active;        // Whether linear advance is used on the present segment.
-=======
-      static constexpr uint32_t LA_ADV_NEVER = 0xFFFFFFFF;
-      static uint32_t nextAdvanceISR,
-                      la_interval;      // Interval between ISR calls for LA
-      static int32_t  la_delta_error,   // Analogue of delta_error.e for E steps in LA ISR
-                      la_dividend,      // Analogue of advance_dividend.e for E steps in LA ISR
-                      la_advance_steps; // Count of steps added to increase nozzle pressure
->>>>>>> b6911781
     #endif
 
     #if ENABLED(BABYSTEPPING)
@@ -1033,23 +982,11 @@
     static void apply_directions();
 
     // Set direction bits and update all stepper DIR states
-<<<<<<< HEAD
-    static void set_directions(const AxisBits bits) {
-=======
     static void set_directions(const axis_bits_t bits) {
->>>>>>> b6911781
       last_direction_bits = bits;
       apply_directions();
     }
 
-<<<<<<< HEAD
-    #if ENABLED(FT_MOTION)
-      // Manage the planner
-      static void fxdTiCtrl_BlockQueueUpdate();
-    #endif
-
-=======
->>>>>>> b6911781
     #if HAS_ZV_SHAPING
       static void set_shaping_damping_ratio(const AxisEnum axis, const_float_t zeta);
       static float get_shaping_damping_ratio(const AxisEnum axis);
@@ -1062,17 +999,9 @@
     // Set the current position in steps
     static void _set_position(const abce_long_t &spos);
 
-<<<<<<< HEAD
-    // Calculate the timing interval for the given step rate
-    static hal_timer_t calc_timer_interval(uint32_t step_rate);
-
-    // Calculate timing interval and steps-per-ISR for the given step rate
-    static hal_timer_t calc_multistep_timer_interval(uint32_t step_rate);
-=======
     // Calculate timing interval for the given step rate
     static uint32_t calc_timer_interval(uint32_t step_rate);
     static uint32_t calc_timer_interval(uint32_t step_rate, uint8_t &loops);
->>>>>>> b6911781
 
     #if ENABLED(S_CURVE_ACCELERATION)
       static void _calc_bezier_curve_coeffs(const int32_t v0, const int32_t v1, const uint32_t av);
