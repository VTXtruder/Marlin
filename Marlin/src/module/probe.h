/**
 * Marlin 3D Printer Firmware
 * Copyright (c) 2020 MarlinFirmware [https://github.com/MarlinFirmware/Marlin]
 *
 * Based on Sprinter and grbl.
 * Copyright (c) 2011 Camiel Gubbels / Erik van der Zalm
 *
 * This program is free software: you can redistribute it and/or modify
 * it under the terms of the GNU General Public License as published by
 * the Free Software Foundation, either version 3 of the License, or
 * (at your option) any later version.
 *
 * This program is distributed in the hope that it will be useful,
 * but WITHOUT ANY WARRANTY; without even the implied warranty of
 * MERCHANTABILITY or FITNESS FOR A PARTICULAR PURPOSE.  See the
 * GNU General Public License for more details.
 *
 * You should have received a copy of the GNU General Public License
 * along with this program.  If not, see <https://www.gnu.org/licenses/>.
 *
 */
#pragma once

/**
 * module/probe.h - Move, deploy, enable, etc.
 */

#include "../inc/MarlinConfig.h"

#include "motion.h"

<<<<<<< HEAD
#if ENABLED(BLTOUCH)
  #include "../feature/bltouch.h"
=======
#if ENABLED(DWIN_LCD_PROUI)
  #include "../lcd/e3v2/proui/dwin.h"
>>>>>>> b6911781
#endif

#define DEBUG_OUT ENABLED(DEBUG_LEVELING_FEATURE)
#include "../core/debug_out.h"

#if HAS_BED_PROBE
  enum ProbePtRaise : uint8_t {
    PROBE_PT_NONE,      // No raise or stow after run_z_probe
    PROBE_PT_STOW,      // Do a complete stow after run_z_probe
    PROBE_PT_LAST_STOW, // Stow for sure, even in BLTouch HS mode
    PROBE_PT_RAISE      // Raise to "between" clearance after run_z_probe
  };
#endif

<<<<<<< HEAD
#if ENABLED(BD_SENSOR)
  #define PROBE_READ() bdp_state
#elif USE_Z_MIN_PROBE
  #define PROBE_READ() READ(Z_MIN_PROBE_PIN)
#else
  #define PROBE_READ() READ(Z_MIN_PIN)
#endif
#if USE_Z_MIN_PROBE
  #define PROBE_HIT_STATE Z_MIN_PROBE_ENDSTOP_HIT_STATE
=======
#if USES_Z_MIN_PROBE_PIN
  #define PROBE_TRIGGERED() (READ(Z_MIN_PROBE_PIN) != Z_MIN_PROBE_ENDSTOP_INVERTING)
>>>>>>> b6911781
#else
  #define PROBE_HIT_STATE Z_MIN_ENDSTOP_HIT_STATE
#endif
#define PROBE_TRIGGERED() (PROBE_READ() == PROBE_HIT_STATE)

// In BLTOUCH HS mode, the probe travels in a deployed state.
#define Z_TWEEN_SAFE_CLEARANCE SUM_TERN(BLTOUCH, Z_CLEARANCE_BETWEEN_PROBES, bltouch.z_extra_clearance())

#if ALL(DWIN_LCD_PROUI, INDIVIDUAL_AXIS_HOMING_SUBMENU, MESH_BED_LEVELING)
  #define Z_POST_CLEARANCE HMI_data.z_after_homing
#elif defined(Z_AFTER_HOMING)
  #define Z_POST_CLEARANCE Z_AFTER_HOMING
#elif defined(Z_HOMING_HEIGHT)
  #define Z_POST_CLEARANCE Z_HOMING_HEIGHT
#else
  #define Z_POST_CLEARANCE 10
#endif

#if ENABLED(PREHEAT_BEFORE_LEVELING)
  #ifndef LEVELING_NOZZLE_TEMP
    #define LEVELING_NOZZLE_TEMP 0
  #endif
  #ifndef LEVELING_BED_TEMP
    #define LEVELING_BED_TEMP 0
  #endif
#endif

#if ENABLED(SENSORLESS_PROBING)
  extern abc_float_t offset_sensorless_adj;
#endif

class Probe {
public:

  #if ENABLED(SENSORLESS_PROBING)
    typedef struct { bool x:1, y:1, z:1; } sense_bool_t;
    static sense_bool_t test_sensitivity;
  #endif

  #if HAS_BED_PROBE

    static xyz_pos_t offset;

    #if ANY(PREHEAT_BEFORE_PROBING, PREHEAT_BEFORE_LEVELING)
      static void preheat_for_probing(const celsius_t hotend_temp, const celsius_t bed_temp, const bool early=false);
    #endif

    static void probe_error_stop();

<<<<<<< HEAD
    static bool set_deployed(const bool deploy, const bool no_return=false);
=======
    static bool set_deployed(const bool deploy);
>>>>>>> b6911781

    #if IS_KINEMATIC

      #if HAS_PROBE_XY_OFFSET
        // Return true if the both nozzle and the probe can reach the given point.
        // Note: This won't work on SCARA since the probe offset rotates with the arm.
        static bool can_reach(const_float_t rx, const_float_t ry, const bool probe_relative=true) {
          if (probe_relative) {
            return position_is_reachable(rx - offset_xy.x, ry - offset_xy.y) // The nozzle can go where it needs to go?
                && position_is_reachable(rx, ry, PROBING_MARGIN);            // Can the probe also go near there?
          }
          else {
            return position_is_reachable(rx, ry)
                && position_is_reachable(rx + offset_xy.x, ry + offset_xy.y, PROBING_MARGIN);
          }
        }
      #else
        static bool can_reach(const_float_t rx, const_float_t ry, const bool=true) {
          return position_is_reachable(rx, ry)
              && position_is_reachable(rx, ry, PROBING_MARGIN);
        }
      #endif

    #else // !IS_KINEMATIC
<<<<<<< HEAD

      static bool obstacle_check(const_float_t rx, const_float_t ry) {
        #if ENABLED(AVOID_OBSTACLES)
          #ifdef OBSTACLE1
            constexpr float obst1[] = OBSTACLE1;
            static_assert(COUNT(obst1) == 4, "OBSTACLE1 must define a rectangle in the form { X1, Y1, X2, Y2 }.");
            if (WITHIN(rx, obst1[0], obst1[2]) && WITHIN(ry, obst1[1], obst1[3])) return false;
          #endif
          #ifdef OBSTACLE2
            constexpr float obst2[] = OBSTACLE2;
            static_assert(COUNT(obst2) == 4, "OBSTACLE2 must define a rectangle in the form { X1, Y1, X2, Y2 }.");
            if (WITHIN(rx, obst2[0], obst2[2]) && WITHIN(ry, obst2[1], obst2[3])) return false;
          #endif
          #ifdef OBSTACLE3
            constexpr float obst3[] = OBSTACLE3;
            static_assert(COUNT(obst3) == 4, "OBSTACLE3 must define a rectangle in the form { X1, Y1, X2, Y2 }.");
            if (WITHIN(rx, obst3[0], obst3[2]) && WITHIN(ry, obst3[1], obst3[3])) return false;
          #endif
          #ifdef OBSTACLE4
            constexpr float obst4[] = OBSTACLE4;
            static_assert(COUNT(obst4) == 4, "OBSTACLE4 must define a rectangle in the form { X1, Y1, X2, Y2 }.");
            if (WITHIN(rx, obst4[0], obst4[2]) && WITHIN(ry, obst4[1], obst4[3])) return false;
          #endif
        #endif
        return true;
      }
=======
>>>>>>> b6911781

      /**
       * Return whether the given position is within the bed, and whether the nozzle
       * can reach the position required to put the probe at the given position.
       *
       * Example: For a probe offset of -10,+10, then for the probe to reach 0,0 the
       *          nozzle must be be able to reach +10,-10.
       */
      static bool can_reach(const_float_t rx, const_float_t ry, const bool probe_relative=true) {
        if (probe_relative) {
          return position_is_reachable(rx - offset_xy.x, ry - offset_xy.y)
              && COORDINATE_OKAY(rx, min_x() - fslop, max_x() + fslop)
<<<<<<< HEAD
              && COORDINATE_OKAY(ry, min_y() - fslop, max_y() + fslop)
              && obstacle_check(rx, ry)
              && obstacle_check(rx - offset_xy.x, ry - offset_xy.y);
=======
              && COORDINATE_OKAY(ry, min_y() - fslop, max_y() + fslop);
>>>>>>> b6911781
        }
        else {
          return position_is_reachable(rx, ry)
              && COORDINATE_OKAY(rx + offset_xy.x, min_x() - fslop, max_x() + fslop)
<<<<<<< HEAD
              && COORDINATE_OKAY(ry + offset_xy.y, min_y() - fslop, max_y() + fslop)
              && obstacle_check(rx, ry)
              && obstacle_check(rx + offset_xy.x, ry + offset_xy.y);
=======
              && COORDINATE_OKAY(ry + offset_xy.y, min_y() - fslop, max_y() + fslop);
>>>>>>> b6911781
        }
      }

    #endif // !IS_KINEMATIC

<<<<<<< HEAD
    static float probe_at_point(const_float_t rx, const_float_t ry, const ProbePtRaise raise_after=PROBE_PT_NONE,
      const uint8_t verbose_level=0, const bool probe_relative=true, const bool sanity_check=true,
      const_float_t z_min_point=Z_PROBE_LOW_POINT, const_float_t z_clearance=Z_TWEEN_SAFE_CLEARANCE,
      const bool raise_after_is_relative=false);

    static float probe_at_point(const xy_pos_t &pos, const ProbePtRaise raise_after=PROBE_PT_NONE,
      const uint8_t verbose_level=0, const bool probe_relative=true, const bool sanity_check=true,
      const_float_t z_min_point=Z_PROBE_LOW_POINT, float z_clearance=Z_TWEEN_SAFE_CLEARANCE,
      const bool raise_after_is_relative=false
    ) {
      return probe_at_point(pos.x, pos.y, raise_after, verbose_level, probe_relative, sanity_check, z_min_point, z_clearance, raise_after_is_relative);
=======
    static void move_z_after_probing() {
      DEBUG_SECTION(mzah, "move_z_after_probing", DEBUGGING(LEVELING));
      #ifdef Z_AFTER_PROBING
        do_z_clearance(Z_AFTER_PROBING, true); // Move down still permitted
      #endif
    }
    static float probe_at_point(const_float_t rx, const_float_t ry, const ProbePtRaise raise_after=PROBE_PT_NONE, const uint8_t verbose_level=0, const bool probe_relative=true, const bool sanity_check=true);
    static float probe_at_point(const xy_pos_t &pos, const ProbePtRaise raise_after=PROBE_PT_NONE, const uint8_t verbose_level=0, const bool probe_relative=true, const bool sanity_check=true) {
      return probe_at_point(pos.x, pos.y, raise_after, verbose_level, probe_relative, sanity_check);
>>>>>>> b6911781
    }

  #else // !HAS_BED_PROBE

    static constexpr xyz_pos_t offset = xyz_pos_t(NUM_AXIS_ARRAY_1(0)); // See #16767

    static bool set_deployed(const bool, const bool=false) { return false; }

    static bool can_reach(const_float_t rx, const_float_t ry, const bool=true) { return position_is_reachable(TERN_(HAS_X_AXIS, rx) OPTARG(HAS_Y_AXIS, ry)); }

  #endif // !HAS_BED_PROBE

<<<<<<< HEAD
  static void use_probing_tool(const bool=true) IF_DISABLED(DO_TOOLCHANGE_FOR_PROBING, {});

  static void move_z_after_probing() {
    DEBUG_SECTION(mzah, "move_z_after_probing", DEBUGGING(LEVELING));
    #ifdef Z_AFTER_PROBING
      do_z_clearance(Z_AFTER_PROBING, true, true); // Move down still permitted
=======
  static void move_z_after_homing() {
    DEBUG_SECTION(mzah, "move_z_after_homing", DEBUGGING(LEVELING));
    #if ALL(DWIN_LCD_PROUI, INDIVIDUAL_AXIS_HOMING_SUBMENU, MESH_BED_LEVELING) || defined(Z_AFTER_HOMING)
      do_z_clearance(Z_POST_CLEARANCE, true);
    #elif HAS_BED_PROBE
      move_z_after_probing();
>>>>>>> b6911781
    #endif
  }

  static bool can_reach(const xy_pos_t &pos, const bool probe_relative=true) { return can_reach(pos.x, pos.y, probe_relative); }

  static bool good_bounds(const xy_pos_t &lf, const xy_pos_t &rb) {
    return (
      #if IS_KINEMATIC
        can_reach(lf.x, 0) && can_reach(rb.x, 0) && can_reach(0, lf.y) && can_reach(0, rb.y)
      #else
        can_reach(lf) && can_reach(rb)
      #endif
    );
  }

  // Use offset_xy for read only access
  // More optimal the XY offset is known to always be zero.
  #if HAS_PROBE_XY_OFFSET
    static const xy_pos_t &offset_xy;
  #else
    static constexpr xy_pos_t offset_xy = xy_pos_t({ 0, 0 });   // See #16767
  #endif

  static bool deploy(const bool no_return=false) { return set_deployed(true, no_return); }
  static bool stow(const bool no_return=false)   { return set_deployed(false, no_return); }

  #if HAS_BED_PROBE || HAS_LEVELING
    #if IS_KINEMATIC
<<<<<<< HEAD
      static constexpr float probe_radius(const xy_pos_t &probe_offset_xy=offset_xy) {
        return float(PRINTABLE_RADIUS) - _MAX(PROBING_MARGIN, HYPOT(probe_offset_xy.x, probe_offset_xy.y));
=======
      static constexpr float printable_radius = (
        TERN_(DELTA, DELTA_PRINTABLE_RADIUS)
        TERN_(IS_SCARA, SCARA_PRINTABLE_RADIUS)
      );
      static constexpr float probe_radius(const xy_pos_t &probe_offset_xy=offset_xy) {
        return printable_radius - _MAX(PROBING_MARGIN, HYPOT(probe_offset_xy.x, probe_offset_xy.y));
>>>>>>> b6911781
      }
    #endif

    /**
     * The nozzle is only able to move within the physical bounds of the machine.
     * If the PROBE has an OFFSET Marlin may need to apply additional limits so
     * the probe can be prevented from going to unreachable points.
     *
     * e.g., If the PROBE is to the LEFT of the NOZZLE, it will be limited in how
     * close it can get the RIGHT edge of the bed (unless the nozzle is able move
     * far enough past the right edge).
     */
    static constexpr float _min_x(const xy_pos_t &probe_offset_xy=offset_xy) {
      return TERN(IS_KINEMATIC,
        (X_CENTER) - probe_radius(probe_offset_xy),
        _MAX((X_MIN_BED) + (PROBING_MARGIN_LEFT), (X_MIN_POS) + probe_offset_xy.x)
      );
    }
    static constexpr float _max_x(const xy_pos_t &probe_offset_xy=offset_xy) {
      return TERN(IS_KINEMATIC,
        (X_CENTER) + probe_radius(probe_offset_xy),
        _MIN((X_MAX_BED) - (PROBING_MARGIN_RIGHT), (X_MAX_POS) + probe_offset_xy.x)
      );
    }
    static constexpr float _min_y(const xy_pos_t &probe_offset_xy=offset_xy) {
      return TERN(IS_KINEMATIC,
        (Y_CENTER) - probe_radius(probe_offset_xy),
        _MAX((Y_MIN_BED) + (PROBING_MARGIN_FRONT), (Y_MIN_POS) + probe_offset_xy.y)
      );
    }
    static constexpr float _max_y(const xy_pos_t &probe_offset_xy=offset_xy) {
      return TERN(IS_KINEMATIC,
        (Y_CENTER) + probe_radius(probe_offset_xy),
        _MIN((Y_MAX_BED) - (PROBING_MARGIN_BACK), (Y_MAX_POS) + probe_offset_xy.y)
      );
    }

    static float min_x() { return _min_x() TERN_(NOZZLE_AS_PROBE, TERN_(HAS_HOME_OFFSET, - home_offset.x)); }
    static float max_x() { return _max_x() TERN_(NOZZLE_AS_PROBE, TERN_(HAS_HOME_OFFSET, - home_offset.x)); }
    static float min_y() { return _min_y() TERN_(NOZZLE_AS_PROBE, TERN_(HAS_HOME_OFFSET, - home_offset.y)); }
    static float max_y() { return _max_y() TERN_(NOZZLE_AS_PROBE, TERN_(HAS_HOME_OFFSET, - home_offset.y)); }

    // constexpr helpers used in build-time static_asserts, relying on default probe offsets.
    class build_time {
      static constexpr xyz_pos_t default_probe_xyz_offset = xyz_pos_t(
        #if HAS_BED_PROBE
          NOZZLE_TO_PROBE_OFFSET
        #else
          { 0 }
        #endif
      );
      static constexpr xy_pos_t default_probe_xy_offset = xy_pos_t({ default_probe_xyz_offset.x,  default_probe_xyz_offset.y });

    public:
      static constexpr bool can_reach(float x, float y) {
        #if IS_KINEMATIC
          return HYPOT2(x, y) <= sq(probe_radius(default_probe_xy_offset));
        #else
          return COORDINATE_OKAY(x, _min_x(default_probe_xy_offset) - fslop, _max_x(default_probe_xy_offset) + fslop)
              && COORDINATE_OKAY(y, _min_y(default_probe_xy_offset) - fslop, _max_y(default_probe_xy_offset) + fslop);
        #endif
      }

      static constexpr bool can_reach(const xy_pos_t &point) { return can_reach(point.x, point.y); }
    };

    #if NEEDS_THREE_PROBE_POINTS
      // Retrieve three points to probe the bed. Any type exposing set(X,Y) may be used.
      template <typename T>
      static void get_three_points(T points[3]) {
        #if HAS_FIXED_3POINT
          #define VALIDATE_PROBE_PT(N) static_assert(Probe::build_time::can_reach(xy_pos_t(PROBE_PT_##N)), \
            "PROBE_PT_" STRINGIFY(N) " is unreachable using default NOZZLE_TO_PROBE_OFFSET and PROBING_MARGIN.");
          VALIDATE_PROBE_PT(1); VALIDATE_PROBE_PT(2); VALIDATE_PROBE_PT(3);
<<<<<<< HEAD
          points[0] = xy_float_t(PROBE_PT_1);
          points[1] = xy_float_t(PROBE_PT_2);
          points[2] = xy_float_t(PROBE_PT_3);
=======
          points[0] = xy_float_t({ PROBE_PT_1_X, PROBE_PT_1_Y });
          points[1] = xy_float_t({ PROBE_PT_2_X, PROBE_PT_2_Y });
          points[2] = xy_float_t({ PROBE_PT_3_X, PROBE_PT_3_Y });
>>>>>>> b6911781
        #else
          #if IS_KINEMATIC
            constexpr float SIN0 = 0.0, SIN120 = 0.866025, SIN240 = -0.866025,
                            COS0 = 1.0, COS120 = -0.5    , COS240 = -0.5;
            points[0] = xy_float_t({ (X_CENTER) + probe_radius() * COS0,   (Y_CENTER) + probe_radius() * SIN0 });
            points[1] = xy_float_t({ (X_CENTER) + probe_radius() * COS120, (Y_CENTER) + probe_radius() * SIN120 });
            points[2] = xy_float_t({ (X_CENTER) + probe_radius() * COS240, (Y_CENTER) + probe_radius() * SIN240 });
<<<<<<< HEAD
          #elif ENABLED(AUTO_BED_LEVELING_UBL)
            points[0] = xy_float_t({ _MAX(float(MESH_MIN_X), min_x()), _MAX(float(MESH_MIN_Y), min_y()) });
            points[1] = xy_float_t({ _MIN(float(MESH_MAX_X), max_x()), _MAX(float(MESH_MIN_Y), min_y()) });
            points[2] = xy_float_t({ (_MAX(float(MESH_MIN_X), min_x()) + _MIN(float(MESH_MAX_X), max_x())) / 2, _MIN(float(MESH_MAX_Y), max_y()) });
=======
>>>>>>> b6911781
          #else
            points[0] = xy_float_t({ min_x(), min_y() });
            points[1] = xy_float_t({ max_x(), min_y() });
            points[2] = xy_float_t({ (min_x() + max_x()) / 2, max_y() });
          #endif
        #endif
      }
    #endif

  #endif // HAS_BED_PROBE

  #if HAS_Z_SERVO_PROBE
    static void servo_probe_init();
  #endif

  #if HAS_QUIET_PROBING
    static void set_probing_paused(const bool p);
  #endif

  #if ENABLED(PROBE_TARE)
    static void tare_init();
    static bool tare();
  #endif

  // Basic functions for Sensorless Homing and Probing
  #if HAS_DELTA_SENSORLESS_PROBING
    static void set_offset_sensorless_adj(const_float_t sz);
    static void refresh_largest_sensorless_adj();
  #endif

private:
  static bool probe_down_to_z(const_float_t z, const_feedRate_t fr_mm_s);
  static float run_z_probe(const bool sanity_check=true, const_float_t z_min_point=Z_PROBE_LOW_POINT, const_float_t z_clearance=Z_TWEEN_SAFE_CLEARANCE);
};

extern Probe probe;<|MERGE_RESOLUTION|>--- conflicted
+++ resolved
@@ -29,13 +29,8 @@
 
 #include "motion.h"
 
-<<<<<<< HEAD
-#if ENABLED(BLTOUCH)
-  #include "../feature/bltouch.h"
-=======
 #if ENABLED(DWIN_LCD_PROUI)
   #include "../lcd/e3v2/proui/dwin.h"
->>>>>>> b6911781
 #endif
 
 #define DEBUG_OUT ENABLED(DEBUG_LEVELING_FEATURE)
@@ -50,20 +45,13 @@
   };
 #endif
 
-<<<<<<< HEAD
-#if ENABLED(BD_SENSOR)
-  #define PROBE_READ() bdp_state
-#elif USE_Z_MIN_PROBE
-  #define PROBE_READ() READ(Z_MIN_PROBE_PIN)
+#if USES_Z_MIN_PROBE_PIN
+  #define PROBE_TRIGGERED() (READ(Z_MIN_PROBE_PIN) != Z_MIN_PROBE_ENDSTOP_INVERTING)
 #else
   #define PROBE_READ() READ(Z_MIN_PIN)
 #endif
 #if USE_Z_MIN_PROBE
   #define PROBE_HIT_STATE Z_MIN_PROBE_ENDSTOP_HIT_STATE
-=======
-#if USES_Z_MIN_PROBE_PIN
-  #define PROBE_TRIGGERED() (READ(Z_MIN_PROBE_PIN) != Z_MIN_PROBE_ENDSTOP_INVERTING)
->>>>>>> b6911781
 #else
   #define PROBE_HIT_STATE Z_MIN_ENDSTOP_HIT_STATE
 #endif
@@ -113,11 +101,7 @@
 
     static void probe_error_stop();
 
-<<<<<<< HEAD
-    static bool set_deployed(const bool deploy, const bool no_return=false);
-=======
     static bool set_deployed(const bool deploy);
->>>>>>> b6911781
 
     #if IS_KINEMATIC
 
@@ -142,35 +126,6 @@
       #endif
 
     #else // !IS_KINEMATIC
-<<<<<<< HEAD
-
-      static bool obstacle_check(const_float_t rx, const_float_t ry) {
-        #if ENABLED(AVOID_OBSTACLES)
-          #ifdef OBSTACLE1
-            constexpr float obst1[] = OBSTACLE1;
-            static_assert(COUNT(obst1) == 4, "OBSTACLE1 must define a rectangle in the form { X1, Y1, X2, Y2 }.");
-            if (WITHIN(rx, obst1[0], obst1[2]) && WITHIN(ry, obst1[1], obst1[3])) return false;
-          #endif
-          #ifdef OBSTACLE2
-            constexpr float obst2[] = OBSTACLE2;
-            static_assert(COUNT(obst2) == 4, "OBSTACLE2 must define a rectangle in the form { X1, Y1, X2, Y2 }.");
-            if (WITHIN(rx, obst2[0], obst2[2]) && WITHIN(ry, obst2[1], obst2[3])) return false;
-          #endif
-          #ifdef OBSTACLE3
-            constexpr float obst3[] = OBSTACLE3;
-            static_assert(COUNT(obst3) == 4, "OBSTACLE3 must define a rectangle in the form { X1, Y1, X2, Y2 }.");
-            if (WITHIN(rx, obst3[0], obst3[2]) && WITHIN(ry, obst3[1], obst3[3])) return false;
-          #endif
-          #ifdef OBSTACLE4
-            constexpr float obst4[] = OBSTACLE4;
-            static_assert(COUNT(obst4) == 4, "OBSTACLE4 must define a rectangle in the form { X1, Y1, X2, Y2 }.");
-            if (WITHIN(rx, obst4[0], obst4[2]) && WITHIN(ry, obst4[1], obst4[3])) return false;
-          #endif
-        #endif
-        return true;
-      }
-=======
->>>>>>> b6911781
 
       /**
        * Return whether the given position is within the bed, and whether the nozzle
@@ -183,42 +138,17 @@
         if (probe_relative) {
           return position_is_reachable(rx - offset_xy.x, ry - offset_xy.y)
               && COORDINATE_OKAY(rx, min_x() - fslop, max_x() + fslop)
-<<<<<<< HEAD
-              && COORDINATE_OKAY(ry, min_y() - fslop, max_y() + fslop)
-              && obstacle_check(rx, ry)
-              && obstacle_check(rx - offset_xy.x, ry - offset_xy.y);
-=======
               && COORDINATE_OKAY(ry, min_y() - fslop, max_y() + fslop);
->>>>>>> b6911781
         }
         else {
           return position_is_reachable(rx, ry)
               && COORDINATE_OKAY(rx + offset_xy.x, min_x() - fslop, max_x() + fslop)
-<<<<<<< HEAD
-              && COORDINATE_OKAY(ry + offset_xy.y, min_y() - fslop, max_y() + fslop)
-              && obstacle_check(rx, ry)
-              && obstacle_check(rx + offset_xy.x, ry + offset_xy.y);
-=======
               && COORDINATE_OKAY(ry + offset_xy.y, min_y() - fslop, max_y() + fslop);
->>>>>>> b6911781
         }
       }
 
     #endif // !IS_KINEMATIC
 
-<<<<<<< HEAD
-    static float probe_at_point(const_float_t rx, const_float_t ry, const ProbePtRaise raise_after=PROBE_PT_NONE,
-      const uint8_t verbose_level=0, const bool probe_relative=true, const bool sanity_check=true,
-      const_float_t z_min_point=Z_PROBE_LOW_POINT, const_float_t z_clearance=Z_TWEEN_SAFE_CLEARANCE,
-      const bool raise_after_is_relative=false);
-
-    static float probe_at_point(const xy_pos_t &pos, const ProbePtRaise raise_after=PROBE_PT_NONE,
-      const uint8_t verbose_level=0, const bool probe_relative=true, const bool sanity_check=true,
-      const_float_t z_min_point=Z_PROBE_LOW_POINT, float z_clearance=Z_TWEEN_SAFE_CLEARANCE,
-      const bool raise_after_is_relative=false
-    ) {
-      return probe_at_point(pos.x, pos.y, raise_after, verbose_level, probe_relative, sanity_check, z_min_point, z_clearance, raise_after_is_relative);
-=======
     static void move_z_after_probing() {
       DEBUG_SECTION(mzah, "move_z_after_probing", DEBUGGING(LEVELING));
       #ifdef Z_AFTER_PROBING
@@ -228,7 +158,6 @@
     static float probe_at_point(const_float_t rx, const_float_t ry, const ProbePtRaise raise_after=PROBE_PT_NONE, const uint8_t verbose_level=0, const bool probe_relative=true, const bool sanity_check=true);
     static float probe_at_point(const xy_pos_t &pos, const ProbePtRaise raise_after=PROBE_PT_NONE, const uint8_t verbose_level=0, const bool probe_relative=true, const bool sanity_check=true) {
       return probe_at_point(pos.x, pos.y, raise_after, verbose_level, probe_relative, sanity_check);
->>>>>>> b6911781
     }
 
   #else // !HAS_BED_PROBE
@@ -241,21 +170,12 @@
 
   #endif // !HAS_BED_PROBE
 
-<<<<<<< HEAD
-  static void use_probing_tool(const bool=true) IF_DISABLED(DO_TOOLCHANGE_FOR_PROBING, {});
-
-  static void move_z_after_probing() {
-    DEBUG_SECTION(mzah, "move_z_after_probing", DEBUGGING(LEVELING));
-    #ifdef Z_AFTER_PROBING
-      do_z_clearance(Z_AFTER_PROBING, true, true); // Move down still permitted
-=======
   static void move_z_after_homing() {
     DEBUG_SECTION(mzah, "move_z_after_homing", DEBUGGING(LEVELING));
     #if ALL(DWIN_LCD_PROUI, INDIVIDUAL_AXIS_HOMING_SUBMENU, MESH_BED_LEVELING) || defined(Z_AFTER_HOMING)
       do_z_clearance(Z_POST_CLEARANCE, true);
     #elif HAS_BED_PROBE
       move_z_after_probing();
->>>>>>> b6911781
     #endif
   }
 
@@ -284,17 +204,12 @@
 
   #if HAS_BED_PROBE || HAS_LEVELING
     #if IS_KINEMATIC
-<<<<<<< HEAD
-      static constexpr float probe_radius(const xy_pos_t &probe_offset_xy=offset_xy) {
-        return float(PRINTABLE_RADIUS) - _MAX(PROBING_MARGIN, HYPOT(probe_offset_xy.x, probe_offset_xy.y));
-=======
       static constexpr float printable_radius = (
         TERN_(DELTA, DELTA_PRINTABLE_RADIUS)
         TERN_(IS_SCARA, SCARA_PRINTABLE_RADIUS)
       );
       static constexpr float probe_radius(const xy_pos_t &probe_offset_xy=offset_xy) {
         return printable_radius - _MAX(PROBING_MARGIN, HYPOT(probe_offset_xy.x, probe_offset_xy.y));
->>>>>>> b6911781
       }
     #endif
 
@@ -369,15 +284,9 @@
           #define VALIDATE_PROBE_PT(N) static_assert(Probe::build_time::can_reach(xy_pos_t(PROBE_PT_##N)), \
             "PROBE_PT_" STRINGIFY(N) " is unreachable using default NOZZLE_TO_PROBE_OFFSET and PROBING_MARGIN.");
           VALIDATE_PROBE_PT(1); VALIDATE_PROBE_PT(2); VALIDATE_PROBE_PT(3);
-<<<<<<< HEAD
-          points[0] = xy_float_t(PROBE_PT_1);
-          points[1] = xy_float_t(PROBE_PT_2);
-          points[2] = xy_float_t(PROBE_PT_3);
-=======
           points[0] = xy_float_t({ PROBE_PT_1_X, PROBE_PT_1_Y });
           points[1] = xy_float_t({ PROBE_PT_2_X, PROBE_PT_2_Y });
           points[2] = xy_float_t({ PROBE_PT_3_X, PROBE_PT_3_Y });
->>>>>>> b6911781
         #else
           #if IS_KINEMATIC
             constexpr float SIN0 = 0.0, SIN120 = 0.866025, SIN240 = -0.866025,
@@ -385,13 +294,6 @@
             points[0] = xy_float_t({ (X_CENTER) + probe_radius() * COS0,   (Y_CENTER) + probe_radius() * SIN0 });
             points[1] = xy_float_t({ (X_CENTER) + probe_radius() * COS120, (Y_CENTER) + probe_radius() * SIN120 });
             points[2] = xy_float_t({ (X_CENTER) + probe_radius() * COS240, (Y_CENTER) + probe_radius() * SIN240 });
-<<<<<<< HEAD
-          #elif ENABLED(AUTO_BED_LEVELING_UBL)
-            points[0] = xy_float_t({ _MAX(float(MESH_MIN_X), min_x()), _MAX(float(MESH_MIN_Y), min_y()) });
-            points[1] = xy_float_t({ _MIN(float(MESH_MAX_X), max_x()), _MAX(float(MESH_MIN_Y), min_y()) });
-            points[2] = xy_float_t({ (_MAX(float(MESH_MIN_X), min_x()) + _MIN(float(MESH_MAX_X), max_x())) / 2, _MIN(float(MESH_MAX_Y), max_y()) });
-=======
->>>>>>> b6911781
           #else
             points[0] = xy_float_t({ min_x(), min_y() });
             points[1] = xy_float_t({ max_x(), min_y() });
