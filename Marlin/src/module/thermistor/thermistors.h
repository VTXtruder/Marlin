--- conflicted
+++ resolved
@@ -559,13 +559,6 @@
     #define TEMP_SENSOR_BOARD_RAW_LO_TEMP MAX_RAW_THERMISTOR_VALUE
   #endif
 #endif
-<<<<<<< HEAD
-#ifndef TEMP_SENSOR_SOC_RAW_HI_TEMP
-  #define TEMP_SENSOR_SOC_RAW_LO_TEMP 0
-  #define TEMP_SENSOR_SOC_RAW_HI_TEMP MAX_RAW_THERMISTOR_VALUE
-#endif
-=======
->>>>>>> b6911781
 #ifndef TEMP_SENSOR_REDUNDANT_RAW_HI_TEMP
   #if TT_REVRAW(REDUNDANT)
     #define TEMP_SENSOR_REDUNDANT_RAW_HI_TEMP MAX_RAW_THERMISTOR_VALUE
