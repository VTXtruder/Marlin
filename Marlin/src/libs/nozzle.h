--- conflicted
+++ resolved
@@ -41,11 +41,7 @@
      * @param end xyz_pos_t defining the ending point
      * @param strokes number of strokes to execute
      */
-<<<<<<< HEAD
-    static void stroke(const xyz_pos_t &start, const xyz_pos_t &end, const uint8_t strokes) __Os;
-=======
     static void stroke(const xyz_pos_t &start, const xyz_pos_t &end, const uint8_t &strokes) __Os;
->>>>>>> b6911781
 
     /**
      * @brief Zig-zag clean pattern
@@ -56,11 +52,7 @@
      * @param strokes number of strokes to execute
      * @param objects number of objects to create
      */
-<<<<<<< HEAD
-    static void zigzag(const xyz_pos_t &start, const xyz_pos_t &end, const uint8_t strokes, const uint8_t objects) __Os;
-=======
     static void zigzag(const xyz_pos_t &start, const xyz_pos_t &end, const uint8_t &strokes, const uint8_t &objects) __Os;
->>>>>>> b6911781
 
     /**
      * @brief Circular clean pattern
@@ -70,11 +62,7 @@
      * @param strokes number of strokes to execute
      * @param radius radius of circle
      */
-<<<<<<< HEAD
-    static void circle(const xyz_pos_t &start, const xyz_pos_t &middle, const uint8_t strokes, const_float_t radius) __Os;
-=======
     static void circle(const xyz_pos_t &start, const xyz_pos_t &middle, const uint8_t &strokes, const_float_t radius) __Os;
->>>>>>> b6911781
 
   #endif // NOZZLE_CLEAN_FEATURE
 
@@ -89,11 +77,7 @@
      * @param pattern one of the available patterns
      * @param argument depends on the cleaning pattern
      */
-<<<<<<< HEAD
-    static void clean(const uint8_t pattern, const uint8_t strokes, const_float_t radius, const uint8_t objects, const uint8_t cleans) __Os;
-=======
     static void clean(const uint8_t &pattern, const uint8_t &strokes, const_float_t radius, const uint8_t &objects, const uint8_t cleans) __Os;
->>>>>>> b6911781
 
   #endif // NOZZLE_CLEAN_FEATURE
 
