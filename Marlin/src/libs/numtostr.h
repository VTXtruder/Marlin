--- conflicted
+++ resolved
@@ -115,19 +115,11 @@
 
 // Convert unsigned float to string with 12345.6 format omitting trailing zeros
 const char* ftostr61rj(const_float_t x);
-<<<<<<< HEAD
-
-// Convert unsigned float to string with 12345.67 format omitting trailing zeros
-const char* ftostr72rj(const_float_t x);
-
-// Convert float to rj string with 123 or -12 format
-=======
 
 // Convert unsigned float to string with ____5.67, ___45.67, __345.67, _2345.67, 12345.67 format
 const char* ftostr72rj(const_float_t x);
 
 // Convert signed float to rj string with 123 or -12 format
->>>>>>> b6911781
 FORCE_INLINE const char* ftostr3rj(const_float_t x) { return i16tostr3rj(int16_t(x + (x < 0 ? -0.5f : 0.5f))); }
 
 #if ENABLED(LCD_DECIMAL_SMALL_XY)
