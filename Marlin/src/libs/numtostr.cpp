--- conflicted
+++ resolved
@@ -29,24 +29,6 @@
 
 template <typename T1, typename T2>
 constexpr char DIGIMOD(const T1 n, const T2 f) { return DIGIT((n / f) % 10); }
-<<<<<<< HEAD
-
-template <typename T1, typename T2>
-constexpr char RJDIGIT(const T1 n, const T2 f) { return (n >= (T1)f ? DIGIMOD(n, f) : ' '); }
-
-template <typename T>
-constexpr char MINUSOR(T &n, const char alt) { return (n >= 0) ? alt : (n = -n) ? '-' : '-'; }
-
-constexpr long INTFLOAT(const float V, const int N) {
-  return long((V * 10.0f * pow(10.0f, N) + (V < 0.0f ? -5.0f : 5.0f)) / 10.0f);
-}
-constexpr long UINTFLOAT(const float V, const int N) {
-  return INTFLOAT(V < 0.0f ? -V : V, N);
-}
-
-char conv[9] = { 0 };
-=======
->>>>>>> b6911781
 
 template <typename T1, typename T2>
 constexpr char RJDIGIT(const T1 n, const T2 f) { return (n >= (T1)f ? DIGIMOD(n, f) : ' '); }
@@ -436,65 +418,19 @@
   conv[3] = RJDIGIT(i, 1000);
   conv[4] = DIGIMOD(i, 100);
 
-<<<<<<< HEAD
-  if ((dig = i % 10)) {          // second digit after decimal point?
-=======
   if ((dig = i % 10)) {           // Second digit after decimal point?
->>>>>>> b6911781
     conv[5] = '.';
     conv[6] = DIGIMOD(i, 10);
     conv[7] = DIGIT(dig);
   }
   else {
-<<<<<<< HEAD
-    if ((dig = (i / 10) % 10)) { // first digit after decimal point?
-      conv[5] = '.';
-      conv[6] = DIGIT(dig);
-    }
-    else                          // nothing after decimal point
-=======
     if ((dig = (i / 10) % 10)) {  // First digit after decimal point?
       conv[5] = '.';
       conv[6] = DIGIT(dig);
     }
     else                          // Nothing after decimal point
->>>>>>> b6911781
       conv[5] = conv[6] = ' ';
     conv[7] = ' ';
   }
   return &conv[1];
-<<<<<<< HEAD
-}
-
-// Convert unsigned 16bit int to string 1, 12, 123 format, capped at 999
-const char* utostr3(const uint16_t x) {
-  return i16tostr3left(_MIN(x, 999U));
-}
-
-// Convert signed float to space-padded string with 1.23, 12.34, 123.45 format
-const char* ftostr52sprj(const_float_t f) {
-  long i = INTFLOAT(f, 2);
-  LIMIT(i, -99999, 99999);            // cap to -999.99 - 999.99 range
-  if (WITHIN(i, -999, 999)) {         // -9.99 - 9.99 range
-    conv[1] = conv[2] = ' ';          // default to ' ' for smaller numbers
-    conv[3] = MINUSOR(i, ' ');
-  }
-  else if (WITHIN(i, -9999, 9999)) {  // -99.99 - 99.99 range
-    conv[1] = ' ';
-    conv[2] = MINUSOR(i, ' ');
-    conv[3] = DIGIMOD(i, 1000);
-  }
-  else {                              // -999.99 - 999.99 range
-    conv[1] = MINUSOR(i, ' ');
-    conv[2] = DIGIMOD(i, 10000);
-    conv[3] = DIGIMOD(i, 1000);
-  }
-  conv[4] = DIGIMOD(i, 100);          // always convert last 3 digits
-  conv[5] = '.';
-  conv[6] = DIGIMOD(i, 10);
-  conv[7] = DIGIMOD(i, 1);
-
-  return &conv[1];
-=======
->>>>>>> b6911781
 }