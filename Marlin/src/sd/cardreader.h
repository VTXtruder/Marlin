/**
 * Marlin 3D Printer Firmware
 * Copyright (c) 2020 MarlinFirmware [https://github.com/MarlinFirmware/Marlin]
 *
 * Based on Sprinter and grbl.
 * Copyright (c) 2011 Camiel Gubbels / Erik van der Zalm
 *
 * This program is free software: you can redistribute it and/or modify
 * it under the terms of the GNU General Public License as published by
 * the Free Software Foundation, either version 3 of the License, or
 * (at your option) any later version.
 *
 * This program is distributed in the hope that it will be useful,
 * but WITHOUT ANY WARRANTY; without even the implied warranty of
 * MERCHANTABILITY or FITNESS FOR A PARTICULAR PURPOSE.  See the
 * GNU General Public License for more details.
 *
 * You should have received a copy of the GNU General Public License
 * along with this program.  If not, see <https://www.gnu.org/licenses/>.
 *
 */
#pragma once

#include "../inc/MarlinConfig.h"

#if HAS_MEDIA

extern const char M23_STR[], M24_STR[];

#if ENABLED(SDCARD_SORT_ALPHA)
  #if ENABLED(SDSORT_DYNAMIC_RAM)
    #define SD_RESORT 1
  #endif
  #ifndef SDSORT_FOLDERS
    #define SDSORT_FOLDERS 0
  #endif
  #if SDSORT_FOLDERS || ENABLED(SDSORT_GCODE)
    #define HAS_FOLDER_SORTING 1
  #endif
#endif

#define MAX_DIR_DEPTH     10       // Maximum folder depth
#define MAXDIRNAMELENGTH   8       // DOS folder name size
#define MAXPATHNAMELENGTH  (1 + (MAXDIRNAMELENGTH + 1) * (MAX_DIR_DEPTH) + 1 + FILENAME_LENGTH) // "/" + N * ("ADIRNAME/") + "filename.ext"

#include "SdFile.h"
#include "disk_io_driver.h"

#if ENABLED(USB_FLASH_DRIVE_SUPPORT)
  #include "usb_flashdrive/Sd2Card_FlashDrive.h"
#endif

#if NEED_SD2CARD_SDIO
  #include "Sd2Card_sdio.h"
#elif NEED_SD2CARD_SPI
  #include "Sd2Card.h"
#endif

#if ENABLED(MULTI_VOLUME)
  #define SV_SD_ONBOARD      1
  #define SV_USB_FLASH_DRIVE 2
  #define _VOLUME_ID(N) _CAT(SV_, N)
  #define SHARED_VOLUME_IS(N) (DEFAULT_SHARED_VOLUME == _VOLUME_ID(N))
  #if !SHARED_VOLUME_IS(SD_ONBOARD) && !SHARED_VOLUME_IS(USB_FLASH_DRIVE)
    #error "DEFAULT_SHARED_VOLUME must be either SD_ONBOARD or USB_FLASH_DRIVE."
  #endif
#else
  #define SHARED_VOLUME_IS(...) 0
#endif

typedef struct {
  bool saving:1,
       logging:1,
       sdprinting:1,
       sdprintdone:1,
       mounted:1,
       filenameIsDir:1,
       workDirIsRoot:1,
       abort_sd_printing:1
       #if DO_LIST_BIN_FILES
         , filenameIsBin:1
       #endif
       #if ENABLED(BINARY_FILE_TRANSFER)
         , binary_mode:1
       #endif
    ;
} card_flags_t;

enum ListingFlags : uint8_t { LS_LONG_FILENAME, LS_ONLY_BIN, LS_TIMESTAMP };
enum SortFlag : int8_t { AS_REV = -1, AS_OFF, AS_FWD, AS_ALSO_REV };

#if ENABLED(AUTO_REPORT_SD_STATUS)
  #include "../libs/autoreport.h"
#endif

class CardReader {
public:
  static card_flags_t flag;                         // Flags (above)
  static char filename[FILENAME_LENGTH],            // DOS 8.3 filename of the selected item
              longFilename[LONG_FILENAME_LENGTH];   // Long name of the selected item

  // Fast! binary file transfer
  #if ENABLED(BINARY_FILE_TRANSFER)
    #if HAS_MULTI_SERIAL
      static serial_index_t transfer_port_index;
    #else
      static constexpr serial_index_t transfer_port_index = 0;
    #endif
  #endif

  CardReader();

  static void changeMedia(DiskIODriver *_driver) { driver = _driver; }

  static MediaFile getroot() { return root; }

  static void mount();
  static void release();
  static bool isMounted() { return flag.mounted; }

  // Handle media insert/remove
  static void manage_media();

  // SD Card Logging
  static void openLogFile(const char * const path);
  static void write_command(char * const buf);

  #if DISABLED(NO_SD_AUTOSTART)     // Auto-Start auto#.g file handling
    static uint8_t autofile_index;  // Next auto#.g index to run, plus one. Ignored by autofile_check when zero.
    static void autofile_begin();   // Begin check. Called automatically after boot-up.
    static bool autofile_check();   // Check for the next auto-start file and run it.
    static void autofile_cancel() { autofile_index = 0; }
<<<<<<< HEAD
  #endif

  #if ENABLED(ONE_CLICK_PRINT)
    static bool one_click_check();  // Check for the newest file and prompt to run it.
    static void diveToNewestFile(MediaFile parent, uint32_t &compareDateTime, MediaFile &outdir, char * const outname);
    static bool selectNewestFile();
=======
>>>>>>> b6911781
  #endif

  // Basic file ops
  static void openFileRead(const char * const path, const uint8_t subcall=0);
  static void openFileWrite(const char * const path);
  static void closefile(const bool store_location=false);
  static bool fileExists(const char * const name);
  static void removeFile(const char * const name);

  static char* longest_filename() { return longFilename[0] ? longFilename : filename; }
  #if ENABLED(LONG_FILENAME_HOST_SUPPORT)
    static void printLongPath(char * const path);   // Used by M33
    static void getLongPath(char * const pathLong, char * const pathShort); // Used by anycubic_vyper
  #endif

  // Working Directory for SD card menu
  static void cdroot();
  static void cd(const char *relpath);
  static int8_t cdup();
  static int16_t get_num_items();

  // Select a file
  static void selectFileByIndex(const int16_t nr);
  static void selectFileByName(const char * const match);  // (working directory only)

  // Print job
  static void report_status();
  static void getAbsFilenameInCWD(char *dst);
  static void printSelectedFilename();
  static void openAndPrintFile(const char *name);   // (working directory or full path)
  static void startOrResumeFilePrinting();
  static void endFilePrintNow(TERN_(SD_RESORT, const bool re_sort=false));
  static void abortFilePrintNow(TERN_(SD_RESORT, const bool re_sort=false));
  static void fileHasFinished();
  static void abortFilePrintSoon() { flag.abort_sd_printing = isFileOpen(); }
  static void pauseSDPrint()       { flag.sdprinting = false; }
  static bool isPrinting()         { return flag.sdprinting; }
  static bool isPaused()           { return isFileOpen() && !isPrinting(); }
  #if HAS_PRINT_PROGRESS_PERMYRIAD
    static uint16_t permyriadDone() {
      if (flag.sdprintdone) return 10000;
      if (isFileOpen() && filesize) return sdpos / ((filesize + 9999) / 10000);
      return 0;
    }
  #endif
  static uint8_t percentDone() {
    if (flag.sdprintdone) return 100;
    if (isFileOpen() && filesize) return sdpos / ((filesize + 99) / 100);
    return 0;
  }

  /**
   * Dive down to a relative or absolute path.
   * Relative paths apply to the workDir.
   *
   * update_cwd: Pass 'true' to update the workDir on success.
   *   inDirPtr: On exit your pointer points to the target MediaFile.
   *             A nullptr indicates failure.
   *       path: Start with '/' for abs path. End with '/' to get a folder ref.
   *       echo: Set 'true' to print the path throughout the loop.
   */
  static const char* diveToFile(const bool update_cwd, MediaFile* &inDirPtr, const char * const path, const bool echo=false);

  #if ENABLED(SDCARD_SORT_ALPHA)
    static void presort();
    static void selectFileByIndexSorted(const int16_t nr);
    #if ENABLED(SDSORT_GCODE)
      FORCE_INLINE static void setSortOn(const SortFlag f) { sort_alpha = (f == AS_ALSO_REV) ? AS_REV : f; presort(); }
      FORCE_INLINE static void setSortFolders(const int8_t i) { sort_folders = i; presort(); }
      //FORCE_INLINE static void setSortReverse(bool b) { sort_reverse = b; }
    #endif
  #else
    FORCE_INLINE static void selectFileByIndexSorted(const int16_t nr) {
      selectFileByIndex(TERN(SDCARD_RATHERRECENTFIRST, get_num_items() - 1 - nr, (nr)));
    }
  #endif

  static void ls(const uint8_t lsflags=0);

  #if ENABLED(POWER_LOSS_RECOVERY)
    static bool jobRecoverFileExists();
    static void openJobRecoveryFile(const bool read);
    static void removeJobRecoveryFile();
  #endif

  // Binary flag for the current file
  static bool fileIsBinary() { return TERN0(DO_LIST_BIN_FILES, flag.filenameIsBin); }
  static void setBinFlag(const bool bin) { TERN(DO_LIST_BIN_FILES, flag.filenameIsBin = bin, UNUSED(bin)); }

  // Current Working Dir - Set by cd, cdup, cdroot, and diveToFile(true, ...)
  static char* getWorkDirName()  { workDir.getDosName(filename); return filename; }
  static MediaFile& getWorkDir()    { return workDir.isOpen() ? workDir : root; }

  // Print File stats
  static uint32_t getFileSize()  { return filesize; }
  static uint32_t getIndex()     { return sdpos; }
  static bool isFileOpen()       { return isMounted() && file.isOpen(); }
  static bool eof()              { return getIndex() >= getFileSize(); }

  // File data operations
  static int16_t get()                            { int16_t out = (int16_t)file.read(); sdpos = file.curPosition(); return out; }
  static int16_t read(void *buf, uint16_t nbyte)  { return file.isOpen() ? file.read(buf, nbyte) : -1; }
  static int16_t write(void *buf, uint16_t nbyte) { return file.isOpen() ? file.write(buf, nbyte) : -1; }
  static void setIndex(const uint32_t index)      { file.seekSet((sdpos = index)); }

  // TODO: rename to diskIODriver()
  static DiskIODriver* diskIODriver() { return driver; }

  #if ENABLED(AUTO_REPORT_SD_STATUS)
    //
    // SD Auto Reporting
    //
    struct AutoReportSD { static void report() { report_status(); } };
    static AutoReporter<AutoReportSD> auto_reporter;
  #endif

  #if SHARED_VOLUME_IS(USB_FLASH_DRIVE) || ENABLED(USB_FLASH_DRIVE_SUPPORT)
    #define HAS_USB_FLASH_DRIVE 1
    static DiskIODriver_USBFlash media_driver_usbFlash;
  #endif

  #if NEED_SD2CARD_SDIO || NEED_SD2CARD_SPI
    typedef TERN(NEED_SD2CARD_SDIO, DiskIODriver_SDIO, DiskIODriver_SPI_SD) sdcard_driver_t;
    static sdcard_driver_t media_driver_sdcard;
  #endif

private:
  //
  // Working directory and parents
  //
  static MediaFile root, workDir, workDirParents[MAX_DIR_DEPTH];
  static uint8_t workDirDepth;
  static int16_t nrItems; // Cache the total count

  //
  // Alphabetical file and folder sorting
  //
  #if ENABLED(SDCARD_SORT_ALPHA)
    static int16_t sort_count;    // Count of sorted items in the current directory
    #if ENABLED(SDSORT_GCODE)
      static SortFlag sort_alpha; // Sorting: REV, OFF, FWD
      static int8_t sort_folders; // Folder sorting before/none/after
      //static bool sort_reverse; // Flag to enable / disable reverse sorting
    #endif

    // By default the sort index is statically allocated
    #if ENABLED(SDSORT_DYNAMIC_RAM)
      static uint8_t *sort_order;
    #else
      static uint8_t sort_order[SDSORT_LIMIT];
    #endif

    #if ALL(SDSORT_USES_RAM, SDSORT_CACHE_NAMES) && DISABLED(SDSORT_DYNAMIC_RAM)
      #define SORTED_LONGNAME_MAXLEN (SDSORT_CACHE_VFATS) * (FILENAME_LENGTH)
      #define SORTED_LONGNAME_STORAGE (SORTED_LONGNAME_MAXLEN + 1)
    #else
      #define SORTED_LONGNAME_MAXLEN LONG_FILENAME_LENGTH
      #define SORTED_LONGNAME_STORAGE SORTED_LONGNAME_MAXLEN
    #endif

    // Cache filenames to speed up SD menus.
    #if ENABLED(SDSORT_USES_RAM)

      // If using dynamic ram for names, allocate on the heap.
      #if ENABLED(SDSORT_CACHE_NAMES)
        #if ENABLED(SDSORT_DYNAMIC_RAM)
          static char **sortshort, **sortnames;
        #else
          static char sortshort[SDSORT_LIMIT][FILENAME_LENGTH];
        #endif
      #endif

      #if (ENABLED(SDSORT_CACHE_NAMES) && DISABLED(SDSORT_DYNAMIC_RAM)) || NONE(SDSORT_CACHE_NAMES, SDSORT_USES_STACK)
        static char sortnames[SDSORT_LIMIT][SORTED_LONGNAME_STORAGE];
      #endif

      // Folder sorting uses an isDir array when caching items.
      #if HAS_FOLDER_SORTING
        #if ENABLED(SDSORT_DYNAMIC_RAM)
          static uint8_t *isDir;
        #elif ENABLED(SDSORT_CACHE_NAMES) || DISABLED(SDSORT_USES_STACK)
          static uint8_t isDir[(SDSORT_LIMIT + 7) >> 3];
        #endif
      #endif

    #endif // SDSORT_USES_RAM

  #endif // SDCARD_SORT_ALPHA

  static DiskIODriver *driver;
  static MarlinVolume volume;
  static MediaFile file;

  static uint32_t filesize, // Total size of the current file, in bytes
                  sdpos;    // Index most recently read (one behind file.getPos)

  //
  // Procedure calls to other files
  //
  #if HAS_MEDIA_SUBCALLS
    static uint8_t file_subcall_ctr;
    static uint32_t filespos[SD_PROCEDURE_DEPTH];
    static char proc_filenames[SD_PROCEDURE_DEPTH][MAXPATHNAMELENGTH];
  #endif

  //
  // Directory items
  //
  static bool is_visible_entity(const dir_t &p OPTARG(CUSTOM_FIRMWARE_UPLOAD, const bool onlyBin=false));
  static int16_t countVisibleItems(MediaFile dir);
  static void selectByIndex(MediaFile dir, const int16_t index);
  static void selectByName(MediaFile dir, const char * const match);
  static void printListing(
    MediaFile parent, const char * const prepend, const uint8_t lsflags
    OPTARG(LONG_FILENAME_HOST_SUPPORT, const char * const prependLong=nullptr)
  );

  #if ENABLED(SDCARD_SORT_ALPHA)
    static void flush_presort();
  #endif
};

#if ENABLED(USB_FLASH_DRIVE_SUPPORT)
  #define IS_SD_INSERTED() DiskIODriver_USBFlash::isInserted()
#elif HAS_SD_DETECT
  #define IS_SD_INSERTED() (READ(SD_DETECT_PIN) == SD_DETECT_STATE)
#else
  // No card detect line? Assume the card is inserted.
  #define IS_SD_INSERTED() true
#endif

#define IS_SD_PRINTING()  (card.flag.sdprinting && !card.flag.abort_sd_printing)
#define IS_SD_FETCHING()  (!card.flag.sdprintdone && IS_SD_PRINTING())
#define IS_SD_PAUSED()    card.isPaused()
#define IS_SD_FILE_OPEN() card.isFileOpen()

extern CardReader card;

#else // !HAS_MEDIA

#define IS_SD_PRINTING()  false
#define IS_SD_FETCHING()  false
#define IS_SD_PAUSED()    false
#define IS_SD_FILE_OPEN() false

#define LONG_FILENAME_LENGTH 0

#endif // !HAS_MEDIA<|MERGE_RESOLUTION|>--- conflicted
+++ resolved
@@ -130,15 +130,6 @@
     static void autofile_begin();   // Begin check. Called automatically after boot-up.
     static bool autofile_check();   // Check for the next auto-start file and run it.
     static void autofile_cancel() { autofile_index = 0; }
-<<<<<<< HEAD
-  #endif
-
-  #if ENABLED(ONE_CLICK_PRINT)
-    static bool one_click_check();  // Check for the newest file and prompt to run it.
-    static void diveToNewestFile(MediaFile parent, uint32_t &compareDateTime, MediaFile &outdir, char * const outname);
-    static bool selectNewestFile();
-=======
->>>>>>> b6911781
   #endif
 
   // Basic file ops
