--- conflicted
+++ resolved
@@ -230,11 +230,7 @@
  * \return true for success, false for failure.
  * The reason for failure can be determined by calling errorCode() and errorData().
  */
-<<<<<<< HEAD
-bool Sd2Card::init(const uint8_t sckRateID, const pin_t chipSelectPin) {
-=======
 bool DiskIODriver_SPI_SD::init(const uint8_t sckRateID, const pin_t chipSelectPin) {
->>>>>>> 082fce5e
   #if IS_TEENSY_35_36 || IS_TEENSY_40_41
     chipSelectPin_ = BUILTIN_SDCARD;
     const uint8_t ret = SDHC_CardInit();
@@ -344,11 +340,7 @@
  * \param[out] dst Pointer to the location that will receive the data.
  * \return true for success, false for failure.
  */
-<<<<<<< HEAD
-bool Sd2Card::readBlock(uint32_t blockNumber, uint8_t* dst) {
-=======
 bool DiskIODriver_SPI_SD::readBlock(uint32_t blockNumber, uint8_t *dst) {
->>>>>>> 082fce5e
   #if IS_TEENSY_35_36 || IS_TEENSY_40_41
     return 0 == SDHC_CardReadBlock(dst, blockNumber);
   #endif
