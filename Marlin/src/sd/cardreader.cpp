--- conflicted
+++ resolved
@@ -56,13 +56,6 @@
   #include "../feature/pause.h"
 #endif
 
-<<<<<<< HEAD
-#if ENABLED(ONE_CLICK_PRINT)
-  #include "../../src/lcd/menu/menu.h"
-#endif
-
-=======
->>>>>>> b6911781
 #define DEBUG_OUT ANY(DEBUG_CARDREADER, MARLIN_DEV_MODE)
 #include "../core/debug_out.h"
 #include "../libs/hex_print.h"
@@ -565,12 +558,6 @@
     TERN_(POWER_LOSS_RECOVERY, if (recovery.check()) do_auto = false);
   }
 
-<<<<<<< HEAD
-  // Find the newest file and prompt to print it.
-  TERN_(ONE_CLICK_PRINT, if (do_auto && one_click_check()) do_auto = false);
-
-=======
->>>>>>> b6911781
   // Also for the first mount run auto#.g for machine init.
   // (Skip if PLR or One-Click Print was invoked.)
   if (old_stat == 2) {
@@ -594,11 +581,8 @@
   flag.workDirIsRoot = true;
   nrItems = -1;
   SERIAL_ECHO_MSG(STR_SD_CARD_RELEASED);
-<<<<<<< HEAD
-=======
 
   TERN_(NO_SD_DETECT, ui.refresh());
->>>>>>> b6911781
 }
 
 /**
@@ -632,11 +616,7 @@
 //
 void CardReader::endFilePrintNow(TERN_(SD_RESORT, const bool re_sort/*=false*/)) {
   TERN_(ADVANCED_PAUSE_FEATURE, did_pause_print = 0);
-<<<<<<< HEAD
-  TERN_(DWIN_CREALITY_LCD, hmiFlag.print_finish = flag.sdprinting);
-=======
   TERN_(DWIN_CREALITY_LCD, HMI_flag.print_finish = flag.sdprinting);
->>>>>>> b6911781
   flag.abort_sd_printing = false;
   if (isFileOpen()) file.close();
   TERN_(SD_RESORT, if (re_sort) presort());
@@ -683,13 +663,9 @@
   if (doing) {
     PORT_REDIRECT(SerialMask::All);
     SERIAL_ECHO_START();
-<<<<<<< HEAD
-    SERIAL_ECHOLN(F("Now "), doing == 1 ? F("doing") : F("fresh"), F(" file: "), path);
-=======
     SERIAL_ECHOPGM("Now ");
     SERIAL_ECHOF(doing == 1 ? F("doing") : F("fresh"));
     SERIAL_ECHOLNPGM(" file: ", path);
->>>>>>> b6911781
   }
 }
 
@@ -1095,10 +1071,6 @@
     const uint8_t len = name_end - atom_ptr;
     char dosSubdirname[len + 1];
     strncpy(dosSubdirname, atom_ptr, len);
-<<<<<<< HEAD
-    dosSubdirname[len] = 0;
-=======
->>>>>>> b6911781
 
     if (echo) SERIAL_ECHOLN(dosSubdirname);
 
@@ -1471,12 +1443,8 @@
       recovery.init();
       removeFile(recovery.filename);
       #if ENABLED(DEBUG_POWER_LOSS_RECOVERY)
-<<<<<<< HEAD
-        SERIAL_ECHOLN(F("Power-loss file delete"), jobRecoverFileExists() ? F(" failed.") : F("d."));
-=======
         SERIAL_ECHOPGM("Power-loss file delete");
         SERIAL_ECHOF(jobRecoverFileExists() ? F(" failed.\n") : F("d.\n"));
->>>>>>> b6911781
       #endif
     }
   }
