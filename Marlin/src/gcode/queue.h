/**
 * Marlin 3D Printer Firmware
 * Copyright (c) 2020 MarlinFirmware [https://github.com/MarlinFirmware/Marlin]
 *
 * Based on Sprinter and grbl.
 * Copyright (c) 2011 Camiel Gubbels / Erik van der Zalm
 *
 * This program is free software: you can redistribute it and/or modify
 * it under the terms of the GNU General Public License as published by
 * the Free Software Foundation, either version 3 of the License, or
 * (at your option) any later version.
 *
 * This program is distributed in the hope that it will be useful,
 * but WITHOUT ANY WARRANTY; without even the implied warranty of
 * MERCHANTABILITY or FITNESS FOR A PARTICULAR PURPOSE.  See the
 * GNU General Public License for more details.
 *
 * You should have received a copy of the GNU General Public License
 * along with this program.  If not, see <https://www.gnu.org/licenses/>.
 *
 */
#pragma once

/**
 * queue.h - The G-code command queue, which holds commands before they
 *           go to the parser and dispatcher.
 */

#include "../inc/MarlinConfig.h"

class GCodeQueue {
public:
  /**
   * The buffers per serial port.
   */
  struct SerialState {
    /**
     * G-Code line number handling. Hosts may include line numbers when sending
     * commands to Marlin, and lines will be checked for sequentiality.
     * M110 N<int> sets the current line number.
     */
    long last_N;
    int count;                      //!< Number of characters read in the current line of serial input
    char line_buffer[MAX_CMD_SIZE]; //!< The current line accumulator
    uint8_t input_state;            //!< The input state
  };

  static SerialState serial_state[NUM_SERIAL]; //!< Serial states for each serial port

  /**
   * G-Code Command Queue
   * A simple (circular) ring buffer of BUFSIZE command strings.
   *
   * Commands are copied into this buffer by the command injectors
   * (immediate, serial, sd card) and they are processed sequentially by
   * the main loop. The gcode.process_next_command method parses the next
   * command and hands off execution to individual handler functions.
   */
  struct CommandLine {
    char buffer[MAX_CMD_SIZE];      //!< The command buffer
    bool skip_ok;                   //!< Skip sending ok when command is processed?
    #if HAS_MULTI_SERIAL
      serial_index_t port;          //!< Serial port the command was received on
    #endif
  };

  /**
   * A handy ring buffer type
   */
  struct RingBuffer {
    uint8_t length,                 //!< Number of commands in the queue
            index_r,                //!< Ring buffer's read position
            index_w;                //!< Ring buffer's write position
    CommandLine commands[BUFSIZE];  //!< The ring buffer of commands

    inline serial_index_t command_port() const { return TERN0(HAS_MULTI_SERIAL, commands[index_r].port); }

    inline void clear() { length = index_r = index_w = 0; }

    void advance_pos(uint8_t &p, const int inc) { if (++p >= BUFSIZE) p = 0; length += inc; }

    void commit_command(const bool skip_ok
<<<<<<< HEAD
      OPTARG(HAS_MULTI_SERIAL, serial_index_t serial_ind = serial_index_t())
    );

    bool enqueue(const char *cmd, const bool skip_ok=true
      OPTARG(HAS_MULTI_SERIAL, serial_index_t serial_ind = serial_index_t())
=======
      OPTARG(HAS_MULTI_SERIAL, serial_index_t serial_ind=serial_index_t())
    );

    bool enqueue(const char *cmd, const bool skip_ok=true
      OPTARG(HAS_MULTI_SERIAL, serial_index_t serial_ind=serial_index_t())
>>>>>>> b6911781
    );

    void ok_to_send();

    inline bool full(uint8_t cmdCount=1) const { return length > (BUFSIZE - cmdCount); }

    inline bool occupied() const { return length != 0; }

    inline bool empty() const { return !occupied(); }

    inline CommandLine& peek_next_command() { return commands[index_r]; }

    inline char* peek_next_command_string() { return peek_next_command().buffer; }
  };

  /**
   * The ring buffer of commands
   */
  static RingBuffer ring_buffer;

  /**
   * Clear the Marlin command queue
   */
  static void clear() { ring_buffer.clear(); }

  /**
   * Next Injected Command (PROGMEM) pointer. (nullptr == empty)
   * Internal commands are enqueued ahead of serial / SD commands.
   */
  static PGM_P injected_commands_P;

  /**
   * Injected Commands (SRAM)
   */
  static char injected_commands[64];

  /**
   * Enqueue command(s) to run from PROGMEM. Drained by process_injected_command_P().
   * Don't inject comments or use leading spaces!
   * Aborts the current PROGMEM queue so only use for one or two commands.
   */
  static void inject_P(PGM_P const pgcode) { injected_commands_P = pgcode; }
  static void inject(FSTR_P const fgcode) { inject_P(FTOP(fgcode)); }

  /**
   * Enqueue command(s) to run from SRAM. Drained by process_injected_command().
   * Aborts the current SRAM queue so only use for one or two commands.
   */
  static void inject(const char * const gcode) {
    strncpy(injected_commands, gcode, sizeof(injected_commands) - 1);
  }

  /**
   * Enqueue and return only when commands are actually enqueued
   */
  static void enqueue_one_now(const char * const cmd);
  static void enqueue_one_now(FSTR_P const fcmd);

  /**
   * Attempt to enqueue a single G-code command
   * and return 'true' if successful.
   */
  static bool enqueue_one(FSTR_P const fcmd);

  /**
   * Enqueue with Serial Echo
   * Return true on success
   */
  static bool enqueue_one(const char *cmd);

  /**
   * Enqueue from program memory and return only when commands are actually enqueued
   */
  static void enqueue_now_P(PGM_P const pcmd);
  static void enqueue_now(FSTR_P const fcmd) { enqueue_now_P(FTOP(fcmd)); }

  /**
   * Check whether there are any commands yet to be executed
   */
  static bool has_commands_queued() { return ring_buffer.length || injected_commands_P || injected_commands[0]; }

  /**
   * Get the next command in the queue, optionally log it to SD, then dispatch it
   */
  static void advance();

  /**
   * Run the entire queue in-place
   */
  static void exhaust();

  /**
   * Add to the circular command queue the next command from:
   *  - The command-injection queue (injected_commands_P)
   *  - The active serial input (usually USB)
   *  - The SD card file being actively printed
   */
  static void get_available_commands();

  /**
   * Send an "ok" message to the host, indicating
   * that a command was successfully processed.
   *
   * If ADVANCED_OK is enabled also include:
   *   N<int>  Line number of the command, if any
   *   P<int>  Planner space remaining
   *   B<int>  Block queue space remaining
   */
  static void ok_to_send() { ring_buffer.ok_to_send(); }

  /**
   * Clear the serial line and request a resend of
   * the next expected line number.
   */
  static void flush_and_request_resend(const serial_index_t serial_ind);

  #if (defined(ARDUINO_ARCH_STM32F4) || defined(ARDUINO_ARCH_STM32)) && defined(USBCON)
    static void flush_rx();
  #else
    static void flush_rx() {}
  #endif

  /**
   * (Re)Set the current line number for the last received command
   */
  static void set_current_line_number(long n) { serial_state[ring_buffer.command_port().index].last_N = n; }

  #if ENABLED(BUFFER_MONITORING)

    private:

    /**
     * Track buffer underruns
     */
    static uint32_t command_buffer_underruns, planner_buffer_underruns;
    static bool command_buffer_empty, planner_buffer_empty;
    static millis_t max_command_buffer_empty_duration, max_planner_buffer_empty_duration,
                    command_buffer_empty_at, planner_buffer_empty_at;

    /**
     * Report buffer statistics to the host to be able to detect buffer underruns
     *
     * Returns "D576 " followed by:
     *  P<uint>   Planner space remaining
     *  B<uint>   Command buffer space remaining
     *  PU<uint>  Number of planner buffer underruns since last report
     *  PD<uint>  Max time in ms the planner buffer was empty since last report
     *  BU<uint>  Number of command buffer underruns since last report
     *  BD<uint>  Max time in ms the command buffer was empty since last report
     */
    static void report_buffer_statistics();

    static uint8_t auto_buffer_report_interval;
    static millis_t next_buffer_report_ms;

    public:

    static void auto_report_buffer_statistics();

    static void set_auto_report_interval(uint8_t v) {
      NOMORE(v, 60);
      auto_buffer_report_interval = v;
      next_buffer_report_ms = millis() + 1000UL * v;
    }

  #endif // BUFFER_MONITORING

private:

  static void get_serial_commands();

  #if HAS_MEDIA
    static void get_sdcard_commands();
  #endif

  // Process the next "immediate" command (PROGMEM)
  static bool process_injected_command_P();

  // Process the next "immediate" command (SRAM)
  static bool process_injected_command();

  static void gcode_line_error(FSTR_P const ferr, const serial_index_t serial_ind);

  friend class GcodeSuite;
};

extern GCodeQueue queue;

extern const char G28_STR[];<|MERGE_RESOLUTION|>--- conflicted
+++ resolved
@@ -80,19 +80,11 @@
     void advance_pos(uint8_t &p, const int inc) { if (++p >= BUFSIZE) p = 0; length += inc; }
 
     void commit_command(const bool skip_ok
-<<<<<<< HEAD
-      OPTARG(HAS_MULTI_SERIAL, serial_index_t serial_ind = serial_index_t())
-    );
-
-    bool enqueue(const char *cmd, const bool skip_ok=true
-      OPTARG(HAS_MULTI_SERIAL, serial_index_t serial_ind = serial_index_t())
-=======
       OPTARG(HAS_MULTI_SERIAL, serial_index_t serial_ind=serial_index_t())
     );
 
     bool enqueue(const char *cmd, const bool skip_ok=true
       OPTARG(HAS_MULTI_SERIAL, serial_index_t serial_ind=serial_index_t())
->>>>>>> b6911781
     );
 
     void ok_to_send();
