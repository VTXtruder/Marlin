--- conflicted
+++ resolved
@@ -483,12 +483,6 @@
 private:
 
   friend class MarlinSettings;
-<<<<<<< HEAD
-  #if ENABLED(ARC_SUPPORT)
-    friend void plan_arc(const xyze_pos_t&, const ab_float_t&, const bool, const uint8_t);
-  #endif
-=======
->>>>>>> b6911781
 
   #if ENABLED(MARLIN_DEV_MODE)
     static void D(const int16_t dcode);
@@ -730,10 +724,7 @@
 
   #if ENABLED(BD_SENSOR)
     static void M102();
-<<<<<<< HEAD
-=======
     static void M102_report(const bool forReplay=true);
->>>>>>> b6911781
   #endif
 
   #if HAS_HOTEND
@@ -867,11 +858,7 @@
   static void M205();
   static void M205_report(const bool forReplay=true);
 
-<<<<<<< HEAD
-  #if HAS_HOME_OFFSET
-=======
   #if HAS_M206_COMMAND
->>>>>>> b6911781
     static void M206();
     static void M206_report(const bool forReplay=true);
   #endif
@@ -1054,11 +1041,7 @@
     static void M425_report(const bool forReplay=true);
   #endif
 
-<<<<<<< HEAD
-  #if HAS_HOME_OFFSET
-=======
   #if HAS_M206_COMMAND
->>>>>>> b6911781
     static void M428();
   #endif
 
@@ -1244,11 +1227,7 @@
     static void M995();
   #endif
 
-<<<<<<< HEAD
-  #if SPI_FLASH_BACKUP
-=======
   #if ALL(SPI_FLASH, HAS_MEDIA)
->>>>>>> b6911781
     static void M993();
     static void M994();
   #endif
