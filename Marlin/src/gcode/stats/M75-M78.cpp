--- conflicted
+++ resolved
@@ -39,11 +39,7 @@
 void GcodeSuite::M75() {
   startOrResumeJob();
   #if ENABLED(DWIN_LCD_PROUI)
-<<<<<<< HEAD
-    if (!IS_SD_PRINTING()) dwinPrintHeader(parser.string_arg && parser.string_arg[0] ? parser.string_arg : GET_TEXT(MSG_HOST_START_PRINT));
-=======
     if (!IS_SD_PRINTING()) DWIN_Print_Header(parser.string_arg && parser.string_arg[0] ? parser.string_arg : GET_TEXT(MSG_HOST_START_PRINT));
->>>>>>> b6911781
   #endif
 }
 
