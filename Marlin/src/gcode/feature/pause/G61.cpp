--- conflicted
+++ resolved
@@ -87,12 +87,8 @@
         destination[i] = parser.seen(AXIS_CHAR(i))
           ? stored_position[slot][i] + parser.value_axis_units((AxisEnum)i)
           : current_position[i];
-<<<<<<< HEAD
-        DEBUG_ECHO(AS_CHAR(' '), AS_CHAR(AXIS_CHAR(i)), p_float_t(destination[i], 2));
-=======
         DEBUG_CHAR(' ', AXIS_CHAR(i));
         DEBUG_ECHO_F(destination[i]);
->>>>>>> b6911781
       }
       DEBUG_EOL();
       // Move to the saved position
