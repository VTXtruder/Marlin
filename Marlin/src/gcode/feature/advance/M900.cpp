--- conflicted
+++ resolved
@@ -131,14 +131,10 @@
         SERIAL_ECHOLNPGM("Advance K=", planner.extruder_advance_K[0]);
       #else
         SERIAL_ECHOPGM("Advance K");
-<<<<<<< HEAD
-        EXTRUDER_LOOP() SERIAL_ECHO(AS_CHAR(' '), AS_CHAR('0' + e), AS_CHAR(':'), planner.extruder_advance_K[e]);
-=======
         EXTRUDER_LOOP() {
           SERIAL_CHAR(' ', '0' + e, ':');
           SERIAL_DECIMAL(planner.extruder_advance_K[e]);
         }
->>>>>>> b6911781
         SERIAL_EOL();
       #endif
 
