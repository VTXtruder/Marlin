/**
 * Marlin 3D Printer Firmware
 * Copyright (c) 2020 MarlinFirmware [https://github.com/MarlinFirmware/Marlin]
 *
 * Based on Sprinter and grbl.
 * Copyright (c) 2011 Camiel Gubbels / Erik van der Zalm
 *
 * This program is free software: you can redistribute it and/or modify
 * it under the terms of the GNU General Public License as published by
 * the Free Software Foundation, either version 3 of the License, or
 * (at your option) any later version.
 *
 * This program is distributed in the hope that it will be useful,
 * but WITHOUT ANY WARRANTY; without even the implied warranty of
 * MERCHANTABILITY or FITNESS FOR A PARTICULAR PURPOSE.  See the
 * GNU General Public License for more details.
 *
 * You should have received a copy of the GNU General Public License
 * along with this program.  If not, see <https://www.gnu.org/licenses/>.
 *
 */

#include "../../../inc/MarlinConfig.h"

#if HAS_COLOR_LEDS

#include "../../gcode.h"
#include "../../../feature/leds/leds.h"

/**
 * M150: Set Status LED Color - Use R-U-B-W for R-G-B-W
 *       and Brightness       - Use P (for NEOPIXEL only)
 *
 * Always sets all 3 or 4 components unless the K flag is specified.
 *                              If a component is left out, set to 0.
 *                              If brightness is left out, no value changed.
 *
 * With NEOPIXEL_LED:
 *  I<index>  Set the NeoPixel index to affect. Default: All
 *  K         Keep all unspecified values unchanged instead of setting to 0.
 *
 * With NEOPIXEL2_SEPARATE:
 *  S<index>  The NeoPixel strip to set. Default: All.
 *
 * Examples:
 *
 *   M150 R255       ; Turn LED red
 *   M150 R255 U127  ; Turn LED orange (PWM only)
 *   M150            ; Turn LED off
 *   M150 R U B      ; Turn LED white
 *   M150 W          ; Turn LED white using a white LED
 *   M150 P127       ; Set LED 50% brightness
 *   M150 P          ; Set LED full brightness
 *   M150 I1 R       ; Set NEOPIXEL index 1 to red
 *   M150 S1 I1 R    ; Set SEPARATE index 1 to red
 *   M150 K R127     ; Set LED red to 50% without changing blue or green
 */
void GcodeSuite::M150() {
  int32_t old_color = 0;

  #if ENABLED(NEOPIXEL_LED)
    const pixel_index_t index = parser.intval('I', -1);
<<<<<<< HEAD
=======
    const bool seenK = parser.seen_test('K');
>>>>>>> b6911781
    #if ENABLED(NEOPIXEL2_SEPARATE)
      #ifndef NEOPIXEL_M150_DEFAULT
        #define NEOPIXEL_M150_DEFAULT -1
      #elif NEOPIXEL_M150_DEFAULT > 1
        #error "NEOPIXEL_M150_DEFAULT must be -1, 0, or 1."
      #endif
      int8_t brightness = neo.brightness(), unit = parser.intval('S', NEOPIXEL_M150_DEFAULT);
      switch (unit) {
        case -1: neo2.neoindex = index; // fall-thru
<<<<<<< HEAD
        case  0:  neo.neoindex = index; old_color = parser.seen('K') ? neo.pixel_color(index >= 0 ? index : 0) : 0; break;
        case  1: neo2.neoindex = index; brightness = neo2.brightness(); old_color = parser.seen('K') ? neo2.pixel_color(index >= 0 ? index : 0) : 0; break;
=======
        case  0:  neo.neoindex = index; old_color = seenK ? neo.pixel_color(_MAX(index, 0)) : 0; break;
        case  1: neo2.neoindex = index; brightness = neo2.brightness(); old_color = seenK ? neo2.pixel_color(_MAX(index, 0)) : 0; break;
>>>>>>> b6911781
      }
    #else
      const uint8_t brightness = neo.brightness();
      neo.neoindex = index;
      old_color = seenK ? neo.pixel_color(_MAX(index, 0)) : 0;
    #endif
  #endif

  const LEDColor color = LEDColor(
    parser.seen('R') ? (parser.has_value() ? parser.value_byte() : 255) : (old_color >> 16) & 0xFF,
    parser.seen('U') ? (parser.has_value() ? parser.value_byte() : 255) : (old_color >>  8) & 0xFF,
    parser.seen('B') ? (parser.has_value() ? parser.value_byte() : 255) : old_color & 0xFF
    OPTARG(HAS_WHITE_LED, parser.seen('W') ? (parser.has_value() ? parser.value_byte() : 255) : (old_color >> 24) & 0xFF)
    OPTARG(NEOPIXEL_LED, parser.seen('P') ? (parser.has_value() ? parser.value_byte() : 255) : brightness)
  );

  #if ENABLED(NEOPIXEL2_SEPARATE)
    switch (unit) {
      case 0: leds.set_color(color); return;
      case 1: leds2.set_color(color); return;
    }
  #endif

  // If 'S' is not specified use both
  leds.set_color(color);
  TERN_(NEOPIXEL2_SEPARATE, leds2.set_color(color));
}

#endif // HAS_COLOR_LEDS<|MERGE_RESOLUTION|>--- conflicted
+++ resolved
@@ -60,10 +60,7 @@
 
   #if ENABLED(NEOPIXEL_LED)
     const pixel_index_t index = parser.intval('I', -1);
-<<<<<<< HEAD
-=======
     const bool seenK = parser.seen_test('K');
->>>>>>> b6911781
     #if ENABLED(NEOPIXEL2_SEPARATE)
       #ifndef NEOPIXEL_M150_DEFAULT
         #define NEOPIXEL_M150_DEFAULT -1
@@ -73,13 +70,8 @@
       int8_t brightness = neo.brightness(), unit = parser.intval('S', NEOPIXEL_M150_DEFAULT);
       switch (unit) {
         case -1: neo2.neoindex = index; // fall-thru
-<<<<<<< HEAD
-        case  0:  neo.neoindex = index; old_color = parser.seen('K') ? neo.pixel_color(index >= 0 ? index : 0) : 0; break;
-        case  1: neo2.neoindex = index; brightness = neo2.brightness(); old_color = parser.seen('K') ? neo2.pixel_color(index >= 0 ? index : 0) : 0; break;
-=======
         case  0:  neo.neoindex = index; old_color = seenK ? neo.pixel_color(_MAX(index, 0)) : 0; break;
         case  1: neo2.neoindex = index; brightness = neo2.brightness(); old_color = seenK ? neo2.pixel_color(_MAX(index, 0)) : 0; break;
->>>>>>> b6911781
       }
     #else
       const uint8_t brightness = neo.brightness();
