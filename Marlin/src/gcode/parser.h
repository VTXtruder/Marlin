/**
 * Marlin 3D Printer Firmware
 * Copyright (c) 2020 MarlinFirmware [https://github.com/MarlinFirmware/Marlin]
 *
 * Based on Sprinter and grbl.
 * Copyright (c) 2011 Camiel Gubbels / Erik van der Zalm
 *
 * This program is free software: you can redistribute it and/or modify
 * it under the terms of the GNU General Public License as published by
 * the Free Software Foundation, either version 3 of the License, or
 * (at your option) any later version.
 *
 * This program is distributed in the hope that it will be useful,
 * but WITHOUT ANY WARRANTY; without even the implied warranty of
 * MERCHANTABILITY or FITNESS FOR A PARTICULAR PURPOSE.  See the
 * GNU General Public License for more details.
 *
 * You should have received a copy of the GNU General Public License
 * along with this program.  If not, see <https://www.gnu.org/licenses/>.
 *
 */
#pragma once

/**
 * parser.h - Parser for a G-Code line, providing a parameter interface.
 *           Codes like M149 control the way the G-Code parser behaves,
 *           so settings for these codes are located in this class.
 */

#include "../inc/MarlinConfig.h"

//#define DEBUG_GCODE_PARSER
#if ENABLED(DEBUG_GCODE_PARSER)
  #include "../libs/hex_print.h"
#endif

#if ENABLED(TEMPERATURE_UNITS_SUPPORT)
  typedef enum : uint8_t { TEMPUNIT_C, TEMPUNIT_K, TEMPUNIT_F } TempUnit;
#endif

#if ENABLED(INCH_MODE_SUPPORT)
  typedef enum : uint8_t { LINEARUNIT_MM, LINEARUNIT_INCH } LinearUnit;
#endif

/**
 * G-Code parser
 *
 *  - Parse a single G-code line for its letter, code, subcode, and parameters
 *  - FASTER_GCODE_PARSER:
 *    - Flags existing params (1 bit each)
 *    - Stores value offsets (1 byte each)
 *  - Provide accessors for parameters:
 *    - Parameter exists
 *    - Parameter has value
 *    - Parameter value in different units and types
 */
class GCodeParser {

private:
  static char *value_ptr;           // Set by seen, used to fetch the value

  #if ENABLED(FASTER_GCODE_PARSER)
    static uint32_t codebits;       // Parameters pre-scanned
    static uint8_t param[26];       // For A-Z, offsets into command args
  #else
    static char *command_args;      // Args start here, for slow scan
  #endif

public:

  // Global states for G-Code-level units features

  static bool volumetric_enabled;

  #if ENABLED(INCH_MODE_SUPPORT)
    static float linear_unit_factor, volumetric_unit_factor;
  #endif

  #if ENABLED(TEMPERATURE_UNITS_SUPPORT)
    static TempUnit input_temp_units;
  #endif

  // Command line state
  static char *command_ptr,               // The command, so it can be echoed
              *string_arg,                // string of command line
              command_letter;             // G, M, or T
  static uint16_t codenum;                // 123
  #if USE_GCODE_SUBCODES
    static uint8_t subcode;               // .1
  #endif

  #if ENABLED(GCODE_MOTION_MODES)
    static int16_t motion_mode_codenum;
    #if USE_GCODE_SUBCODES
      static uint8_t motion_mode_subcode;
    #endif
    FORCE_INLINE static void cancel_motion_mode() { motion_mode_codenum = -1; }
  #endif

  #if ENABLED(DEBUG_GCODE_PARSER)
    static void debug();
  #endif

  // Reset is done before parsing
  static void reset();

  #define LETTER_BIT(N) ((N) - 'A')

  FORCE_INLINE static bool valid_signless(const char * const p) {
    return NUMERIC(p[0]) || (p[0] == '.' && NUMERIC(p[1])); // .?[0-9]
  }

  FORCE_INLINE static bool valid_float(const char * const p) {
    return valid_signless(p) || ((p[0] == '-' || p[0] == '+') && valid_signless(&p[1])); // [-+]?.?[0-9]
  }

  FORCE_INLINE static bool valid_number(const char * const p) {
    // TODO: With MARLIN_DEV_MODE allow HEX values starting with "x"
    return valid_float(p);
  }

  #if ENABLED(FASTER_GCODE_PARSER)

    FORCE_INLINE static bool valid_int(const char * const p) {
      return NUMERIC(p[0]) || ((p[0] == '-' || p[0] == '+') && NUMERIC(p[1])); // [-+]?[0-9]
    }

    // Set the flag and pointer for a parameter
    static void set(const char c, char * const ptr) {
      const uint8_t ind = LETTER_BIT(c);
      if (ind >= COUNT(param)) return;           // Only A-Z
      SBI32(codebits, ind);                      // parameter exists
      param[ind] = ptr ? ptr - command_ptr : 0;  // parameter offset or 0
      #if ENABLED(DEBUG_GCODE_PARSER)
        if (codenum == 800) {
          SERIAL_ECHOPGM("Set bit ", ind, " of codebits (", hex_address((void*)(codebits >> 16)));
          print_hex_word((uint16_t)(codebits & 0xFFFF));
          SERIAL_ECHOLNPGM(") | param = ", param[ind]);
        }
      #endif
    }

    // Code seen bit was set. If not found, value_ptr is unchanged.
    // This allows "if (seen('A')||seen('B'))" to use the last-found value.
    static bool seen(const char c) {
      const uint8_t ind = LETTER_BIT(c);
      if (ind >= COUNT(param)) return false; // Only A-Z
      const bool b = TEST32(codebits, ind);
      if (b) {
        if (param[ind]) {
          char * const ptr = command_ptr + param[ind];
          value_ptr = valid_number(ptr) ? ptr : nullptr;
        }
        else
          value_ptr = nullptr;
      }
      return b;
    }

    FORCE_INLINE static constexpr uint32_t letter_bits(const char * const str) {
      return  (str[0] ? _BV32(LETTER_BIT(str[0])) |
              (str[1] ? _BV32(LETTER_BIT(str[1])) |
              (str[2] ? _BV32(LETTER_BIT(str[2])) |
              (str[3] ? _BV32(LETTER_BIT(str[3])) |
              (str[4] ? _BV32(LETTER_BIT(str[4])) |
              (str[5] ? _BV32(LETTER_BIT(str[5])) |
              (str[6] ? _BV32(LETTER_BIT(str[6])) |
              (str[7] ? _BV32(LETTER_BIT(str[7])) |
              (str[8] ? _BV32(LETTER_BIT(str[8])) |
              (str[9] ? _BV32(LETTER_BIT(str[9]))
            : 0) : 0) : 0) : 0) : 0) : 0) : 0) : 0) : 0) : 0);
    }

    // At least one of a list of code letters was seen
    #ifdef CPU_32_BIT
      FORCE_INLINE static bool seen(const char * const str) { return !!(codebits & letter_bits(str)); }
    #else
      FORCE_INLINE static bool seen(const char * const str) {
        const uint32_t letrbits = letter_bits(str);
        const uint8_t * const cb = (uint8_t*)&codebits;
        const uint8_t * const lb = (uint8_t*)&letrbits;
        return (cb[0] & lb[0]) || (cb[1] & lb[1]) || (cb[2] & lb[2]) || (cb[3] & lb[3]);
      }
    #endif

    static bool seen_any() { return !!codebits; }

    FORCE_INLINE static bool seen_test(const char c) { return TEST32(codebits, LETTER_BIT(c)); }

  #else // !FASTER_GCODE_PARSER

    #if ENABLED(GCODE_CASE_INSENSITIVE)
      FORCE_INLINE static char* strgchr(char *p, char g) {
        auto uppercase = [](char c) {
          return c + (WITHIN(c, 'a', 'z') ? 'A' - 'a' : 0);
        };
        const char d = uppercase(g);
        for (char cc; (cc = uppercase(*p)); p++) if (cc == d) return p;
        return nullptr;
      }
    #else
      #define strgchr strchr
    #endif

    // Code is found in the string. If not found, value_ptr is unchanged.
    // This allows "if (seen('A')||seen('B'))" to use the last-found value.
    static bool seen(const char c) {
      char *p = strgchr(command_args, c);
      const bool b = !!p;
      if (b) value_ptr = valid_number(&p[1]) ? &p[1] : nullptr;
      return b;
    }

    static bool seen_any() { return *command_args == '\0'; }

    FORCE_INLINE static bool seen_test(const char c) { return (bool)strgchr(command_args, c); }

    // At least one of a list of code letters was seen
    static bool seen(const char * const str) {
      for (uint8_t i = 0; const char c = str[i]; i++)
        if (seen_test(c)) return true;
      return false;
    }

  #endif // !FASTER_GCODE_PARSER

  // Seen any axis parameter
  static bool seen_axis() { return seen(STR_AXES_LOGICAL); }

  #if ENABLED(GCODE_QUOTED_STRINGS)
    static char* unescape_string(char* &src);
  #else
    FORCE_INLINE static char* unescape_string(char* &src) { return src; }
  #endif

  // Populate all fields by parsing a single line of G-Code
  // This uses 54 bytes of SRAM to speed up seen/value
  static void parse(char * p);

  #if ENABLED(CNC_COORDINATE_SYSTEMS)
    // Parse the next parameter as a new command
    static bool chain();
  #endif

  // Test whether the parsed command matches the input
  static bool is_command(const char ltr, const uint16_t num) { return command_letter == ltr && codenum == num; }

  // The code value pointer was set
  FORCE_INLINE static bool has_value() { return !!value_ptr; }

  // Seen a parameter with a value
  static bool seenval(const char c) { return seen(c) && has_value(); }

  // The value as a string
  static char* value_string() { return value_ptr; }

  // Float removes 'E' to prevent scientific notation interpretation
  static float value_float() {
    if (!value_ptr) return 0;
    char *e = value_ptr;
    for (;;) {
      const char c = *e;
      if (c == '\0' || c == ' ') break;
      if (c == 'E' || c == 'e' || c == 'X' || c == 'x') {
        *e = '\0';
        const float ret = strtof(value_ptr, nullptr);
        *e = c;
        return ret;
      }
      ++e;
    }
    return strtof(value_ptr, nullptr);
  }

  // Code value as a long or ulong
  static int32_t value_long() { return value_ptr ? strtol(value_ptr, nullptr, 10) : 0L; }
  static uint32_t value_ulong() { return value_ptr ? strtoul(value_ptr, nullptr, 10) : 0UL; }

  // Code value for use as time
  static millis_t value_millis() { return value_ulong(); }
  static millis_t value_millis_from_seconds() { return (millis_t)SEC_TO_MS(value_float()); }

  // Reduce to fewer bits
  static int16_t value_int() { return (int16_t)value_long(); }
  static uint16_t value_ushort() { return (uint16_t)value_long(); }
  static uint8_t value_byte() { return (uint8_t)constrain(value_long(), 0, 255); }

  // Bool is true with no value or non-zero
  static bool value_bool() { return !has_value() || !!value_byte(); }
<<<<<<< HEAD
=======

  static constexpr bool axis_is_rotational(const AxisEnum axis) {
    return (false
      || TERN0(AXIS4_ROTATES, axis == I_AXIS)
      || TERN0(AXIS5_ROTATES, axis == J_AXIS)
      || TERN0(AXIS6_ROTATES, axis == K_AXIS)
      || TERN0(AXIS7_ROTATES, axis == U_AXIS)
      || TERN0(AXIS8_ROTATES, axis == V_AXIS)
      || TERN0(AXIS9_ROTATES, axis == W_AXIS)
    );
  }
>>>>>>> b6911781

  // Units modes: Inches, Fahrenheit, Kelvin

  #if ENABLED(INCH_MODE_SUPPORT)
    static float mm_to_linear_unit(const_float_t mm)     { return mm / linear_unit_factor; }
    static float mm_to_volumetric_unit(const_float_t mm) { return mm / (volumetric_enabled ? volumetric_unit_factor : linear_unit_factor); }

    // Init linear units by constructor
    GCodeParser() { set_input_linear_units(LINEARUNIT_MM); }

    static void set_input_linear_units(const LinearUnit units) {
      switch (units) {
        default:
        case LINEARUNIT_MM:   linear_unit_factor =  1.0f; break;
        case LINEARUNIT_INCH: linear_unit_factor = 25.4f; break;
      }
      volumetric_unit_factor = POW(linear_unit_factor, 3);
    }

    static float axis_unit_factor(const AxisEnum axis) {
<<<<<<< HEAD
      if (false
        || TERN0(AXIS4_ROTATES, axis == I_AXIS)
        || TERN0(AXIS5_ROTATES, axis == J_AXIS)
        || TERN0(AXIS6_ROTATES, axis == K_AXIS)
        || TERN0(AXIS7_ROTATES, axis == U_AXIS)
        || TERN0(AXIS8_ROTATES, axis == V_AXIS)
        || TERN0(AXIS9_ROTATES, axis == W_AXIS)
      ) return 1.0f;
=======
      if (axis_is_rotational(axis)) return 1.0f;
>>>>>>> b6911781
      #if HAS_EXTRUDERS
        if (axis >= E_AXIS && volumetric_enabled) return volumetric_unit_factor;
      #endif
      return linear_unit_factor;
    }

    static float linear_value_to_mm(const_float_t v)                  { return v * linear_unit_factor; }
    static float axis_value_to_mm(const AxisEnum axis, const float v) { return v * axis_unit_factor(axis); }
    static float per_axis_value(const AxisEnum axis, const float v)   { return v / axis_unit_factor(axis); }

  #else

<<<<<<< HEAD
    static float mm_to_linear_unit(const_float_t mm)     { return mm; }
    static float mm_to_volumetric_unit(const_float_t mm) { return mm; }

    static float linear_value_to_mm(const_float_t v)             { return v; }
    static float axis_value_to_mm(const AxisEnum, const float v) { return v; }
    static float per_axis_value(const AxisEnum, const float v)   { return v; }
=======
    static constexpr float mm_to_linear_unit(const_float_t mm)     { return mm; }
    static constexpr float mm_to_volumetric_unit(const_float_t mm) { return mm; }

    static constexpr float linear_value_to_mm(const_float_t v)             { return v; }
    static constexpr float axis_value_to_mm(const AxisEnum, const float v) { return v; }
    static constexpr float per_axis_value(const AxisEnum, const float v)   { return v; }
>>>>>>> b6911781

  #endif

  static bool using_inch_units() { return mm_to_linear_unit(1.0f) != 1.0f; }

  #define IN_TO_MM(I)        ((I) * 25.4f)
  #define MM_TO_IN(M)        ((M) / 25.4f)
  #define LINEAR_UNIT(V)     parser.mm_to_linear_unit(V)
  #define VOLUMETRIC_UNIT(V) parser.mm_to_volumetric_unit(V)

  #define I_AXIS_UNIT(V) TERN(AXIS4_ROTATES, (V), LINEAR_UNIT(V))
  #define J_AXIS_UNIT(V) TERN(AXIS5_ROTATES, (V), LINEAR_UNIT(V))
  #define K_AXIS_UNIT(V) TERN(AXIS6_ROTATES, (V), LINEAR_UNIT(V))
  #define U_AXIS_UNIT(V) TERN(AXIS7_ROTATES, (V), LINEAR_UNIT(V))
  #define V_AXIS_UNIT(V) TERN(AXIS8_ROTATES, (V), LINEAR_UNIT(V))
  #define W_AXIS_UNIT(V) TERN(AXIS9_ROTATES, (V), LINEAR_UNIT(V))

  static float value_linear_units()                      { return linear_value_to_mm(value_float()); }
  static float value_axis_units(const AxisEnum axis)     { return axis_value_to_mm(axis, value_float()); }
  static float value_per_axis_units(const AxisEnum axis) { return per_axis_value(axis, value_float()); }

  #if ENABLED(TEMPERATURE_UNITS_SUPPORT)

    static void set_input_temp_units(const TempUnit units) { input_temp_units = units; }

    static char temp_units_code() {
      return input_temp_units == TEMPUNIT_K ? 'K' : input_temp_units == TEMPUNIT_F ? 'F' : 'C';
    }
    static FSTR_P temp_units_name() {
      return input_temp_units == TEMPUNIT_K ? F("Kelvin") : input_temp_units == TEMPUNIT_F ? F("Fahrenheit") : F("Celsius");
    }

    #if HAS_MARLINUI_MENU && DISABLED(DISABLE_M503)

      static float to_temp_units(celsius_t c) {
        switch (input_temp_units) {
          default:
          case TEMPUNIT_C: return c;
          case TEMPUNIT_K: return c + 273.15f;
          case TEMPUNIT_F: return c * 0.5555555556f + 32;
        }
      }

    #endif // HAS_MARLINUI_MENU && !DISABLE_M503

    static celsius_t value_celsius() {
      float f = value_float();
      switch (input_temp_units) {
        default:
        case TEMPUNIT_C: break;
        case TEMPUNIT_K: f -= 273.15f;
        case TEMPUNIT_F: f = (f - 32) * 0.5555555556f;
      }
      return LROUND(f);
    }

    static celsius_t value_celsius_diff() {
      float f = value_float();
      switch (input_temp_units) {
        default:
        case TEMPUNIT_C:
        case TEMPUNIT_K: break;
        case TEMPUNIT_F: f *= 0.5555555556f;
      }
      return LROUND(f);
    }

  #else // !TEMPERATURE_UNITS_SUPPORT

<<<<<<< HEAD
    static float to_temp_units(int16_t c) { return (float)c; }
=======
    static constexpr float to_temp_units(int16_t c) { return (float)c; }
>>>>>>> b6911781

    static celsius_t value_celsius()      { return value_int(); }
    static celsius_t value_celsius_diff() { return value_int(); }

  #endif // !TEMPERATURE_UNITS_SUPPORT

  static feedRate_t value_feedrate() { return MMM_TO_MMS(value_linear_units()); }

  void unknown_command_warning();

  // Provide simple value accessors with default option
  static char*     stringval(const char c, char * const dval=nullptr) { return seenval(c) ? value_string()   : dval; }
  static float     floatval(const char c, const float dval=0.0)   { return seenval(c) ? value_float()        : dval; }
  static bool      boolval(const char c, const bool dval=false)   { return seenval(c) ? value_bool()         : (seen(c) ? true : dval); }
  static uint8_t   byteval(const char c, const uint8_t dval=0)    { return seenval(c) ? value_byte()         : dval; }
  static int16_t   intval(const char c, const int16_t dval=0)     { return seenval(c) ? value_int()          : dval; }
  static uint16_t  ushortval(const char c, const uint16_t dval=0) { return seenval(c) ? value_ushort()       : dval; }
  static int32_t   longval(const char c, const int32_t dval=0)    { return seenval(c) ? value_long()         : dval; }
  static uint32_t  ulongval(const char c, const uint32_t dval=0)  { return seenval(c) ? value_ulong()        : dval; }
  static float     linearval(const char c, const float dval=0)    { return seenval(c) ? value_linear_units() : dval; }
  static float     axisunitsval(const char c, const AxisEnum a, const float dval=0)
                                                                         { return seenval(c) ? value_axis_units(a)  : dval; }
  static celsius_t celsiusval(const char c, const celsius_t dval=0)    { return seenval(c) ? value_celsius() : dval; }
  static feedRate_t feedrateval(const char c, const feedRate_t dval=0) { return seenval(c) ? value_feedrate() : dval; }

  #if ENABLED(MARLIN_DEV_MODE)

    static uint8_t* hex_adr_val(const char c, uint8_t * const dval=nullptr) {
      if (!seen(c) || *value_ptr != 'x') return dval;
      uint8_t *out = nullptr;
      for (char *vp = value_ptr + 1; HEXCHR(*vp) >= 0; vp++)
        out = (uint8_t*)((uintptr_t(out) << 8) | HEXCHR(*vp));
      return out;
    }

    static uint16_t hex_val(const char c, uint16_t const dval=0) {
      if (!seen(c) || *value_ptr != 'x') return dval;
      uint16_t out = 0;
      for (char *vp = value_ptr + 1; HEXCHR(*vp) >= 0; vp++)
        out = ((out) << 8) | HEXCHR(*vp);
      return out;
    }

  #endif
};

extern GCodeParser parser;<|MERGE_RESOLUTION|>--- conflicted
+++ resolved
@@ -287,8 +287,6 @@
 
   // Bool is true with no value or non-zero
   static bool value_bool() { return !has_value() || !!value_byte(); }
-<<<<<<< HEAD
-=======
 
   static constexpr bool axis_is_rotational(const AxisEnum axis) {
     return (false
@@ -300,7 +298,6 @@
       || TERN0(AXIS9_ROTATES, axis == W_AXIS)
     );
   }
->>>>>>> b6911781
 
   // Units modes: Inches, Fahrenheit, Kelvin
 
@@ -321,18 +318,7 @@
     }
 
     static float axis_unit_factor(const AxisEnum axis) {
-<<<<<<< HEAD
-      if (false
-        || TERN0(AXIS4_ROTATES, axis == I_AXIS)
-        || TERN0(AXIS5_ROTATES, axis == J_AXIS)
-        || TERN0(AXIS6_ROTATES, axis == K_AXIS)
-        || TERN0(AXIS7_ROTATES, axis == U_AXIS)
-        || TERN0(AXIS8_ROTATES, axis == V_AXIS)
-        || TERN0(AXIS9_ROTATES, axis == W_AXIS)
-      ) return 1.0f;
-=======
       if (axis_is_rotational(axis)) return 1.0f;
->>>>>>> b6911781
       #if HAS_EXTRUDERS
         if (axis >= E_AXIS && volumetric_enabled) return volumetric_unit_factor;
       #endif
@@ -345,21 +331,12 @@
 
   #else
 
-<<<<<<< HEAD
-    static float mm_to_linear_unit(const_float_t mm)     { return mm; }
-    static float mm_to_volumetric_unit(const_float_t mm) { return mm; }
-
-    static float linear_value_to_mm(const_float_t v)             { return v; }
-    static float axis_value_to_mm(const AxisEnum, const float v) { return v; }
-    static float per_axis_value(const AxisEnum, const float v)   { return v; }
-=======
     static constexpr float mm_to_linear_unit(const_float_t mm)     { return mm; }
     static constexpr float mm_to_volumetric_unit(const_float_t mm) { return mm; }
 
     static constexpr float linear_value_to_mm(const_float_t v)             { return v; }
     static constexpr float axis_value_to_mm(const AxisEnum, const float v) { return v; }
     static constexpr float per_axis_value(const AxisEnum, const float v)   { return v; }
->>>>>>> b6911781
 
   #endif
 
@@ -429,11 +406,7 @@
 
   #else // !TEMPERATURE_UNITS_SUPPORT
 
-<<<<<<< HEAD
-    static float to_temp_units(int16_t c) { return (float)c; }
-=======
     static constexpr float to_temp_units(int16_t c) { return (float)c; }
->>>>>>> b6911781
 
     static celsius_t value_celsius()      { return value_int(); }
     static celsius_t value_celsius_diff() { return value_int(); }
