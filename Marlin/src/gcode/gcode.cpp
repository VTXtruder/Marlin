/**
 * Marlin 3D Printer Firmware
 * Copyright (c) 2020 MarlinFirmware [https://github.com/MarlinFirmware/Marlin]
 *
 * Based on Sprinter and grbl.
 * Copyright (c) 2011 Camiel Gubbels / Erik van der Zalm
 *
 * This program is free software: you can redistribute it and/or modify
 * it under the terms of the GNU General Public License as published by
 * the Free Software Foundation, either version 3 of the License, or
 * (at your option) any later version.
 *
 * This program is distributed in the hope that it will be useful,
 * but WITHOUT ANY WARRANTY; without even the implied warranty of
 * MERCHANTABILITY or FITNESS FOR A PARTICULAR PURPOSE.  See the
 * GNU General Public License for more details.
 *
 * You should have received a copy of the GNU General Public License
 * along with this program.  If not, see <https://www.gnu.org/licenses/>.
 *
 */

/**
 * gcode.cpp - Temporary container for all G-code handlers
 *             Most will migrate to classes, by feature.
 */

#include "gcode.h"
GcodeSuite gcode;

#if ENABLED(WIFI_CUSTOM_COMMAND)
  extern bool wifi_custom_command(char * const command_ptr);
#endif

#include "parser.h"
#include "queue.h"
#include "../module/motion.h"

#if ENABLED(PRINTCOUNTER)
  #include "../module/printcounter.h"
#endif

#if ENABLED(HOST_ACTION_COMMANDS)
  #include "../feature/host_actions.h"
#endif

#if ENABLED(POWER_LOSS_RECOVERY)
  #include "../sd/cardreader.h"
  #include "../feature/powerloss.h"
#endif

#if ENABLED(CANCEL_OBJECTS)
  #include "../feature/cancel_object.h"
#endif

#if ENABLED(LASER_FEATURE)
  #include "../feature/spindle_laser.h"
#endif

#if ENABLED(FLOWMETER_SAFETY)
  #include "../feature/cooler.h"
#endif

#if ENABLED(PASSWORD_FEATURE)
  #include "../feature/password/password.h"
#endif

#if HAS_FANCHECK
  #include "../feature/fancheck.h"
#endif

#include "../MarlinCore.h" // for idle, kill

// Inactivity shutdown
millis_t GcodeSuite::previous_move_ms = 0,
         GcodeSuite::max_inactive_time = 0;

#if HAS_DISABLE_IDLE_AXES
  millis_t GcodeSuite::stepper_inactive_time = SEC_TO_MS(DEFAULT_STEPPER_TIMEOUT_SEC);
#endif

// Relative motion mode for each logical axis
<<<<<<< HEAD
relative_t GcodeSuite::axis_relative; // Init in constructor
=======
static constexpr xyze_bool_t ar_init = AXIS_RELATIVE_MODES;
relative_t GcodeSuite::axis_relative = 0 LOGICAL_AXIS_GANG(
  | (ar_init.e << REL_E),
  | (ar_init.x << REL_X),
  | (ar_init.y << REL_Y),
  | (ar_init.z << REL_Z),
  | (ar_init.i << REL_I),
  | (ar_init.j << REL_J),
  | (ar_init.k << REL_K),
  | (ar_init.u << REL_U),
  | (ar_init.v << REL_V),
  | (ar_init.w << REL_W)
);
>>>>>>> b6911781

#if ANY(HAS_AUTO_REPORTING, HOST_KEEPALIVE_FEATURE)
  bool GcodeSuite::autoreport_paused; // = false
#endif

#if ENABLED(HOST_KEEPALIVE_FEATURE)
  GcodeSuite::MarlinBusyState GcodeSuite::busy_state = NOT_BUSY;
  uint8_t GcodeSuite::host_keepalive_interval = DEFAULT_KEEPALIVE_INTERVAL;
#endif

#if ENABLED(CNC_WORKSPACE_PLANES)
  GcodeSuite::WorkspacePlane GcodeSuite::workspace_plane = PLANE_XY;
#endif

#if ENABLED(CNC_COORDINATE_SYSTEMS)
  int8_t GcodeSuite::active_coordinate_system = -1; // machine space
  xyz_pos_t GcodeSuite::coordinate_system[MAX_COORDINATE_SYSTEMS];
#endif

void GcodeSuite::report_echo_start(const bool forReplay) { if (!forReplay) SERIAL_ECHO_START(); }
void GcodeSuite::report_heading(const bool forReplay, FSTR_P const fstr, const bool eol/*=true*/) {
  if (forReplay) return;
  if (fstr) {
    SERIAL_ECHO_START();
<<<<<<< HEAD
    SERIAL_ECHO(F("; "), fstr);
=======
    SERIAL_ECHOPGM("; ");
    SERIAL_ECHOF(fstr);
>>>>>>> b6911781
  }
  if (eol) { SERIAL_CHAR(':'); SERIAL_EOL(); }
}

void GcodeSuite::say_units() {
  SERIAL_ECHOLNPGM_P(
    TERN_(INCH_MODE_SUPPORT, parser.linear_unit_factor != 1.0 ? PSTR(" (in)") :)
    PSTR(" (mm)")
  );
}

/**
 * Get the target extruder from the T parameter or the active_extruder
 * Return -1 if the T parameter is out of range
 */
int8_t GcodeSuite::get_target_extruder_from_command() {
  if (parser.seenval('T')) {
    const int8_t e = parser.value_byte();
    if (e < EXTRUDERS) return e;
    SERIAL_ECHO_START();
    SERIAL_CHAR('M'); SERIAL_ECHO(parser.codenum);
    SERIAL_ECHOLNPGM(" " STR_INVALID_EXTRUDER " ", e);
    return -1;
  }
  return active_extruder;
}

/**
 * Get the target E stepper from the 'T' parameter.
 * If there is no 'T' parameter then dval will be substituted.
 * Returns -1 if the resulting E stepper index is out of range.
 */
int8_t GcodeSuite::get_target_e_stepper_from_command(const int8_t dval/*=-1*/) {
  const int8_t e = parser.intval('T', dval);
  if (WITHIN(e, 0, E_STEPPERS - 1)) return e;
  if (dval == -2) return dval;

  SERIAL_ECHO_START();
  SERIAL_CHAR('M'); SERIAL_ECHO(parser.codenum);
  if (e == -1)
    SERIAL_ECHOLNPGM(" " STR_E_STEPPER_NOT_SPECIFIED);
  else
    SERIAL_ECHOLNPGM(" " STR_INVALID_E_STEPPER " ", e);
  return -1;
}

/**
<<<<<<< HEAD
 * Set XYZ...E destination and feedrate from the current GCode command
=======
 * Set XYZ...E destination and feedrate from the current G-Code command
>>>>>>> b6911781
 *
 *  - Set destination from included axis codes
 *  - Set to current for missing axis codes
 *  - Set the feedrate, if included
 */
void GcodeSuite::get_destination_from_command() {
  xyze_bool_t seen{false};

  #if ENABLED(CANCEL_OBJECTS)
    const bool &skip_move = cancelable.skipping;
  #else
    constexpr bool skip_move = false;
  #endif

  // Get new XYZ position, whether absolute or relative
  LOOP_NUM_AXES(i) {
    if ( (seen[i] = parser.seenval(AXIS_CHAR(i))) ) {
      const float v = parser.value_axis_units((AxisEnum)i);
      if (skip_move)
        destination[i] = current_position[i];
      else
        destination[i] = axis_is_relative(AxisEnum(i)) ? current_position[i] + v : LOGICAL_TO_NATIVE(v, i);
    }
    else
      destination[i] = current_position[i];
  }

  #if HAS_EXTRUDERS
    // Get new E position, whether absolute or relative
    if ( (seen.e = parser.seenval('E')) ) {
      const float v = parser.value_axis_units(E_AXIS);
      destination.e = axis_is_relative(E_AXIS) ? current_position.e + v : v;
    }
    else
      destination.e = current_position.e;
  #endif

  #if ENABLED(POWER_LOSS_RECOVERY) && !PIN_EXISTS(POWER_LOSS)
    // Only update power loss recovery on moves with E
    if (recovery.enabled && IS_SD_PRINTING() && seen.e && (seen.x || seen.y))
      recovery.save();
  #endif

  if (parser.floatval('F') > 0) {
    feedrate_mm_s = parser.value_feedrate();
    // Update the cutter feed rate for use by M4 I set inline moves.
    TERN_(LASER_FEATURE, cutter.feedrate_mm_m = MMS_TO_MMM(feedrate_mm_s));
  }

  #if ALL(PRINTCOUNTER, HAS_EXTRUDERS)
    if (!DEBUGGING(DRYRUN) && !skip_move)
      print_job_timer.incFilamentUsed(destination.e - current_position.e);
  #endif

  // Get ABCDHI mixing factors
  #if ALL(MIXING_EXTRUDER, DIRECT_MIXING_IN_G1)
    M165();
  #endif

  #if ENABLED(LASER_FEATURE)
    if (cutter.cutter_mode == CUTTER_MODE_CONTINUOUS || cutter.cutter_mode == CUTTER_MODE_DYNAMIC) {
      // Set the cutter power in the planner to configure this move
      cutter.last_feedrate_mm_m = 0;
      if (WITHIN(parser.codenum, 1, TERN(ARC_SUPPORT, 3, 1)) || TERN0(BEZIER_CURVE_SUPPORT, parser.codenum == 5)) {
        planner.laser_inline.status.isPowered = true;
        if (parser.seen('I')) cutter.set_enabled(true);       // This is set for backward LightBurn compatibility.
        if (parser.seenval('S')) {
          const float v = parser.value_float(),
                      u = TERN(LASER_POWER_TRAP, v, cutter.power_to_range(v));
          cutter.menuPower = cutter.unitPower = u;
          cutter.inline_power(TERN(SPINDLE_LASER_USE_PWM, cutter.upower_to_ocr(u), u > 0 ? 255 : 0));
        }
      }
      else if (parser.codenum == 0) {
        // For dynamic mode we need to flag isPowered off, dynamic power is calculated in the stepper based on feedrate.
        if (cutter.cutter_mode == CUTTER_MODE_DYNAMIC) planner.laser_inline.status.isPowered = false;
        cutter.inline_power(0); // This is planner-based so only set power and do not disable inline control flags.
      }
    }
    else if (parser.codenum == 0)
      cutter.apply_power(0);
  #endif // LASER_FEATURE
}

/**
 * Dwell waits immediately. It does not synchronize. Use M400 instead of G4
 */
void GcodeSuite::dwell(millis_t time) {
  time += millis();
  while (PENDING(millis(), time)) idle();
}

/**
 * When G29_RETRY_AND_RECOVER is enabled, call G29() in
 * a loop with recovery and retry handling.
 */
#if ENABLED(G29_RETRY_AND_RECOVER)

  void GcodeSuite::event_probe_recover() {
    TERN_(HOST_PROMPT_SUPPORT, hostui.prompt_do(PROMPT_INFO, F("G29 Retrying"), FPSTR(DISMISS_STR)));
    #ifdef ACTION_ON_G29_RECOVER
      hostui.g29_recover();
    #endif
    #ifdef G29_RECOVER_COMMANDS
      process_subcommands_now(F(G29_RECOVER_COMMANDS));
    #endif
  }

  #if ENABLED(G29_HALT_ON_FAILURE)
    #include "../lcd/marlinui.h"
  #endif

  void GcodeSuite::event_probe_failure() {
    #ifdef ACTION_ON_G29_FAILURE
      hostui.g29_failure();
    #endif
    #ifdef G29_FAILURE_COMMANDS
      process_subcommands_now(F(G29_FAILURE_COMMANDS));
    #endif
    #if ENABLED(G29_HALT_ON_FAILURE)
      #ifdef ACTION_ON_CANCEL
        hostui.cancel();
      #endif
      kill(GET_TEXT_F(MSG_LCD_PROBING_FAILED));
    #endif
  }

  #ifndef G29_MAX_RETRIES
    #define G29_MAX_RETRIES 0
  #endif

  void GcodeSuite::G29_with_retry() {
    uint8_t retries = G29_MAX_RETRIES;
    while (G29()) { // G29 should return true for failed probes ONLY
      if (retries) {
        event_probe_recover();
        --retries;
      }
      else {
        event_probe_failure();
        return;
      }
    }

    TERN_(HOST_PROMPT_SUPPORT, hostui.prompt_end());

    #ifdef G29_SUCCESS_COMMANDS
      process_subcommands_now(F(G29_SUCCESS_COMMANDS));
    #endif
  }

#endif // G29_RETRY_AND_RECOVER

/**
 * Process the parsed command and dispatch it to its handler
 */
void GcodeSuite::process_parsed_command(const bool no_ok/*=false*/) {
  TERN_(HAS_FANCHECK, fan_check.check_deferred_error());

  KEEPALIVE_STATE(IN_HANDLER);

 /**
  * Block all Gcodes except M511 Unlock Printer, if printer is locked
  * Will still block Gcodes if M511 is disabled, in which case the printer should be unlocked via LCD Menu
  */
  #if ENABLED(PASSWORD_FEATURE)
    if (password.is_locked && !parser.is_command('M', 511)) {
      SERIAL_ECHO_MSG(STR_PRINTER_LOCKED);
      if (!no_ok) queue.ok_to_send();
      return;
    }
  #endif

  #if ENABLED(FLOWMETER_SAFETY)
    if (cooler.flowfault) {
      SERIAL_ECHO_MSG(STR_FLOWMETER_FAULT);
      return;
    }
  #endif

  // Handle a known command or reply "unknown command"

  switch (parser.command_letter) {

    case 'G': switch (parser.codenum) {

      case 0: case 1:                                             // G0: Fast Move, G1: Linear Move
        G0_G1(TERN_(HAS_FAST_MOVES, parser.codenum == 0)); break;

      #if ENABLED(ARC_SUPPORT) && DISABLED(SCARA)
        case 2: case 3: G2_G3(parser.codenum == 2); break;        // G2: CW ARC, G3: CCW ARC
      #endif

      case 4: G4(); break;                                        // G4: Dwell

      #if ENABLED(BEZIER_CURVE_SUPPORT)
        case 5: G5(); break;                                      // G5: Cubic B_spline
      #endif

      #if ENABLED(DIRECT_STEPPING)
        case 6: G6(); break;                                      // G6: Direct Stepper Move
      #endif

      #if ENABLED(FWRETRACT)
        case 10: G10(); break;                                    // G10: Retract / Swap Retract
        case 11: G11(); break;                                    // G11: Recover / Swap Recover
      #endif

      #if ENABLED(NOZZLE_CLEAN_FEATURE)
        case 12: G12(); break;                                    // G12: Nozzle Clean
      #endif

      #if ENABLED(CNC_WORKSPACE_PLANES)
        case 17: G17(); break;                                    // G17: Select Plane XY
        case 18: G18(); break;                                    // G18: Select Plane ZX
        case 19: G19(); break;                                    // G19: Select Plane YZ
      #endif

      #if ENABLED(INCH_MODE_SUPPORT)
        case 20: G20(); break;                                    // G20: Inch Mode
        case 21: G21(); break;                                    // G21: MM Mode
      #else
        case 21: NOOP; break;                                     // No error on unknown G21
      #endif

      #if ENABLED(G26_MESH_VALIDATION)
        case 26: G26(); break;                                    // G26: Mesh Validation Pattern generation
      #endif

      #if ENABLED(NOZZLE_PARK_FEATURE)
        case 27: G27(); break;                                    // G27: Nozzle Park
      #endif

      case 28: G28(); break;                                      // G28: Home one or more axes

      #if HAS_LEVELING
        case 29:                                                  // G29: Bed leveling calibration
          TERN(G29_RETRY_AND_RECOVER, G29_with_retry, G29)();
          break;
      #endif

      #if HAS_BED_PROBE
        case 30: G30(); break;                                    // G30: Single Z probe
        #if ENABLED(Z_PROBE_SLED)
          case 31: G31(); break;                                  // G31: dock the sled
          case 32: G32(); break;                                  // G32: undock the sled
        #endif
      #endif

      #if ENABLED(DELTA_AUTO_CALIBRATION)
        case 33: G33(); break;                                    // G33: Delta Auto-Calibration
      #endif

      #if ANY(Z_MULTI_ENDSTOPS, Z_STEPPER_AUTO_ALIGN, MECHANICAL_GANTRY_CALIBRATION)
        case 34: G34(); break;                                    // G34: Z Stepper automatic alignment using probe
      #endif

      #if ENABLED(ASSISTED_TRAMMING)
        case 35: G35(); break;                                    // G35: Read four bed corners to help adjust bed screws
      #endif

      #if ENABLED(G38_PROBE_TARGET)
        case 38:                                                  // G38.2, G38.3: Probe towards target
          if (WITHIN(parser.subcode, 2, TERN(G38_PROBE_AWAY, 5, 3)))
            G38(parser.subcode);                                  // G38.4, G38.5: Probe away from target
          break;
      #endif

      #if HAS_MESH
        case 42: G42(); break;                                    // G42: Coordinated move to a mesh point
      #endif

      #if ENABLED(CNC_COORDINATE_SYSTEMS)
        case 53: G53(); break;                                    // G53: (prefix) Apply native workspace
        case 54: G54(); break;                                    // G54: Switch to Workspace 1
        case 55: G55(); break;                                    // G55: Switch to Workspace 2
        case 56: G56(); break;                                    // G56: Switch to Workspace 3
        case 57: G57(); break;                                    // G57: Switch to Workspace 4
        case 58: G58(); break;                                    // G58: Switch to Workspace 5
        case 59: G59(); break;                                    // G59.0 - G59.3: Switch to Workspace 6-9
      #endif

      #if SAVED_POSITIONS
        case 60: G60(); break;                                    // G60:  save current position
        case 61: G61(); break;                                    // G61:  Apply/restore saved coordinates.
      #endif

      #if ALL(PTC_PROBE, PTC_BED)
        case 76: G76(); break;                                    // G76: Calibrate first layer compensation values
      #endif

      #if ENABLED(GCODE_MOTION_MODES)
        case 80: G80(); break;                                    // G80: Reset the current motion mode
      #endif

      case 90: set_relative_mode(false); break;                   // G90: Absolute Mode
      case 91: set_relative_mode(true);  break;                   // G91: Relative Mode

      case 92: G92(); break;                                      // G92: Set current axis position(s)

      #if ENABLED(CALIBRATION_GCODE)
        case 425: G425(); break;                                  // G425: Perform calibration with calibration cube
      #endif

      #if ENABLED(DEBUG_GCODE_PARSER)
        case 800: parser.debug(); break;                          // G800: G-Code Parser Test for G
      #endif

      default: parser.unknown_command_warning(); break;
    }
    break;

    case 'M': switch (parser.codenum) {

      #if HAS_RESUME_CONTINUE
        case 0:                                                   // M0: Unconditional stop - Wait for user button press on LCD
        case 1: M0_M1(); break;                                   // M1: Conditional stop - Wait for user button press on LCD
      #endif

      #if HAS_CUTTER
        case 3: M3_M4(false); break;                              // M3: Turn ON Laser | Spindle (clockwise), set Power | Speed
        case 4: M3_M4(true ); break;                              // M4: Turn ON Laser | Spindle (counter-clockwise), set Power | Speed
        case 5: M5(); break;                                      // M5: Turn OFF Laser | Spindle
      #endif

      #if ENABLED(COOLANT_MIST)
        case 7: M7(); break;                                      // M7: Coolant Mist ON
      #endif

      #if ANY(AIR_ASSIST, COOLANT_FLOOD)
        case 8: M8(); break;                                      // M8: Air Assist / Coolant Flood ON
      #endif

      #if ANY(AIR_ASSIST, COOLANT_CONTROL)
        case 9: M9(); break;                                      // M9: Air Assist / Coolant OFF
      #endif

      #if ENABLED(AIR_EVACUATION)
        case 10: M10(); break;                                    // M10: Vacuum or Blower motor ON
        case 11: M11(); break;                                    // M11: Vacuum or Blower motor OFF
      #endif

      #if ENABLED(EXTERNAL_CLOSED_LOOP_CONTROLLER)
        case 12: M12(); break;                                    // M12: Synchronize and optionally force a CLC set
      #endif

      #if ENABLED(EXPECTED_PRINTER_CHECK)
        case 16: M16(); break;                                    // M16: Expected printer check
      #endif

      case 17: M17(); break;                                      // M17: Enable all stepper motors

      #if HAS_MEDIA
        case 20: M20(); break;                                    // M20: List SD card
        case 21: M21(); break;                                    // M21: Init SD card
        case 22: M22(); break;                                    // M22: Release SD card
        case 23: M23(); break;                                    // M23: Select file
        case 24: M24(); break;                                    // M24: Start SD print
        case 25: M25(); break;                                    // M25: Pause SD print
        case 26: M26(); break;                                    // M26: Set SD index
        case 27: M27(); break;                                    // M27: Get SD status
        case 28: M28(); break;                                    // M28: Start SD write
        case 29: M29(); break;                                    // M29: Stop SD write
        case 30: M30(); break;                                    // M30 <filename> Delete File

        #if HAS_MEDIA_SUBCALLS
          case 32: M32(); break;                                  // M32: Select file and start SD print
        #endif

        #if ENABLED(LONG_FILENAME_HOST_SUPPORT)
          case 33: M33(); break;                                  // M33: Get the long full path to a file or folder
        #endif

        #if ALL(SDCARD_SORT_ALPHA, SDSORT_GCODE)
          case 34: M34(); break;                                  // M34: Set SD card sorting options
        #endif

        case 928: M928(); break;                                  // M928: Start SD write
      #endif // HAS_MEDIA

      case 31: M31(); break;                                      // M31: Report time since the start of SD print or last M109

      #if ENABLED(DIRECT_PIN_CONTROL)
        case 42: M42(); break;                                    // M42: Change pin state
      #endif

      #if ENABLED(PINS_DEBUGGING)
        case 43: M43(); break;                                    // M43: Read pin state
      #endif

      #if ENABLED(Z_MIN_PROBE_REPEATABILITY_TEST)
        case 48: M48(); break;                                    // M48: Z probe repeatability test
      #endif

      #if ENABLED(SET_PROGRESS_MANUALLY)
        case 73: M73(); break;                                    // M73: Set progress percentage
      #endif

      case 75: M75(); break;                                      // M75: Start print timer
      case 76: M76(); break;                                      // M76: Pause print timer
      case 77: M77(); break;                                      // M77: Stop print timer

      #if ENABLED(PRINTCOUNTER)
        case 78: M78(); break;                                    // M78: Show print statistics
      #endif

      #if ENABLED(M100_FREE_MEMORY_WATCHER)
        case 100: M100(); break;                                  // M100: Free Memory Report
      #endif

      #if ENABLED(BD_SENSOR)
        case 102: M102(); break;                                  // M102: Configure Bed Distance Sensor
      #endif

      #if HAS_HOTEND
        case 104: M104(); break;                                  // M104: Set hot end temperature
        case 109: M109(); break;                                  // M109: Wait for hotend temperature to reach target
      #endif

      case 105: M105(); return;                                   // M105: Report Temperatures (and say "ok")

      #if HAS_FAN
        case 106: M106(); break;                                  // M106: Fan On
        case 107: M107(); break;                                  // M107: Fan Off
      #endif

      case 110: M110(); break;                                    // M110: Set Current Line Number
      case 111: M111(); break;                                    // M111: Set debug level

      #if DISABLED(EMERGENCY_PARSER)
        case 108: M108(); break;                                  // M108: Cancel Waiting
        case 112: M112(); break;                                  // M112: Full Shutdown
        case 410: M410(); break;                                  // M410: Quickstop - Abort all the planned moves.
        #if ENABLED(HOST_PROMPT_SUPPORT)
          case 876: M876(); break;                                // M876: Handle Host prompt responses
        #endif
      #else
        case 108: case 112: case 410:
        TERN_(HOST_PROMPT_SUPPORT, case 876:)
        break;
      #endif

      #if ENABLED(HOST_KEEPALIVE_FEATURE)
        case 113: M113(); break;                                  // M113: Set Host Keepalive interval
      #endif

      #if HAS_FANCHECK
        case 123: M123(); break;                                  // M123: Report fan states or set fans auto-report interval
      #endif

      #if HAS_HEATED_BED
        case 140: M140(); break;                                  // M140: Set bed temperature
        case 190: M190(); break;                                  // M190: Wait for bed temperature to reach target
      #endif

      #if HAS_HEATED_CHAMBER
        case 141: M141(); break;                                  // M141: Set chamber temperature
        case 191: M191(); break;                                  // M191: Wait for chamber temperature to reach target
      #endif

      #if HAS_TEMP_PROBE
        case 192: M192(); break;                                  // M192: Wait for probe temp
      #endif

      #if HAS_COOLER
        case 143: M143(); break;                                  // M143: Set cooler temperature
        case 193: M193(); break;                                  // M193: Wait for cooler temperature to reach target
      #endif

      #if ENABLED(AUTO_REPORT_POSITION)
        case 154: M154(); break;                                  // M154: Set position auto-report interval
      #endif

      #if ALL(AUTO_REPORT_TEMPERATURES, HAS_TEMP_SENSOR)
        case 155: M155(); break;                                  // M155: Set temperature auto-report interval
      #endif

      #if ENABLED(PARK_HEAD_ON_PAUSE)
        case 125: M125(); break;                                  // M125: Store current position and move to filament change position
      #endif

      #if ENABLED(BARICUDA)
        // PWM for HEATER_1_PIN
        #if HAS_HEATER_1
          case 126: M126(); break;                                // M126: valve open
          case 127: M127(); break;                                // M127: valve closed
        #endif

        // PWM for HEATER_2_PIN
        #if HAS_HEATER_2
          case 128: M128(); break;                                // M128: valve open
          case 129: M129(); break;                                // M129: valve closed
        #endif
      #endif // BARICUDA

      #if ENABLED(PSU_CONTROL)
        case 80: M80(); break;                                    // M80: Turn on Power Supply
      #endif
      case 81: M81(); break;                                      // M81: Turn off Power, including Power Supply, if possible

      #if HAS_EXTRUDERS
        case 82: M82(); break;                                    // M82: Set E axis normal mode (same as other axes)
        case 83: M83(); break;                                    // M83: Set E axis relative mode
      #endif

      case 18: case 84: M18_M84(); break;                         // M18/M84: Disable Steppers / Set Timeout
      case 85: M85(); break;                                      // M85: Set inactivity stepper shutdown timeout

      #if ENABLED(HOTEND_IDLE_TIMEOUT)
        case 86: M86(); break;                                    // M86: Set Hotend Idle Timeout
        case 87: M87(); break;                                    // M87: Cancel Hotend Idle Timeout
      #endif

      case 92: M92(); break;                                      // M92: Set the steps-per-unit for one or more axes
      case 114: M114(); break;                                    // M114: Report current position
      case 115: M115(); break;                                    // M115: Report capabilities

      case 117: TERN_(HAS_STATUS_MESSAGE, M117()); break;         // M117: Set LCD message text, if possible

      case 118: M118(); break;                                    // M118: Display a message in the host console
      case 119: M119(); break;                                    // M119: Report endstop states
      case 120: M120(); break;                                    // M120: Enable endstops
      case 121: M121(); break;                                    // M121: Disable endstops

      #if HAS_PREHEAT
        case 145: M145(); break;                                  // M145: Set material heatup parameters
      #endif

      #if ENABLED(TEMPERATURE_UNITS_SUPPORT)
        case 149: M149(); break;                                  // M149: Set temperature units
      #endif

      #if HAS_COLOR_LEDS
        case 150: M150(); break;                                  // M150: Set Status LED Color
      #endif

      #if ENABLED(MIXING_EXTRUDER)
        case 163: M163(); break;                                  // M163: Set a component weight for mixing extruder
        case 164: M164(); break;                                  // M164: Save current mix as a virtual extruder
        #if ENABLED(DIRECT_MIXING_IN_G1)
          case 165: M165(); break;                                // M165: Set multiple mix weights
        #endif
        #if ENABLED(GRADIENT_MIX)
          case 166: M166(); break;                                // M166: Set Gradient Mix
        #endif
      #endif

      #if DISABLED(NO_VOLUMETRICS)
        case 200: M200(); break;                                  // M200: Set filament diameter, E to cubic units
      #endif

      case 201: M201(); break;                                    // M201: Set max acceleration for print moves (units/s^2)

      #if 0
        case 202: M202(); break;                                  // M202: Not used for Sprinter/grbl gen6
      #endif

      case 203: M203(); break;                                    // M203: Set max feedrate (units/sec)
      case 204: M204(); break;                                    // M204: Set acceleration
      case 205: M205(); break;                                    // M205: Set advanced settings

      #if HAS_HOME_OFFSET
        case 206: M206(); break;                                  // M206: Set home offsets
      #endif

      #if ENABLED(FWRETRACT)
        case 207: M207(); break;                                  // M207: Set Retract Length, Feedrate, and Z lift
        case 208: M208(); break;                                  // M208: Set Recover (unretract) Additional Length and Feedrate
        #if ENABLED(FWRETRACT_AUTORETRACT)
          case 209:
            if (MIN_AUTORETRACT <= MAX_AUTORETRACT) M209();       // M209: Turn Automatic Retract Detection on/off
            break;
        #endif
      #endif

      #if HAS_SOFTWARE_ENDSTOPS
        case 211: M211(); break;                                  // M211: Enable, Disable, and/or Report software endstops
      #endif

      #if HAS_MULTI_EXTRUDER
        case 217: M217(); break;                                  // M217: Set filament swap parameters
      #endif

      #if HAS_HOTEND_OFFSET
        case 218: M218(); break;                                  // M218: Set a tool offset
      #endif

      case 220: M220(); break;                                    // M220: Set Feedrate Percentage: S<percent> ("FR" on your LCD)

      #if HAS_EXTRUDERS
        case 221: M221(); break;                                  // M221: Set Flow Percentage
      #endif

      #if ENABLED(DIRECT_PIN_CONTROL)
        case 226: M226(); break;                                  // M226: Wait until a pin reaches a state
      #endif

      #if HAS_SERVOS
        case 280: M280(); break;                                  // M280: Set servo position absolute
        #if ENABLED(EDITABLE_SERVO_ANGLES)
          case 281: M281(); break;                                // M281: Set servo angles
        #endif
        #if ENABLED(SERVO_DETACH_GCODE)
          case 282: M282(); break;                                // M282: Detach servo
        #endif
      #endif

      #if ENABLED(BABYSTEPPING)
        case 290: M290(); break;                                  // M290: Babystepping
        #if ENABLED(EP_BABYSTEPPING)
          case 293: IF_DISABLED(EMERGENCY_PARSER, M293()); break; // M293: Babystep up
          case 294: IF_DISABLED(EMERGENCY_PARSER, M294()); break; // M294: Babystep down
        #endif
      #endif

      #if HAS_SOUND
        case 300: M300(); break;                                  // M300: Play beep tone
      #endif

      #if ENABLED(PIDTEMP)
        case 301: M301(); break;                                  // M301: Set hotend PID parameters
      #endif

      #if ENABLED(PIDTEMPBED)
        case 304: M304(); break;                                  // M304: Set bed PID parameters
      #endif

      #if ENABLED(PIDTEMPCHAMBER)
        case 309: M309(); break;                                  // M309: Set chamber PID parameters
      #endif

      #if ENABLED(PHOTO_GCODE)
        case 240: M240(); break;                                  // M240: Trigger a camera
      #endif

      #if HAS_LCD_CONTRAST
        case 250: M250(); break;                                  // M250: Set LCD contrast
      #endif

      #if HAS_GCODE_M255
        case 255: M255(); break;                                  // M255: Set LCD Sleep/Backlight Timeout (Minutes)
      #endif

      #if HAS_LCD_BRIGHTNESS
        case 256: M256(); break;                                  // M256: Set LCD brightness
      #endif

      #if ENABLED(EXPERIMENTAL_I2CBUS)
        case 260: M260(); break;                                  // M260: Send data to an i2c slave
        case 261: M261(); break;                                  // M261: Request data from an i2c slave
      #endif

      #if ENABLED(PREVENT_COLD_EXTRUSION)
        case 302: M302(); break;                                  // M302: Allow cold extrudes (set the minimum extrude temperature)
      #endif

      #if HAS_PID_HEATING
        case 303: M303(); break;                                  // M303: PID autotune
      #endif

      #if HAS_USER_THERMISTORS
        case 305: M305(); break;                                  // M305: Set user thermistor parameters
      #endif

      #if ENABLED(MPCTEMP)
        case 306: M306(); break;                                  // M306: MPC autotune
      #endif

      #if ENABLED(REPETIER_GCODE_M360)
        case 360: M360(); break;                                  // M360: Firmware settings
      #endif

      #if ENABLED(MORGAN_SCARA)
        case 360: if (M360()) return; break;                      // M360: SCARA Theta pos1
        case 361: if (M361()) return; break;                      // M361: SCARA Theta pos2
        case 362: if (M362()) return; break;                      // M362: SCARA Psi pos1
        case 363: if (M363()) return; break;                      // M363: SCARA Psi pos2
        case 364: if (M364()) return; break;                      // M364: SCARA Psi pos3 (90 deg to Theta)
      #endif

      #if ANY(EXT_SOLENOID, MANUAL_SOLENOID_CONTROL)
        case 380: M380(); break;                                  // M380: Activate solenoid on active (or specified) extruder
        case 381: M381(); break;                                  // M381: Disable all solenoids or, if MANUAL_SOLENOID_CONTROL, active (or specified) solenoid
      #endif

      case 400: M400(); break;                                    // M400: Finish all moves

      #if HAS_BED_PROBE
        case 401: M401(); break;                                  // M401: Deploy probe
        case 402: M402(); break;                                  // M402: Stow probe
      #endif

      #if HAS_PRUSA_MMU2
        case 403: M403(); break;
      #endif

      #if ENABLED(FILAMENT_WIDTH_SENSOR)
        case 404: M404(); break;                                  // M404: Enter the nominal filament width (3mm, 1.75mm ) N<3.0> or display nominal filament width
        case 405: M405(); break;                                  // M405: Turn on filament sensor for control
        case 406: M406(); break;                                  // M406: Turn off filament sensor for control
        case 407: M407(); break;                                  // M407: Display measured filament diameter
      #endif

      #if HAS_FILAMENT_SENSOR
        case 412: M412(); break;                                  // M412: Enable/Disable filament runout detection
      #endif

      #if HAS_MULTI_LANGUAGE
        case 414: M414(); break;                                  // M414: Select multi language menu
      #endif

      #if HAS_LEVELING
        case 420: M420(); break;                                  // M420: Enable/Disable Bed Leveling
      #endif

      #if HAS_MESH
        case 421: M421(); break;                                  // M421: Set a Mesh Bed Leveling Z coordinate
      #endif

      #if ENABLED(X_AXIS_TWIST_COMPENSATION)
        case 423: M423(); break;                                  // M423: Reset, modify, or report X-Twist Compensation data
      #endif

      #if ENABLED(BACKLASH_GCODE)
        case 425: M425(); break;                                  // M425: Tune backlash compensation
      #endif

      #if HAS_HOME_OFFSET
        case 428: M428(); break;                                  // M428: Apply current_position to home_offset
      #endif

      #if HAS_POWER_MONITOR
        case 430: M430(); break;                                  // M430: Read the system current (A), voltage (V), and power (W)
      #endif

      #if ENABLED(CANCEL_OBJECTS)
        case 486: M486(); break;                                  // M486: Identify and cancel objects
      #endif

      #if ENABLED(FT_MOTION)
        case 493: M493(); break;                                  // M493: Fixed-Time Motion control
      #endif

      case 500: M500(); break;                                    // M500: Store settings in EEPROM
      case 501: M501(); break;                                    // M501: Read settings from EEPROM
      case 502: M502(); break;                                    // M502: Revert to default settings
      #if DISABLED(DISABLE_M503)
        case 503: M503(); break;                                  // M503: print settings currently in memory
      #endif
      #if ENABLED(EEPROM_SETTINGS)
        case 504: M504(); break;                                  // M504: Validate EEPROM contents
      #endif

      #if ENABLED(PASSWORD_FEATURE)
        case 510: M510(); break;                                  // M510: Lock Printer
        #if ENABLED(PASSWORD_UNLOCK_GCODE)
          case 511: M511(); break;                                // M511: Unlock Printer
        #endif
        #if ENABLED(PASSWORD_CHANGE_GCODE)
          case 512: M512(); break;                                // M512: Set/Change/Remove Password
        #endif
      #endif

      #if HAS_MEDIA
        case 524: M524(); break;                                  // M524: Abort the current SD print job
      #endif

      #if ENABLED(SD_ABORT_ON_ENDSTOP_HIT)
        case 540: M540(); break;                                  // M540: Set abort on endstop hit for SD printing
      #endif

      #if HAS_ETHERNET
        case 552: M552(); break;                                  // M552: Set IP address
        case 553: M553(); break;                                  // M553: Set gateway
        case 554: M554(); break;                                  // M554: Set netmask
      #endif

      #if ENABLED(BAUD_RATE_GCODE)
        case 575: M575(); break;                                  // M575: Set serial baudrate
      #endif

      #if HAS_ZV_SHAPING
<<<<<<< HEAD
        case 593: M593(); break;                                  // M593: Input Shaping control
=======
        case 593: M593(); break;                                  // M593: Set Input Shaping parameters
>>>>>>> b6911781
      #endif

      #if ENABLED(ADVANCED_PAUSE_FEATURE)
        case 600: M600(); break;                                  // M600: Pause for Filament Change
        case 603: M603(); break;                                  // M603: Configure Filament Change
      #endif

      #if HAS_DUPLICATION_MODE
        case 605: M605(); break;                                  // M605: Set Dual X Carriage movement mode
      #endif

      #if IS_KINEMATIC
        case 665: M665(); break;                                  // M665: Set Kinematics parameters
      #endif

      #if ANY(DELTA, HAS_EXTRA_ENDSTOPS)
        case 666: M666(); break;                                  // M666: Set delta or multiple endstop adjustment
      #endif

      #if ENABLED(DUET_SMART_EFFECTOR) && PIN_EXISTS(SMART_EFFECTOR_MOD)
        case 672: M672(); break;                                  // M672: Set/clear Duet Smart Effector sensitivity
      #endif

      #if ENABLED(FILAMENT_LOAD_UNLOAD_GCODES)
        case 701: M701(); break;                                  // M701: Load Filament
        case 702: M702(); break;                                  // M702: Unload Filament
      #endif

      #if ENABLED(CONTROLLER_FAN_EDITABLE)
        case 710: M710(); break;                                  // M710: Set Controller Fan settings
      #endif

      #if ENABLED(GCODE_MACROS)
        case 810: case 811: case 812: case 813: case 814:
        case 815: case 816: case 817: case 818: case 819:
        M810_819(); break;                                        // M810-M819: Define/execute G-code macro
      #endif

      #if HAS_BED_PROBE
        case 851: M851(); break;                                  // M851: Set Z Probe Z Offset
      #endif

      #if ENABLED(SKEW_CORRECTION_GCODE)
        case 852: M852(); break;                                  // M852: Set Skew factors
      #endif

      #if HAS_PTC
        case 871: M871(); break;                                  // M871: Print/reset/clear first layer temperature offset values
      #endif

      #if ENABLED(LIN_ADVANCE)
        case 900: M900(); break;                                  // M900: Set advance K factor.
      #endif

      #if ANY(HAS_MOTOR_CURRENT_SPI, HAS_MOTOR_CURRENT_PWM, HAS_MOTOR_CURRENT_I2C, HAS_MOTOR_CURRENT_DAC)
        case 907: M907(); break;                                  // M907: Set digital trimpot motor current using axis codes.
        #if ANY(HAS_MOTOR_CURRENT_SPI, HAS_MOTOR_CURRENT_DAC)
          case 908: M908(); break;                                // M908: Control digital trimpot directly.
          #if HAS_MOTOR_CURRENT_DAC
            case 909: M909(); break;                              // M909: Print digipot/DAC current value
            case 910: M910(); break;                              // M910: Commit digipot/DAC value to external EEPROM
          #endif
        #endif
      #endif

      #if HAS_TRINAMIC_CONFIG
        case 122: M122(); break;                                  // M122: Report driver configuration and status
        case 906: M906(); break;                                  // M906: Set motor current in milliamps using axis codes X, Y, Z, E
        #if HAS_STEALTHCHOP
          case 569: M569(); break;                                // M569: Enable stealthChop on an axis.
        #endif
        #if ENABLED(MONITOR_DRIVER_STATUS)
          case 911: M911(); break;                                // M911: Report TMC2130 prewarn triggered flags
          case 912: M912(); break;                                // M912: Clear TMC2130 prewarn triggered flags
        #endif
        #if ENABLED(HYBRID_THRESHOLD)
          case 913: M913(); break;                                // M913: Set HYBRID_THRESHOLD speed.
        #endif
        #if USE_SENSORLESS
          case 914: M914(); break;                                // M914: Set StallGuard sensitivity.
        #endif
        case 919: M919(); break;                                  // M919: Set stepper Chopper Times
      #endif

      #if HAS_MICROSTEPS
        case 350: M350(); break;                                  // M350: Set microstepping mode. Warning: Steps per unit remains unchanged. S code sets stepping mode for all drivers.
        case 351: M351(); break;                                  // M351: Toggle MS1 MS2 pins directly, S# determines MS1 or MS2, X# sets the pin high/low.
      #endif

      #if ENABLED(CASE_LIGHT_ENABLE)
        case 355: M355(); break;                                  // M355: Set case light brightness
      #endif

      #if ENABLED(DEBUG_GCODE_PARSER)
        case 800: parser.debug(); break;                          // M800: G-Code Parser Test for M
      #endif

      #if ENABLED(GCODE_REPEAT_MARKERS)
        case 808: M808(); break;                                  // M808: Set / Goto repeat markers
      #endif

      #if ENABLED(I2C_POSITION_ENCODERS)
        case 860: M860(); break;                                  // M860: Report encoder module position
        case 861: M861(); break;                                  // M861: Report encoder module status
        case 862: M862(); break;                                  // M862: Perform axis test
        case 863: M863(); break;                                  // M863: Calibrate steps/mm
        case 864: M864(); break;                                  // M864: Change module address
        case 865: M865(); break;                                  // M865: Check module firmware version
        case 866: M866(); break;                                  // M866: Report axis error count
        case 867: M867(); break;                                  // M867: Toggle error correction
        case 868: M868(); break;                                  // M868: Set error correction threshold
        case 869: M869(); break;                                  // M869: Report axis error
      #endif

      #if ENABLED(MAGNETIC_PARKING_EXTRUDER)
        case 951: M951(); break;                                  // M951: Set Magnetic Parking Extruder parameters
      #endif

      #if ENABLED(Z_STEPPER_AUTO_ALIGN)
        case 422: M422(); break;                                  // M422: Set Z Stepper automatic alignment position using probe
      #endif

<<<<<<< HEAD
      #if ENABLED(OTA_FIRMWARE_UPDATE)
        case 936: M936(); break;                                  // M936: OTA update firmware.
      #endif

=======
>>>>>>> b6911781
      #if SPI_FLASH_BACKUP
        case 993: M993(); break;                                  // M993: Backup SPI Flash to SD
        case 994: M994(); break;                                  // M994: Load a Backup from SD to SPI Flash
      #endif

      #if ENABLED(TOUCH_SCREEN_CALIBRATION)
        case 995: M995(); break;                                  // M995: Touch screen calibration for TFT display
      #endif

      #if ENABLED(PLATFORM_M997_SUPPORT)
        case 997: M997(); break;                                  // M997: Perform in-application firmware update
      #endif

      case 999: M999(); break;                                    // M999: Restart after being Stopped

      #if ENABLED(POWER_LOSS_RECOVERY)
        case 413: M413(); break;                                  // M413: Enable/disable/query Power-Loss Recovery
        case 1000: M1000(); break;                                // M1000: [INTERNAL] Resume from power-loss
      #endif

      #if HAS_MEDIA
        case 1001: M1001(); break;                                // M1001: [INTERNAL] Handle SD completion
      #endif

      #if DGUS_LCD_UI_MKS
        case 1002: M1002(); break;                                // M1002: [INTERNAL] Tool-change and Relative E Move
      #endif

      #if ENABLED(UBL_MESH_WIZARD)
        case 1004: M1004(); break;                                // M1004: UBL Mesh Wizard
      #endif

      #if ENABLED(MAX7219_GCODE)
        case 7219: M7219(); break;                                // M7219: Set LEDs, columns, and rows
      #endif

      #if ENABLED(HAS_MCP3426_ADC)
        case 3426: M3426(); break;                                // M3426: Read MCP3426 ADC (over i2c)
      #endif

      default: parser.unknown_command_warning(); break;
    }
    break;

    case 'T': T(parser.codenum); break;                           // Tn: Tool Change

    #if ENABLED(MARLIN_DEV_MODE)
      case 'D': D(parser.codenum); break;                         // Dn: Debug codes
    #endif

    #if ENABLED(REALTIME_REPORTING_COMMANDS)
      case 'S': case 'P': case 'R': break;                        // Invalid S, P, R commands already filtered
    #endif

    default:
      #if ENABLED(WIFI_CUSTOM_COMMAND)
        if (wifi_custom_command(parser.command_ptr)) break;
      #endif
      parser.unknown_command_warning();
  }

  if (!no_ok) queue.ok_to_send();

  SERIAL_IMPL.msgDone(); // Call the msgDone serial hook to signal command processing done
}

#if ENABLED(M100_FREE_MEMORY_DUMPER)
  void M100_dump_routine(FSTR_P const title, const char * const start, const uintptr_t size);
#endif

/**
 * Process a single command and dispatch it to its handler
 * This is called from the main loop()
 */
void GcodeSuite::process_next_command() {
  GCodeQueue::CommandLine &command = queue.ring_buffer.peek_next_command();

  PORT_REDIRECT(SERIAL_PORTMASK(command.port));

  TERN_(POWER_LOSS_RECOVERY, recovery.queue_index_r = queue.ring_buffer.index_r);

  if (DEBUGGING(ECHO)) {
    SERIAL_ECHO_START();
    SERIAL_ECHOLN(command.buffer);
    #if ENABLED(M100_FREE_MEMORY_DUMPER)
      SERIAL_ECHOPGM("slot:", queue.ring_buffer.index_r);
      M100_dump_routine(F("   Command Queue:"), (const char*)&queue.ring_buffer, sizeof(queue.ring_buffer));
    #endif
  }

  // Parse the next command in the queue
  parser.parse(command.buffer);
  process_parsed_command();
}

#pragma GCC diagnostic push
#if GCC_VERSION >= 80000
  #pragma GCC diagnostic ignored "-Wstringop-truncation"
#endif

/**
 * Run a series of commands, bypassing the command queue to allow
 * G-code "macros" to be called from within other G-code handlers.
 */
void GcodeSuite::process_subcommands_now(FSTR_P fgcode) {
  PGM_P pgcode = FTOP(fgcode);
  char * const saved_cmd = parser.command_ptr;        // Save the parser state
  for (;;) {
    PGM_P const delim = strchr_P(pgcode, '\n');       // Get address of next newline
    const size_t len = delim ? delim - pgcode : strlen_P(pgcode); // Get the command length
<<<<<<< HEAD
    parser.parse(MString<MAX_CMD_SIZE>().setn_P(pgcode, len));    // Parse the command
=======
    char cmd[len + 1];                                // Allocate a stack buffer
    strncpy_P(cmd, pgcode, len);                      // Copy the command to the stack
    cmd[len] = '\0';                                  // End with a nul
    parser.parse(cmd);                                // Parse the command
>>>>>>> b6911781
    process_parsed_command(true);                     // Process it (no "ok")
    if (!delim) break;                                // Last command?
    pgcode = delim + 1;                               // Get the next command
  }
  parser.parse(saved_cmd);                            // Restore the parser state
}

#pragma GCC diagnostic pop

void GcodeSuite::process_subcommands_now(char * gcode) {
  char * const saved_cmd = parser.command_ptr;        // Save the parser state
  for (;;) {
    char * const delim = strchr(gcode, '\n');         // Get address of next newline
    if (delim) *delim = '\0';                         // Replace with nul
    parser.parse(gcode);                              // Parse the current command
    process_parsed_command(true);                     // Process it (no "ok")
    if (!delim) break;                                // Last command?
    *delim = '\n';                                    // Put back the newline
    gcode = delim + 1;                                // Get the next command
  }
  parser.parse(saved_cmd);                            // Restore the parser state
}

#if ENABLED(HOST_KEEPALIVE_FEATURE)

  /**
   * Output a "busy" message at regular intervals
   * while the machine is not accepting commands.
   */
  void GcodeSuite::host_keepalive() {
    const millis_t ms = millis();
    static millis_t next_busy_signal_ms = 0;
    if (!autoreport_paused && host_keepalive_interval && busy_state != NOT_BUSY) {
      if (PENDING(ms, next_busy_signal_ms)) return;
      PORT_REDIRECT(SerialMask::All);
      switch (busy_state) {
        case IN_HANDLER:
        case IN_PROCESS:
          SERIAL_ECHO_MSG(STR_BUSY_PROCESSING);
          TERN_(FULL_REPORT_TO_HOST_FEATURE, report_current_position_moving());
          break;
        case PAUSED_FOR_USER:
          SERIAL_ECHO_MSG(STR_BUSY_PAUSED_FOR_USER);
          TERN_(FULL_REPORT_TO_HOST_FEATURE, set_and_report_grblstate(M_HOLD));
          break;
        case PAUSED_FOR_INPUT:
          SERIAL_ECHO_MSG(STR_BUSY_PAUSED_FOR_INPUT);
          TERN_(FULL_REPORT_TO_HOST_FEATURE, set_and_report_grblstate(M_HOLD));
          break;
        default:
          break;
      }
    }
    next_busy_signal_ms = ms + SEC_TO_MS(host_keepalive_interval);
  }

#endif // HOST_KEEPALIVE_FEATURE<|MERGE_RESOLUTION|>--- conflicted
+++ resolved
@@ -80,9 +80,6 @@
 #endif
 
 // Relative motion mode for each logical axis
-<<<<<<< HEAD
-relative_t GcodeSuite::axis_relative; // Init in constructor
-=======
 static constexpr xyze_bool_t ar_init = AXIS_RELATIVE_MODES;
 relative_t GcodeSuite::axis_relative = 0 LOGICAL_AXIS_GANG(
   | (ar_init.e << REL_E),
@@ -96,7 +93,6 @@
   | (ar_init.v << REL_V),
   | (ar_init.w << REL_W)
 );
->>>>>>> b6911781
 
 #if ANY(HAS_AUTO_REPORTING, HOST_KEEPALIVE_FEATURE)
   bool GcodeSuite::autoreport_paused; // = false
@@ -121,12 +117,8 @@
   if (forReplay) return;
   if (fstr) {
     SERIAL_ECHO_START();
-<<<<<<< HEAD
-    SERIAL_ECHO(F("; "), fstr);
-=======
     SERIAL_ECHOPGM("; ");
     SERIAL_ECHOF(fstr);
->>>>>>> b6911781
   }
   if (eol) { SERIAL_CHAR(':'); SERIAL_EOL(); }
 }
@@ -174,11 +166,7 @@
 }
 
 /**
-<<<<<<< HEAD
- * Set XYZ...E destination and feedrate from the current GCode command
-=======
  * Set XYZ...E destination and feedrate from the current G-Code command
->>>>>>> b6911781
  *
  *  - Set destination from included axis codes
  *  - Set to current for missing axis codes
@@ -961,11 +949,7 @@
       #endif
 
       #if HAS_ZV_SHAPING
-<<<<<<< HEAD
-        case 593: M593(); break;                                  // M593: Input Shaping control
-=======
         case 593: M593(); break;                                  // M593: Set Input Shaping parameters
->>>>>>> b6911781
       #endif
 
       #if ENABLED(ADVANCED_PAUSE_FEATURE)
@@ -1088,13 +1072,6 @@
         case 422: M422(); break;                                  // M422: Set Z Stepper automatic alignment position using probe
       #endif
 
-<<<<<<< HEAD
-      #if ENABLED(OTA_FIRMWARE_UPDATE)
-        case 936: M936(); break;                                  // M936: OTA update firmware.
-      #endif
-
-=======
->>>>>>> b6911781
       #if SPI_FLASH_BACKUP
         case 993: M993(); break;                                  // M993: Backup SPI Flash to SD
         case 994: M994(); break;                                  // M994: Load a Backup from SD to SPI Flash
@@ -1205,14 +1182,10 @@
   for (;;) {
     PGM_P const delim = strchr_P(pgcode, '\n');       // Get address of next newline
     const size_t len = delim ? delim - pgcode : strlen_P(pgcode); // Get the command length
-<<<<<<< HEAD
-    parser.parse(MString<MAX_CMD_SIZE>().setn_P(pgcode, len));    // Parse the command
-=======
     char cmd[len + 1];                                // Allocate a stack buffer
     strncpy_P(cmd, pgcode, len);                      // Copy the command to the stack
     cmd[len] = '\0';                                  // End with a nul
     parser.parse(cmd);                                // Parse the command
->>>>>>> b6911781
     process_parsed_command(true);                     // Process it (no "ok")
     if (!delim) break;                                // Last command?
     pgcode = delim + 1;                               // Get the next command
