/**
 * Marlin 3D Printer Firmware
 * Copyright (c) 2020 MarlinFirmware [https://github.com/MarlinFirmware/Marlin]
 *
 * Based on Sprinter and grbl.
 * Copyright (c) 2011 Camiel Gubbels / Erik van der Zalm
 *
 * This program is free software: you can redistribute it and/or modify
 * it under the terms of the GNU General Public License as published by
 * the Free Software Foundation, either version 3 of the License, or
 * (at your option) any later version.
 *
 * This program is distributed in the hope that it will be useful,
 * but WITHOUT ANY WARRANTY; without even the implied warranty of
 * MERCHANTABILITY or FITNESS FOR A PARTICULAR PURPOSE.  See the
 * GNU General Public License for more details.
 *
 * You should have received a copy of the GNU General Public License
 * along with this program.  If not, see <https://www.gnu.org/licenses/>.
 *
 */

/**
 * parser.cpp - Parser for a G-Code line, providing a parameter interface.
 */

#include "parser.h"

#include "../MarlinCore.h"

// Must be declared for allocation and to satisfy the linker
// Zero values need no initialization.

bool GCodeParser::volumetric_enabled;

#if ENABLED(INCH_MODE_SUPPORT)
  float GCodeParser::linear_unit_factor, GCodeParser::volumetric_unit_factor;
#endif

#if ENABLED(TEMPERATURE_UNITS_SUPPORT)
  TempUnit GCodeParser::input_temp_units = TEMPUNIT_C;
#endif

char *GCodeParser::command_ptr,
     *GCodeParser::string_arg,
     *GCodeParser::value_ptr;
char GCodeParser::command_letter;
uint16_t GCodeParser::codenum;

#if USE_GCODE_SUBCODES
  uint8_t GCodeParser::subcode;
#endif

#if ENABLED(GCODE_MOTION_MODES)
  int16_t GCodeParser::motion_mode_codenum = -1;
  #if USE_GCODE_SUBCODES
    uint8_t GCodeParser::motion_mode_subcode;
  #endif
#endif

#if ENABLED(FASTER_GCODE_PARSER)
  // Optimized Parameters
  uint32_t GCodeParser::codebits;  // found bits
  uint8_t GCodeParser::param[26];  // parameter offsets from command_ptr
#else
  char *GCodeParser::command_args; // start of parameters
#endif

// Create a global instance of the G-Code parser singleton
GCodeParser parser;

/**
 * Clear all code-seen (and value pointers)
 *
 * Since each param is set/cleared on seen codes,
 * this may be optimized by commenting out ZERO(param)
 */
void GCodeParser::reset() {
  string_arg = nullptr;                 // No whole line argument
  command_letter = '?';                 // No command letter
  codenum = 0;                          // No command code
  TERN_(USE_GCODE_SUBCODES, subcode = 0); // No command sub-code
  #if ENABLED(FASTER_GCODE_PARSER)
    codebits = 0;                       // No codes yet
    //ZERO(param);                      // No parameters (should be safe to comment out this line)
  #endif
}

#if ENABLED(GCODE_QUOTED_STRINGS)

  // Pass the address after the first quote (if any)
  char* GCodeParser::unescape_string(char* &src) {
    if (*src == '"') ++src;     // Skip the leading quote
    char * const out = src;     // Start of the string
    char *dst = src;            // Prepare to unescape and terminate
    for (;;) {
      char c = *src++;          // Get the next char
      switch (c) {
        case '\\': c = *src++; break; // Get the escaped char
        case '"' : c = '\0'; break;   // Convert bare quote to nul
      }
      if (!(*dst++ = c)) break; // Copy and break on nul
    }
    return out;
  }

#endif

/**
 * Populate the command line state (command_letter, codenum, subcode, and string_arg)
 * by parsing a single line of G-Code. 58 bytes of SRAM are used to speed up seen/value.
 */
void GCodeParser::parse(char *p) {

  reset(); // No codes to report

  auto uppercase = [](char c) {
    if (TERN0(GCODE_CASE_INSENSITIVE, WITHIN(c, 'a', 'z')))
      c += 'A' - 'a';
    return c;
  };

  // Skip spaces
  while (*p == ' ') ++p;

  // Skip N[-0-9] if included in the command line
  if (uppercase(*p) == 'N' && NUMERIC_SIGNED(p[1])) {
    //TERN_(FASTER_GCODE_PARSER, set('N', p + 1)); // (optional) Set the 'N' parameter value
    p += 2;                  // skip N[-0-9]
    while (NUMERIC(*p)) ++p; // skip [0-9]*
    while (*p == ' ')   ++p; // skip [ ]*
  }

  // *p now points to the current command, which should be G, M, or T
  command_ptr = p;

  // Get the command letter, which must be G, M, or T
  const char letter = uppercase(*p++);

  // Nullify asterisk and trailing whitespace
  char *starpos = strchr(p, '*');
  if (starpos) {
    --starpos;                          // *
    while (*starpos == ' ') --starpos;  // spaces...
    starpos[1] = '\0';
  }

  #if ANY(MARLIN_DEV_MODE, SWITCHING_TOOLHEAD, MAGNETIC_SWITCHING_TOOLHEAD, ELECTROMAGNETIC_SWITCHING_TOOLHEAD)
    #define SIGNED_CODENUM 1
  #endif

  /**
   * Screen for good command letters.
   * With Realtime Reporting, commands S000, P000, and R000 are allowed.
   */
  #if ENABLED(REALTIME_REPORTING_COMMANDS)
    switch (letter) {
      case 'P': case 'R' ... 'S': {
        uint8_t digits = 0;
        char *a = p;
        while (*a++ == '0') digits++; // Count up '0' characters
        if (digits == 3) {            // Three '0' digits is a good command
          codenum = 0;
          command_letter = letter;
          return;
        }
      }
    }
  #endif

  /**
   * Screen for good command letters. G, M, and T are always accepted.
   * With Motion Modes enabled any axis letter can come first.
   */
  switch (letter) {
    case 'G': case 'M': case 'T': TERN_(MARLIN_DEV_MODE, case 'D':) {
      // Skip spaces to get the numeric part
      while (*p == ' ') p++;

      #if HAS_PRUSA_MMU2
        if (letter == 'T') {
          // check for special MMU2 T?/Tx/Tc commands
          if (*p == '?' || *p == 'x' || *p == 'c') {
            command_letter = letter;
            string_arg = p;
            return;
          }
        }
      #endif

      // Bail if there's no command code number
      if (!TERN(SIGNED_CODENUM, NUMERIC_SIGNED(*p), NUMERIC(*p))) {
        if (TERN0(HAS_MULTI_EXTRUDER, letter == 'T')) {
          p[0] = '*'; p[1] = '\0'; string_arg = p; // Convert 'T' alone into 'T*'
          command_letter = letter;
        }
        return;
      }

      // Save the command letter at this point
      // A '?' signifies an unknown command
      command_letter = letter;

      #if ENABLED(SIGNED_CODENUM)
        int sign = 1; // Allow for a negative code like D-1 or T-1
        if (*p == '-') { sign = -1; ++p; }
      #endif

      // Get the code number - integer digits only
      codenum = 0;

      do { codenum = codenum * 10 + *p++ - '0'; } while (NUMERIC(*p));

      // Apply the sign, if any
      TERN_(SIGNED_CODENUM, codenum *= sign);

      // Allow for decimal point in command
      #if USE_GCODE_SUBCODES
        if (*p == '.') {
          p++;
          while (NUMERIC(*p))
            subcode = subcode * 10 + *p++ - '0';
        }
      #endif

      // Skip all spaces to get to the first argument, or nul
      while (*p == ' ') p++;

      #if ENABLED(GCODE_MOTION_MODES)
        if (letter == 'G'
          && (codenum <= TERN(ARC_SUPPORT, 3, 1) || TERN0(BEZIER_CURVE_SUPPORT, codenum == 5) || TERN0(G38_PROBE_TARGET, codenum == 38))
        ) {
          motion_mode_codenum = codenum;
          TERN_(USE_GCODE_SUBCODES, motion_mode_subcode = subcode);
        }
      #endif

    } break;

    #if ENABLED(GCODE_MOTION_MODES)

      #if ANY(BEZIER_CURVE_SUPPORT, ARC_SUPPORT)
        case 'I' ... 'J': case 'P':
          if (TERN1(BEZIER_CURVE_SUPPORT, motion_mode_codenum != 5)
            && TERN1(ARC_P_CIRCLES, !WITHIN(motion_mode_codenum, 2, 3))
          ) return;
      #endif

      #if ENABLED(BEZIER_CURVE_SUPPORT)
        case 'Q': if (motion_mode_codenum != 5) return;
      #endif

      #if ENABLED(ARC_SUPPORT)
        case 'R': if (!WITHIN(motion_mode_codenum, 2, 3)) return;
      #endif

      LOGICAL_AXIS_GANG(case 'E':, case 'X':, case 'Y':, case 'Z':, case AXIS4_NAME:, case AXIS5_NAME:, case AXIS6_NAME:, case AXIS7_NAME:, case AXIS8_NAME:, case AXIS9_NAME:)
      case 'F':
        if (motion_mode_codenum < 0) return;
        command_letter = 'G';
        codenum = motion_mode_codenum;
        TERN_(USE_GCODE_SUBCODES, subcode = motion_mode_subcode);
        p--; // Back up one character to use the current parameter
        break;

    #endif

    default: return;
  }

  // The command parameters (if any) start here, for sure!

  IF_DISABLED(FASTER_GCODE_PARSER, command_args = p); // Scan for parameters in seen()

  // Only use string_arg for these M codes
  if (letter == 'M') switch (codenum) {
    TERN_(GCODE_MACROS, case 810 ... 819:)
    TERN_(EXPECTED_PRINTER_CHECK, case 16:)
    case 23: case 28: case 30: case 117 ... 118: case 928:
      string_arg = unescape_string(p);
      return;
    default: break;
  }

  #if ENABLED(DEBUG_GCODE_PARSER)
    const bool debug = codenum == 800;
  #endif

  /**
   * Find all parameters, set flags and pointers for fast parsing
   *
   * Most codes ignore 'string_arg', but those that want a string will get the right pointer.
   * The following loop assigns the first "parameter" having no numeric value to 'string_arg'.
   * This allows M0/M1 with expire time to work: "M0 S5 You Win!"
   * For 'M118' you must use 'E1' and 'A1' rather than just 'E' or 'A'
   */
  #if ENABLED(GCODE_QUOTED_STRINGS)
    bool quoted_string_arg = false;
  #endif
  string_arg = nullptr;
  while (const char param = uppercase(*p++)) {  // Get the next parameter. A NUL ends the loop

    // Special handling for M32 [P] !/path/to/file.g#
    // The path must be the last parameter
    if (param == '!' && is_command('M', 32)) {
      string_arg = p;                           // Name starts after '!'
      char * const lb = strchr(p, '#');         // Already seen '#' as SD char (to pause buffering)
      if (lb) *lb = '\0';                       // Safe to mark the end of the filename
      return;
    }

    #if ENABLED(GCODE_QUOTED_STRINGS)
      if (!quoted_string_arg && param == '"') {
        quoted_string_arg = true;
        string_arg = unescape_string(p);
      }
    #endif

    #if ENABLED(FASTER_GCODE_PARSER)
      // Arguments MUST be uppercase for fast G-Code parsing
      #define PARAM_OK(P) WITHIN((P), 'A', 'Z')
    #else
      #define PARAM_OK(P) true
    #endif

    if (PARAM_OK(param)) {

      while (*p == ' ') p++;                    // Skip spaces between parameters & values

      #if ENABLED(GCODE_QUOTED_STRINGS)
        const bool is_str = (*p == '"'), has_val = is_str || valid_float(p);
        char * const valptr = has_val ? is_str ? unescape_string(p) : p : nullptr;
      #else
        const bool has_val = valid_float(p);
        #if ENABLED(FASTER_GCODE_PARSER)
          char * const valptr = has_val ? p : nullptr;
        #endif
      #endif

      #if ENABLED(DEBUG_GCODE_PARSER)
        if (debug) {
<<<<<<< HEAD
          SERIAL_ECHOPGM("Got param ", AS_CHAR(param), " at index ", p - command_ptr - 1);
=======
          SERIAL_ECHOPGM("Got param ", C(param), " at index ", p - command_ptr - 1);
>>>>>>> b6911781
          if (has_val) SERIAL_ECHOPGM(" (has_val)");
        }
      #endif

      if (!has_val && !string_arg) {            // No value? First time, keep as string_arg
        string_arg = p - 1;
        #if ENABLED(DEBUG_GCODE_PARSER)
          if (debug) SERIAL_ECHOPGM(" string_arg: ", hex_address((void*)string_arg)); // DEBUG
        #endif
      }

      if (TERN0(DEBUG_GCODE_PARSER, debug)) SERIAL_EOL();

      TERN_(FASTER_GCODE_PARSER, set(param, valptr)); // Set parameter exists and pointer (nullptr for no value)
    }
    else if (!string_arg) {                     // Not A-Z? First time, keep as the string_arg
      string_arg = p - 1;
      #if ENABLED(DEBUG_GCODE_PARSER)
        if (debug) SERIAL_ECHOPGM(" string_arg: ", hex_address((void*)string_arg)); // DEBUG
      #endif
    }

    if (!WITHIN(*p, 'A', 'Z')) {                // Another parameter right away?
      while (*p && DECIMAL_SIGNED(*p)) p++;     // Skip over the value section of a parameter
      while (*p == ' ') p++;                    // Skip over all spaces
    }
  }
}

#if ENABLED(CNC_COORDINATE_SYSTEMS)

  // Parse the next parameter as a new command
  bool GCodeParser::chain() {
    #if ENABLED(FASTER_GCODE_PARSER)
      char *next_command = command_ptr;
      if (next_command) {
        while (*next_command && *next_command != ' ') ++next_command;
        while (*next_command == ' ') ++next_command;
        if (!*next_command) next_command = nullptr;
      }
    #else
      const char *next_command = command_args;
    #endif
    if (next_command) parse(next_command);
    return !!next_command;
  }

#endif // CNC_COORDINATE_SYSTEMS

void GCodeParser::unknown_command_warning() {
  SERIAL_ECHO_MSG(STR_UNKNOWN_COMMAND, command_ptr, "\"");
}

#if ENABLED(DEBUG_GCODE_PARSER)

  void GCodeParser::debug() {
    SERIAL_ECHOPGM("Command: ", command_ptr, " (", command_letter);
    SERIAL_ECHO(codenum);
    SERIAL_ECHOLNPGM(")");
    #if ENABLED(FASTER_GCODE_PARSER)
      SERIAL_ECHOPGM(" args: { ");
      for (char c = 'A'; c <= 'Z'; ++c) if (seen(c)) SERIAL_CHAR(c, ' ');
      SERIAL_CHAR('}');
    #else
      SERIAL_ECHOPGM(" args: { ", command_args, " }");
    #endif
    if (string_arg) {
      SERIAL_ECHOPGM(" string: \"", string_arg);
      SERIAL_CHAR('"');
    }
    SERIAL_ECHOLNPGM("\n");
    for (char c = 'A'; c <= 'Z'; ++c) {
      if (seen(c)) {
        SERIAL_ECHOPGM("Code '", c); SERIAL_ECHOPGM("':");
        if (has_value()) {
          SERIAL_ECHOLNPGM(
            "\n    float: ", value_float(),
            "\n     long: ", value_long(),
            "\n    ulong: ", value_ulong(),
            "\n   millis: ", value_millis(),
            "\n   sec-ms: ", value_millis_from_seconds(),
            "\n      int: ", value_int(),
            "\n   ushort: ", value_ushort(),
            "\n     byte: ", value_byte(),
            "\n     bool: ", value_bool(),
            "\n   linear: ", value_linear_units(),
            "\n  celsius: ", value_celsius()
          );
        }
        else
          SERIAL_ECHOLNPGM(" (no value)");
      }
    }
  }

#endif // DEBUG_GCODE_PARSER<|MERGE_RESOLUTION|>--- conflicted
+++ resolved
@@ -339,11 +339,7 @@
 
       #if ENABLED(DEBUG_GCODE_PARSER)
         if (debug) {
-<<<<<<< HEAD
-          SERIAL_ECHOPGM("Got param ", AS_CHAR(param), " at index ", p - command_ptr - 1);
-=======
           SERIAL_ECHOPGM("Got param ", C(param), " at index ", p - command_ptr - 1);
->>>>>>> b6911781
           if (has_val) SERIAL_ECHOPGM(" (has_val)");
         }
       #endif
