/**
 * Marlin 3D Printer Firmware
 * Copyright (c) 2020 MarlinFirmware [https://github.com/MarlinFirmware/Marlin]
 *
 * Based on Sprinter and grbl.
 * Copyright (c) 2011 Camiel Gubbels / Erik van der Zalm
 *
 * This program is free software: you can redistribute it and/or modify
 * it under the terms of the GNU General Public License as published by
 * the Free Software Foundation, either version 3 of the License, or
 * (at your option) any later version.
 *
 * This program is distributed in the hope that it will be useful,
 * but WITHOUT ANY WARRANTY; without even the implied warranty of
 * MERCHANTABILITY or FITNESS FOR A PARTICULAR PURPOSE.  See the
 * GNU General Public License for more details.
 *
 * You should have received a copy of the GNU General Public License
 * along with this program.  If not, see <https://www.gnu.org/licenses/>.
 *
 */

#include "../../inc/MarlinConfig.h"

#if ENABLED(TEMPERATURE_UNITS_SUPPORT)

#include "../gcode.h"

/**
 * M149: Set temperature units
 */
void GcodeSuite::M149() {
       if (parser.seen('C')) parser.set_input_temp_units(TEMPUNIT_C);
  else if (parser.seen('K')) parser.set_input_temp_units(TEMPUNIT_K);
  else if (parser.seen('F')) parser.set_input_temp_units(TEMPUNIT_F);
  else M149_report();
}

void GcodeSuite::M149_report(const bool forReplay/*=true*/) {
  report_heading_etc(forReplay, F(STR_TEMPERATURE_UNITS));
<<<<<<< HEAD
  SERIAL_ECHOLN(F("  M149 "), AS_CHAR(parser.temp_units_code()), F(" ; Units in "), parser.temp_units_name());
=======
  SERIAL_ECHOPGM("  M149 ", C(parser.temp_units_code()), " ; Units in ");
  SERIAL_ECHOLNF(parser.temp_units_name());
>>>>>>> b6911781
}

#endif // TEMPERATURE_UNITS_SUPPORT<|MERGE_RESOLUTION|>--- conflicted
+++ resolved
@@ -38,12 +38,8 @@
 
 void GcodeSuite::M149_report(const bool forReplay/*=true*/) {
   report_heading_etc(forReplay, F(STR_TEMPERATURE_UNITS));
-<<<<<<< HEAD
-  SERIAL_ECHOLN(F("  M149 "), AS_CHAR(parser.temp_units_code()), F(" ; Units in "), parser.temp_units_name());
-=======
   SERIAL_ECHOPGM("  M149 ", C(parser.temp_units_code()), " ; Units in ");
   SERIAL_ECHOLNF(parser.temp_units_name());
->>>>>>> b6911781
 }
 
 #endif // TEMPERATURE_UNITS_SUPPORT