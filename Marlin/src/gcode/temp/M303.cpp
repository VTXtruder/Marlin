/**
 * Marlin 3D Printer Firmware
 * Copyright (c) 2020 MarlinFirmware [https://github.com/MarlinFirmware/Marlin]
 *
 * Based on Sprinter and grbl.
 * Copyright (c) 2011 Camiel Gubbels / Erik van der Zalm
 *
 * This program is free software: you can redistribute it and/or modify
 * it under the terms of the GNU General Public License as published by
 * the Free Software Foundation, either version 3 of the License, or
 * (at your option) any later version.
 *
 * This program is distributed in the hope that it will be useful,
 * but WITHOUT ANY WARRANTY; without even the implied warranty of
 * MERCHANTABILITY or FITNESS FOR A PARTICULAR PURPOSE.  See the
 * GNU General Public License for more details.
 *
 * You should have received a copy of the GNU General Public License
 * along with this program.  If not, see <https://www.gnu.org/licenses/>.
 *
 */

#include "../../inc/MarlinConfig.h"

#if HAS_PID_HEATING

#include "../gcode.h"
#include "../queue.h" // for flush_tx
#include "../../lcd/marlinui.h"
#include "../../module/temperature.h"

#if ENABLED(EXTENSIBLE_UI)
  #include "../../lcd/extui/ui_api.h"
<<<<<<< HEAD
#elif ENABLED(PROUI_PID_TUNE)
=======
#elif ENABLED(DWIN_LCD_PROUI)
>>>>>>> b6911781
  #include "../../lcd/e3v2/proui/dwin.h"
#endif

/**
 * M303: PID relay autotune
 *
 *  S<temperature>  Set the target temperature. (Default: 150C / 70C)
 *  E<extruder>     Extruder number to tune, or -1 for the bed. (Default: E0)
 *  C<cycles>       Number of times to repeat the procedure. (Minimum: 3, Default: 5)
 *  U<bool>         Flag to apply the result to the current PID values
 *
 * With PID_DEBUG, PID_BED_DEBUG, or PID_CHAMBER_DEBUG:
 *  D               Toggle PID debugging and EXIT without further action.
 */

void GcodeSuite::M303() {

  #if HAS_PID_DEBUG
    if (parser.seen_test('D')) {
      thermalManager.pid_debug_flag ^= true;
      SERIAL_ECHO_START();
      SERIAL_ECHOPGM("PID Debug ");
      serialprintln_onoff(thermalManager.pid_debug_flag);
      return;
    }
  #endif

  const heater_id_t hid = (heater_id_t)parser.intval('E');
  celsius_t default_temp;
  switch (hid) {
    OPTCODE(PIDTEMP,        case 0 ... HOTENDS - 1: default_temp = PREHEAT_1_TEMP_HOTEND;  break)
    OPTCODE(PIDTEMPBED,     case H_BED:             default_temp = PREHEAT_1_TEMP_BED;     break)
    OPTCODE(PIDTEMPCHAMBER, case H_CHAMBER:         default_temp = PREHEAT_1_TEMP_CHAMBER; break)
    default:
      SERIAL_ECHOPGM(STR_PID_AUTOTUNE);
      SERIAL_ECHOLNPGM(STR_PID_BAD_HEATER_ID);
<<<<<<< HEAD
      TERN_(EXTENSIBLE_UI, ExtUI::onPidTuning(ExtUI::result_t::PID_BAD_HEATER_ID));
      TERN_(PROUI_PID_TUNE, dwinPidTuning(PID_BAD_HEATER_ID));
=======
      TERN_(EXTENSIBLE_UI, ExtUI::onPidTuning(ExtUI::result_t::PID_BAD_EXTRUDER_NUM));
      TERN_(DWIN_LCD_PROUI, DWIN_PidTuning(PID_BAD_EXTRUDER_NUM));
>>>>>>> b6911781
      return;
  }

  const bool seenC = parser.seenval('C');
  const int c = seenC ? parser.value_int() : 5;
  const bool seenS = parser.seenval('S');
  const celsius_t temp = seenS ? parser.value_celsius() : default_temp;
  const bool u = parser.boolval('U');

<<<<<<< HEAD
  TERN_(PROUI_PID_TUNE, dwinStartM303(seenC, c, seenS, hid, temp));

  IF_DISABLED(BUSY_WHILE_HEATING, KEEPALIVE_STATE(NOT_BUSY));

=======
  #if ENABLED(DWIN_LCD_PROUI) && ANY(PIDTEMP, PIDTEMPBED)
    if (seenC) HMI_data.PidCycles = c;
    if (seenS) {
      switch (hid) {
        OPTCODE(PIDTEMP,    case 0 ... HOTENDS - 1: HMI_data.HotendPidT = temp; break)
        OPTCODE(PIDTEMPBED, case H_BED:             HMI_data.BedPidT = temp;    break)
        default: break;
      }
    }
  #endif

  IF_DISABLED(BUSY_WHILE_HEATING, KEEPALIVE_STATE(NOT_BUSY));

>>>>>>> b6911781
  LCD_MESSAGE(MSG_PID_AUTOTUNE);
  thermalManager.PID_autotune(temp, hid, c, u);
  ui.reset_status();

  queue.flush_rx();
}

#endif // HAS_PID_HEATING<|MERGE_RESOLUTION|>--- conflicted
+++ resolved
@@ -31,11 +31,7 @@
 
 #if ENABLED(EXTENSIBLE_UI)
   #include "../../lcd/extui/ui_api.h"
-<<<<<<< HEAD
-#elif ENABLED(PROUI_PID_TUNE)
-=======
 #elif ENABLED(DWIN_LCD_PROUI)
->>>>>>> b6911781
   #include "../../lcd/e3v2/proui/dwin.h"
 #endif
 
@@ -72,13 +68,8 @@
     default:
       SERIAL_ECHOPGM(STR_PID_AUTOTUNE);
       SERIAL_ECHOLNPGM(STR_PID_BAD_HEATER_ID);
-<<<<<<< HEAD
-      TERN_(EXTENSIBLE_UI, ExtUI::onPidTuning(ExtUI::result_t::PID_BAD_HEATER_ID));
-      TERN_(PROUI_PID_TUNE, dwinPidTuning(PID_BAD_HEATER_ID));
-=======
       TERN_(EXTENSIBLE_UI, ExtUI::onPidTuning(ExtUI::result_t::PID_BAD_EXTRUDER_NUM));
       TERN_(DWIN_LCD_PROUI, DWIN_PidTuning(PID_BAD_EXTRUDER_NUM));
->>>>>>> b6911781
       return;
   }
 
@@ -88,12 +79,6 @@
   const celsius_t temp = seenS ? parser.value_celsius() : default_temp;
   const bool u = parser.boolval('U');
 
-<<<<<<< HEAD
-  TERN_(PROUI_PID_TUNE, dwinStartM303(seenC, c, seenS, hid, temp));
-
-  IF_DISABLED(BUSY_WHILE_HEATING, KEEPALIVE_STATE(NOT_BUSY));
-
-=======
   #if ENABLED(DWIN_LCD_PROUI) && ANY(PIDTEMP, PIDTEMPBED)
     if (seenC) HMI_data.PidCycles = c;
     if (seenS) {
@@ -107,7 +92,6 @@
 
   IF_DISABLED(BUSY_WHILE_HEATING, KEEPALIVE_STATE(NOT_BUSY));
 
->>>>>>> b6911781
   LCD_MESSAGE(MSG_PID_AUTOTUNE);
   thermalManager.PID_autotune(temp, hid, c, u);
   ui.reset_status();
