--- conflicted
+++ resolved
@@ -87,24 +87,15 @@
   // With PRINTJOB_TIMER_AUTOSTART, M190 can start the timer, and M140 can stop it
   TERN_(PRINTJOB_TIMER_AUTOSTART, thermalManager.auto_job_check_timer(isM190, !isM190));
 
-<<<<<<< HEAD
-  if (isM190)
-    thermalManager.wait_for_bed(no_wait_for_cooling);
-  else
-=======
   if (isM190) {
     thermalManager.wait_for_bed(no_wait_for_cooling);
   }
   else {
->>>>>>> b6911781
     ui.set_status_reset_fn([]{
       const celsius_t c = thermalManager.degTargetBed();
       return c < 30 || thermalManager.degBedNear(c);
     });
-<<<<<<< HEAD
-=======
   }
->>>>>>> b6911781
 }
 
 #endif // HAS_HEATED_BED