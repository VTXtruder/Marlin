--- conflicted
+++ resolved
@@ -144,11 +144,7 @@
 
         HOTEND_LOOP() {
           DEBUG_ECHOPGM_P(SP_T_STR, e);
-<<<<<<< HEAD
-          LOOP_NUM_AXES(a) DEBUG_ECHOPGM("  hotend_offset[", e, "].", AS_CHAR(AXIS_CHAR(a) | 0x20), "=", hotend_offset[e][a]);
-=======
           LOOP_NUM_AXES(a) DEBUG_ECHOPGM("  hotend_offset[", e, "].", C(AXIS_CHAR(a) | 0x20), "=", hotend_offset[e][a]);
->>>>>>> b6911781
           DEBUG_EOL();
         }
         DEBUG_EOL();
