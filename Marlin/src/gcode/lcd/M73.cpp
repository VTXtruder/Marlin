--- conflicted
+++ resolved
@@ -49,22 +49,6 @@
  */
 void GcodeSuite::M73() {
 
-<<<<<<< HEAD
-  #if ENABLED(SET_PROGRESS_PERCENT)
-    if (parser.seenval('P'))
-      ui.set_progress((PROGRESS_SCALE) > 1
-        ? parser.value_float() * (PROGRESS_SCALE)
-        : parser.value_byte()
-      );
-  #endif
-
-  #if ENABLED(SET_REMAINING_TIME)
-    if (parser.seenval('R')) ui.set_remaining_time(60 * parser.value_ulong());
-  #endif
-
-  #if ENABLED(SET_INTERACTION_TIME)
-    if (parser.seenval('C')) ui.set_interaction_time(60 * parser.value_ulong());
-=======
   #if ENABLED(DWIN_LCD_PROUI)
 
     DWIN_M73();
@@ -87,7 +71,6 @@
       if (parser.seenval('C')) ui.set_interaction_time(60 * parser.value_ulong());
     #endif
 
->>>>>>> b6911781
   #endif
 
   #if ENABLED(M73_REPORT)
