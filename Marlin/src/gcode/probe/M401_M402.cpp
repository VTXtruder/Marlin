--- conflicted
+++ resolved
@@ -28,11 +28,7 @@
 #include "../../module/motion.h"
 #include "../../module/probe.h"
 
-<<<<<<< HEAD
-#if HAS_BLTOUCH_HS_MODE
-=======
 #ifdef BLTOUCH_HS_MODE
->>>>>>> b6911781
   #include "../../feature/bltouch.h"
 #endif
 
@@ -42,36 +38,16 @@
  * With BLTOUCH_HS_MODE:
  *  H       Report the current BLTouch HS mode state and exit
  *  S<bool> Set High Speed (HS) Mode and exit without deploy
-<<<<<<< HEAD
- *
- *  R<bool> Remain in place after deploying (and before activating) the probe
- */
-void GcodeSuite::M401() {
-  #if HAS_BLTOUCH_HS_MODE
-    const bool seenH = parser.seen_test('H'),
-               seenS = parser.seen('S');
-    if (seenH || seenS) {
-=======
  */
 void GcodeSuite::M401() {
   const bool seenH = parser.seen_test('H'),
              seenS = parser.seen('S');
   if (seenH || seenS) {
     #ifdef BLTOUCH_HS_MODE
->>>>>>> b6911781
       if (seenS) bltouch.high_speed_mode = parser.value_bool();
       SERIAL_ECHO_START();
       SERIAL_ECHOPGM("BLTouch HS mode ");
       serialprintln_onoff(bltouch.high_speed_mode);
-<<<<<<< HEAD
-      return;
-    }
-  #endif
-
-  probe.deploy(parser.boolval('R'));
-  TERN_(PROBE_TARE, probe.tare());
-  report_current_position();
-=======
     #endif
   }
   else {
@@ -79,7 +55,6 @@
     TERN_(PROBE_TARE, probe.tare());
     report_current_position();
   }
->>>>>>> b6911781
 }
 
 /**
@@ -87,11 +62,7 @@
  *  R<bool> Remain in place after stowing (and before deactivating) the probe
  */
 void GcodeSuite::M402() {
-<<<<<<< HEAD
-  probe.stow(parser.boolval('R'));
-=======
   probe.stow();
->>>>>>> b6911781
   #ifdef Z_AFTER_PROBING
     do_z_clearance(Z_AFTER_PROBING);
   #endif
