--- conflicted
+++ resolved
@@ -37,11 +37,7 @@
   SERIAL_ECHOPGM("Config:");
   if (pref) SERIAL_ECHOPGM_P(pref);
   if (ind >= 0) { SERIAL_ECHO(ind); SERIAL_CHAR(':'); }
-<<<<<<< HEAD
-  SERIAL_ECHOPGM_P(name, AS_CHAR(':'));
-=======
   SERIAL_ECHOPGM_P(name, C(':'));
->>>>>>> b6911781
 }
 static void config_line(PGM_P const name, const float val, PGM_P const pref=nullptr, const int8_t ind=-1) {
   config_prefix(name, pref, ind);
