--- conflicted
+++ resolved
@@ -59,10 +59,7 @@
  *       at https://reprap.org/wiki/Firmware_Capabilities_Protocol
  */
 void GcodeSuite::M115() {
-<<<<<<< HEAD
-=======
-
->>>>>>> b6911781
+
   SERIAL_ECHOPGM("FIRMWARE_NAME:Marlin"
     " " DETAILED_BUILD_VERSION " (" __DATE__ " " __TIME__ ")"
     " SOURCE_CODE_URL:" SOURCE_CODE_URL
@@ -207,12 +204,6 @@
 
     // BABYSTEPPING (M290)
     cap_line(F("BABYSTEPPING"), ENABLED(BABYSTEPPING));
-<<<<<<< HEAD
-
-    // EP_BABYSTEP (M293, M294)
-    cap_line(F("EP_BABYSTEP"), ENABLED(EP_BABYSTEPPING));
-=======
->>>>>>> b6911781
 
     // CHAMBER_TEMPERATURE (M141, M191)
     cap_line(F("CHAMBER_TEMPERATURE"), ENABLED(HAS_HEATED_CHAMBER));
