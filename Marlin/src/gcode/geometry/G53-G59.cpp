/**
 * Marlin 3D Printer Firmware
 * Copyright (c) 2020 MarlinFirmware [https://github.com/MarlinFirmware/Marlin]
 *
 * Based on Sprinter and grbl.
 * Copyright (c) 2011 Camiel Gubbels / Erik van der Zalm
 *
 * This program is free software: you can redistribute it and/or modify
 * it under the terms of the GNU General Public License as published by
 * the Free Software Foundation, either version 3 of the License, or
 * (at your option) any later version.
 *
 * This program is distributed in the hope that it will be useful,
 * but WITHOUT ANY WARRANTY; without even the implied warranty of
 * MERCHANTABILITY or FITNESS FOR A PARTICULAR PURPOSE.  See the
 * GNU General Public License for more details.
 *
 * You should have received a copy of the GNU General Public License
 * along with this program.  If not, see <https://www.gnu.org/licenses/>.
 *
 */

#include "../gcode.h"
#include "../../module/motion.h"

#if ENABLED(CNC_COORDINATE_SYSTEMS)

//#define DEBUG_M53

/**
 * Select a coordinate system and update the workspace offset.
 * System index -1 is used to specify machine-native.
 */
bool GcodeSuite::select_coordinate_system(const int8_t _new) {
  if (active_coordinate_system == _new) return false;
  active_coordinate_system = _new;
  xyz_float_t new_offset{0};
  if (WITHIN(_new, 0, MAX_COORDINATE_SYSTEMS - 1))
    new_offset = coordinate_system[_new];
<<<<<<< HEAD
  workspace_offset = new_offset;
=======
  LOOP_NUM_AXES(i) {
    if (position_shift[i] != new_offset[i]) {
      position_shift[i] = new_offset[i];
      update_workspace_offset((AxisEnum)i);
    }
  }
>>>>>>> b6911781
  return true;
}

/**
 * G53: Apply native workspace to the current move
 *
 * In CNC G-code G53 is a modifier.
 * It precedes a movement command (or other modifiers) on the same line.
 * This is the first command to use parser.chain() to make this possible.
 *
 * Marlin also uses G53 on a line by itself to go back to native space.
 */
void GcodeSuite::G53() {
  const int8_t old_system = active_coordinate_system;
  select_coordinate_system(-1);   // Always remove workspace offsets
  #ifdef DEBUG_M53
    SERIAL_ECHOLNPGM("Go to native space");
    report_current_position();
  #endif

  if (parser.chain()) {       // Command to chain?
    process_parsed_command(); // ...process the chained command
    select_coordinate_system(old_system);
    #ifdef DEBUG_M53
      SERIAL_ECHOLNPGM("Go back to workspace ", old_system);
      report_current_position();
    #endif
  }
}

/**
 * G54-G59.3: Select a new workspace
 *
 * A workspace is an XYZ offset to the machine native space.
 * All workspaces default to 0,0,0 at start, or with EEPROM
 * support they may be restored from a previous session.
 *
 * G92 is used to set the current workspace's offset.
 */
void G54_59(uint8_t subcode=0) {
  const int8_t _space = parser.codenum - 54 + subcode;
  if (gcode.select_coordinate_system(_space)) {
    SERIAL_ECHOLNPGM("Select workspace ", _space);
    report_current_position();
  }
}
void GcodeSuite::G54() { G54_59(); }
void GcodeSuite::G55() { G54_59(); }
void GcodeSuite::G56() { G54_59(); }
void GcodeSuite::G57() { G54_59(); }
void GcodeSuite::G58() { G54_59(); }
void GcodeSuite::G59() { G54_59(parser.subcode); }

#endif // CNC_COORDINATE_SYSTEMS<|MERGE_RESOLUTION|>--- conflicted
+++ resolved
@@ -37,16 +37,12 @@
   xyz_float_t new_offset{0};
   if (WITHIN(_new, 0, MAX_COORDINATE_SYSTEMS - 1))
     new_offset = coordinate_system[_new];
-<<<<<<< HEAD
-  workspace_offset = new_offset;
-=======
   LOOP_NUM_AXES(i) {
     if (position_shift[i] != new_offset[i]) {
       position_shift[i] = new_offset[i];
       update_workspace_offset((AxisEnum)i);
     }
   }
->>>>>>> b6911781
   return true;
 }
 
