--- conflicted
+++ resolved
@@ -66,11 +66,8 @@
 void GcodeSuite::G29() {
   DEBUG_SECTION(log_G29, "G29", true);
 
-<<<<<<< HEAD
-=======
   DEBUG_SECTION(log_G29, "G29", true);
 
->>>>>>> b6911781
   // G29 Q is also available if debugging
   #if ENABLED(DEBUG_LEVELING_FEATURE)
     const bool seenQ = parser.seen_test('Q');
@@ -148,11 +145,7 @@
         queue.inject(F("G29S2"));
 
         TERN_(EXTENSIBLE_UI, ExtUI::onLevelingStart());
-<<<<<<< HEAD
-        TERN_(DWIN_LCD_PROUI, dwinLevelingStart());
-=======
         TERN_(DWIN_LCD_PROUI, DWIN_LevelingStart());
->>>>>>> b6911781
 
         return;
       }
@@ -178,11 +171,7 @@
         // Save Z for the previous mesh position
         bedlevel.set_zigzag_z(mbl_probe_index - 1, current_position.z);
         TERN_(EXTENSIBLE_UI, ExtUI::onMeshUpdate(ix, iy, current_position.z));
-<<<<<<< HEAD
-        TERN_(DWIN_LCD_PROUI, dwinMeshUpdate(_MIN(mbl_probe_index, GRID_MAX_POINTS), int(GRID_MAX_POINTS), current_position.z));
-=======
         TERN_(DWIN_LCD_PROUI, DWIN_MeshUpdate(_MIN(mbl_probe_index, GRID_MAX_POINTS), int(GRID_MAX_POINTS), current_position.z));
->>>>>>> b6911781
         SET_SOFT_ENDSTOP_LOOSE(false);
       }
       // If there's another point to sample, move there with optional lift.
@@ -249,11 +238,7 @@
       if (parser.seenval('Z')) {
         bedlevel.z_values[ix][iy] = parser.value_linear_units();
         TERN_(EXTENSIBLE_UI, ExtUI::onMeshUpdate(ix, iy, bedlevel.z_values[ix][iy]));
-<<<<<<< HEAD
-        TERN_(DWIN_LCD_PROUI, dwinMeshUpdate(ix, iy, bedlevel.z_values[ix][iy]));
-=======
         TERN_(DWIN_LCD_PROUI, DWIN_MeshUpdate(ix, iy, bedlevel.z_values[ix][iy]));
->>>>>>> b6911781
       }
       else
         return echo_not_entered('Z');
