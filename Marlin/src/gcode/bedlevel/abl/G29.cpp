/**
 * Marlin 3D Printer Firmware
 * Copyright (c) 2020 MarlinFirmware [https://github.com/MarlinFirmware/Marlin]
 *
 * Based on Sprinter and grbl.
 * Copyright (c) 2011 Camiel Gubbels / Erik van der Zalm
 *
 * This program is free software: you can redistribute it and/or modify
 * it under the terms of the GNU General Public License as published by
 * the Free Software Foundation, either version 3 of the License, or
 * (at your option) any later version.
 *
 * This program is distributed in the hope that it will be useful,
 * but WITHOUT ANY WARRANTY; without even the implied warranty of
 * MERCHANTABILITY or FITNESS FOR A PARTICULAR PURPOSE.  See the
 * GNU General Public License for more details.
 *
 * You should have received a copy of the GNU General Public License
 * along with this program.  If not, see <https://www.gnu.org/licenses/>.
 *
 */

/**
 * G29.cpp - Auto Bed Leveling
 */

#include "../../../inc/MarlinConfig.h"

#if HAS_ABL_NOT_UBL

#include "../../gcode.h"
#include "../../../feature/bedlevel/bedlevel.h"
#include "../../../module/motion.h"
#include "../../../module/planner.h"
#include "../../../module/probe.h"
#include "../../queue.h"

#if ENABLED(AUTO_BED_LEVELING_LINEAR)
  #include "../../../libs/least_squares_fit.h"
#endif

#if ABL_PLANAR
  #include "../../../libs/vector_3.h"
#endif
#if ENABLED(BD_SENSOR_PROBE_NO_STOP)
  #include "../../../feature/bedlevel/bdl/bdl.h"
#endif

#include "../../../lcd/marlinui.h"
#if ENABLED(EXTENSIBLE_UI)
  #include "../../../lcd/extui/ui_api.h"
#elif ENABLED(DWIN_CREALITY_LCD)
  #include "../../../lcd/e3v2/creality/dwin.h"
#elif ENABLED(DWIN_LCD_PROUI)
  #include "../../../lcd/e3v2/proui/dwin.h"
#endif

#if HAS_MULTI_HOTEND
  #include "../../../module/tool_change.h"
#endif

#define DEBUG_OUT ENABLED(DEBUG_LEVELING_FEATURE)
#include "../../../core/debug_out.h"

#if ABL_USES_GRID
  #if ENABLED(PROBE_Y_FIRST)
    #define PR_OUTER_VAR  abl.meshCount.x
    #define PR_OUTER_SIZE abl.grid_points.x
    #define PR_INNER_VAR  abl.meshCount.y
    #define PR_INNER_SIZE abl.grid_points.y
  #else
    #define PR_OUTER_VAR  abl.meshCount.y
    #define PR_OUTER_SIZE abl.grid_points.y
    #define PR_INNER_VAR  abl.meshCount.x
    #define PR_INNER_SIZE abl.grid_points.x
  #endif
#endif

static void pre_g29_return(const bool retry, const bool did) {
  if (!retry) {
    TERN_(FULL_REPORT_TO_HOST_FEATURE, set_and_report_grblstate(M_IDLE, false));
  }
  if (did) {
<<<<<<< HEAD
    TERN_(HAS_DWIN_E3V2_BASIC, dwinLevelingDone());
=======
    TERN_(HAS_DWIN_E3V2_BASIC, DWIN_LevelingDone());
>>>>>>> b6911781
    TERN_(EXTENSIBLE_UI, ExtUI::onLevelingDone());
  }
}

#define G29_RETURN(retry, did) do{ \
  pre_g29_return(TERN0(G29_RETRY_AND_RECOVER, retry), did); \
  return TERN_(G29_RETRY_AND_RECOVER, retry); \
}while(0)

// For manual probing values persist over multiple G29
class G29_State {
public:
  int       verbose_level;
  xy_pos_t  probePos;
  float     measured_z;
  bool      dryrun,
            reenable;

<<<<<<< HEAD
=======
  #if HAS_MULTI_HOTEND
    uint8_t tool_index;
  #endif

>>>>>>> b6911781
  #if ANY(PROBE_MANUALLY, AUTO_BED_LEVELING_LINEAR)
    int abl_probe_index;
  #endif

  #if ENABLED(AUTO_BED_LEVELING_LINEAR)
    grid_count_t abl_points;
  #elif ENABLED(AUTO_BED_LEVELING_3POINT)
    static constexpr grid_count_t abl_points = 3;
  #elif ABL_USES_GRID
    static constexpr grid_count_t abl_points = GRID_MAX_POINTS;
  #endif

  #if ABL_USES_GRID

    xy_int8_t meshCount;

    xy_pos_t probe_position_lf,
             probe_position_rb;

    xy_float_t gridSpacing; // = { 0.0f, 0.0f }

    #if ENABLED(AUTO_BED_LEVELING_LINEAR)
      bool                topography_map;
      xy_uint8_t          grid_points;
    #else // Bilinear
      static constexpr xy_uint8_t grid_points = { GRID_MAX_POINTS_X, GRID_MAX_POINTS_Y };
    #endif

    #if ENABLED(AUTO_BED_LEVELING_BILINEAR)
      float Z_offset;
      bed_mesh_t z_values;
    #endif

    #if ENABLED(AUTO_BED_LEVELING_LINEAR)
      int indexIntoAB[GRID_MAX_POINTS_X][GRID_MAX_POINTS_Y];
      float eqnAMatrix[GRID_MAX_POINTS * 3],  // "A" matrix of the linear system of equations
            eqnBVector[GRID_MAX_POINTS],      // "B" vector of Z points
            mean;
    #endif
  #endif
};

#if ABL_USES_GRID && ANY(AUTO_BED_LEVELING_3POINT, AUTO_BED_LEVELING_BILINEAR)
  constexpr xy_uint8_t G29_State::grid_points;
  constexpr grid_count_t G29_State::abl_points;
#endif

/**
 * G29: Detailed Z probe, probes the bed at 3 or more points.
 *      Will fail if the printer has not been homed with G28.
 *
 * Enhanced G29 Auto Bed Leveling Probe Routine
 *
 *  O  Auto-level only if needed
 *
 *  D  Dry-Run mode. Just evaluate the bed Topology - Don't apply
 *     or alter the bed level data. Useful to check the topology
 *     after a first run of G29.
 *
 *  J  Jettison current bed leveling data
 *
 *  V  Set the verbose level (0-4). Example: "G29 V3"
 *
 * Parameters With LINEAR leveling only:
 *
 *  P  Set the size of the grid that will be probed (P x P points).
 *     Example: "G29 P4"
 *
 *  X  Set the X size of the grid that will be probed (X x Y points).
 *     Example: "G29 X7 Y5"
 *
 *  Y  Set the Y size of the grid that will be probed (X x Y points).
 *
 *  T  Generate a Bed Topology Report. Example: "G29 P5 T" for a detailed report.
 *     This is useful for manual bed leveling and finding flaws in the bed (to
 *     assist with part placement).
 *     Not supported by non-linear delta printer bed leveling.
 *
 * Parameters With LINEAR and BILINEAR leveling only:
 *
 *  S  Set the XY travel speed between probe points (in units/min)
 *
 *  H  Set bounds to a centered square H x H units in size
 *
 *     -or-
 *
 *  F  Set the Front limit of the probing grid
 *  B  Set the Back limit of the probing grid
 *  L  Set the Left limit of the probing grid
 *  R  Set the Right limit of the probing grid
 *
 * Parameters with DEBUG_LEVELING_FEATURE only:
 *
 *  C  Make a totally fake grid with no actual probing.
 *     For use in testing when no probing is possible.
 *
 * Parameters with BILINEAR leveling only:
 *
 *  Z  Supply an additional Z probe offset
 *
 * Extra parameters with PROBE_MANUALLY:
 *
 *  To do manual probing simply repeat G29 until the procedure is complete.
 *  The first G29 accepts parameters. 'G29 Q' for status, 'G29 A' to abort.
 *
 *  Q  Query leveling and G29 state
 *
 *  A  Abort current leveling procedure
 *
 * Extra parameters with BILINEAR only:
 *
 *  W  Write a mesh point. (If G29 is idle.)
 *  I  X index for mesh point
 *  J  Y index for mesh point
 *  X  X for mesh point, overrides I
 *  Y  Y for mesh point, overrides J
 *  Z  Z for mesh point. Otherwise, raw current Z.
 *
 * Without PROBE_MANUALLY:
 *
 *  E  By default G29 will engage the Z probe, test the bed, then disengage.
 *     Include "E" to engage/disengage the Z probe for each sample.
 *     There's no extra effect if you have a fixed Z probe.
 */
G29_TYPE GcodeSuite::G29() {
<<<<<<< HEAD
  DEBUG_SECTION(log_G29, "G29", DEBUGGING(LEVELING));

  // Leveling state is persistent when done manually with multiple G29 commands
  TERN_(PROBE_MANUALLY, static) G29_State abl;

=======

  DEBUG_SECTION(log_G29, "G29", DEBUGGING(LEVELING));

  // Leveling state is persistent when done manually with multiple G29 commands
  TERN_(PROBE_MANUALLY, static) G29_State abl;

>>>>>>> b6911781
  // Keep powered steppers from timing out
  reset_stepper_timeout();

  // Q = Query leveling and G29 state
  const bool seenQ = ANY(DEBUG_LEVELING_FEATURE, PROBE_MANUALLY) && parser.seen_test('Q');

  // G29 Q is also available if debugging
  #if ENABLED(DEBUG_LEVELING_FEATURE)
    if (seenQ || DEBUGGING(LEVELING)) log_machine_info();
    if (DISABLED(PROBE_MANUALLY) && seenQ) G29_RETURN(false, false);
  #endif

  // A = Abort manual probing
  // C<bool> = Generate fake probe points (DEBUG_LEVELING_FEATURE)
  const bool seenA = TERN0(PROBE_MANUALLY, parser.seen_test('A')),
         no_action = seenA || seenQ,
              faux = ENABLED(DEBUG_LEVELING_FEATURE) && DISABLED(PROBE_MANUALLY) ? parser.boolval('C') : no_action;

  // O = Don't level if leveling is already active
  if (!no_action && planner.leveling_active && parser.boolval('O')) {
    if (DEBUGGING(LEVELING)) DEBUG_ECHOLNPGM("> Auto-level not needed, skip");
    G29_RETURN(false, false);
  }

  // Send 'N' to force homing before G29 (internal only)
  if (parser.seen_test('N'))
    process_subcommands_now(TERN(CAN_SET_LEVELING_AFTER_G28, F("G28L0"), FPSTR(G28_STR)));

  // Don't allow auto-leveling without homing first
  if (homing_needed_error()) G29_RETURN(false, false);

  // 3-point leveling gets points from the probe class
  #if ENABLED(AUTO_BED_LEVELING_3POINT)
    vector_3 points[3];
    probe.get_three_points(points);
  #endif

  // Storage for ABL Linear results
  #if ENABLED(AUTO_BED_LEVELING_LINEAR)
    struct linear_fit_data lsf_results;
  #endif

  // Set and report "probing" state to host
  TERN_(FULL_REPORT_TO_HOST_FEATURE, set_and_report_grblstate(M_PROBE, false));

  /**
   * On the initial G29 fetch command parameters.
   */
  if (!g29_in_progress) {

<<<<<<< HEAD
    probe.use_probing_tool();
=======
    #if HAS_MULTI_HOTEND
      abl.tool_index = active_extruder;
      if (active_extruder != 0) tool_change(0, true);
    #endif
>>>>>>> b6911781

    #if ANY(PROBE_MANUALLY, AUTO_BED_LEVELING_LINEAR)
      abl.abl_probe_index = -1;
    #endif

    abl.reenable = planner.leveling_active;

    #if ENABLED(AUTO_BED_LEVELING_BILINEAR)

      const bool seen_w = parser.seen_test('W');
      if (seen_w) {
        if (!leveling_is_valid()) {
          SERIAL_ERROR_MSG("No bilinear grid");
          G29_RETURN(false, false);
        }

        const float rz = parser.seenval('Z') ? RAW_Z_POSITION(parser.value_linear_units()) : current_position.z;
        if (!WITHIN(rz, -10, 10)) {
          SERIAL_ERROR_MSG("Bad Z value");
          G29_RETURN(false, false);
        }

        const float rx = RAW_X_POSITION(parser.linearval('X', NAN)),
                    ry = RAW_Y_POSITION(parser.linearval('Y', NAN));
        int8_t i = parser.byteval('I', -1), j = parser.byteval('J', -1);

        #pragma GCC diagnostic push
        #pragma GCC diagnostic ignored "-Wmaybe-uninitialized"

        if (!isnan(rx) && !isnan(ry)) {
          // Get nearest i / j from rx / ry
          i = (rx - bedlevel.grid_start.x) / bedlevel.grid_spacing.x + 0.5f;
          j = (ry - bedlevel.grid_start.y) / bedlevel.grid_spacing.y + 0.5f;
          LIMIT(i, 0, (GRID_MAX_POINTS_X) - 1);
          LIMIT(j, 0, (GRID_MAX_POINTS_Y) - 1);
        }

        #pragma GCC diagnostic pop

        if (WITHIN(i, 0, (GRID_MAX_POINTS_X) - 1) && WITHIN(j, 0, (GRID_MAX_POINTS_Y) - 1)) {
          set_bed_leveling_enabled(false);
          bedlevel.z_values[i][j] = rz;
          bedlevel.refresh_bed_level();
          TERN_(EXTENSIBLE_UI, ExtUI::onMeshUpdate(i, j, rz));
          if (abl.reenable) {
            set_bed_leveling_enabled(true);
            report_current_position();
          }
        }
        G29_RETURN(false, false);
      } // parser.seen_test('W')

    #else

      constexpr bool seen_w = false;

    #endif

    // Jettison bed leveling data
    if (!seen_w && parser.seen_test('J')) {
      reset_bed_level();
      G29_RETURN(false, false);
    }

    abl.verbose_level = parser.intval('V');
    if (!WITHIN(abl.verbose_level, 0, 4)) {
      SERIAL_ECHOLNPGM("?(V)erbose level implausible (0-4).");
      G29_RETURN(false, false);
    }

    abl.dryrun = parser.boolval('D') || TERN0(PROBE_MANUALLY, no_action);

    #if ENABLED(AUTO_BED_LEVELING_LINEAR)

      incremental_LSF_reset(&lsf_results);

      abl.topography_map = abl.verbose_level > 2 || parser.boolval('T');

      // X and Y specify points in each direction, overriding the default
      // These values may be saved with the completed mesh
      abl.grid_points.set(
        parser.byteval('X', GRID_MAX_POINTS_X),
        parser.byteval('Y', GRID_MAX_POINTS_Y)
      );
      if (parser.seenval('P')) abl.grid_points.x = abl.grid_points.y = parser.value_int();

      if (!WITHIN(abl.grid_points.x, 2, GRID_MAX_POINTS_X)) {
        SERIAL_ECHOLNPGM("?Probe points (X) implausible (2-" STRINGIFY(GRID_MAX_POINTS_X) ").");
        G29_RETURN(false, false);
      }
      if (!WITHIN(abl.grid_points.y, 2, GRID_MAX_POINTS_Y)) {
        SERIAL_ECHOLNPGM("?Probe points (Y) implausible (2-" STRINGIFY(GRID_MAX_POINTS_Y) ").");
        G29_RETURN(false, false);
      }

      abl.abl_points = abl.grid_points.x * abl.grid_points.y;
      abl.mean = 0;

    #elif ENABLED(AUTO_BED_LEVELING_BILINEAR)

      abl.Z_offset = parser.linearval('Z');

    #endif

    #if ABL_USES_GRID

      xy_probe_feedrate_mm_s = MMM_TO_MMS(parser.linearval('S', XY_PROBE_FEEDRATE));

      const float x_min = probe.min_x(), x_max = probe.max_x(),
                  y_min = probe.min_y(), y_max = probe.max_y();

      if (parser.seen('H')) {
        const int16_t size = (int16_t)parser.value_linear_units();
        abl.probe_position_lf.set(_MAX((X_CENTER) - size / 2, x_min), _MAX((Y_CENTER) - size / 2, y_min));
        abl.probe_position_rb.set(_MIN(abl.probe_position_lf.x + size, x_max), _MIN(abl.probe_position_lf.y + size, y_max));
      }
      else {
        abl.probe_position_lf.set(parser.linearval('L', x_min), parser.linearval('F', y_min));
        abl.probe_position_rb.set(parser.linearval('R', x_max), parser.linearval('B', y_max));
      }

      if (!probe.good_bounds(abl.probe_position_lf, abl.probe_position_rb)) {
        if (DEBUGGING(LEVELING)) {
          DEBUG_ECHOLNPGM("G29 L", abl.probe_position_lf.x, " R", abl.probe_position_rb.x,
                             " F", abl.probe_position_lf.y, " B", abl.probe_position_rb.y);
        }
        SERIAL_ECHOLNPGM("? (L,R,F,B) out of bounds.");
        G29_RETURN(false, false);
      }

      // Probe at the points of a lattice grid
      abl.gridSpacing.set((abl.probe_position_rb.x - abl.probe_position_lf.x) / (abl.grid_points.x - 1),
                          (abl.probe_position_rb.y - abl.probe_position_lf.y) / (abl.grid_points.y - 1));

    #endif // ABL_USES_GRID

    if (abl.verbose_level > 0) {
      SERIAL_ECHOPGM("G29 Auto Bed Leveling");
      if (abl.dryrun) SERIAL_ECHOPGM(" (DRYRUN)");
      SERIAL_EOL();
    }

    planner.synchronize();

    #if ENABLED(AUTO_BED_LEVELING_3POINT)
      if (DEBUGGING(LEVELING)) DEBUG_ECHOLNPGM("> 3-point Leveling");
      points[0].z = points[1].z = points[2].z = 0;  // Probe at 3 arbitrary points
    #elif ENABLED(AUTO_BED_LEVELING_BILINEAR)
<<<<<<< HEAD
      TERN_(DWIN_LCD_PROUI, dwinLevelingStart());
=======
      TERN_(DWIN_LCD_PROUI, DWIN_LevelingStart());
>>>>>>> b6911781
    #endif

    TERN_(EXTENSIBLE_UI, ExtUI::onLevelingStart());

    if (!faux) {
      remember_feedrate_scaling_off();

      #if ENABLED(PREHEAT_BEFORE_LEVELING)
        if (!abl.dryrun) probe.preheat_for_probing(LEVELING_NOZZLE_TEMP,
          #if ALL(DWIN_LCD_PROUI, HAS_HEATED_BED)
<<<<<<< HEAD
            hmiData.bedLevT
=======
            HMI_data.BedLevT
>>>>>>> b6911781
          #else
            LEVELING_BED_TEMP
          #endif
        );
      #endif
    }

    // Position bed horizontally and Z probe vertically.
    #if HAS_SAFE_BED_LEVELING
      xyze_pos_t safe_position = current_position;
      #ifdef SAFE_BED_LEVELING_START_X
        safe_position.x = SAFE_BED_LEVELING_START_X;
      #endif
      #ifdef SAFE_BED_LEVELING_START_Y
        safe_position.y = SAFE_BED_LEVELING_START_Y;
      #endif
      #ifdef SAFE_BED_LEVELING_START_Z
        safe_position.z = SAFE_BED_LEVELING_START_Z;
      #endif
      #ifdef SAFE_BED_LEVELING_START_I
        safe_position.i = SAFE_BED_LEVELING_START_I;
      #endif
      #ifdef SAFE_BED_LEVELING_START_J
        safe_position.j = SAFE_BED_LEVELING_START_J;
      #endif
      #ifdef SAFE_BED_LEVELING_START_K
        safe_position.k = SAFE_BED_LEVELING_START_K;
      #endif
      #ifdef SAFE_BED_LEVELING_START_U
        safe_position.u = SAFE_BED_LEVELING_START_U;
      #endif
      #ifdef SAFE_BED_LEVELING_START_V
        safe_position.v = SAFE_BED_LEVELING_START_V;
      #endif
      #ifdef SAFE_BED_LEVELING_START_W
        safe_position.w = SAFE_BED_LEVELING_START_W;
      #endif

      do_blocking_move_to(safe_position);
    #endif // HAS_SAFE_BED_LEVELING

    // Disable auto bed leveling during G29.
    // Be formal so G29 can be done successively without G28.
    if (!no_action) set_bed_leveling_enabled(false);

    // Deploy certain probes before starting probing
<<<<<<< HEAD
    #if ENABLED(BLTOUCH) || ALL(HAS_Z_SERVO_PROBE, Z_SERVO_INTERMEDIATE_STOW)
=======
    #if ENABLED(BLTOUCH)
>>>>>>> b6911781
      do_z_clearance(Z_CLEARANCE_DEPLOY_PROBE);
    #elif HAS_BED_PROBE
      if (probe.deploy()) { // (returns true on deploy failure)
        set_bed_leveling_enabled(abl.reenable);
        G29_RETURN(false, true);
      }
    #endif

    #if ENABLED(AUTO_BED_LEVELING_BILINEAR)
      if (!abl.dryrun && (abl.gridSpacing != bedlevel.grid_spacing || abl.probe_position_lf != bedlevel.grid_start)) {
        reset_bed_level();      // Reset grid to 0.0 or "not probed". (Also disables ABL)
        abl.reenable = false;   // Can't re-enable (on error) until the new grid is written
      }
      // Pre-populate local Z values from the stored mesh
      TERN_(IS_KINEMATIC, COPY(abl.z_values, bedlevel.z_values));
    #endif

  } // !g29_in_progress

  #if ENABLED(PROBE_MANUALLY)

    // For manual probing, get the next index to probe now.
    // On the first probe this will be incremented to 0.
    if (!no_action) {
      ++abl.abl_probe_index;
      g29_in_progress = true;
    }

    // Abort current G29 procedure, go back to idle state
    if (seenA && g29_in_progress) {
      SERIAL_ECHOLNPGM("Manual G29 aborted");
      SET_SOFT_ENDSTOP_LOOSE(false);
      set_bed_leveling_enabled(abl.reenable);
      g29_in_progress = false;
      TERN_(LCD_BED_LEVELING, ui.wait_for_move = false);
    }

    // Query G29 status
    if (abl.verbose_level || seenQ) {
      SERIAL_ECHOPGM("Manual G29 ");
      if (g29_in_progress)
        SERIAL_ECHOLNPGM("point ", _MIN(abl.abl_probe_index + 1, abl.abl_points), " of ", abl.abl_points);
      else
        SERIAL_ECHOLNPGM("idle");
    }

    // For 'A' or 'Q' exit with success state
    if (no_action) G29_RETURN(false, true);

    if (abl.abl_probe_index == 0) {
      // For the initial G29 S2 save software endstop state
      SET_SOFT_ENDSTOP_LOOSE(true);
      // Move close to the bed before the first point
      do_blocking_move_to_z(0);
    }
    else {

      #if ANY(AUTO_BED_LEVELING_LINEAR, AUTO_BED_LEVELING_3POINT)
        const uint16_t index = abl.abl_probe_index - 1;
      #endif

      // For G29 after adjusting Z.
      // Save the previous Z before going to the next point
      abl.measured_z = current_position.z;

      #if ENABLED(AUTO_BED_LEVELING_LINEAR)

        abl.mean += abl.measured_z;
        abl.eqnBVector[index] = abl.measured_z;
        abl.eqnAMatrix[index + 0 * abl.abl_points] = abl.probePos.x;
        abl.eqnAMatrix[index + 1 * abl.abl_points] = abl.probePos.y;
        abl.eqnAMatrix[index + 2 * abl.abl_points] = 1;

        incremental_LSF(&lsf_results, abl.probePos, abl.measured_z);

      #elif ENABLED(AUTO_BED_LEVELING_3POINT)

        points[index].z = abl.measured_z;

      #elif ENABLED(AUTO_BED_LEVELING_BILINEAR)

        const float newz = abl.measured_z + abl.Z_offset;
        abl.z_values[abl.meshCount.x][abl.meshCount.y] = newz;
        TERN_(EXTENSIBLE_UI, ExtUI::onMeshUpdate(abl.meshCount, newz));

        if (DEBUGGING(LEVELING)) DEBUG_ECHOLNPGM_P(PSTR("Save X"), abl.meshCount.x, SP_Y_STR, abl.meshCount.y, SP_Z_STR, abl.measured_z + abl.Z_offset);

      #endif
    }

    //
    // If there's another point to sample, move there with optional lift.
    //

    #if ABL_USES_GRID

      // Skip any unreachable points
      while (abl.abl_probe_index < abl.abl_points) {

        // Set abl.meshCount.x, abl.meshCount.y based on abl.abl_probe_index, with zig-zag
        PR_OUTER_VAR = abl.abl_probe_index / PR_INNER_SIZE;
        PR_INNER_VAR = abl.abl_probe_index - (PR_OUTER_VAR * PR_INNER_SIZE);

        // Probe in reverse order for every other row/column
        const bool zig = (PR_OUTER_VAR & 1); // != ((PR_OUTER_SIZE) & 1);
        if (zig) PR_INNER_VAR = (PR_INNER_SIZE - 1) - PR_INNER_VAR;

        abl.probePos = abl.probe_position_lf + abl.gridSpacing * abl.meshCount.asFloat();

        TERN_(AUTO_BED_LEVELING_LINEAR, abl.indexIntoAB[abl.meshCount.x][abl.meshCount.y] = abl.abl_probe_index);

        // Keep looping till a reachable point is found
        if (position_is_reachable(abl.probePos)) break;
        ++abl.abl_probe_index;
      }

      // Is there a next point to move to?
      if (abl.abl_probe_index < abl.abl_points) {
        _manual_goto_xy(abl.probePos); // Can be used here too!
        // Disable software endstops to allow manual adjustment
        // If G29 is not completed, they will not be re-enabled
        SET_SOFT_ENDSTOP_LOOSE(true);
        G29_RETURN(false, true);
      }
      else {
        // Leveling done! Fall through to G29 finishing code below
        SERIAL_ECHOLNPGM("Grid probing done.");
        // Re-enable software endstops, if needed
        SET_SOFT_ENDSTOP_LOOSE(false);
      }

    #elif ENABLED(AUTO_BED_LEVELING_3POINT)

      // Probe at 3 arbitrary points
      if (abl.abl_probe_index < abl.abl_points) {
        abl.probePos = xy_pos_t(points[abl.abl_probe_index]);
        _manual_goto_xy(abl.probePos);
        // Disable software endstops to allow manual adjustment
        // If G29 is not completed, they will not be re-enabled
        SET_SOFT_ENDSTOP_LOOSE(true);
        G29_RETURN(false, true);
      }
      else {

        SERIAL_ECHOLNPGM("3-point probing done.");

        // Re-enable software endstops, if needed
        SET_SOFT_ENDSTOP_LOOSE(false);

        if (!abl.dryrun) {
          vector_3 planeNormal = vector_3::cross(points[0] - points[1], points[2] - points[1]).get_normal();
          if (planeNormal.z < 0) planeNormal *= -1;
          planner.bed_level_matrix = matrix_3x3::create_look_at(planeNormal);

          // Can't re-enable (on error) until the new grid is written
          abl.reenable = false;
        }

      }

    #endif // AUTO_BED_LEVELING_3POINT

  #else // !PROBE_MANUALLY
  {
    const ProbePtRaise raise_after = parser.boolval('E') ? PROBE_PT_STOW : PROBE_PT_RAISE;

    abl.measured_z = 0;

    #if ABL_USES_GRID

      bool zig = PR_OUTER_SIZE & 1;  // Always end at RIGHT and BACK_PROBE_BED_POSITION

      // Outer loop is X with PROBE_Y_FIRST enabled
      // Outer loop is Y with PROBE_Y_FIRST disabled
      for (PR_OUTER_VAR = 0; PR_OUTER_VAR < PR_OUTER_SIZE && !isnan(abl.measured_z); PR_OUTER_VAR++) {

        int8_t inStart, inStop, inInc;

        if (zig) {                      // Zig away from origin
          inStart = 0;                  // Left or front
          inStop = PR_INNER_SIZE;       // Right or back
          inInc = 1;                    // Zig right
        }
        else {                          // Zag towards origin
          inStart = PR_INNER_SIZE - 1;  // Right or back
          inStop = -1;                  // Left or front
          inInc = -1;                   // Zag left
        }

        zig ^= true; // zag

        // An index to print current state
        grid_count_t pt_index = (PR_OUTER_VAR) * (PR_INNER_SIZE) + 1;

        // Inner loop is Y with PROBE_Y_FIRST enabled
        // Inner loop is X with PROBE_Y_FIRST disabled
        for (PR_INNER_VAR = inStart; PR_INNER_VAR != inStop; pt_index++, PR_INNER_VAR += inInc) {

          abl.probePos = abl.probe_position_lf + abl.gridSpacing * abl.meshCount.asFloat();

          TERN_(AUTO_BED_LEVELING_LINEAR, abl.indexIntoAB[abl.meshCount.x][abl.meshCount.y] = ++abl.abl_probe_index); // 0...

          // Avoid probing outside the round or hexagonal area
          if (TERN0(IS_KINEMATIC, !probe.can_reach(abl.probePos))) continue;

          if (abl.verbose_level) SERIAL_ECHOLNPGM("Probing mesh point ", pt_index, "/", abl.abl_points, ".");
          TERN_(HAS_STATUS_MESSAGE, ui.status_printf(0, F(S_FMT " %i/%i"), GET_TEXT(MSG_PROBING_POINT), int(pt_index), int(abl.abl_points)));
<<<<<<< HEAD

          #if ENABLED(BD_SENSOR_PROBE_NO_STOP)
            if (PR_INNER_VAR == inStart) {
              char tmp_1[32];

              // move to the start point of new line
              abl.measured_z = faux ? 0.001f * random(-100, 101) : probe.probe_at_point(abl.probePos, raise_after, abl.verbose_level);
              // Go to the end of the row/column ... and back up by one
              // TODO: Why not just use... PR_INNER_VAR = inStop - inInc
              for (PR_INNER_VAR = inStart; PR_INNER_VAR != inStop; PR_INNER_VAR += inInc);
              PR_INNER_VAR -= inInc;

              // Get the coordinate of the resulting grid point
              abl.probePos = abl.probe_position_lf + abl.gridSpacing * abl.meshCount.asFloat();

              // Coordinate that puts the probe at the grid point
              abl.probePos -= probe.offset_xy;

              // Put a G1 move into the buffer
              // TODO: Instead of G1, we can just add the move directly to the planner...
              //  {
              //  destination = current_position; destination = abl.probePos;
              //  REMEMBER(fr, feedrate_mm_s, XY_PROBE_FEEDRATE_MM_S);
              //  prepare_line_to_destination();
              //  }
              sprintf_P(tmp_1, PSTR("G1X%d.%d Y%d.%d F%d"),
                int(abl.probePos.x), int(abl.probePos.x * 10) % 10,
                int(abl.probePos.y), int(abl.probePos.y * 10) % 10,
                XY_PROBE_FEEDRATE
              );
              gcode.process_subcommands_now(tmp_1);

              if (DEBUGGING(LEVELING)) SERIAL_ECHOLNPGM("destX: ", abl.probePos.x, " Y:", abl.probePos.y);

              // Reset the inner counter back to the start
              PR_INNER_VAR = inStart;

              // Get the coordinate of the start of the row/column
              abl.probePos = abl.probe_position_lf + abl.gridSpacing * abl.meshCount.asFloat();
            }

            // Wait around until the real axis position reaches the comparison point
            // TODO: Use NEAR() because float is imprecise
            constexpr AxisEnum axis = TERN(PROBE_Y_FIRST, Y_AXIS, X_AXIS);
            const float cmp = abl.probePos[axis] - probe.offset_xy[axis];
            float pos;
            for (;;) {
              pos = planner.get_axis_position_mm(axis);
              if (inInc > 0 ? (pos >= cmp) : (pos <= cmp)) break;
              idle_no_sleep();
            }
            //if (DEBUGGING(LEVELING)) DEBUG_ECHOLNPGM_P(axis == Y_AXIS ? PSTR("Y=") : PSTR("X=", pos);

            safe_delay(4);
            abl.measured_z = current_position.z - bdl.read();
            if (DEBUGGING(LEVELING)) SERIAL_ECHOLNPGM("x_cur ", planner.get_axis_position_mm(X_AXIS), " z ", abl.measured_z);

          #else // !BD_SENSOR_PROBE_NO_STOP

            abl.measured_z = faux ? 0.001f * random(-100, 101) : probe.probe_at_point(abl.probePos, raise_after, abl.verbose_level);
=======
>>>>>>> b6911781

          #endif

          if (isnan(abl.measured_z)) {
            set_bed_leveling_enabled(abl.reenable);
            break; // Breaks out of both loops
          }

          #if ENABLED(AUTO_BED_LEVELING_LINEAR)

            abl.mean += abl.measured_z;
            abl.eqnBVector[abl.abl_probe_index] = abl.measured_z;
            abl.eqnAMatrix[abl.abl_probe_index + 0 * abl.abl_points] = abl.probePos.x;
            abl.eqnAMatrix[abl.abl_probe_index + 1 * abl.abl_points] = abl.probePos.y;
            abl.eqnAMatrix[abl.abl_probe_index + 2 * abl.abl_points] = 1;

            incremental_LSF(&lsf_results, abl.probePos, abl.measured_z);

          #elif ENABLED(AUTO_BED_LEVELING_BILINEAR)

            const float z = abl.measured_z + abl.Z_offset;
            abl.z_values[abl.meshCount.x][abl.meshCount.y] = z;
            TERN_(EXTENSIBLE_UI, ExtUI::onMeshUpdate(abl.meshCount, z));

          #endif

          abl.reenable = false; // Don't re-enable after modifying the mesh
          idle_no_sleep();

        } // inner
      } // outer

    #elif ENABLED(AUTO_BED_LEVELING_3POINT)

      // Probe at 3 arbitrary points

      for (uint8_t i = 0; i < 3; ++i) {
        if (abl.verbose_level) SERIAL_ECHOLNPGM("Probing point ", i + 1, "/3.");
        TERN_(HAS_STATUS_MESSAGE, ui.status_printf(0, F(S_FMT " %i/3"), GET_TEXT(MSG_PROBING_POINT), int(i + 1)));

        // Retain the last probe position
        abl.probePos = xy_pos_t(points[i]);
        abl.measured_z = faux ? 0.001 * random(-100, 101) : probe.probe_at_point(abl.probePos, raise_after, abl.verbose_level);
        if (isnan(abl.measured_z)) {
          set_bed_leveling_enabled(abl.reenable);
          break;
        }
        points[i].z = abl.measured_z;
      }

      if (!abl.dryrun && !isnan(abl.measured_z)) {
        vector_3 planeNormal = vector_3::cross(points[0] - points[1], points[2] - points[1]).get_normal();
        if (planeNormal.z < 0) planeNormal *= -1;
        planner.bed_level_matrix = matrix_3x3::create_look_at(planeNormal);

        // Can't re-enable (on error) until the new grid is written
        abl.reenable = false;
      }

    #endif // AUTO_BED_LEVELING_3POINT

    TERN_(HAS_STATUS_MESSAGE, ui.reset_status());

    // Stow the probe. No raise for FIX_MOUNTED_PROBE.
    if (probe.stow()) {
      set_bed_leveling_enabled(abl.reenable);
      abl.measured_z = NAN;
    }
  }
  #endif // !PROBE_MANUALLY

  //
  // G29 Finishing Code
  //
  // Unless this is a dry run, auto bed leveling will
  // definitely be enabled after this point.
  //
  // If code above wants to continue leveling, it should
  // return or loop before this point.
  //

  if (DEBUGGING(LEVELING)) DEBUG_POS("> probing complete", current_position);

  #if ENABLED(PROBE_MANUALLY)
    g29_in_progress = false;
    TERN_(LCD_BED_LEVELING, ui.wait_for_move = false);
  #endif

  // Calculate leveling, print reports, correct the position
  if (!isnan(abl.measured_z)) {
    #if ENABLED(AUTO_BED_LEVELING_BILINEAR)

      if (abl.dryrun)
        bedlevel.print_leveling_grid(&abl.z_values);
      else {
        bedlevel.set_grid(abl.gridSpacing, abl.probe_position_lf);
        COPY(bedlevel.z_values, abl.z_values);
        TERN_(IS_KINEMATIC, bedlevel.extrapolate_unprobed_bed_level());
        bedlevel.refresh_bed_level();

        bedlevel.print_leveling_grid();
      }

    #elif ENABLED(AUTO_BED_LEVELING_LINEAR)

      // For LINEAR leveling calculate matrix, print reports, correct the position

      /**
       * solve the plane equation ax + by + d = z
       * A is the matrix with rows [x y 1] for all the probed points
       * B is the vector of the Z positions
       * the normal vector to the plane is formed by the coefficients of the
       * plane equation in the standard form, which is Vx*x+Vy*y+Vz*z+d = 0
       * so Vx = -a Vy = -b Vz = 1 (we want the vector facing towards positive Z
       */
      struct { float a, b, d; } plane_equation_coefficients;

      finish_incremental_LSF(&lsf_results);
      plane_equation_coefficients.a = -lsf_results.A;  // We should be able to eliminate the '-' on these three lines and down below
      plane_equation_coefficients.b = -lsf_results.B;  // but that is not yet tested.
      plane_equation_coefficients.d = -lsf_results.D;

      abl.mean /= abl.abl_points;

      if (abl.verbose_level) {
        SERIAL_ECHOPGM("Eqn coefficients: a: ", p_float_t(plane_equation_coefficients.a, 8),
                                        " b: ", p_float_t(plane_equation_coefficients.b, 8),
                                        " d: ", p_float_t(plane_equation_coefficients.d, 8));
        if (abl.verbose_level > 2)
          SERIAL_ECHOPGM("\nMean of sampled points: ", p_float_t(abl.mean, 8));
        SERIAL_EOL();
      }

      // Create the matrix but don't correct the position yet
      if (!abl.dryrun)
        planner.bed_level_matrix = matrix_3x3::create_look_at(
          vector_3(-plane_equation_coefficients.a, -plane_equation_coefficients.b, 1)    // We can eliminate the '-' here and up above
        );

      // Show the Topography map if enabled
      if (abl.topography_map) {

        float min_diff = 999;

        auto print_topo_map = [&](FSTR_P const title, const bool get_min) {
<<<<<<< HEAD
          SERIAL_ECHO(title);
=======
          SERIAL_ECHOF(title);
>>>>>>> b6911781
          for (int8_t yy = abl.grid_points.y - 1; yy >= 0; yy--) {
            for (uint8_t xx = 0; xx < abl.grid_points.x; ++xx) {
              const int ind = abl.indexIntoAB[xx][yy];
              xyz_float_t tmp = { abl.eqnAMatrix[ind + 0 * abl.abl_points],
                                  abl.eqnAMatrix[ind + 1 * abl.abl_points], 0 };
              planner.bed_level_matrix.apply_rotation_xyz(tmp.x, tmp.y, tmp.z);
              if (get_min) NOMORE(min_diff, abl.eqnBVector[ind] - tmp.z);
              const float subval = get_min ? abl.mean : tmp.z + min_diff,
                            diff = abl.eqnBVector[ind] - subval;
              SERIAL_CHAR(' '); if (diff >= 0.0) SERIAL_CHAR('+');   // Include + for column alignment
              SERIAL_ECHO(p_float_t(diff, 5));
            } // xx
            SERIAL_EOL();
          } // yy
          SERIAL_EOL();
        };

        print_topo_map(F("\nBed Height Topography:\n"
                           "   +--- BACK --+\n"
                           "   |           |\n"
                           " L |    (+)    | R\n"
                           " E |           | I\n"
                           " F | (-) N (+) | G\n"
                           " T |           | H\n"
                           "   |    (-)    | T\n"
                           "   |           |\n"
                           "   O-- FRONT --+\n"
                           " (0,0)\n"), true);
        if (abl.verbose_level > 3)
          print_topo_map(F("\nCorrected Bed Height vs. Bed Topology:\n"), false);

      } // abl.topography_map

    #endif // AUTO_BED_LEVELING_LINEAR

    #if ABL_PLANAR

      // For LINEAR and 3POINT leveling correct the current position

      if (abl.verbose_level > 0)
        planner.bed_level_matrix.debug(F("\n\nBed Level Correction Matrix:"));

      if (!abl.dryrun) {
        //
        // Correct the current XYZ position based on the tilted plane.
        //

        if (DEBUGGING(LEVELING)) DEBUG_POS("G29 uncorrected XYZ", current_position);

        xyze_pos_t converted = current_position;
        planner.force_unapply_leveling(converted); // use conversion machinery

        // Use the last measured distance to the bed, if possible
        if ( NEAR(current_position.x, abl.probePos.x - probe.offset_xy.x)
          && NEAR(current_position.y, abl.probePos.y - probe.offset_xy.y)
        ) {
          const float simple_z = current_position.z - abl.measured_z;
          if (DEBUGGING(LEVELING)) DEBUG_ECHOLNPGM("Probed Z", simple_z, "  Matrix Z", converted.z, "  Discrepancy ", simple_z - converted.z);
          converted.z = simple_z;
        }

        // The rotated XY and corrected Z are now current_position
        current_position = converted;

        if (DEBUGGING(LEVELING)) DEBUG_POS("G29 corrected XYZ", current_position);

        abl.reenable = true;
      }

      // Auto Bed Leveling is complete! Enable if possible.
      if (abl.reenable) {
        planner.leveling_active = true;
        sync_plan_position();
      }

    #elif ENABLED(AUTO_BED_LEVELING_BILINEAR)

      // Auto Bed Leveling is complete! Enable if possible.
      if (!abl.dryrun || abl.reenable) set_bed_leveling_enabled(true);

    #endif

  } // !isnan(abl.measured_z)

  // Restore state after probing
  if (!faux) restore_feedrate_and_scaling();

  TERN_(HAS_BED_PROBE, probe.move_z_after_probing());

  #ifdef Z_PROBE_END_SCRIPT
    if (DEBUGGING(LEVELING)) DEBUG_ECHOLNPGM("Z Probe End Script: ", Z_PROBE_END_SCRIPT);
    planner.synchronize();
    process_subcommands_now(F(Z_PROBE_END_SCRIPT));
  #endif

<<<<<<< HEAD
  probe.use_probing_tool(false);
=======
  TERN_(HAS_MULTI_HOTEND, if (abl.tool_index != 0) tool_change(abl.tool_index));
>>>>>>> b6911781

  report_current_position();

  G29_RETURN(isnan(abl.measured_z), true);
}

#endif // HAS_ABL_NOT_UBL<|MERGE_RESOLUTION|>--- conflicted
+++ resolved
@@ -41,9 +41,6 @@
 
 #if ABL_PLANAR
   #include "../../../libs/vector_3.h"
-#endif
-#if ENABLED(BD_SENSOR_PROBE_NO_STOP)
-  #include "../../../feature/bedlevel/bdl/bdl.h"
 #endif
 
 #include "../../../lcd/marlinui.h"
@@ -81,11 +78,7 @@
     TERN_(FULL_REPORT_TO_HOST_FEATURE, set_and_report_grblstate(M_IDLE, false));
   }
   if (did) {
-<<<<<<< HEAD
-    TERN_(HAS_DWIN_E3V2_BASIC, dwinLevelingDone());
-=======
     TERN_(HAS_DWIN_E3V2_BASIC, DWIN_LevelingDone());
->>>>>>> b6911781
     TERN_(EXTENSIBLE_UI, ExtUI::onLevelingDone());
   }
 }
@@ -104,13 +97,10 @@
   bool      dryrun,
             reenable;
 
-<<<<<<< HEAD
-=======
   #if HAS_MULTI_HOTEND
     uint8_t tool_index;
   #endif
 
->>>>>>> b6911781
   #if ANY(PROBE_MANUALLY, AUTO_BED_LEVELING_LINEAR)
     int abl_probe_index;
   #endif
@@ -236,20 +226,12 @@
  *     There's no extra effect if you have a fixed Z probe.
  */
 G29_TYPE GcodeSuite::G29() {
-<<<<<<< HEAD
+
   DEBUG_SECTION(log_G29, "G29", DEBUGGING(LEVELING));
 
   // Leveling state is persistent when done manually with multiple G29 commands
   TERN_(PROBE_MANUALLY, static) G29_State abl;
 
-=======
-
-  DEBUG_SECTION(log_G29, "G29", DEBUGGING(LEVELING));
-
-  // Leveling state is persistent when done manually with multiple G29 commands
-  TERN_(PROBE_MANUALLY, static) G29_State abl;
-
->>>>>>> b6911781
   // Keep powered steppers from timing out
   reset_stepper_timeout();
 
@@ -300,14 +282,10 @@
    */
   if (!g29_in_progress) {
 
-<<<<<<< HEAD
-    probe.use_probing_tool();
-=======
     #if HAS_MULTI_HOTEND
       abl.tool_index = active_extruder;
       if (active_extruder != 0) tool_change(0, true);
     #endif
->>>>>>> b6911781
 
     #if ANY(PROBE_MANUALLY, AUTO_BED_LEVELING_LINEAR)
       abl.abl_probe_index = -1;
@@ -456,11 +434,7 @@
       if (DEBUGGING(LEVELING)) DEBUG_ECHOLNPGM("> 3-point Leveling");
       points[0].z = points[1].z = points[2].z = 0;  // Probe at 3 arbitrary points
     #elif ENABLED(AUTO_BED_LEVELING_BILINEAR)
-<<<<<<< HEAD
-      TERN_(DWIN_LCD_PROUI, dwinLevelingStart());
-=======
       TERN_(DWIN_LCD_PROUI, DWIN_LevelingStart());
->>>>>>> b6911781
     #endif
 
     TERN_(EXTENSIBLE_UI, ExtUI::onLevelingStart());
@@ -471,11 +445,7 @@
       #if ENABLED(PREHEAT_BEFORE_LEVELING)
         if (!abl.dryrun) probe.preheat_for_probing(LEVELING_NOZZLE_TEMP,
           #if ALL(DWIN_LCD_PROUI, HAS_HEATED_BED)
-<<<<<<< HEAD
-            hmiData.bedLevT
-=======
             HMI_data.BedLevT
->>>>>>> b6911781
           #else
             LEVELING_BED_TEMP
           #endif
@@ -522,11 +492,7 @@
     if (!no_action) set_bed_leveling_enabled(false);
 
     // Deploy certain probes before starting probing
-<<<<<<< HEAD
-    #if ENABLED(BLTOUCH) || ALL(HAS_Z_SERVO_PROBE, Z_SERVO_INTERMEDIATE_STOW)
-=======
     #if ENABLED(BLTOUCH)
->>>>>>> b6911781
       do_z_clearance(Z_CLEARANCE_DEPLOY_PROBE);
     #elif HAS_BED_PROBE
       if (probe.deploy()) { // (returns true on deploy failure)
@@ -734,7 +700,6 @@
 
           if (abl.verbose_level) SERIAL_ECHOLNPGM("Probing mesh point ", pt_index, "/", abl.abl_points, ".");
           TERN_(HAS_STATUS_MESSAGE, ui.status_printf(0, F(S_FMT " %i/%i"), GET_TEXT(MSG_PROBING_POINT), int(pt_index), int(abl.abl_points)));
-<<<<<<< HEAD
 
           #if ENABLED(BD_SENSOR_PROBE_NO_STOP)
             if (PR_INNER_VAR == inStart) {
@@ -795,8 +760,6 @@
           #else // !BD_SENSOR_PROBE_NO_STOP
 
             abl.measured_z = faux ? 0.001f * random(-100, 101) : probe.probe_at_point(abl.probePos, raise_after, abl.verbose_level);
-=======
->>>>>>> b6911781
 
           #endif
 
@@ -942,11 +905,7 @@
         float min_diff = 999;
 
         auto print_topo_map = [&](FSTR_P const title, const bool get_min) {
-<<<<<<< HEAD
-          SERIAL_ECHO(title);
-=======
           SERIAL_ECHOF(title);
->>>>>>> b6911781
           for (int8_t yy = abl.grid_points.y - 1; yy >= 0; yy--) {
             for (uint8_t xx = 0; xx < abl.grid_points.x; ++xx) {
               const int ind = abl.indexIntoAB[xx][yy];
@@ -1042,11 +1001,7 @@
     process_subcommands_now(F(Z_PROBE_END_SCRIPT));
   #endif
 
-<<<<<<< HEAD
-  probe.use_probing_tool(false);
-=======
   TERN_(HAS_MULTI_HOTEND, if (abl.tool_index != 0) tool_change(abl.tool_index));
->>>>>>> b6911781
 
   report_current_position();
 
