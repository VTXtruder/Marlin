/**
 * Marlin 3D Printer Firmware
 * Copyright (c) 2020 MarlinFirmware [https://github.com/MarlinFirmware/Marlin]
 *
 * Based on Sprinter and grbl.
 * Copyright (c) 2011 Camiel Gubbels / Erik van der Zalm
 *
 * This program is free software: you can redistribute it and/or modify
 * it under the terms of the GNU General Public License as published by
 * the Free Software Foundation, either version 3 of the License, or
 * (at your option) any later version.
 *
 * This program is distributed in the hope that it will be useful,
 * but WITHOUT ANY WARRANTY; without even the implied warranty of
 * MERCHANTABILITY or FITNESS FOR A PARTICULAR PURPOSE.  See the
 * GNU General Public License for more details.
 *
 * You should have received a copy of the GNU General Public License
 * along with this program.  If not, see <https://www.gnu.org/licenses/>.
 *
 */

#include "../../inc/MarlinConfig.h"

#if ENABLED(DELTA_AUTO_CALIBRATION)

#include "../gcode.h"
#include "../../module/delta.h"
#include "../../module/motion.h"
#include "../../module/planner.h"
#include "../../module/endstops.h"
#include "../../lcd/marlinui.h"

#if HAS_BED_PROBE
  #include "../../module/probe.h"
#endif

#if HAS_MULTI_HOTEND
  #include "../../module/tool_change.h"
#endif

#if HAS_LEVELING
  #include "../../feature/bedlevel/bedlevel.h"
#endif

constexpr uint8_t _7P_STEP = 1,              // 7-point step - to change number of calibration points
                  _4P_STEP = _7P_STEP * 2,   // 4-point step
                  NPP      = _7P_STEP * 6;   // number of calibration points on the radius
enum CalEnum : char {                        // the 7 main calibration points - add definitions if needed
  CEN      = 0,
  __A      = 1,
  _AB      = __A + _7P_STEP,
  __B      = _AB + _7P_STEP,
  _BC      = __B + _7P_STEP,
  __C      = _BC + _7P_STEP,
  _CA      = __C + _7P_STEP,
};

#define LOOP_CAL_PT(VAR, S, N) for (uint8_t VAR=S; VAR<=NPP; VAR+=N)
#define F_LOOP_CAL_PT(VAR, S, N) for (float VAR=S; VAR<NPP+0.9999; VAR+=N)
#define I_LOOP_CAL_PT(VAR, S, N) for (float VAR=S; VAR>CEN+0.9999; VAR-=N)
#define LOOP_CAL_ALL(VAR) LOOP_CAL_PT(VAR, CEN, 1)
#define LOOP_CAL_RAD(VAR) LOOP_CAL_PT(VAR, __A, _7P_STEP)
#define LOOP_CAL_ACT(VAR, _4P, _OP) LOOP_CAL_PT(VAR, _OP ? _AB : __A, _4P ? _4P_STEP : _7P_STEP)

<<<<<<< HEAD
=======
#if HAS_MULTI_HOTEND
  const uint8_t old_tool_index = active_extruder;
#endif

>>>>>>> b6911781
float lcd_probe_pt(const xy_pos_t &xy);

void ac_home() {
  endstops.enable(true);
<<<<<<< HEAD
  TERN_(SENSORLESS_HOMING, endstops.set_z_sensorless_current(true));
  home_delta();
  TERN_(SENSORLESS_HOMING, endstops.set_z_sensorless_current(false));
=======
  TERN_(SENSORLESS_HOMING, endstops.set_homing_current(true));
  home_delta();
  TERN_(SENSORLESS_HOMING, endstops.set_homing_current(false));
>>>>>>> b6911781
  endstops.not_homing();
}

void ac_setup(const bool reset_bed) {
  TERN_(HAS_BED_PROBE, probe.use_probing_tool());

  planner.synchronize();
  remember_feedrate_scaling_off();

  #if HAS_LEVELING
    if (reset_bed) reset_bed_level(); // After full calibration bed-level data is no longer valid
  #endif
}

void ac_cleanup() {
  TERN_(DELTA_HOME_TO_SAFE_ZONE, do_blocking_move_to_z(delta_clip_start_height));
  TERN_(HAS_BED_PROBE, probe.stow());
  restore_feedrate_and_scaling();
  TERN_(HAS_BED_PROBE, probe.use_probing_tool(false));
}

void print_signed_float(FSTR_P const prefix, const_float_t f) {
<<<<<<< HEAD
  SERIAL_ECHO(F("  "), prefix, AS_CHAR(':'));
=======
  SERIAL_ECHOPGM("  ");
  SERIAL_ECHOF(prefix, C(':'));
>>>>>>> b6911781
  serial_offset(f);
}

/**
 * - Print the delta settings
 */
static void print_calibration_settings(const bool end_stops, const bool tower_angles) {
  SERIAL_ECHOPGM(".Height:", delta_height);
  if (end_stops) {
    print_signed_float(F("Ex"), delta_endstop_adj.a);
    print_signed_float(F("Ey"), delta_endstop_adj.b);
    print_signed_float(F("Ez"), delta_endstop_adj.c);
  }
  if (end_stops && tower_angles) {
    SERIAL_ECHOLNPGM("  Radius:", delta_radius);
    SERIAL_CHAR('.');
    SERIAL_ECHO_SP(13);
  }
  if (tower_angles) {
    print_signed_float(F("Tx"), delta_tower_angle_trim.a);
    print_signed_float(F("Ty"), delta_tower_angle_trim.b);
    print_signed_float(F("Tz"), delta_tower_angle_trim.c);
  }
  if (end_stops != tower_angles)
    SERIAL_ECHOPGM("  Radius:", delta_radius);

  SERIAL_EOL();
}

/**
 * - Print the probe results
 */
static void print_calibration_results(const float z_pt[NPP + 1], const bool tower_points, const bool opposite_points) {
  SERIAL_ECHOPGM(".    ");
  print_signed_float(F("c"), z_pt[CEN]);
  if (tower_points) {
    print_signed_float(F(" x"), z_pt[__A]);
    print_signed_float(F(" y"), z_pt[__B]);
    print_signed_float(F(" z"), z_pt[__C]);
  }
  if (tower_points && opposite_points) {
    SERIAL_EOL();
    SERIAL_CHAR('.');
    SERIAL_ECHO_SP(13);
  }
  if (opposite_points) {
    print_signed_float(F("yz"), z_pt[_BC]);
    print_signed_float(F("zx"), z_pt[_CA]);
    print_signed_float(F("xy"), z_pt[_AB]);
  }
  SERIAL_EOL();
}

/**
 * - Calculate the standard deviation from the zero plane
 */
static float std_dev_points(float z_pt[NPP + 1], const bool _0p_cal, const bool _1p_cal, const bool _4p_cal, const bool _4p_opp) {
  if (!_0p_cal) {
    float S2 = sq(z_pt[CEN]);
    int16_t N = 1;
    if (!_1p_cal) { // std dev from zero plane
      LOOP_CAL_ACT(rad, _4p_cal, _4p_opp) {
        S2 += sq(z_pt[rad]);
        N++;
      }
      return LROUND(SQRT(S2 / N) * 1000.0f) / 1000.0f + 0.00001f;
    }
  }
  return 0.00001f;
}

/**
 * - Probe a point
 */
static float calibration_probe(const xy_pos_t &xy, const bool stow, const bool probe_at_offset) {
  #if HAS_BED_PROBE
<<<<<<< HEAD
    return probe.probe_at_point(xy, stow ? PROBE_PT_STOW : PROBE_PT_RAISE, 0, probe_at_offset, false, Z_PROBE_LOW_POINT, Z_TWEEN_SAFE_CLEARANCE, true);
=======
    return probe.probe_at_point(xy, stow ? PROBE_PT_STOW : PROBE_PT_RAISE, 0, probe_at_offset, false);
>>>>>>> b6911781
  #else
    UNUSED(stow);
    return lcd_probe_pt(xy);
  #endif
}

/**
 * - Probe a grid
 */
static bool probe_calibration_points(float z_pt[NPP + 1], const int8_t probe_points, const float dcr, const bool towers_set, const bool stow_after_each, const bool probe_at_offset) {
  const bool _0p_calibration      = probe_points == 0,
             _1p_calibration      = probe_points == 1 || probe_points == -1,
             _4p_calibration      = probe_points == 2,
             _4p_opposite_points  = _4p_calibration && !towers_set,
             _7p_calibration      = probe_points >= 3,
             _7p_no_intermediates = probe_points == 3,
             _7p_1_intermediates  = probe_points == 4,
             _7p_2_intermediates  = probe_points == 5,
             _7p_4_intermediates  = probe_points == 6,
             _7p_6_intermediates  = probe_points == 7,
             _7p_8_intermediates  = probe_points == 8,
             _7p_11_intermediates = probe_points == 9,
             _7p_14_intermediates = probe_points == 10,
             _7p_intermed_points  = probe_points >= 4,
             _7p_6_center         = probe_points >= 5 && probe_points <= 7,
             _7p_9_center         = probe_points >= 8;

  LOOP_CAL_ALL(rad) z_pt[rad] = 0.0f;

  if (!_0p_calibration) {

    if (!_7p_no_intermediates && !_7p_4_intermediates && !_7p_11_intermediates) { // probe the center
      const xy_pos_t center{0};
      z_pt[CEN] += calibration_probe(center, stow_after_each, probe_at_offset);
      if (isnan(z_pt[CEN])) return false;
    }

    if (_7p_calibration) { // probe extra center points
      const float start  = _7p_9_center ? float(_CA) + _7P_STEP / 3.0f : _7p_6_center ? float(_CA) : float(__C),
                  steps  = _7p_9_center ? _4P_STEP / 3.0f : _7p_6_center ? _7P_STEP : _4P_STEP;
      I_LOOP_CAL_PT(rad, start, steps) {
        const float a = RADIANS(210 + (360 / NPP) *  (rad - 1)),
                    r = dcr * 0.1;
        const xy_pos_t vec = { cos(a), sin(a) };
        z_pt[CEN] += calibration_probe(vec * r, stow_after_each, probe_at_offset);
        if (isnan(z_pt[CEN])) return false;
     }
      z_pt[CEN] /= float(_7p_2_intermediates ? 7 : probe_points);
    }

    if (!_1p_calibration) {  // probe the radius
      const CalEnum start  = _4p_opposite_points ? _AB : __A;
      const float   steps  = _7p_14_intermediates ? _7P_STEP / 15.0f : // 15r * 6 + 10c = 100
                             _7p_11_intermediates ? _7P_STEP / 12.0f : // 12r * 6 +  9c = 81
                             _7p_8_intermediates  ? _7P_STEP /  9.0f : //  9r * 6 + 10c = 64
                             _7p_6_intermediates  ? _7P_STEP /  7.0f : //  7r * 6 +  7c = 49
                             _7p_4_intermediates  ? _7P_STEP /  5.0f : //  5r * 6 +  6c = 36
                             _7p_2_intermediates  ? _7P_STEP /  3.0f : //  3r * 6 +  7c = 25
                             _7p_1_intermediates  ? _7P_STEP /  2.0f : //  2r * 6 +  4c = 16
                             _7p_no_intermediates ? _7P_STEP :        //  1r * 6 +  3c = 9
                             _4P_STEP;                                // .5r * 6 +  1c = 4
      bool zig_zag = true;
      F_LOOP_CAL_PT(rad, start, _7p_9_center ? steps * 3 : steps) {
        const int8_t offset = _7p_9_center ? 2 : 0;
        for (int8_t circle = 0; circle <= offset; circle++) {
          const float a = RADIANS(210 + (360 / NPP) *  (rad - 1)),
                      r = dcr * (1 - 0.1 * (zig_zag ? offset - circle : circle)),
                      interpol = FMOD(rad, 1);
          const xy_pos_t vec = { cos(a), sin(a) };
          const float z_temp = calibration_probe(vec * r, stow_after_each, probe_at_offset);
          if (isnan(z_temp)) return false;
          // split probe point to neighbouring calibration points
          z_pt[uint8_t(LROUND(rad - interpol + NPP - 1)) % NPP + 1] += z_temp * sq(cos(RADIANS(interpol * 90)));
          z_pt[uint8_t(LROUND(rad - interpol))           % NPP + 1] += z_temp * sq(sin(RADIANS(interpol * 90)));
        }
        zig_zag = !zig_zag;
      }
      if (_7p_intermed_points)
        LOOP_CAL_RAD(rad)
          z_pt[rad] /= _7P_STEP / steps;

      do_blocking_move_to_xy(0.0f, 0.0f);
    }
  }
  return true;
}

/**
 * kinematics routines and auto tune matrix scaling parameters:
 * see https://github.com/LVD-AC/Marlin-AC/tree/1.1.x-AC/documentation for
 *  - formulae for approximative forward kinematics in the end-stop displacement matrix
 *  - definition of the matrix scaling parameters
 */
static void reverse_kinematics_probe_points(float z_pt[NPP + 1], abc_float_t mm_at_pt_axis[NPP + 1], const float dcr) {
  xyz_pos_t pos{0};

  LOOP_CAL_ALL(rad) {
    const float a = RADIANS(210 + (360 / NPP) *  (rad - 1)),
                r = (rad == CEN ? 0.0f : dcr);
    pos.set(cos(a) * r, sin(a) * r, z_pt[rad]);
    inverse_kinematics(pos);
    mm_at_pt_axis[rad] = delta;
  }
}

static void forward_kinematics_probe_points(abc_float_t mm_at_pt_axis[NPP + 1], float z_pt[NPP + 1], const float dcr) {
  const float r_quot = dcr / delta_radius;

  #define ZPP(N,I,A) (((1.0f + r_quot * (N)) / 3.0f) * mm_at_pt_axis[I].A)
  #define Z00(I, A) ZPP( 0, I, A)
  #define Zp1(I, A) ZPP(+1, I, A)
  #define Zm1(I, A) ZPP(-1, I, A)
  #define Zp2(I, A) ZPP(+2, I, A)
  #define Zm2(I, A) ZPP(-2, I, A)

  z_pt[CEN] = Z00(CEN, a) + Z00(CEN, b) + Z00(CEN, c);
  z_pt[__A] = Zp2(__A, a) + Zm1(__A, b) + Zm1(__A, c);
  z_pt[__B] = Zm1(__B, a) + Zp2(__B, b) + Zm1(__B, c);
  z_pt[__C] = Zm1(__C, a) + Zm1(__C, b) + Zp2(__C, c);
  z_pt[_BC] = Zm2(_BC, a) + Zp1(_BC, b) + Zp1(_BC, c);
  z_pt[_CA] = Zp1(_CA, a) + Zm2(_CA, b) + Zp1(_CA, c);
  z_pt[_AB] = Zp1(_AB, a) + Zp1(_AB, b) + Zm2(_AB, c);
}

static void calc_kinematics_diff_probe_points(float z_pt[NPP + 1], const float dcr, abc_float_t delta_e, const float delta_r, abc_float_t delta_t) {
  const float z_center = z_pt[CEN];
  abc_float_t diff_mm_at_pt_axis[NPP + 1], new_mm_at_pt_axis[NPP + 1];

  reverse_kinematics_probe_points(z_pt, diff_mm_at_pt_axis, dcr);

  delta_radius += delta_r;
  delta_tower_angle_trim += delta_t;
  recalc_delta_settings();
  reverse_kinematics_probe_points(z_pt, new_mm_at_pt_axis, dcr);

  LOOP_CAL_ALL(rad) diff_mm_at_pt_axis[rad] -= new_mm_at_pt_axis[rad] + delta_e;
  forward_kinematics_probe_points(diff_mm_at_pt_axis, z_pt, dcr);

  LOOP_CAL_RAD(rad) z_pt[rad] -= z_pt[CEN] - z_center;
  z_pt[CEN] = z_center;

  delta_radius -= delta_r;
  delta_tower_angle_trim -= delta_t;
  recalc_delta_settings();
}

static float auto_tune_h(const float dcr) {
  const float r_quot = dcr / delta_radius;
  return RECIPROCAL(r_quot / (2.0f / 3.0f));  // (2/3)/CR
}

static float auto_tune_r(const float dcr) {
  constexpr float diff = 0.01f, delta_r = diff;
  float r_fac = 0.0f, z_pt[NPP + 1] = { 0.0f };
  abc_float_t delta_e = { 0.0f }, delta_t = { 0.0f };

  calc_kinematics_diff_probe_points(z_pt, dcr, delta_e, delta_r, delta_t);
  r_fac = -(z_pt[__A] + z_pt[__B] + z_pt[__C] + z_pt[_BC] + z_pt[_CA] + z_pt[_AB]) / 6.0f;
  r_fac = diff / r_fac / 3.0f; // 1/(3*delta_Z)
  return r_fac;
}

static float auto_tune_a(const float dcr) {
  constexpr float diff = 0.01f, delta_r = 0.0f;
  float a_fac = 0.0f, z_pt[NPP + 1] = { 0.0f };
  abc_float_t delta_e = { 0.0f }, delta_t = { 0.0f };

  delta_t.reset();
  LOOP_NUM_AXES(axis) {
    delta_t[axis] = diff;
    calc_kinematics_diff_probe_points(z_pt, dcr, delta_e, delta_r, delta_t);
    delta_t[axis] = 0;
    a_fac += z_pt[uint8_t((axis * _4P_STEP) - _7P_STEP + NPP) % NPP + 1] / 6.0f;
    a_fac -= z_pt[uint8_t((axis * _4P_STEP) + 1 + _7P_STEP)] / 6.0f;
  }
  a_fac = diff / a_fac / 3.0f; // 1/(3*delta_Z)
  return a_fac;
}

/**
 * G33 - Delta '1-4-7-point' Auto-Calibration
 *       Calibrate height, z_offset, endstops, delta radius, and tower angles.
 *
 * Parameters:
 *
 *   Pn  Number of probe points:
 *      P0       Normalizes calibration.
 *      P1       Calibrates height only with center probe.
 *      P2       Probe center and towers. Calibrate height, endstops and delta radius.
 *      P3       Probe all positions: center, towers and opposite towers. Calibrate all.
 *      P4-P10   Probe all positions at different intermediate locations and average them.
 *
 *   Rn.nn  Temporary reduce the probe grid by the specified amount (mm)
 *
 *   T   Don't calibrate tower angle corrections
 *
 *   Cn.nn  Calibration precision; when omitted calibrates to maximum precision
 *
 *   Fn  Force to run at least n iterations and take the best result
 *
 *   Vn  Verbose level:
 *      V0  Dry-run mode. Report settings and probe results. No calibration.
 *      V1  Report start and end settings only
 *      V2  Report settings at each iteration
 *      V3  Report settings and probe results
 *
 *   E   Engage the probe for each point
 *
 *   O   Probe at offsetted probe positions (this is wrong but it seems to work)
 *
 * With SENSORLESS_PROBING:
 *   Use these flags to calibrate stall sensitivity: (e.g., `G33 P1 Y Z` to calibrate X only.)
 *   X   Don't activate stallguard on X.
 *   Y   Don't activate stallguard on Y.
 *   Z   Don't activate stallguard on Z.
 *
 *   S   Save offset_sensorless_adj
 */
void GcodeSuite::G33() {

  TERN_(FULL_REPORT_TO_HOST_FEATURE, set_and_report_grblstate(M_PROBE));

  const int8_t probe_points = parser.intval('P', DELTA_CALIBRATION_DEFAULT_POINTS);
  if (!WITHIN(probe_points, 0, 10)) {
    SERIAL_ECHOLNPGM("?(P)oints implausible (0-10).");
    return;
  }

  const bool probe_at_offset = TERN0(HAS_PROBE_XY_OFFSET, parser.seen_test('O')),
                  towers_set = !parser.seen_test('T');

  // The calibration radius is set to a calculated value
<<<<<<< HEAD
  float dcr = probe_at_offset ? PRINTABLE_RADIUS : PRINTABLE_RADIUS - PROBING_MARGIN;
=======
  float dcr = probe_at_offset ? DELTA_PRINTABLE_RADIUS : DELTA_PRINTABLE_RADIUS - PROBING_MARGIN;
>>>>>>> b6911781
  #if HAS_PROBE_XY_OFFSET
    const float total_offset = HYPOT(probe.offset_xy.x, probe.offset_xy.y);
    dcr -= probe_at_offset ? _MAX(total_offset, PROBING_MARGIN) : total_offset;
  #endif
<<<<<<< HEAD
  NOMORE(dcr, PRINTABLE_RADIUS);
=======
  NOMORE(dcr, DELTA_PRINTABLE_RADIUS);
>>>>>>> b6911781
  if (parser.seenval('R')) dcr -= _MAX(parser.value_float(), 0.0f);
  TERN_(HAS_DELTA_SENSORLESS_PROBING, dcr *= sensorless_radius_factor);

  const float calibration_precision = parser.floatval('C', 0.0f);
  if (calibration_precision < 0) {
    SERIAL_ECHOLNPGM("?(C)alibration precision implausible (>=0).");
    return;
  }

  const int8_t force_iterations = parser.intval('F', 0);
  if (!WITHIN(force_iterations, 0, 30)) {
    SERIAL_ECHOLNPGM("?(F)orce iteration implausible (0-30).");
    return;
  }

  const int8_t verbose_level = parser.byteval('V', 1);
  if (!WITHIN(verbose_level, 0, 3)) {
    SERIAL_ECHOLNPGM("?(V)erbose level implausible (0-3).");
    return;
  }

  const bool stow_after_each = parser.seen_test('E');

  #if HAS_DELTA_SENSORLESS_PROBING
    probe.test_sensitivity = { !parser.seen_test('X'), !parser.seen_test('Y'), !parser.seen_test('Z') };
    const bool do_save_offset_adj = parser.seen_test('S');
  #endif

  const bool _0p_calibration      = probe_points == 0,
             _1p_calibration      = probe_points == 1 || probe_points == -1,
             _4p_calibration      = probe_points == 2,
             _4p_opposite_points  = _4p_calibration && !towers_set,
             _7p_9_center         = probe_points >= 8,
             _tower_results       = (_4p_calibration && towers_set) || probe_points >= 3,
             _opposite_results    = (_4p_calibration && !towers_set) || probe_points >= 3,
             _endstop_results     = probe_points != 1 && probe_points != -1 && probe_points != 0,
             _angle_results       = probe_points >= 3 && towers_set;
  int8_t iterations = 0;
  float test_precision,
        zero_std_dev = (verbose_level ? 999.0f : 0.0f), // 0.0 in dry-run mode : forced end
        zero_std_dev_min = zero_std_dev,
        zero_std_dev_old = zero_std_dev,
        h_factor, r_factor, a_factor,
        r_old = delta_radius,
        h_old = delta_height;

  abc_pos_t e_old = delta_endstop_adj, a_old = delta_tower_angle_trim;

  SERIAL_ECHOLNPGM("G33 Auto Calibrate");

  // Report settings
<<<<<<< HEAD
  PGM_P const checkingac = PSTR("Checking... AC");
  SERIAL_ECHOPGM_P(checkingac);
=======
  FSTR_P const checkingac = F("Checking... AC");
  SERIAL_ECHOF(checkingac);
>>>>>>> b6911781
  SERIAL_ECHOPGM(" at radius:", dcr);
  if (verbose_level == 0) SERIAL_ECHOPGM(" (DRY-RUN)");
  SERIAL_EOL();
  ui.set_status(checkingac);

  print_calibration_settings(_endstop_results, _angle_results);

  ac_setup(!_0p_calibration && !_1p_calibration);

  if (!_0p_calibration) ac_home();

  #if HAS_DELTA_SENSORLESS_PROBING
    if (verbose_level > 0 && do_save_offset_adj) {
      offset_sensorless_adj.reset();
<<<<<<< HEAD
      auto caltower = [&](Probe::sense_bool_t s) {
=======

      auto caltower = [&](Probe::sense_bool_t s){
>>>>>>> b6911781
        float z_at_pt[NPP + 1];
        LOOP_CAL_ALL(rad) z_at_pt[rad] = 0.0f;
        probe.test_sensitivity = s;
        if (probe_calibration_points(z_at_pt, 1, dcr, false, false, probe_at_offset))
          probe.set_offset_sensorless_adj(z_at_pt[CEN]);
      };
      caltower({ true, false, false }); // A
      caltower({ false, true, false }); // B
      caltower({ false, false, true }); // C

      probe.test_sensitivity = { true, true, true }; // reset to all
    }
  #endif

  do { // start iterations

    float z_at_pt[NPP + 1] = { 0.0f };

    test_precision = zero_std_dev_old != 999.0f ? (zero_std_dev + zero_std_dev_old) / 2.0f : zero_std_dev;
    iterations++;

    // Probe the points
    zero_std_dev_old = zero_std_dev;
    if (!probe_calibration_points(z_at_pt, probe_points, dcr, towers_set, stow_after_each, probe_at_offset)) {
      SERIAL_ECHOLNPGM("Correct delta settings with M665 and M666");
      return ac_cleanup();
    }
    zero_std_dev = std_dev_points(z_at_pt, _0p_calibration, _1p_calibration, _4p_calibration, _4p_opposite_points);

    // Solve matrices

    if ((zero_std_dev < test_precision || iterations <= force_iterations) && zero_std_dev > calibration_precision) {

      #if !HAS_BED_PROBE
        test_precision = 0.0f; // forced end
      #endif

      if (zero_std_dev < zero_std_dev_min) {
        // set roll-back point
        e_old = delta_endstop_adj;
        r_old = delta_radius;
        h_old = delta_height;
        a_old = delta_tower_angle_trim;
      }

      abc_float_t e_delta = { 0.0f }, t_delta = { 0.0f };
      float r_delta = 0.0f;

      /**
       * convergence matrices:
       * see https://github.com/LVD-AC/Marlin-AC/tree/1.1.x-AC/documentation for
       *  - definition of the matrix scaling parameters
       *  - matrices for 4 and 7 point calibration
       */
      #define ZP(N,I) ((N) * z_at_pt[I] / 4.0f) // 4.0 = divider to normalize to integers
      #define Z12(I) ZP(12, I)
      #define Z4(I) ZP(4, I)
      #define Z2(I) ZP(2, I)
      #define Z1(I) ZP(1, I)
      #define Z0(I) ZP(0, I)

      // calculate factors
      if (_7p_9_center) dcr *= 0.9f;
      h_factor = auto_tune_h(dcr);
      r_factor = auto_tune_r(dcr);
      a_factor = auto_tune_a(dcr);
      if (_7p_9_center) dcr /= 0.9f;

      switch (probe_points) {
        case 0:
          test_precision = 0.0f; // forced end
          break;

        case 1:
          test_precision = 0.0f; // forced end
          LOOP_NUM_AXES(axis) e_delta[axis] = +Z4(CEN);
          break;

        case 2:
          if (towers_set) { // see 4 point calibration (towers) matrix
            e_delta.set((+Z4(__A) -Z2(__B) -Z2(__C)) * h_factor  +Z4(CEN),
                        (-Z2(__A) +Z4(__B) -Z2(__C)) * h_factor  +Z4(CEN),
                        (-Z2(__A) -Z2(__B) +Z4(__C)) * h_factor  +Z4(CEN));
            r_delta   = (+Z4(__A) +Z4(__B) +Z4(__C) -Z12(CEN)) * r_factor;
          }
          else { // see 4 point calibration (opposites) matrix
            e_delta.set((-Z4(_BC) +Z2(_CA) +Z2(_AB)) * h_factor  +Z4(CEN),
                        (+Z2(_BC) -Z4(_CA) +Z2(_AB)) * h_factor  +Z4(CEN),
                        (+Z2(_BC) +Z2(_CA) -Z4(_AB)) * h_factor  +Z4(CEN));
            r_delta   = (+Z4(_BC) +Z4(_CA) +Z4(_AB) -Z12(CEN)) * r_factor;
          }
          break;

        default: // see 7 point calibration (towers & opposites) matrix
          e_delta.set((+Z2(__A) -Z1(__B) -Z1(__C) -Z2(_BC) +Z1(_CA) +Z1(_AB)) * h_factor  +Z4(CEN),
                      (-Z1(__A) +Z2(__B) -Z1(__C) +Z1(_BC) -Z2(_CA) +Z1(_AB)) * h_factor  +Z4(CEN),
                      (-Z1(__A) -Z1(__B) +Z2(__C) +Z1(_BC) +Z1(_CA) -Z2(_AB)) * h_factor  +Z4(CEN));
          r_delta   = (+Z2(__A) +Z2(__B) +Z2(__C) +Z2(_BC) +Z2(_CA) +Z2(_AB) -Z12(CEN)) * r_factor;

          if (towers_set) { // see 7 point tower angle calibration (towers & opposites) matrix
            t_delta.set((+Z0(__A) -Z4(__B) +Z4(__C) +Z0(_BC) -Z4(_CA) +Z4(_AB) +Z0(CEN)) * a_factor,
                        (+Z4(__A) +Z0(__B) -Z4(__C) +Z4(_BC) +Z0(_CA) -Z4(_AB) +Z0(CEN)) * a_factor,
                        (-Z4(__A) +Z4(__B) +Z0(__C) -Z4(_BC) +Z4(_CA) +Z0(_AB) +Z0(CEN)) * a_factor);
          }
          break;
      }
      delta_endstop_adj += e_delta;
      delta_radius += r_delta;
      delta_tower_angle_trim += t_delta;
    }
    else if (zero_std_dev >= test_precision) {
      // roll back
      delta_endstop_adj = e_old;
      delta_radius = r_old;
      delta_height = h_old;
      delta_tower_angle_trim = a_old;
    }

    if (verbose_level != 0) {                                    // !dry run

      // Normalize angles to least-squares
      if (_angle_results) {
        float a_sum = 0.0f;
        LOOP_NUM_AXES(axis) a_sum += delta_tower_angle_trim[axis];
        LOOP_NUM_AXES(axis) delta_tower_angle_trim[axis] -= a_sum / 3.0f;
      }

      // adjust delta_height and endstops by the max amount
      const float z_temp = _MAX(delta_endstop_adj.a, delta_endstop_adj.b, delta_endstop_adj.c);
      delta_height -= z_temp;
      LOOP_NUM_AXES(axis) delta_endstop_adj[axis] -= z_temp;
    }
    recalc_delta_settings();
    NOMORE(zero_std_dev_min, zero_std_dev);

    // print report

    if (verbose_level == 3 || verbose_level == 0) {
      print_calibration_results(z_at_pt, _tower_results, _opposite_results);
      #if HAS_DELTA_SENSORLESS_PROBING
        if (verbose_level == 0 && probe_points == 1) {
          if (do_save_offset_adj)
            probe.set_offset_sensorless_adj(z_at_pt[CEN]);
          else
            probe.refresh_largest_sensorless_adj();
        }
      #endif
    }

    if (verbose_level != 0) { // !dry run
      if ((zero_std_dev >= test_precision && iterations > force_iterations) || zero_std_dev <= calibration_precision) { // end iterations
        SERIAL_ECHOPGM("Calibration OK");
        SERIAL_ECHO_SP(32);
        #if HAS_BED_PROBE
          if (zero_std_dev >= test_precision && !_1p_calibration && !_0p_calibration)
            SERIAL_ECHOPGM("rolling back.");
          else
        #endif
          {
            SERIAL_ECHOPGM("std dev:", p_float_t(zero_std_dev_min, 3));
          }
        SERIAL_EOL();

        MString<20> msg(F("Calibration sd:"));
        if (zero_std_dev_min < 1)
          msg.appendf(F("0.%03i"), (int)LROUND(zero_std_dev_min * 1000.0f));
        else
          msg.appendf(F("%03i.x"), (int)LROUND(zero_std_dev_min));
        ui.set_status(msg);
        print_calibration_settings(_endstop_results, _angle_results);
        SERIAL_ECHOLNPGM("Save with M500 and/or copy to Configuration.h");
      }
      else { // !end iterations
        SString<15> msg;
        if (iterations < 31)
          msg.setf(F("Iteration : %02i"), (unsigned int)iterations);
        else
          msg.set(F("No convergence"));
        msg.echo();
        SERIAL_ECHO_SP(32);
        SERIAL_ECHOLNPGM("std dev:", p_float_t(zero_std_dev, 3));
        ui.set_status(msg);
        if (verbose_level > 1)
          print_calibration_settings(_endstop_results, _angle_results);
      }
    }
    else { // dry run
      FSTR_P const enddryrun = F("End DRY-RUN");
<<<<<<< HEAD
      SERIAL_ECHO(enddryrun);
      SERIAL_ECHO_SP(35);
      SERIAL_ECHOLNPGM("std dev:", p_float_t(zero_std_dev, 3));
      MString<30> msg(enddryrun, F(" sd:"));
=======
      SERIAL_ECHOF(enddryrun);
      SERIAL_ECHO_SP(35);
      SERIAL_ECHOLNPAIR_F("std dev:", zero_std_dev, 3);

      char mess[21];
      strcpy_P(mess, FTOP(enddryrun));
      strcpy_P(&mess[11], PSTR(" sd:"));
>>>>>>> b6911781
      if (zero_std_dev < 1)
        msg.appendf(F("0.%03i"), (int)LROUND(zero_std_dev * 1000.0f));
      else
        msg.appendf(F("%03i.x"), (int)LROUND(zero_std_dev));
      ui.set_status(msg);
    }
    ac_home();
  }
  while (((zero_std_dev < test_precision && iterations < 31) || iterations <= force_iterations) && zero_std_dev > calibration_precision);

  ac_cleanup();

  TERN_(FULL_REPORT_TO_HOST_FEATURE, set_and_report_grblstate(M_IDLE));
  #if HAS_DELTA_SENSORLESS_PROBING
    probe.test_sensitivity = { true, true, true };
  #endif
}

#endif // DELTA_AUTO_CALIBRATION<|MERGE_RESOLUTION|>--- conflicted
+++ resolved
@@ -63,26 +63,17 @@
 #define LOOP_CAL_RAD(VAR) LOOP_CAL_PT(VAR, __A, _7P_STEP)
 #define LOOP_CAL_ACT(VAR, _4P, _OP) LOOP_CAL_PT(VAR, _OP ? _AB : __A, _4P ? _4P_STEP : _7P_STEP)
 
-<<<<<<< HEAD
-=======
 #if HAS_MULTI_HOTEND
   const uint8_t old_tool_index = active_extruder;
 #endif
 
->>>>>>> b6911781
 float lcd_probe_pt(const xy_pos_t &xy);
 
 void ac_home() {
   endstops.enable(true);
-<<<<<<< HEAD
-  TERN_(SENSORLESS_HOMING, endstops.set_z_sensorless_current(true));
-  home_delta();
-  TERN_(SENSORLESS_HOMING, endstops.set_z_sensorless_current(false));
-=======
   TERN_(SENSORLESS_HOMING, endstops.set_homing_current(true));
   home_delta();
   TERN_(SENSORLESS_HOMING, endstops.set_homing_current(false));
->>>>>>> b6911781
   endstops.not_homing();
 }
 
@@ -105,12 +96,8 @@
 }
 
 void print_signed_float(FSTR_P const prefix, const_float_t f) {
-<<<<<<< HEAD
-  SERIAL_ECHO(F("  "), prefix, AS_CHAR(':'));
-=======
   SERIAL_ECHOPGM("  ");
   SERIAL_ECHOF(prefix, C(':'));
->>>>>>> b6911781
   serial_offset(f);
 }
 
@@ -187,11 +174,7 @@
  */
 static float calibration_probe(const xy_pos_t &xy, const bool stow, const bool probe_at_offset) {
   #if HAS_BED_PROBE
-<<<<<<< HEAD
-    return probe.probe_at_point(xy, stow ? PROBE_PT_STOW : PROBE_PT_RAISE, 0, probe_at_offset, false, Z_PROBE_LOW_POINT, Z_TWEEN_SAFE_CLEARANCE, true);
-=======
     return probe.probe_at_point(xy, stow ? PROBE_PT_STOW : PROBE_PT_RAISE, 0, probe_at_offset, false);
->>>>>>> b6911781
   #else
     UNUSED(stow);
     return lcd_probe_pt(xy);
@@ -424,20 +407,12 @@
                   towers_set = !parser.seen_test('T');
 
   // The calibration radius is set to a calculated value
-<<<<<<< HEAD
-  float dcr = probe_at_offset ? PRINTABLE_RADIUS : PRINTABLE_RADIUS - PROBING_MARGIN;
-=======
   float dcr = probe_at_offset ? DELTA_PRINTABLE_RADIUS : DELTA_PRINTABLE_RADIUS - PROBING_MARGIN;
->>>>>>> b6911781
   #if HAS_PROBE_XY_OFFSET
     const float total_offset = HYPOT(probe.offset_xy.x, probe.offset_xy.y);
     dcr -= probe_at_offset ? _MAX(total_offset, PROBING_MARGIN) : total_offset;
   #endif
-<<<<<<< HEAD
-  NOMORE(dcr, PRINTABLE_RADIUS);
-=======
   NOMORE(dcr, DELTA_PRINTABLE_RADIUS);
->>>>>>> b6911781
   if (parser.seenval('R')) dcr -= _MAX(parser.value_float(), 0.0f);
   TERN_(HAS_DELTA_SENSORLESS_PROBING, dcr *= sensorless_radius_factor);
 
@@ -489,13 +464,8 @@
   SERIAL_ECHOLNPGM("G33 Auto Calibrate");
 
   // Report settings
-<<<<<<< HEAD
-  PGM_P const checkingac = PSTR("Checking... AC");
-  SERIAL_ECHOPGM_P(checkingac);
-=======
   FSTR_P const checkingac = F("Checking... AC");
   SERIAL_ECHOF(checkingac);
->>>>>>> b6911781
   SERIAL_ECHOPGM(" at radius:", dcr);
   if (verbose_level == 0) SERIAL_ECHOPGM(" (DRY-RUN)");
   SERIAL_EOL();
@@ -510,12 +480,8 @@
   #if HAS_DELTA_SENSORLESS_PROBING
     if (verbose_level > 0 && do_save_offset_adj) {
       offset_sensorless_adj.reset();
-<<<<<<< HEAD
-      auto caltower = [&](Probe::sense_bool_t s) {
-=======
 
       auto caltower = [&](Probe::sense_bool_t s){
->>>>>>> b6911781
         float z_at_pt[NPP + 1];
         LOOP_CAL_ALL(rad) z_at_pt[rad] = 0.0f;
         probe.test_sensitivity = s;
@@ -704,12 +670,6 @@
     }
     else { // dry run
       FSTR_P const enddryrun = F("End DRY-RUN");
-<<<<<<< HEAD
-      SERIAL_ECHO(enddryrun);
-      SERIAL_ECHO_SP(35);
-      SERIAL_ECHOLNPGM("std dev:", p_float_t(zero_std_dev, 3));
-      MString<30> msg(enddryrun, F(" sd:"));
-=======
       SERIAL_ECHOF(enddryrun);
       SERIAL_ECHO_SP(35);
       SERIAL_ECHOLNPAIR_F("std dev:", zero_std_dev, 3);
@@ -717,7 +677,6 @@
       char mess[21];
       strcpy_P(mess, FTOP(enddryrun));
       strcpy_P(&mess[11], PSTR(" sd:"));
->>>>>>> b6911781
       if (zero_std_dev < 1)
         msg.appendf(F("0.%03i"), (int)LROUND(zero_std_dev * 1000.0f));
       else
