/**
 * Marlin 3D Printer Firmware
 * Copyright (c) 2020 MarlinFirmware [https://github.com/MarlinFirmware/Marlin]
 *
 * Based on Sprinter and grbl.
 * Copyright (c) 2011 Camiel Gubbels / Erik van der Zalm
 *
 * This program is free software: you can redistribute it and/or modify
 * it under the terms of the GNU General Public License as published by
 * the Free Software Foundation, either version 3 of the License, or
 * (at your option) any later version.
 *
 * This program is distributed in the hope that it will be useful,
 * but WITHOUT ANY WARRANTY; without even the implied warranty of
 * MERCHANTABILITY or FITNESS FOR A PARTICULAR PURPOSE.  See the
 * GNU General Public License for more details.
 *
 * You should have received a copy of the GNU General Public License
 * along with this program.  If not, see <https://www.gnu.org/licenses/>.
 *
 */

#include "../../inc/MarlinConfigPre.h"

#if ANY(Z_MULTI_ENDSTOPS, Z_STEPPER_AUTO_ALIGN)

#include "../../feature/z_stepper_align.h"

#include "../gcode.h"
#include "../../module/motion.h"
#include "../../module/stepper.h"
#include "../../module/planner.h"
#include "../../module/probe.h"
#include "../../lcd/marlinui.h" // for LCD_MESSAGE

#if HAS_LEVELING
  #include "../../feature/bedlevel/bedlevel.h"
#endif

#if HAS_MULTI_HOTEND
  #include "../../module/tool_change.h"
#endif

#if HAS_Z_STEPPER_ALIGN_STEPPER_XY
  #include "../../libs/least_squares_fit.h"
#endif

#if ENABLED(BLTOUCH)
  #include "../../feature/bltouch.h"
#endif

#define DEBUG_OUT ENABLED(DEBUG_LEVELING_FEATURE)
#include "../../core/debug_out.h"

#if NUM_Z_STEPPERS >= 3
  #define TRIPLE_Z 1
  #if NUM_Z_STEPPERS >= 4
    #define QUAD_Z 1
  #endif
#endif

/**
 * G34: Z-Stepper automatic alignment
 *
 * Manual stepper lock controls (reset by G28):
 *   L                 Unlock all steppers
 *   Z<1-4>            Z stepper to lock / unlock
 *   S<state>          0=UNLOCKED 1=LOCKED. If omitted, assume LOCKED.
 *
 *   Examples:
 *     G34 Z1     ; Lock Z1
 *     G34 L Z2   ; Unlock all, then lock Z2
 *     G34 Z2 S0  ; Unlock Z2
 *
 * With Z_STEPPER_AUTO_ALIGN:
 *   I<iterations>     Number of tests. If omitted, Z_STEPPER_ALIGN_ITERATIONS.
 *   T<accuracy>       Target Accuracy factor. If omitted, Z_STEPPER_ALIGN_ACC.
 *   A<amplification>  Provide an Amplification value. If omitted, Z_STEPPER_ALIGN_AMP.
 *   R                 Flag to recalculate points based on current probe offsets
 */
void GcodeSuite::G34() {

  DEBUG_SECTION(log_G34, "G34", DEBUGGING(LEVELING));
  if (DEBUGGING(LEVELING)) log_machine_info();

  planner.synchronize();  // Prevent damage

  const bool seenL = parser.seen('L');
  if (seenL) stepper.set_all_z_lock(false);

  const bool seenZ = parser.seenval('Z');
  if (seenZ) {
    const bool state = parser.boolval('S', true);
    switch (parser.intval('Z')) {
      case 1: stepper.set_z1_lock(state); break;
      case 2: stepper.set_z2_lock(state); break;
      #if TRIPLE_Z
        case 3: stepper.set_z3_lock(state); break;
        #if QUAD_Z
          case 4: stepper.set_z4_lock(state); break;
        #endif
      #endif
    }
  }

  if (seenL || seenZ) {
    stepper.set_separate_multi_axis(seenZ);
    return;
  }

  #if ENABLED(Z_STEPPER_AUTO_ALIGN)

    do { // break out on error

      const int8_t z_auto_align_iterations = parser.intval('I', Z_STEPPER_ALIGN_ITERATIONS);
      if (!WITHIN(z_auto_align_iterations, 1, 30)) {
        SERIAL_ECHOLNPGM("?(I)teration out of bounds (1-30).");
        break;
      }

      const float z_auto_align_accuracy = parser.floatval('T', Z_STEPPER_ALIGN_ACC);
      if (!WITHIN(z_auto_align_accuracy, 0.01f, 1.0f)) {
        SERIAL_ECHOLNPGM("?(T)arget accuracy out of bounds (0.01-1.0).");
        break;
      }

      const float z_auto_align_amplification = TERN(HAS_Z_STEPPER_ALIGN_STEPPER_XY, Z_STEPPER_ALIGN_AMP, parser.floatval('A', Z_STEPPER_ALIGN_AMP));
      if (!WITHIN(ABS(z_auto_align_amplification), 0.5f, 2.0f)) {
        SERIAL_ECHOLNPGM("?(A)mplification out of bounds (0.5-2.0).");
        break;
      }

      if (parser.seen('R')) z_stepper_align.reset_to_default();

      const ProbePtRaise raise_after = parser.boolval('E') ? PROBE_PT_STOW : PROBE_PT_RAISE;

      // Disable the leveling matrix before auto-aligning
      #if HAS_LEVELING
        #if ENABLED(RESTORE_LEVELING_AFTER_G34)
          const bool leveling_was_active = planner.leveling_active;
        #endif
        set_bed_leveling_enabled(false);
      #endif

      TERN_(CNC_WORKSPACE_PLANES, workspace_plane = PLANE_XY);

      probe.use_probing_tool();

      TERN_(HAS_DUPLICATION_MODE, set_duplication_enabled(false));

<<<<<<< HEAD
=======
      // In BLTOUCH HS mode, the probe travels in a deployed state.
      // Users of G34 might have a badly misaligned bed, so raise Z by the
      // length of the deployed pin (BLTOUCH stroke < 7mm)
      #define Z_BASIC_CLEARANCE (Z_CLEARANCE_BETWEEN_PROBES + TERN0(BLTOUCH, bltouch.z_extra_clearance()))

>>>>>>> b6911781
      // Compute a worst-case clearance height to probe from. After the first
      // iteration this will be re-calculated based on the actual bed position
      auto magnitude2 = [&](const uint8_t i, const uint8_t j) {
        const xy_pos_t diff = z_stepper_align.xy[i] - z_stepper_align.xy[j];
        return HYPOT2(diff.x, diff.y);
      };
<<<<<<< HEAD
      const float zoffs = (probe.offset.z < 0) ? -probe.offset.z : 0.0f;
      float z_probe = (Z_TWEEN_SAFE_CLEARANCE + zoffs) + (G34_MAX_GRADE) * 0.01f * SQRT(_MAX(0, magnitude2(0, 1)
=======
      float z_probe = Z_BASIC_CLEARANCE + (G34_MAX_GRADE) * 0.01f * SQRT(_MAX(0, magnitude2(0, 1)
>>>>>>> b6911781
        #if TRIPLE_Z
          , magnitude2(2, 1), magnitude2(2, 0)
          #if QUAD_Z
            , magnitude2(3, 2), magnitude2(3, 1), magnitude2(3, 0)
          #endif
        #endif
      ));

      // Home before the alignment procedure
      home_if_needed();
<<<<<<< HEAD
=======

      // Move the Z coordinate realm towards the positive - dirty trick
      current_position.z += z_probe * 0.5f;
      sync_plan_position();
      // Now, the Z origin lies below the build plate. That allows to probe deeper, before run_z_probe throws an error.
      // This hack is un-done at the end of G34 - either by re-homing, or by using the probed heights of the last iteration.
>>>>>>> b6911781

      #if !HAS_Z_STEPPER_ALIGN_STEPPER_XY
        float last_z_align_move[NUM_Z_STEPPERS] = ARRAY_N_1(NUM_Z_STEPPERS, 10000.0f);
      #else
        float last_z_align_level_indicator = 10000.0f;
      #endif
      float z_measured[NUM_Z_STEPPERS] = { 0 },
            z_maxdiff = 0.0f,
            amplification = z_auto_align_amplification;

      #if !HAS_Z_STEPPER_ALIGN_STEPPER_XY
        bool adjustment_reverse = false;
      #endif

      #if HAS_STATUS_MESSAGE
        PGM_P const msg_iteration = GET_TEXT(MSG_ITERATION);
        const uint8_t iter_str_len = strlen_P(msg_iteration);
      #endif

      // Final z and iteration values will be used after breaking the loop
      float z_measured_min;
      uint8_t iteration = 0;
      bool err_break = false; // To break out of nested loops
      while (iteration < z_auto_align_iterations) {
        if (DEBUGGING(LEVELING)) DEBUG_ECHOLNPGM("> probing all positions.");

        const int iter = iteration + 1;
        SERIAL_ECHOLNPGM("\nG34 Iteration: ", iter);
        #if HAS_STATUS_MESSAGE
          char str[iter_str_len + 2 + 1];
          sprintf_P(str, msg_iteration, iter);
          ui.set_status(str);
        #endif

        // Initialize minimum value
        z_measured_min =  100000.0f;
        float z_measured_max = -100000.0f;

        // Probe all positions (one per Z-Stepper)
        for (uint8_t i = 0; i < NUM_Z_STEPPERS; ++i) {
          // iteration odd/even --> downward / upward stepper sequence
          const uint8_t iprobe = (iteration & 1) ? NUM_Z_STEPPERS - 1 - i : i;

          xy_pos_t &ppos = z_stepper_align.xy[iprobe];

<<<<<<< HEAD
          if (DEBUGGING(LEVELING)) DEBUG_ECHOLNPGM_P(PSTR("Probing X"), ppos.x, SP_Y_STR, ppos.y);
=======
          xy_pos_t &ppos = z_stepper_align.xy[iprobe];

          if (DEBUGGING(LEVELING))
            DEBUG_ECHOLNPGM_P(PSTR("Probing X"), ppos.x, SP_Y_STR, ppos.y);
>>>>>>> b6911781

          // Probe a Z height for each stepper.
          // Probing sanity check is disabled, as it would trigger even in normal cases because
          // current_position.z has been manually altered in the "dirty trick" above.
<<<<<<< HEAD
          const float z_probed_height = probe.probe_at_point(DIFF_TERN(HAS_HOME_OFFSET, ppos, xy_pos_t(home_offset)), raise_after, 0, true, false, (Z_PROBE_LOW_POINT) - z_probe * 0.5f, z_probe * 0.5f);
          if (isnan(z_probed_height)) {
            SERIAL_ECHOLNPGM(STR_ERR_PROBING_FAILED);
=======
          const float z_probed_height = probe.probe_at_point(DIFF_TERN(HAS_HOME_OFFSET, ppos, xy_pos_t(home_offset)), raise_after, 0, true, false);
          if (isnan(z_probed_height)) {
            SERIAL_ECHOLNPGM("Probing failed");
>>>>>>> b6911781
            LCD_MESSAGE(MSG_LCD_PROBING_FAILED);
            err_break = true;
            break;
          }

          // Add height to each value, to provide a more useful target height for
          // the next iteration of probing. This allows adjustments to be made away from the bed.
<<<<<<< HEAD
          z_measured[iprobe] = z_probed_height + (Z_TWEEN_SAFE_CLEARANCE + zoffs); //do we need to add the clearance to this?
=======
          z_measured[iprobe] = z_probed_height + (Z_CLEARANCE_BETWEEN_PROBES);
>>>>>>> b6911781

          if (DEBUGGING(LEVELING)) DEBUG_ECHOLNPGM("> Z", iprobe + 1, " measured position is ", z_measured[iprobe]);

          // Remember the minimum measurement to calculate the correction later on
          z_measured_min = _MIN(z_measured_min, z_measured[iprobe]);
          z_measured_max = _MAX(z_measured_max, z_measured[iprobe]);
        } // for (i)

        if (err_break) break;

        // Adapt the next probe clearance height based on the new measurements.
        // Safe_height = lowest distance to bed (= highest measurement) plus highest measured misalignment.
        z_maxdiff = z_measured_max - z_measured_min;
        z_probe = (Z_TWEEN_SAFE_CLEARANCE + zoffs) + z_measured_max + z_maxdiff; //Not sure we need z_maxdiff, but leaving it in for safety.

        #if HAS_Z_STEPPER_ALIGN_STEPPER_XY
          // Replace the initial values in z_measured with calculated heights at
          // each stepper position. This allows the adjustment algorithm to be
          // shared between both possible probing mechanisms.

          // This must be done after the next z_probe height is calculated, so that
          // the height is calculated from actual print area positions, and not
          // extrapolated motor movements.

          // Compute the least-squares fit for all probed points.
          // Calculate the Z position of each stepper and store it in z_measured.
          // This allows the actual adjustment logic to be shared by both algorithms.
          linear_fit_data lfd;
          incremental_LSF_reset(&lfd);
          for (uint8_t i = 0; i < NUM_Z_STEPPERS; ++i) {
            SERIAL_ECHOLNPGM("PROBEPT_", i, ": ", z_measured[i]);
            incremental_LSF(&lfd, z_stepper_align.xy[i], z_measured[i]);
          }
          finish_incremental_LSF(&lfd);

          z_measured_min = 100000.0f;
          for (uint8_t i = 0; i < NUM_Z_STEPPERS; ++i) {
            z_measured[i] = -(lfd.A * z_stepper_align.stepper_xy[i].x + lfd.B * z_stepper_align.stepper_xy[i].y + lfd.D);
            z_measured_min = _MIN(z_measured_min, z_measured[i]);
          }

          SERIAL_ECHOLNPGM(
            LIST_N(DOUBLE(NUM_Z_STEPPERS),
              "Calculated Z1=", z_measured[0],
                        " Z2=", z_measured[1],
                        " Z3=", z_measured[2],
                        " Z4=", z_measured[3]
            )
          );
        #endif

<<<<<<< HEAD
        SERIAL_EOL();

        SString<15 + TERN0(TRIPLE_Z, 30) + TERN0(QUAD_Z, 45)> msg(F("1:2="), p_float_t(ABS(z_measured[1] - z_measured[0]), 3));
        #if TRIPLE_Z
          msg.append(F(" 3-2="), p_float_t(ABS(z_measured[2] - z_measured[1]), 3))
             .append(F(" 3-1="), p_float_t(ABS(z_measured[2] - z_measured[0]), 3));
        #endif
        #if QUAD_Z
          msg.append(F(" 4-3="), p_float_t(ABS(z_measured[3] - z_measured[2]), 3))
             .append(F(" 4-2="), p_float_t(ABS(z_measured[3] - z_measured[1]), 3))
             .append(F(" 4-1="), p_float_t(ABS(z_measured[3] - z_measured[0]), 3));
        #endif

        msg.echoln();
        ui.set_status(msg);

=======
        SERIAL_ECHOLNPGM("\n"
          "Z2-Z1=", ABS(z_measured[1] - z_measured[0])
          #if TRIPLE_Z
            , " Z3-Z2=", ABS(z_measured[2] - z_measured[1])
            , " Z3-Z1=", ABS(z_measured[2] - z_measured[0])
            #if QUAD_Z
              , " Z4-Z3=", ABS(z_measured[3] - z_measured[2])
              , " Z4-Z2=", ABS(z_measured[3] - z_measured[1])
              , " Z4-Z1=", ABS(z_measured[3] - z_measured[0])
            #endif
          #endif
        );

        #if HAS_STATUS_MESSAGE
          char fstr1[10];
          char msg[6 + (6 + 5) * NUM_Z_STEPPERS + 1]
            #if TRIPLE_Z
              , fstr2[10], fstr3[10]
              #if QUAD_Z
                , fstr4[10], fstr5[10], fstr6[10]
              #endif
            #endif
          ;
          sprintf_P(msg,
            PSTR("1:2=%s" TERN_(TRIPLE_Z, " 3-2=%s 3-1=%s") TERN_(QUAD_Z, " 4-3=%s 4-2=%s 4-1=%s")),
            dtostrf(ABS(z_measured[1] - z_measured[0]), 1, 3, fstr1)
            OPTARG(TRIPLE_Z,
              dtostrf(ABS(z_measured[2] - z_measured[1]), 1, 3, fstr2),
              dtostrf(ABS(z_measured[2] - z_measured[0]), 1, 3, fstr3))
            OPTARG(QUAD_Z,
              dtostrf(ABS(z_measured[3] - z_measured[2]), 1, 3, fstr4),
              dtostrf(ABS(z_measured[3] - z_measured[1]), 1, 3, fstr5),
              dtostrf(ABS(z_measured[3] - z_measured[0]), 1, 3, fstr6))
          );
          ui.set_status(msg);
        #endif

>>>>>>> b6911781
        auto decreasing_accuracy = [](const_float_t v1, const_float_t v2) {
          if (v1 < v2 * 0.7f) {
            SERIAL_ECHOLNPGM("Decreasing Accuracy Detected.");
            LCD_MESSAGE(MSG_DECREASING_ACCURACY);
            return true;
          }
          return false;
        };

        #if HAS_Z_STEPPER_ALIGN_STEPPER_XY
          // Check if the applied corrections go in the correct direction.
          // Calculate the sum of the absolute deviations from the mean of the probe measurements.
          // Compare to the last iteration to ensure it's getting better.

          // Calculate mean value as a reference
          float z_measured_mean = 0.0f;
          for (uint8_t zstepper = 0; zstepper < NUM_Z_STEPPERS; ++zstepper) z_measured_mean += z_measured[zstepper];
          z_measured_mean /= NUM_Z_STEPPERS;

          // Calculate the sum of the absolute deviations from the mean value
          float z_align_level_indicator = 0.0f;
          for (uint8_t zstepper = 0; zstepper < NUM_Z_STEPPERS; ++zstepper)
            z_align_level_indicator += ABS(z_measured[zstepper] - z_measured_mean);

          // If it's getting worse, stop and throw an error
          err_break = decreasing_accuracy(last_z_align_level_indicator, z_align_level_indicator);
          if (err_break) break;

          last_z_align_level_indicator = z_align_level_indicator;
        #endif

        // The following correction actions are to be enabled for select Z-steppers only
        stepper.set_separate_multi_axis(true);

        bool success_break = true;
        // Correct the individual stepper offsets
        for (uint8_t zstepper = 0; zstepper < NUM_Z_STEPPERS; ++zstepper) {
          // Calculate current stepper move
          float z_align_move = z_measured[zstepper] - z_measured_min;
          const float z_align_abs = ABS(z_align_move);

          #if !HAS_Z_STEPPER_ALIGN_STEPPER_XY
            // Optimize one iteration's correction based on the first measurements
            if (z_align_abs) amplification = (iteration == 1) ? _MIN(last_z_align_move[zstepper] / z_align_abs, 2.0f) : z_auto_align_amplification;

            // Check for less accuracy compared to last move
            if (decreasing_accuracy(last_z_align_move[zstepper], z_align_abs)) {
              if (DEBUGGING(LEVELING)) DEBUG_ECHOLNPGM("> Z", zstepper + 1, " last_z_align_move = ", last_z_align_move[zstepper]);
              if (DEBUGGING(LEVELING)) DEBUG_ECHOLNPGM("> Z", zstepper + 1, " z_align_abs = ", z_align_abs);
              adjustment_reverse = !adjustment_reverse;
            }

            // Remember the alignment for the next iteration, but only if steppers move,
            // otherwise it would be just zero (in case this stepper was at z_measured_min already)
            if (z_align_abs > 0) last_z_align_move[zstepper] = z_align_abs;
          #endif

          // Stop early if all measured points achieve accuracy target
          if (z_align_abs > z_auto_align_accuracy) success_break = false;

          if (DEBUGGING(LEVELING)) DEBUG_ECHOLNPGM("> Z", zstepper + 1, " corrected by ", z_align_move);

          // Lock all steppers except one
          stepper.set_all_z_lock(true, zstepper);

          #if !HAS_Z_STEPPER_ALIGN_STEPPER_XY
            // Decreasing accuracy was detected so move was inverted.
            // Will match reversed Z steppers on dual steppers. Triple will need more work to map.
            if (adjustment_reverse) {
              z_align_move = -z_align_move;
              if (DEBUGGING(LEVELING)) DEBUG_ECHOLNPGM("> Z", zstepper + 1, " correction reversed to ", z_align_move);
            }
          #endif

          // Do a move to correct part of the misalignment for the current stepper
          do_blocking_move_to_z(amplification * z_align_move + current_position.z);
        } // for (zstepper)

        // Back to normal stepper operations
        stepper.set_all_z_lock(false);
        stepper.set_separate_multi_axis(false);

        if (err_break) break;

        if (success_break) {
          SERIAL_ECHOLNPGM("Target accuracy achieved.");
          LCD_MESSAGE(MSG_ACCURACY_ACHIEVED);
          break;
        }

        iteration++;
      } // while (iteration < z_auto_align_iterations)

      if (err_break)
        SERIAL_ECHOLNPGM("G34 aborted.");
      else {
        SERIAL_ECHOLNPGM("Did ", iteration + (iteration != z_auto_align_iterations), " of ", z_auto_align_iterations);
<<<<<<< HEAD
        SERIAL_ECHOLNPGM("Accuracy: ", p_float_t(z_maxdiff, 2));
=======
        SERIAL_ECHOLNPAIR_F("Accuracy: ", z_maxdiff);
>>>>>>> b6911781
      }

      // Stow the probe because the last call to probe.probe_at_point(...)
      // leaves the probe deployed when it's successful.
      IF_DISABLED(TOUCH_MI_PROBE, probe.stow());

      #if ENABLED(HOME_AFTER_G34)
        // Home Z after the alignment procedure
        process_subcommands_now(F("G28Z"));
      #else
        // Use the probed height from the last iteration to determine the Z height.
        // z_measured_min is used, because all steppers are aligned to z_measured_min.
        // Ideally, this would be equal to the 'z_probe * 0.5f' which was added earlier.
<<<<<<< HEAD
        current_position.z -= z_measured_min - (Z_TWEEN_SAFE_CLEARANCE + zoffs); //we shouldn't want to subtract the clearance from here right? (Depends if we added it further up)
=======
        current_position.z -= z_measured_min - float(Z_CLEARANCE_BETWEEN_PROBES);
>>>>>>> b6911781
        sync_plan_position();
      #endif

      probe.use_probing_tool(false);

      #if ALL(HAS_LEVELING, RESTORE_LEVELING_AFTER_G34)
        set_bed_leveling_enabled(leveling_was_active);
      #endif

    }while(0);
<<<<<<< HEAD

    probe.use_probing_tool(false);

=======
>>>>>>> b6911781
  #endif // Z_STEPPER_AUTO_ALIGN
}

#endif // Z_MULTI_ENDSTOPS || Z_STEPPER_AUTO_ALIGN

#if ENABLED(Z_STEPPER_AUTO_ALIGN)

/**
 * M422: Set a Z-Stepper automatic alignment XY point.
 *       Use repeatedly to set multiple points.
 *
 *   S<index> : Index of the probe point to set
 *
 * With Z_STEPPER_ALIGN_STEPPER_XY:
 *   W<index> : Index of the Z stepper position to set
 *              The W and S parameters may not be combined.
 *
 * S and W require an X and/or Y parameter
 *   X<pos>   : X position to set (Unchanged if omitted)
 *   Y<pos>   : Y position to set (Unchanged if omitted)
 *
 * R : Recalculate points based on current probe offsets
 */
void GcodeSuite::M422() {

  if (!parser.seen_any()) return M422_report();

  if (parser.seen('R')) {
    z_stepper_align.reset_to_default();
    return;
  }

  const bool is_probe_point = parser.seen_test('S');

  if (TERN0(HAS_Z_STEPPER_ALIGN_STEPPER_XY, is_probe_point && parser.seen_test('W'))) {
    SERIAL_ECHOLNPGM("?(S) and (W) may not be combined.");
    return;
  }

  xy_pos_t * const pos_dest = (
    TERN_(HAS_Z_STEPPER_ALIGN_STEPPER_XY, !is_probe_point ? z_stepper_align.stepper_xy :)
    z_stepper_align.xy
  );

  if (!is_probe_point && TERN1(HAS_Z_STEPPER_ALIGN_STEPPER_XY, !parser.seen_test('W'))) {
    SERIAL_ECHOLNPGM("?(S)" TERN_(HAS_Z_STEPPER_ALIGN_STEPPER_XY, " or (W)") " is required.");
    return;
  }

  // Get the Probe Position Index or Z Stepper Index
  int8_t position_index = 1;
  FSTR_P err_string = F("?(S) Probe-position");
  if (is_probe_point)
    position_index = parser.intval('S');
  else {
    #if HAS_Z_STEPPER_ALIGN_STEPPER_XY
      err_string = F("?(W) Z-stepper");
      position_index = parser.intval('W');
    #endif
  }

  if (!WITHIN(position_index, 1, NUM_Z_STEPPERS)) {
<<<<<<< HEAD
    SERIAL_ECHOLN(err_string, F(" index invalid (1.." STRINGIFY(NUM_Z_STEPPERS) ")."));
=======
    SERIAL_ECHOF(err_string);
    SERIAL_ECHOLNPGM(" index invalid (1.." STRINGIFY(NUM_Z_STEPPERS) ").");
>>>>>>> b6911781
    return;
  }

  --position_index;

  const xy_pos_t pos = {
    parser.floatval('X', pos_dest[position_index].x),
    parser.floatval('Y', pos_dest[position_index].y)
  };

  if (is_probe_point) {
    if (!probe.can_reach(pos.x, Y_CENTER)) {
      SERIAL_ECHOLNPGM("?(X) out of bounds.");
      return;
    }
    if (!probe.can_reach(pos)) {
      SERIAL_ECHOLNPGM("?(Y) out of bounds.");
      return;
    }
  }

  pos_dest[position_index] = pos;
}

void GcodeSuite::M422_report(const bool forReplay/*=true*/) {
  report_heading(forReplay, F(STR_Z_AUTO_ALIGN));
  for (uint8_t i = 0; i < NUM_Z_STEPPERS; ++i) {
    report_echo_start(forReplay);
    SERIAL_ECHOLNPGM_P(
      PSTR("  M422 S"), i + 1,
      SP_X_STR, z_stepper_align.xy[i].x,
      SP_Y_STR, z_stepper_align.xy[i].y
    );
  }
  #if HAS_Z_STEPPER_ALIGN_STEPPER_XY
    for (uint8_t i = 0; i < NUM_Z_STEPPERS; ++i) {
      report_echo_start(forReplay);
      SERIAL_ECHOLNPGM_P(
        PSTR("  M422 W"), i + 1,
        SP_X_STR, z_stepper_align.stepper_xy[i].x,
        SP_Y_STR, z_stepper_align.stepper_xy[i].y
      );
    }
  #endif
}

#endif // Z_STEPPER_AUTO_ALIGN<|MERGE_RESOLUTION|>--- conflicted
+++ resolved
@@ -148,26 +148,18 @@
 
       TERN_(HAS_DUPLICATION_MODE, set_duplication_enabled(false));
 
-<<<<<<< HEAD
-=======
       // In BLTOUCH HS mode, the probe travels in a deployed state.
       // Users of G34 might have a badly misaligned bed, so raise Z by the
       // length of the deployed pin (BLTOUCH stroke < 7mm)
       #define Z_BASIC_CLEARANCE (Z_CLEARANCE_BETWEEN_PROBES + TERN0(BLTOUCH, bltouch.z_extra_clearance()))
 
->>>>>>> b6911781
       // Compute a worst-case clearance height to probe from. After the first
       // iteration this will be re-calculated based on the actual bed position
       auto magnitude2 = [&](const uint8_t i, const uint8_t j) {
         const xy_pos_t diff = z_stepper_align.xy[i] - z_stepper_align.xy[j];
         return HYPOT2(diff.x, diff.y);
       };
-<<<<<<< HEAD
-      const float zoffs = (probe.offset.z < 0) ? -probe.offset.z : 0.0f;
-      float z_probe = (Z_TWEEN_SAFE_CLEARANCE + zoffs) + (G34_MAX_GRADE) * 0.01f * SQRT(_MAX(0, magnitude2(0, 1)
-=======
       float z_probe = Z_BASIC_CLEARANCE + (G34_MAX_GRADE) * 0.01f * SQRT(_MAX(0, magnitude2(0, 1)
->>>>>>> b6911781
         #if TRIPLE_Z
           , magnitude2(2, 1), magnitude2(2, 0)
           #if QUAD_Z
@@ -178,15 +170,12 @@
 
       // Home before the alignment procedure
       home_if_needed();
-<<<<<<< HEAD
-=======
 
       // Move the Z coordinate realm towards the positive - dirty trick
       current_position.z += z_probe * 0.5f;
       sync_plan_position();
       // Now, the Z origin lies below the build plate. That allows to probe deeper, before run_z_probe throws an error.
       // This hack is un-done at the end of G34 - either by re-homing, or by using the probed heights of the last iteration.
->>>>>>> b6911781
 
       #if !HAS_Z_STEPPER_ALIGN_STEPPER_XY
         float last_z_align_move[NUM_Z_STEPPERS] = ARRAY_N_1(NUM_Z_STEPPERS, 10000.0f);
@@ -232,27 +221,17 @@
 
           xy_pos_t &ppos = z_stepper_align.xy[iprobe];
 
-<<<<<<< HEAD
-          if (DEBUGGING(LEVELING)) DEBUG_ECHOLNPGM_P(PSTR("Probing X"), ppos.x, SP_Y_STR, ppos.y);
-=======
           xy_pos_t &ppos = z_stepper_align.xy[iprobe];
 
           if (DEBUGGING(LEVELING))
             DEBUG_ECHOLNPGM_P(PSTR("Probing X"), ppos.x, SP_Y_STR, ppos.y);
->>>>>>> b6911781
 
           // Probe a Z height for each stepper.
           // Probing sanity check is disabled, as it would trigger even in normal cases because
           // current_position.z has been manually altered in the "dirty trick" above.
-<<<<<<< HEAD
-          const float z_probed_height = probe.probe_at_point(DIFF_TERN(HAS_HOME_OFFSET, ppos, xy_pos_t(home_offset)), raise_after, 0, true, false, (Z_PROBE_LOW_POINT) - z_probe * 0.5f, z_probe * 0.5f);
-          if (isnan(z_probed_height)) {
-            SERIAL_ECHOLNPGM(STR_ERR_PROBING_FAILED);
-=======
           const float z_probed_height = probe.probe_at_point(DIFF_TERN(HAS_HOME_OFFSET, ppos, xy_pos_t(home_offset)), raise_after, 0, true, false);
           if (isnan(z_probed_height)) {
             SERIAL_ECHOLNPGM("Probing failed");
->>>>>>> b6911781
             LCD_MESSAGE(MSG_LCD_PROBING_FAILED);
             err_break = true;
             break;
@@ -260,11 +239,7 @@
 
           // Add height to each value, to provide a more useful target height for
           // the next iteration of probing. This allows adjustments to be made away from the bed.
-<<<<<<< HEAD
-          z_measured[iprobe] = z_probed_height + (Z_TWEEN_SAFE_CLEARANCE + zoffs); //do we need to add the clearance to this?
-=======
           z_measured[iprobe] = z_probed_height + (Z_CLEARANCE_BETWEEN_PROBES);
->>>>>>> b6911781
 
           if (DEBUGGING(LEVELING)) DEBUG_ECHOLNPGM("> Z", iprobe + 1, " measured position is ", z_measured[iprobe]);
 
@@ -316,24 +291,6 @@
           );
         #endif
 
-<<<<<<< HEAD
-        SERIAL_EOL();
-
-        SString<15 + TERN0(TRIPLE_Z, 30) + TERN0(QUAD_Z, 45)> msg(F("1:2="), p_float_t(ABS(z_measured[1] - z_measured[0]), 3));
-        #if TRIPLE_Z
-          msg.append(F(" 3-2="), p_float_t(ABS(z_measured[2] - z_measured[1]), 3))
-             .append(F(" 3-1="), p_float_t(ABS(z_measured[2] - z_measured[0]), 3));
-        #endif
-        #if QUAD_Z
-          msg.append(F(" 4-3="), p_float_t(ABS(z_measured[3] - z_measured[2]), 3))
-             .append(F(" 4-2="), p_float_t(ABS(z_measured[3] - z_measured[1]), 3))
-             .append(F(" 4-1="), p_float_t(ABS(z_measured[3] - z_measured[0]), 3));
-        #endif
-
-        msg.echoln();
-        ui.set_status(msg);
-
-=======
         SERIAL_ECHOLNPGM("\n"
           "Z2-Z1=", ABS(z_measured[1] - z_measured[0])
           #if TRIPLE_Z
@@ -368,10 +325,8 @@
               dtostrf(ABS(z_measured[3] - z_measured[1]), 1, 3, fstr5),
               dtostrf(ABS(z_measured[3] - z_measured[0]), 1, 3, fstr6))
           );
-          ui.set_status(msg);
-        #endif
-
->>>>>>> b6911781
+        #endif
+
         auto decreasing_accuracy = [](const_float_t v1, const_float_t v2) {
           if (v1 < v2 * 0.7f) {
             SERIAL_ECHOLNPGM("Decreasing Accuracy Detected.");
@@ -469,11 +424,7 @@
         SERIAL_ECHOLNPGM("G34 aborted.");
       else {
         SERIAL_ECHOLNPGM("Did ", iteration + (iteration != z_auto_align_iterations), " of ", z_auto_align_iterations);
-<<<<<<< HEAD
-        SERIAL_ECHOLNPGM("Accuracy: ", p_float_t(z_maxdiff, 2));
-=======
         SERIAL_ECHOLNPAIR_F("Accuracy: ", z_maxdiff);
->>>>>>> b6911781
       }
 
       // Stow the probe because the last call to probe.probe_at_point(...)
@@ -487,11 +438,7 @@
         // Use the probed height from the last iteration to determine the Z height.
         // z_measured_min is used, because all steppers are aligned to z_measured_min.
         // Ideally, this would be equal to the 'z_probe * 0.5f' which was added earlier.
-<<<<<<< HEAD
-        current_position.z -= z_measured_min - (Z_TWEEN_SAFE_CLEARANCE + zoffs); //we shouldn't want to subtract the clearance from here right? (Depends if we added it further up)
-=======
         current_position.z -= z_measured_min - float(Z_CLEARANCE_BETWEEN_PROBES);
->>>>>>> b6911781
         sync_plan_position();
       #endif
 
@@ -502,12 +449,6 @@
       #endif
 
     }while(0);
-<<<<<<< HEAD
-
-    probe.use_probing_tool(false);
-
-=======
->>>>>>> b6911781
   #endif // Z_STEPPER_AUTO_ALIGN
 }
 
@@ -570,12 +511,8 @@
   }
 
   if (!WITHIN(position_index, 1, NUM_Z_STEPPERS)) {
-<<<<<<< HEAD
-    SERIAL_ECHOLN(err_string, F(" index invalid (1.." STRINGIFY(NUM_Z_STEPPERS) ")."));
-=======
     SERIAL_ECHOF(err_string);
     SERIAL_ECHOLNPGM(" index invalid (1.." STRINGIFY(NUM_Z_STEPPERS) ").");
->>>>>>> b6911781
     return;
   }
 
