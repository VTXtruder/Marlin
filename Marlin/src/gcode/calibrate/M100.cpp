/**
 * Marlin 3D Printer Firmware
 * Copyright (c) 2020 MarlinFirmware [https://github.com/MarlinFirmware/Marlin]
 *
 * Based on Sprinter and grbl.
 * Copyright (c) 2011 Camiel Gubbels / Erik van der Zalm
 *
 * This program is free software: you can redistribute it and/or modify
 * it under the terms of the GNU General Public License as published by
 * the Free Software Foundation, either version 3 of the License, or
 * (at your option) any later version.
 *
 * This program is distributed in the hope that it will be useful,
 * but WITHOUT ANY WARRANTY; without even the implied warranty of
 * MERCHANTABILITY or FITNESS FOR A PARTICULAR PURPOSE.  See the
 * GNU General Public License for more details.
 *
 * You should have received a copy of the GNU General Public License
 * along with this program.  If not, see <https://www.gnu.org/licenses/>.
 *
 */

#include "../../inc/MarlinConfig.h"

#if ENABLED(M100_FREE_MEMORY_WATCHER)

#include "../gcode.h"
#include "../queue.h"
#include "../../libs/hex_print.h"

#include "../../MarlinCore.h" // for idle()

/**
 * M100 Free Memory Watcher
 *
 * This code watches the free memory block between the bottom of the heap and the top of the stack.
 * This memory block is initialized and watched via the M100 command.
 *
 * M100 I   Initializes the free memory block and prints vitals statistics about the area
 *
 * M100 F   Identifies how much of the free memory block remains free and unused. It also
 *          detects and reports any corruption within the free memory block that may have
 *          happened due to errant firmware.
 *
 * M100 D   Does a hex display of the free memory block along with a flag for any errant
 *          data that does not match the expected value.
 *
 * M100 C x Corrupts x locations within the free memory block. This is useful to check the
 *          correctness of the M100 F and M100 D commands.
 *
 * Also, there are two support functions that can be called from a developer's C code.
 *
 *    uint16_t check_for_free_memory_corruption(PGM_P const free_memory_start);
 *    void M100_dump_routine(FSTR_P const title, const char * const start, const uintptr_t size);
 *
 * Initial version by Roxy-3D
 */
#define M100_FREE_MEMORY_DUMPER     // Enable for the `M100 D` Dump sub-command
#define M100_FREE_MEMORY_CORRUPTOR  // Enable for the `M100 C` Corrupt sub-command

#define TEST_BYTE ((char) 0xE5)

#if ANY(__AVR__, IS_32BIT_TEENSY)

  extern char __bss_end;
  char *end_bss = &__bss_end,
       *free_memory_start = end_bss, *free_memory_end = 0,
       *stacklimit = 0, *heaplimit = 0;

  #define MEMORY_END_CORRECTION 0

#elif defined(TARGET_LPC1768)

  extern char __bss_end__, __StackLimit, __HeapLimit;

  char *end_bss = &__bss_end__,
       *stacklimit = &__StackLimit,
       *heaplimit = &__HeapLimit;

  #define MEMORY_END_CORRECTION 0x200

  char *free_memory_start = heaplimit,
       *free_memory_end = stacklimit - MEMORY_END_CORRECTION;

#elif defined(__SAM3X8E__)

  extern char _ebss;

  char *end_bss = &_ebss,
       *free_memory_start = end_bss,
       *free_memory_end = 0,
       *stacklimit = 0,
       *heaplimit = 0;

  #define MEMORY_END_CORRECTION 0x10000  // need to stay well below 0x20080000 or M100 F crashes

#elif defined(__SAMD51__)

  extern unsigned int __bss_end__, __StackLimit, __HeapLimit;
  extern "C" void * _sbrk(int incr);

  void *end_bss = &__bss_end__,
       *stacklimit = &__StackLimit,
       *heaplimit = &__HeapLimit;

  #define MEMORY_END_CORRECTION 0x400

  char *free_memory_start = (char *)_sbrk(0) + 0x200,     //  Leave some heap space
       *free_memory_end = (char *)stacklimit - MEMORY_END_CORRECTION;

#else
  #error "M100 - unsupported CPU"
#endif

//
// Utility functions
//

#pragma GCC diagnostic push
#pragma GCC diagnostic ignored "-Wreturn-local-addr"

// Location of a variable in its stack frame.
// The returned address will be above the stack (after it returns).
char *top_of_stack() {
  char x;
  return &x + 1; // x is pulled on return;
}

#pragma GCC diagnostic pop

// Count the number of test bytes at the specified location.
inline int32_t count_test_bytes(const char * const start_free_memory) {
  for (uint32_t i = 0; i < 32000; i++)
    if (char(start_free_memory[i]) != TEST_BYTE)
      return i - 1;

  return -1;
}

//
// M100 sub-commands
//

#if ENABLED(M100_FREE_MEMORY_DUMPER)
  /**
   * M100 D
   *  Dump the free memory block from brkval to the stack pointer.
   *  malloc() eats memory from the start of the block and the stack grows
   *  up from the bottom of the block. Solid test bytes indicate nothing has
   *  used that memory yet. There should not be anything but test bytes within
   *  the block. If so, it may indicate memory corruption due to a bad pointer.
   *  Unexpected bytes are flagged in the right column.
   */
  void dump_free_memory(char *start_free_memory, char *end_free_memory) {
    //
    // Start and end the dump on a nice 16 byte boundary
    // (even though the values are not 16-byte aligned).
    //
    start_free_memory = (char*)(uintptr_t(uint32_t(start_free_memory) & ~0xFUL)); // Align to 16-byte boundary
    end_free_memory   = (char*)(uintptr_t(uint32_t(end_free_memory)   |  0xFUL)); // Align end_free_memory to the 15th byte (at or above end_free_memory)

    // Dump command main loop
    while (start_free_memory < end_free_memory) {
      print_hex_address(start_free_memory);             // Print the address
      SERIAL_CHAR(':');
      for (uint8_t i = 0; i < 16; ++i) {  // and 16 data bytes
        if (i == 8) SERIAL_CHAR('-');
        print_hex_byte(start_free_memory[i]);
        SERIAL_CHAR(' ');
      }
      serial_delay(25);
      SERIAL_CHAR('|');                   // Point out non test bytes
      for (uint8_t i = 0; i < 16; ++i) {
        char ccc = (char)start_free_memory[i]; // cast to char before automatically casting to char on assignment, in case the compiler is broken
        ccc = (ccc == TEST_BYTE) ? ' ' : '?';
        SERIAL_CHAR(ccc);
      }
      SERIAL_EOL();
      start_free_memory += 16;
      serial_delay(25);
      idle();
    }
  }

  void M100_dump_routine(FSTR_P const title, const char * const start, const uintptr_t size) {
<<<<<<< HEAD
    SERIAL_ECHOLN(title);
=======
    SERIAL_ECHOLNF(title);
>>>>>>> b6911781
    //
    // Round the start and end locations to produce full lines of output
    //
    const char * const end = start + size - 1;
    dump_free_memory(
      (char*)(uintptr_t(uint32_t(start) & ~0xFUL)), // Align to 16-byte boundary
      (char*)(uintptr_t(uint32_t(end)   |  0xFUL))  // Align end_free_memory to the 15th byte (at or above end_free_memory)
    );
  }

#endif // M100_FREE_MEMORY_DUMPER

inline int check_for_free_memory_corruption(FSTR_P const title) {
<<<<<<< HEAD
  SERIAL_ECHO(title);
=======
  SERIAL_ECHOF(title);
>>>>>>> b6911781

  char *start_free_memory = free_memory_start, *end_free_memory = free_memory_end;
  int n = end_free_memory - start_free_memory;

  SERIAL_ECHOLNPGM("\nfmc() n=", n,
                    "\nfree_memory_start=", hex_address(free_memory_start),
                    "  end=", hex_address(end_free_memory));

  if (end_free_memory < start_free_memory)  {
    SERIAL_ECHOPGM(" end_free_memory < Heap ");
    //SET_INPUT_PULLUP(63);           // if the developer has a switch wired up to their controller board
    //safe_delay(5);                  // this code can be enabled to pause the display as soon as the
    //while ( READ(63))               // malfunction is detected.   It is currently defaulting to a switch
    //  idle();                       // being on pin-63 which is unassigend and available on most controller
    //safe_delay(20);                 // boards.
    //while ( !READ(63))
    //  idle();
    serial_delay(20);
    #if ENABLED(M100_FREE_MEMORY_DUMPER)
      M100_dump_routine(F("   Memory corruption detected with end_free_memory<Heap\n"), (const char*)0x1B80, 0x0680);
    #endif
  }

  // Scan through the range looking for the biggest block of 0xE5's we can find
  int block_cnt = 0;
  for (int i = 0; i < n; i++) {
    if (start_free_memory[i] == TEST_BYTE) {
      int32_t j = count_test_bytes(start_free_memory + i);
      if (j > 8) {
        //SERIAL_ECHOPGM("Found ", j);
        //SERIAL_ECHOLNPGM(" bytes free at ", hex_address(start_free_memory + i));
        i += j;
        block_cnt++;
        SERIAL_ECHOLNPGM(" (", block_cnt, ") found=", j);
      }
    }
  }
  SERIAL_ECHOPGM("  block_found=", block_cnt);

  if (block_cnt != 1)
    SERIAL_ECHOLNPGM("\nMemory Corruption detected in free memory area.");

  if (block_cnt == 0)       // Make sure the special case of no free blocks shows up as an
    block_cnt = -1;         //  error to the calling code!

  SERIAL_ECHOPGM(" return=");
  if (block_cnt == 1) {
    SERIAL_CHAR('0');       // If the block_cnt is 1, nothing has broken up the free memory
    SERIAL_EOL();           //  area and it is appropriate to say 'no corruption'.
    return 0;
  }
  SERIAL_ECHOLNPGM("true");
  return block_cnt;
}

/**
 * M100 F
 *  Return the number of free bytes in the memory pool,
 *  with other vital statistics defining the pool.
 */
inline void free_memory_pool_report(char * const start_free_memory, const int32_t size) {
  int32_t max_cnt = -1, block_cnt = 0;
  char *max_addr = nullptr;
  // Find the longest block of test bytes in the buffer
  for (int32_t i = 0; i < size; i++) {
    char *addr = start_free_memory + i;
    if (*addr == TEST_BYTE) {
      const int32_t j = count_test_bytes(addr);
      if (j > 8) {
        SERIAL_ECHOLNPGM("Found ", j, " bytes free at ", hex_address(addr));
        if (j > max_cnt) {
          max_cnt  = j;
          max_addr = addr;
        }
        i += j;
        block_cnt++;
      }
    }
  }
  if (block_cnt > 1) SERIAL_ECHOLNPGM(
    "\nMemory Corruption detected in free memory area."
    "\nLargest free block is ", max_cnt, " bytes at ", hex_address(max_addr)
  );
  SERIAL_ECHOLNPGM("check_for_free_memory_corruption() = ", check_for_free_memory_corruption(F("M100 F ")));
}

#if ENABLED(M100_FREE_MEMORY_CORRUPTOR)
  /**
   * M100 C<num>
   *  Corrupt <num> locations in the free memory pool and report the corrupt addresses.
   *  This is useful to check the correctness of the M100 D and the M100 F commands.
   */
  inline void corrupt_free_memory(char *start_free_memory, const uintptr_t size) {
    start_free_memory += 8;
    const uint32_t near_top = top_of_stack() - start_free_memory - 250, // -250 to avoid interrupt activity that's altered the stack.
                   j = near_top / (size + 1);

    SERIAL_ECHOLNPGM("Corrupting free memory block.");
    for (uint32_t i = 1; i <= size; i++) {
      char * const addr = start_free_memory + i * j;
      *addr = i;
      SERIAL_ECHOPGM("\nCorrupting address: ", hex_address(addr));
    }
    SERIAL_EOL();
  }
#endif // M100_FREE_MEMORY_CORRUPTOR

/**
 * M100 I
 *  Init memory for the M100 tests. (Automatically applied on the first M100.)
 */
inline void init_free_memory(char *start_free_memory, int32_t size) {
  SERIAL_ECHOLNPGM("Initializing free memory block.\n\n");

  size -= 250;    // -250 to avoid interrupt activity that's altered the stack.
  if (size < 0) {
    SERIAL_ECHOLNPGM("Unable to initialize.\n");
    return;
  }

  start_free_memory += 8; // move a few bytes away from the heap just because we
                          // don't want to be altering memory that close to it.
  memset(start_free_memory, TEST_BYTE, size);

  SERIAL_ECHO(size);
  SERIAL_ECHOLNPGM(" bytes of memory initialized.\n");

  for (int32_t i = 0; i < size; i++) {
    if (start_free_memory[i] != TEST_BYTE) {
      SERIAL_ECHOPGM("? address : ", hex_address(start_free_memory + i));
      SERIAL_ECHOLNPGM("=", hex_byte(start_free_memory[i]));
      SERIAL_EOL();
    }
  }
}

/**
 * M100: Free Memory Check
 */
void GcodeSuite::M100() {
  char *sp = top_of_stack();
  if (!free_memory_end) free_memory_end = sp - MEMORY_END_CORRECTION;
                  SERIAL_ECHOPGM("\nbss_end               : ", hex_address(end_bss));
  if (heaplimit)  SERIAL_ECHOPGM("\n__heaplimit           : ", hex_address(heaplimit));
                  SERIAL_ECHOPGM("\nfree_memory_start     : ", hex_address(free_memory_start));
  if (stacklimit) SERIAL_ECHOPGM("\n__stacklimit          : ", hex_address(stacklimit));
                  SERIAL_ECHOPGM("\nfree_memory_end       : ", hex_address(free_memory_end));
  if (MEMORY_END_CORRECTION)
                  SERIAL_ECHOPGM("\nMEMORY_END_CORRECTION : ", MEMORY_END_CORRECTION);
                  SERIAL_ECHOLNPGM("\nStack Pointer       : ", hex_address(sp));

  // Always init on the first invocation of M100
  static bool m100_not_initialized = true;
  if (m100_not_initialized || parser.seen('I')) {
    m100_not_initialized = false;
    init_free_memory(free_memory_start, free_memory_end - free_memory_start);
  }

  #if ENABLED(M100_FREE_MEMORY_DUMPER)
    if (parser.seen('D'))
      return dump_free_memory(free_memory_start, free_memory_end);
  #endif

  if (parser.seen('F'))
    return free_memory_pool_report(free_memory_start, free_memory_end - free_memory_start);

  #if ENABLED(M100_FREE_MEMORY_CORRUPTOR)
    if (parser.seen('C'))
      return corrupt_free_memory(free_memory_start, parser.value_int());
  #endif
}

#endif // M100_FREE_MEMORY_WATCHER<|MERGE_RESOLUTION|>--- conflicted
+++ resolved
@@ -183,11 +183,7 @@
   }
 
   void M100_dump_routine(FSTR_P const title, const char * const start, const uintptr_t size) {
-<<<<<<< HEAD
-    SERIAL_ECHOLN(title);
-=======
     SERIAL_ECHOLNF(title);
->>>>>>> b6911781
     //
     // Round the start and end locations to produce full lines of output
     //
@@ -201,11 +197,7 @@
 #endif // M100_FREE_MEMORY_DUMPER
 
 inline int check_for_free_memory_corruption(FSTR_P const title) {
-<<<<<<< HEAD
-  SERIAL_ECHO(title);
-=======
   SERIAL_ECHOF(title);
->>>>>>> b6911781
 
   char *start_free_memory = free_memory_start, *end_free_memory = free_memory_end;
   int n = end_free_memory - start_free_memory;
