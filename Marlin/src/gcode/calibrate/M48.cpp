--- conflicted
+++ resolved
@@ -205,11 +205,7 @@
             while (!probe.can_reach(next_pos)) {
               next_pos *= 0.8f;
               if (verbose_level > 3)
-<<<<<<< HEAD
-                SERIAL_ECHOLN(F("Moving inward: X"), next_pos.x, FPSTR(SP_Y_STR), next_pos.y);
-=======
                 SERIAL_ECHOLNPGM_P(PSTR("Moving inward: X"), next_pos.x, SP_Y_STR, next_pos.y);
->>>>>>> b6911781
             }
           #elif HAS_ENDSTOPS
             // For a rectangular bed just keep the probe in bounds
@@ -218,11 +214,7 @@
           #endif
 
           if (verbose_level > 3)
-<<<<<<< HEAD
-            SERIAL_ECHOLN(F("Going to: X"), next_pos.x, FPSTR(SP_Y_STR), next_pos.y);
-=======
             SERIAL_ECHOLNPGM_P(PSTR("Going to: X"), next_pos.x, SP_Y_STR, next_pos.y);
->>>>>>> b6911781
 
           do_blocking_move_to_xy(next_pos);
         } // n_legs loop
@@ -253,14 +245,10 @@
       sigma = SQRT(dev_sum / (n + 1));
 
       if (verbose_level > 1) {
-<<<<<<< HEAD
-        SERIAL_ECHO(n + 1, F(" of "), n_samples, F(": z: "), p_float_t(pz, 3), AS_CHAR(' '));
-=======
         SERIAL_ECHO(n + 1);
         SERIAL_ECHOPGM(" of ", n_samples);
         SERIAL_ECHOPAIR_F(": z: ", pz, 3);
         SERIAL_CHAR(' ');
->>>>>>> b6911781
         dev_report(verbose_level > 2, mean, sigma, min, max);
         SERIAL_EOL();
       }
