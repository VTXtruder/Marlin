--- conflicted
+++ resolved
@@ -93,17 +93,11 @@
 
 void GcodeSuite::M852_report(const bool forReplay/*=true*/) {
   report_heading_etc(forReplay, F(STR_SKEW_FACTOR));
-<<<<<<< HEAD
-  SERIAL_ECHOPGM("  M852 I", p_float_t(planner.skew_factor.xy, 6));
-  #if ENABLED(SKEW_CORRECTION_FOR_Z)
-    SERIAL_ECHOLNPGM(" J", p_float_t(planner.skew_factor.xz, 6), " K", p_float_t(planner.skew_factor.yz, 6), " ; XY, XZ, YZ");
-=======
   SERIAL_ECHOPAIR_F("  M852 I", planner.skew_factor.xy, 6);
   #if ENABLED(SKEW_CORRECTION_FOR_Z)
     SERIAL_ECHOPAIR_F(" J", planner.skew_factor.xz, 6);
     SERIAL_ECHOPAIR_F(" K", planner.skew_factor.yz, 6);
     SERIAL_ECHOLNPGM(" ; XY, XZ, YZ");
->>>>>>> b6911781
   #else
     SERIAL_ECHOLNPGM(" ; XY");
   #endif
