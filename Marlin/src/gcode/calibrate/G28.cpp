--- conflicted
+++ resolved
@@ -199,8 +199,6 @@
   DEBUG_SECTION(log_G28, "G28", DEBUGGING(LEVELING));
   if (DEBUGGING(LEVELING)) log_machine_info();
 
-<<<<<<< HEAD
-=======
   TERN_(BD_SENSOR, bdl.config_state = 0);
 
   /**
@@ -215,7 +213,6 @@
     DualXMode IDEX_saved_mode = dual_x_carriage_mode;
   #endif
 
->>>>>>> b6911781
   #if ENABLED(MARLIN_DEV_MODE)
     if (parser.seen_test('S')) {
       LOOP_NUM_AXES(a) set_axis_is_at_home((AxisEnum)a);
@@ -244,46 +241,11 @@
     set_and_report_grblstate(M_HOMING);
   #endif
 
-<<<<<<< HEAD
-  TERN_(HAS_DWIN_E3V2_BASIC, dwinHomingStart());
-=======
   TERN_(HAS_DWIN_E3V2_BASIC, DWIN_HomingStart());
->>>>>>> b6911781
   TERN_(EXTENSIBLE_UI, ExtUI::onHomingStart());
 
   planner.synchronize();          // Wait for planner moves to finish!
 
-<<<<<<< HEAD
-  // Count this command as movement / activity
-  reset_stepper_timeout();
-
-  #if NUM_AXES
-
-    #if ENABLED(DUAL_X_CARRIAGE)
-      bool IDEX_saved_duplication_state = extruder_duplication_enabled;
-      DualXMode IDEX_saved_mode = dual_x_carriage_mode;
-    #endif
-
-    SET_SOFT_ENDSTOP_LOOSE(false);  // Reset a leftover 'loose' motion state
-
-    // Disable the leveling matrix before homing
-    #if CAN_SET_LEVELING_AFTER_G28
-      const bool leveling_restore_state = parser.boolval('L', TERN1(RESTORE_LEVELING_AFTER_G28, planner.leveling_active));
-    #endif
-
-    // Cancel any prior G29 session
-    TERN_(PROBE_MANUALLY, g29_in_progress = false);
-
-    // Disable leveling before homing
-    TERN_(HAS_LEVELING, set_bed_leveling_enabled(false));
-
-    // Reset to the XY plane
-    TERN_(CNC_WORKSPACE_PLANES, workspace_plane = PLANE_XY);
-
-    #define _OR_HAS_CURR_HOME(N) HAS_CURRENT_HOME(N) ||
-    #if MAIN_AXIS_MAP(_OR_HAS_CURR_HOME) MAP(_OR_HAS_CURR_HOME, X2, Y2, Z2, Z3, Z4) 0
-      #define HAS_HOMING_CURRENT 1
-=======
   SET_SOFT_ENDSTOP_LOOSE(false);  // Reset a leftover 'loose' motion state
 
   // Disable the leveling matrix before homing
@@ -369,91 +331,16 @@
     #endif
     #if SENSORLESS_STALLGUARD_DELAY
       safe_delay(SENSORLESS_STALLGUARD_DELAY); // Short delay needed to settle
->>>>>>> b6911781
-    #endif
-
-<<<<<<< HEAD
-    #if HAS_HOMING_CURRENT
-
-      #if ENABLED(DEBUG_LEVELING_FEATURE)
-        auto debug_current = [](FSTR_P const s, const int16_t a, const int16_t b) {
-          if (DEBUGGING(LEVELING)) { DEBUG_ECHOF(s); DEBUG_ECHOLNPGM(" current: ", a, " -> ", b); }
-        };
-      #else
-        #define debug_current(...)
-      #endif
-=======
+    #endif
+
   #if ENABLED(IMPROVE_HOMING_RELIABILITY)
     motion_state_t saved_motion_state = begin_slow_homing();
   #endif
->>>>>>> b6911781
-
-      #define _SAVE_SET_CURRENT(A) \
-        const int16_t saved_current_##A = stepper##A.getMilliamps(); \
-        stepper##A.rms_current(A##_CURRENT_HOME); \
-        debug_current(F(STR_##A), saved_current_##A, A##_CURRENT_HOME)
-
-      #if HAS_CURRENT_HOME(X)
-        _SAVE_SET_CURRENT(X);
-      #endif
-      #if HAS_CURRENT_HOME(X2)
-        _SAVE_SET_CURRENT(X2);
-      #endif
-      #if HAS_CURRENT_HOME(Y)
-        _SAVE_SET_CURRENT(Y);
-      #endif
-      #if HAS_CURRENT_HOME(Y2)
-        _SAVE_SET_CURRENT(Y2);
-      #endif
-      #if HAS_CURRENT_HOME(Z)
-        _SAVE_SET_CURRENT(Z);
-      #endif
-      #if HAS_CURRENT_HOME(Z2)
-        _SAVE_SET_CURRENT(Z2);
-      #endif
-      #if HAS_CURRENT_HOME(Z3)
-        _SAVE_SET_CURRENT(Z3);
-      #endif
-      #if HAS_CURRENT_HOME(Z4)
-        _SAVE_SET_CURRENT(Z4);
-      #endif
-      #if HAS_CURRENT_HOME(I)
-        _SAVE_SET_CURRENT(I);
-      #endif
-      #if HAS_CURRENT_HOME(J)
-        _SAVE_SET_CURRENT(J);
-      #endif
-      #if HAS_CURRENT_HOME(K)
-        _SAVE_SET_CURRENT(K);
-      #endif
-      #if HAS_CURRENT_HOME(U)
-        _SAVE_SET_CURRENT(U);
-      #endif
-      #if HAS_CURRENT_HOME(V)
-        _SAVE_SET_CURRENT(V);
-      #endif
-      #if HAS_CURRENT_HOME(W)
-        _SAVE_SET_CURRENT(W);
-      #endif
-      #if SENSORLESS_STALLGUARD_DELAY
-        safe_delay(SENSORLESS_STALLGUARD_DELAY); // Short delay needed to settle
-      #endif
-    #endif // HAS_HOMING_CURRENT
-
-    #if ENABLED(IMPROVE_HOMING_RELIABILITY)
-      motion_state_t saved_motion_state = begin_slow_homing();
-    #endif
-
-    // Always home with tool 0 active
-    #if HAS_MULTI_HOTEND
-      #if DISABLED(DELTA) || ENABLED(DELTA_HOME_TO_SAFE_ZONE)
-        const uint8_t old_tool_index = active_extruder;
-      #endif
-      // PARKING_EXTRUDER homing requires different handling of movement / solenoid activation, depending on the side of homing
-      #if ENABLED(PARKING_EXTRUDER)
-        const bool pe_final_change_must_unpark = parking_extruder_unpark_after_homing(old_tool_index, X_HOME_DIR + 1 == old_tool_index * 2);
-      #endif
-      tool_change(0, true);
+
+  // Always home with tool 0 active
+  #if HAS_MULTI_HOTEND
+    #if DISABLED(DELTA) || ENABLED(DELTA_HOME_TO_SAFE_ZONE)
+      const uint8_t old_tool_index = active_extruder;
     #endif
 
     TERN_(HAS_DUPLICATION_MODE, set_duplication_enabled(false));
@@ -470,21 +357,16 @@
 
       constexpr bool doZ = true; // for NANODLP_Z_SYNC if your DLP is on a DELTA
 
-<<<<<<< HEAD
       home_delta();
-=======
+
+      TERN_(IMPROVE_HOMING_RELIABILITY, end_slow_homing(saved_motion_state));
+
+    #elif ENABLED(AXEL_TPARA)
+
+      constexpr bool doZ = true; // for NANODLP_Z_SYNC if your DLP is on a TPARA
+
     TERN_(IMPROVE_HOMING_RELIABILITY, end_slow_homing(saved_motion_state));
->>>>>>> b6911781
-
-      TERN_(IMPROVE_HOMING_RELIABILITY, end_slow_homing(saved_motion_state));
-
-    #elif ENABLED(AXEL_TPARA)
-
-      constexpr bool doZ = true; // for NANODLP_Z_SYNC if your DLP is on a TPARA
-
-      home_TPARA();
-
-<<<<<<< HEAD
+
     #else // !DELTA && !AXEL_TPARA
 
       #define _UNSAFE(A) (homeZ && TERN0(Z_SAFE_HOMING, axes_should_home(_BV(A##_AXIS))))
@@ -518,36 +400,6 @@
         constexpr bool doY = false;
       #endif
 
-      #if HAS_Z_AXIS
-
-        UNUSED(needZ); UNUSED(homeZZ);
-
-        // Z may home first, e.g., when homing away from the bed.
-        // This is also permitted when homing with a Z endstop.
-        if (TERN0(HOME_Z_FIRST, doZ)) homeaxis(Z_AXIS);
-
-        // 'R' to specify a specific raise. 'R0' indicates no raise, e.g., for recovery.resume
-        // When 'R0' is used, there should already be adequate clearance, e.g., from homing Z to max.
-        const bool seenR = parser.seenval('R');
-
-        // Use raise given by 'R' or Z_CLEARANCE_FOR_HOMING (above the probe trigger point)
-        float z_homing_height = seenR ? parser.value_linear_units() : Z_CLEARANCE_FOR_HOMING;
-
-        // Check for any lateral motion that might require clearance
-        const bool may_skate = seenR NUM_AXIS_GANG(|| doX, || doY, || TERN0(Z_SAFE_HOMING, doZ), || doI, || doJ, || doK, || doU, || doV, || doW);
-
-        if (seenR && z_homing_height == 0) {
-          if (DEBUGGING(LEVELING)) DEBUG_ECHOLNPGM("R0 = No Z raise");
-        }
-        else {
-          bool with_probe = ENABLED(HOMING_Z_WITH_PROBE);
-          // Raise above the current Z (which should be synced in the planner)
-          // The "height" for Z is a coordinate. But if Z is not trusted/homed make it relative.
-          if (seenR || !TERN(HOME_AFTER_DEACTIVATE, axis_is_trusted, axis_was_homed)(Z_AXIS)) {
-            z_homing_height += current_position.z;
-            with_probe = false;
-          }
-=======
     #define _UNSAFE(A) (homeZ && TERN0(Z_SAFE_HOMING, axes_should_home(_BV(A##_AXIS))))
 
     const bool homeZ = TERN0(HAS_Z_AXIS, parser.seen_test('Z')),
@@ -620,78 +472,31 @@
 
     // Home X
     if (doX || (doY && ENABLED(CODEPENDENT_XY_HOMING) && DISABLED(HOME_Y_BEFORE_X))) {
->>>>>>> b6911781
-
-          if (may_skate) {
-            // Apply Z clearance before doing any lateral motion
-            if (DEBUGGING(LEVELING)) DEBUG_ECHOLNPGM("Raise Z before homing:");
-            do_z_clearance(z_homing_height, with_probe);
-          }
-        }
-
-        // Init BLTouch ahead of any lateral motion, even if not homing with the probe
-        TERN_(BLTOUCH, if (may_skate) bltouch.init());
-
-      #endif // HAS_Z_AXIS
-
-      // Diagonal move first if both are homing
-      TERN_(QUICK_HOME, if (doX && doY) quick_home_xy());
-
-      #if HAS_Y_AXIS
-        // Home Y (before X)
-        if (ENABLED(HOME_Y_BEFORE_X) && (doY || TERN0(CODEPENDENT_XY_HOMING, doX)))
-          homeaxis(Y_AXIS);
+
+      #if ENABLED(DUAL_X_CARRIAGE)
+
+        // Always home the 2nd (right) extruder first
+        active_extruder = 1;
+        homeaxis(X_AXIS);
+
+        // Remember this extruder's position for later tool change
+        inactive_extruder_x = current_position.x;
+
+        // Home the 1st (left) extruder
+        active_extruder = 0;
+        homeaxis(X_AXIS);
+
+        // Consider the active extruder to be parked
+        idex_set_parked();
+
+        dual_x_carriage_mode = IDEX_saved_mode;
+        set_duplication_enabled(IDEX_saved_duplication_state);
+
+        homeaxis(X_AXIS);
+
       #endif
-
-      // Home X
-      #if HAS_X_AXIS
-        if (doX || (doY && ENABLED(CODEPENDENT_XY_HOMING) && DISABLED(HOME_Y_BEFORE_X))) {
-
-          #if ENABLED(DUAL_X_CARRIAGE)
-
-            // Always home the 2nd (right) extruder first
-            active_extruder = 1;
-            homeaxis(X_AXIS);
-
-            // Remember this extruder's position for later tool change
-            inactive_extruder_x = current_position.x;
-
-            // Home the 1st (left) extruder
-            active_extruder = 0;
-            homeaxis(X_AXIS);
-
-            // Consider the active extruder to be in its "parked" position
-            idex_set_parked();
-
-          #else
-
-            homeaxis(X_AXIS);
-
-          #endif
-        }
-      #endif // HAS_X_AXIS
-
-      #if ALL(FOAMCUTTER_XYUV, HAS_I_AXIS)
-        // Home I (after X)
-        if (doI) homeaxis(I_AXIS);
-      #endif
-
-<<<<<<< HEAD
-      #if HAS_Y_AXIS
-        // Home Y (after X)
-        if (DISABLED(HOME_Y_BEFORE_X) && doY)
-          homeaxis(Y_AXIS);
-      #endif
-
-      #if ALL(FOAMCUTTER_XYUV, HAS_J_AXIS)
-        // Home J (after Y)
-        if (doJ) homeaxis(J_AXIS);
-      #endif
-
-      TERN_(IMPROVE_HOMING_RELIABILITY, end_slow_homing(saved_motion_state));
-
-      #if ENABLED(FOAMCUTTER_XYUV)
-=======
+    }
+
     #if ALL(FOAMCUTTER_XYUV, HAS_I_AXIS)
       // Home I (after X)
       if (doI) homeaxis(I_AXIS);
@@ -740,181 +545,76 @@
         if (doW) homeaxis(W_AXIS)
       );
     #endif
->>>>>>> b6911781
-
-        // Skip homing of unused Z axis for foamcutters
-        if (doZ) set_axis_is_at_home(Z_AXIS);
-
-      #elif HAS_Z_AXIS
-
-        // Home Z last if homing towards the bed
-        #if DISABLED(HOME_Z_FIRST)
-          if (doZ) {
-            #if ANY(Z_MULTI_ENDSTOPS, Z_STEPPER_AUTO_ALIGN)
-              stepper.set_all_z_lock(false);
-              stepper.set_separate_multi_axis(false);
-            #endif
-
-            #if ENABLED(Z_SAFE_HOMING)
-              if (TERN1(POWER_LOSS_RECOVERY, !parser.seen_test('H'))) home_z_safely(); else homeaxis(Z_AXIS);
-            #else
-              homeaxis(Z_AXIS);
-            #endif
-
-<<<<<<< HEAD
-            #if ANY(Z_HOME_TO_MIN, ALLOW_Z_AFTER_HOMING)
-              finalRaiseZ = true;
-            #endif
-          }
-        #endif
-=======
+
+    TERN_(CAN_SET_LEVELING_AFTER_G28, if (leveling_restore_state) set_bed_leveling_enabled());
+
+  #endif
+
+  /**
+   * Preserve DXC mode across a G28 for IDEX printers in DXC_DUPLICATION_MODE.
+   * This is important because it lets a user use the LCD Panel to set an IDEX Duplication mode, and
+   * then print a standard GCode file that contains a single print that does a G28 and has no other
+   * IDEX specific commands in it.
+   */
+  #if ENABLED(DUAL_X_CARRIAGE)
+
+    if (idex_is_duplicating()) {
+
       TERN_(IMPROVE_HOMING_RELIABILITY, saved_motion_state = begin_slow_homing());
->>>>>>> b6911781
-
-        SECONDARY_AXIS_CODE(
-          if (doI) homeaxis(I_AXIS),
-          if (doJ) homeaxis(J_AXIS),
-          if (doK) homeaxis(K_AXIS),
-          if (doU) homeaxis(U_AXIS),
-          if (doV) homeaxis(V_AXIS),
-          if (doW) homeaxis(W_AXIS)
-        );
-
-      #endif // HAS_Z_AXIS
-
-      sync_plan_position();
-
-    #endif
-
-    /**
-     * Preserve DXC mode across a G28 for IDEX printers in DXC_DUPLICATION_MODE.
-     * This is important because it lets a user use the LCD Panel to set an IDEX Duplication mode, and
-     * then print a standard GCode file that contains a single print that does a G28 and has no other
-     * IDEX specific commands in it.
-     */
-    #if ENABLED(DUAL_X_CARRIAGE)
-
-<<<<<<< HEAD
-      if (idex_is_duplicating()) {
-=======
+
+      // Always home the 2nd (right) extruder first
+      active_extruder = 1;
+      homeaxis(X_AXIS);
+
+      // Remember this extruder's position for later tool change
+      inactive_extruder_x = current_position.x;
+
+      // Home the 1st (left) extruder
+      active_extruder = 0;
+      homeaxis(X_AXIS);
+
+      // Consider the active extruder to be parked
+      idex_set_parked();
+
+      dual_x_carriage_mode = IDEX_saved_mode;
+      set_duplication_enabled(IDEX_saved_duplication_state);
+
       TERN_(IMPROVE_HOMING_RELIABILITY, end_slow_homing(saved_motion_state));
     }
->>>>>>> b6911781
-
-        TERN_(IMPROVE_HOMING_RELIABILITY, saved_motion_state = begin_slow_homing());
-
-        // Always home the 2nd (right) extruder first
-        active_extruder = 1;
-        homeaxis(X_AXIS);
-
-        // Remember this extruder's position for later tool change
-        inactive_extruder_x = current_position.x;
-
-<<<<<<< HEAD
-        // Home the 1st (left) extruder
-        active_extruder = 0;
-        homeaxis(X_AXIS);
-
-        // Consider the active extruder to be parked
-        idex_set_parked();
-=======
+
+  #endif // DUAL_X_CARRIAGE
+
+  endstops.not_homing();
+
+  // Clear endstop state for polled stallGuard endstops
+  TERN_(SPI_ENDSTOPS, endstops.clear_endstop_state());
+
   // Move to a height where we can use the full xy-area
   TERN_(DELTA_HOME_TO_SAFE_ZONE, do_blocking_move_to_z(delta_clip_start_height));
 
   TERN_(CAN_SET_LEVELING_AFTER_G28, if (leveling_restore_state) set_bed_leveling_enabled());
->>>>>>> b6911781
-
-        dual_x_carriage_mode = IDEX_saved_mode;
-        set_duplication_enabled(IDEX_saved_duplication_state);
-
-        TERN_(IMPROVE_HOMING_RELIABILITY, end_slow_homing(saved_motion_state));
-      }
-
-    #endif // DUAL_X_CARRIAGE
-
-    endstops.not_homing();
-
-    // Clear endstop state for polled stallGuard endstops
-    TERN_(SPI_ENDSTOPS, endstops.clear_endstop_state());
-
-    #if HAS_HOMING_CURRENT
-      if (DEBUGGING(LEVELING)) DEBUG_ECHOLNPGM("Restore driver current...");
-      #if HAS_CURRENT_HOME(X)
-        stepperX.rms_current(saved_current_X);
-      #endif
-      #if HAS_CURRENT_HOME(X2)
-        stepperX2.rms_current(saved_current_X2);
-      #endif
-      #if HAS_CURRENT_HOME(Y)
-        stepperY.rms_current(saved_current_Y);
-      #endif
-      #if HAS_CURRENT_HOME(Y2)
-        stepperY2.rms_current(saved_current_Y2);
-      #endif
-      #if HAS_CURRENT_HOME(Z)
-        stepperZ.rms_current(saved_current_Z);
-      #endif
-      #if HAS_CURRENT_HOME(Z2)
-        stepperZ2.rms_current(saved_current_Z2);
-      #endif
-      #if HAS_CURRENT_HOME(Z3)
-        stepperZ3.rms_current(saved_current_Z3);
-      #endif
-      #if HAS_CURRENT_HOME(Z4)
-        stepperZ4.rms_current(saved_current_Z4);
-      #endif
-      #if HAS_CURRENT_HOME(I)
-        stepperI.rms_current(saved_current_I);
-      #endif
-      #if HAS_CURRENT_HOME(J)
-        stepperJ.rms_current(saved_current_J);
-      #endif
-      #if HAS_CURRENT_HOME(K)
-        stepperK.rms_current(saved_current_K);
-      #endif
-      #if HAS_CURRENT_HOME(U)
-        stepperU.rms_current(saved_current_U);
-      #endif
-      #if HAS_CURRENT_HOME(V)
-        stepperV.rms_current(saved_current_V);
-      #endif
-      #if HAS_CURRENT_HOME(W)
-        stepperW.rms_current(saved_current_W);
-      #endif
-      #if SENSORLESS_STALLGUARD_DELAY
-        safe_delay(SENSORLESS_STALLGUARD_DELAY); // Short delay needed to settle
-      #endif
-    #endif // HAS_HOMING_CURRENT
-
-    // Move to a height where we can use the full xy-area
-    TERN_(DELTA_HOME_TO_SAFE_ZONE, do_blocking_move_to_z(delta_clip_start_height));
-
-    #if HAS_Z_AXIS
-      // Move to the configured Z only if Z was homed to MIN, because machines that
-      // home to MAX historically expect 'G28 Z' to be safe to use at the end of a
-      // print, and do_move_after_z_homing is not very nuanced.
-      if (finalRaiseZ) do_move_after_z_homing();
-    #endif
-
-    TERN_(CAN_SET_LEVELING_AFTER_G28, if (leveling_restore_state) set_bed_leveling_enabled());
-
-    // Restore the active tool after homing
-    #if HAS_MULTI_HOTEND && (DISABLED(DELTA) || ENABLED(DELTA_HOME_TO_SAFE_ZONE))
-      tool_change(old_tool_index, TERN(PARKING_EXTRUDER, !pe_final_change_must_unpark, DISABLED(DUAL_X_CARRIAGE)));   // Do move if one of these
-    #endif
-<<<<<<< HEAD
-
-    restore_feedrate_and_scaling();
-
-    if (ENABLED(NANODLP_Z_SYNC) && (ENABLED(NANODLP_ALL_AXIS) || TERN0(HAS_Z_AXIS, doZ)))
-      SERIAL_ECHOLNPGM(STR_Z_MOVE_COMP);
-
-  #endif // NUM_AXES
-
-  ui.refresh();
-
-  TERN_(HAS_DWIN_E3V2_BASIC, dwinHomingDone());
-=======
+
+  restore_feedrate_and_scaling();
+
+  // Restore the active tool after homing
+  #if HAS_MULTI_HOTEND && (DISABLED(DELTA) || ENABLED(DELTA_HOME_TO_SAFE_ZONE))
+    tool_change(old_tool_index, TERN(PARKING_EXTRUDER, !pe_final_change_must_unpark, DISABLED(DUAL_X_CARRIAGE)));   // Do move if one of these
+  #endif
+
+  #if HAS_HOMING_CURRENT
+    if (DEBUGGING(LEVELING)) DEBUG_ECHOLNPGM("Restore driver current...");
+    #if HAS_CURRENT_HOME(X)
+      stepperX.rms_current(tmc_save_current_X);
+    #endif
+    #if HAS_CURRENT_HOME(X2)
+      stepperX2.rms_current(tmc_save_current_X2);
+    #endif
+    #if HAS_CURRENT_HOME(Y)
+      stepperY.rms_current(tmc_save_current_Y);
+    #endif
+    #if HAS_CURRENT_HOME(Y2)
+      stepperY2.rms_current(tmc_save_current_Y2);
+    #endif
     #if HAS_CURRENT_HOME(Z) && ENABLED(DELTA)
       stepperZ.rms_current(tmc_save_current_Z);
     #endif
@@ -944,17 +644,12 @@
   ui.refresh();
 
   TERN_(HAS_DWIN_E3V2_BASIC, DWIN_HomingDone());
->>>>>>> b6911781
   TERN_(EXTENSIBLE_UI, ExtUI::onHomingDone());
 
   report_current_position();
 
-<<<<<<< HEAD
-=======
-  if (ENABLED(NANODLP_Z_SYNC) && (doZ || ENABLED(NANODLP_ALL_AXIS)))
-    SERIAL_ECHOLNPGM(STR_Z_MOVE_COMP);
-
->>>>>>> b6911781
   TERN_(FULL_REPORT_TO_HOST_FEATURE, set_and_report_grblstate(old_grblstate));
 
+  TERN_(FULL_REPORT_TO_HOST_FEATURE, set_and_report_grblstate(old_grblstate));
+
 }