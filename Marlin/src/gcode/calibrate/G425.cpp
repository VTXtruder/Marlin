--- conflicted
+++ resolved
@@ -408,7 +408,6 @@
       #if ENABLED(CALIBRATION_MEASURE_RIGHT)
         SERIAL_ECHOLNPGM("  Right: ", m.obj_side[RIGHT]);
       #endif
-<<<<<<< HEAD
     #endif
     #if HAS_Y_AXIS
       #if ENABLED(CALIBRATION_MEASURE_FRONT)
@@ -458,57 +457,6 @@
         SERIAL_ECHOLNPGM("  " STR_V_MAX ": ", m.obj_side[VMAXIMUM]);
       #endif
     #endif
-=======
-    #endif
-    #if HAS_Y_AXIS
-      #if ENABLED(CALIBRATION_MEASURE_FRONT)
-        SERIAL_ECHOLNPGM("  Front: ", m.obj_side[FRONT]);
-      #endif
-      #if ENABLED(CALIBRATION_MEASURE_BACK)
-        SERIAL_ECHOLNPGM("  Back: ", m.obj_side[BACK]);
-      #endif
-    #endif
-    #if HAS_I_AXIS
-      #if ENABLED(CALIBRATION_MEASURE_IMIN)
-        SERIAL_ECHOLNPGM("  " STR_I_MIN ": ", m.obj_side[IMINIMUM]);
-      #endif
-      #if ENABLED(CALIBRATION_MEASURE_IMAX)
-        SERIAL_ECHOLNPGM("  " STR_I_MAX ": ", m.obj_side[IMAXIMUM]);
-      #endif
-    #endif
-    #if HAS_J_AXIS
-      #if ENABLED(CALIBRATION_MEASURE_JMIN)
-        SERIAL_ECHOLNPGM("  " STR_J_MIN ": ", m.obj_side[JMINIMUM]);
-      #endif
-      #if ENABLED(CALIBRATION_MEASURE_JMAX)
-        SERIAL_ECHOLNPGM("  " STR_J_MAX ": ", m.obj_side[JMAXIMUM]);
-      #endif
-    #endif
-    #if HAS_K_AXIS
-      #if ENABLED(CALIBRATION_MEASURE_KMIN)
-        SERIAL_ECHOLNPGM("  " STR_K_MIN ": ", m.obj_side[KMINIMUM]);
-      #endif
-      #if ENABLED(CALIBRATION_MEASURE_KMAX)
-        SERIAL_ECHOLNPGM("  " STR_K_MAX ": ", m.obj_side[KMAXIMUM]);
-      #endif
-    #endif
-    #if HAS_U_AXIS
-      #if ENABLED(CALIBRATION_MEASURE_UMIN)
-        SERIAL_ECHOLNPGM("  " STR_U_MIN ": ", m.obj_side[UMINIMUM]);
-      #endif
-      #if ENABLED(CALIBRATION_MEASURE_UMAX)
-        SERIAL_ECHOLNPGM("  " STR_U_MAX ": ", m.obj_side[UMAXIMUM]);
-      #endif
-    #endif
-    #if HAS_V_AXIS
-      #if ENABLED(CALIBRATION_MEASURE_VMIN)
-        SERIAL_ECHOLNPGM("  " STR_V_MIN ": ", m.obj_side[VMINIMUM]);
-      #endif
-      #if ENABLED(CALIBRATION_MEASURE_VMAX)
-        SERIAL_ECHOLNPGM("  " STR_V_MAX ": ", m.obj_side[VMAXIMUM]);
-      #endif
-    #endif
->>>>>>> b6911781
     #if HAS_W_AXIS
       #if ENABLED(CALIBRATION_MEASURE_WMIN)
         SERIAL_ECHOLNPGM("  " STR_W_MIN ": ", m.obj_side[WMINIMUM]);
