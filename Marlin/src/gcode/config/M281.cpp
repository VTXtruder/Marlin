/**
 * Marlin 3D Printer Firmware
 * Copyright (c) 2020 MarlinFirmware [https://github.com/MarlinFirmware/Marlin]
 *
 * Based on Sprinter and grbl.
 * Copyright (c) 2011 Camiel Gubbels / Erik van der Zalm
 *
 * This program is free software: you can redistribute it and/or modify
 * it under the terms of the GNU General Public License as published by
 * the Free Software Foundation, either version 3 of the License, or
 * (at your option) any later version.
 *
 * This program is distributed in the hope that it will be useful,
 * but WITHOUT ANY WARRANTY; without even the implied warranty of
 * MERCHANTABILITY or FITNESS FOR A PARTICULAR PURPOSE.  See the
 * GNU General Public License for more details.
 *
 * You should have received a copy of the GNU General Public License
 * along with this program.  If not, see <https://www.gnu.org/licenses/>.
 *
 */

#include "../../inc/MarlinConfig.h"

#if ENABLED(EDITABLE_SERVO_ANGLES)

#include "../gcode.h"
#include "../../module/servo.h"

/**
 * M281 - Edit / Report Servo Angles
 *
 *  P<index> - Servo to update
 *  L<angle> - Deploy Angle
 *  U<angle> - Stowed Angle
 */
void GcodeSuite::M281() {
  if (!parser.seen_any()) return M281_report();

  if (!parser.seenval('P')) return;

  const int servo_index = parser.value_int();
  if (WITHIN(servo_index, 0, NUM_SERVOS - 1)) {
    #if ENABLED(BLTOUCH)
      if (servo_index == Z_PROBE_SERVO_NR) {
        SERIAL_ERROR_MSG("BLTouch angles can't be changed.");
        return;
      }
    #endif
    if (parser.seenval('L')) servo_angles[servo_index][0] = parser.value_int();
    if (parser.seenval('U')) servo_angles[servo_index][1] = parser.value_int();
  }
  else
    SERIAL_ERROR_MSG("Servo ", servo_index, " out of range");
}

void GcodeSuite::M281_report(const bool forReplay/*=true*/) {
  report_heading_etc(forReplay, F(STR_SERVO_ANGLES));
  for (uint8_t i = 0; i < NUM_SERVOS; ++i) {
    switch (i) {
      default: break;
      #if ENABLED(SWITCHING_EXTRUDER)
        case SWITCHING_EXTRUDER_SERVO_NR:
        #if EXTRUDERS > 3
          case SWITCHING_EXTRUDER_E23_SERVO_NR:
        #endif
      #elif ENABLED(SWITCHING_NOZZLE)
        case SWITCHING_NOZZLE_SERVO_NR:
<<<<<<< HEAD
=======
        #if ENABLED(SWITCHING_NOZZLE_TWO_SERVOS)
          case SWITCHING_NOZZLE_E1_SERVO_NR:
        #endif
>>>>>>> b6911781
      #elif ENABLED(BLTOUCH) || (HAS_Z_SERVO_PROBE && defined(Z_SERVO_ANGLES))
        case Z_PROBE_SERVO_NR:
      #endif
          report_echo_start(forReplay);
          SERIAL_ECHOLNPGM("  M281 P", i, " L", servo_angles[i][0], " U", servo_angles[i][1]);
    }
  }
}

#endif // EDITABLE_SERVO_ANGLES<|MERGE_RESOLUTION|>--- conflicted
+++ resolved
@@ -66,12 +66,9 @@
         #endif
       #elif ENABLED(SWITCHING_NOZZLE)
         case SWITCHING_NOZZLE_SERVO_NR:
-<<<<<<< HEAD
-=======
         #if ENABLED(SWITCHING_NOZZLE_TWO_SERVOS)
           case SWITCHING_NOZZLE_E1_SERVO_NR:
         #endif
->>>>>>> b6911781
       #elif ENABLED(BLTOUCH) || (HAS_Z_SERVO_PROBE && defined(Z_SERVO_ANGLES))
         case Z_PROBE_SERVO_NR:
       #endif
