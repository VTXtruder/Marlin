--- conflicted
+++ resolved
@@ -51,11 +51,7 @@
   if (seen_S) {
     thermalManager.extrude_min_temp = parser.value_celsius();
     thermalManager.allow_cold_extrude = (thermalManager.extrude_min_temp == 0);
-<<<<<<< HEAD
-    TERN_(DWIN_LCD_PROUI, hmiData.extMinT = thermalManager.extrude_min_temp);
-=======
     TERN_(DWIN_LCD_PROUI, HMI_data.ExtMinT = thermalManager.extrude_min_temp);
->>>>>>> b6911781
   }
 
   if (parser.seen('P'))
@@ -63,13 +59,9 @@
   else if (!seen_S) {
     // Report current state
     SERIAL_ECHO_START();
-<<<<<<< HEAD
-    SERIAL_ECHOLN(F("Cold extrudes are "), thermalManager.allow_cold_extrude ? F("en") : F("dis"), F("abled (min temp "), thermalManager.extrude_min_temp, F("C)"));
-=======
     SERIAL_ECHOPGM("Cold extrudes are ");
     SERIAL_ECHOF(thermalManager.allow_cold_extrude ? F("en") : F("dis"));
     SERIAL_ECHOLNPGM("abled (min temp ", thermalManager.extrude_min_temp, "C)");
->>>>>>> b6911781
   }
 }
 
