/**
 * Marlin 3D Printer Firmware
 * Copyright (c) 2020 MarlinFirmware [https://github.com/MarlinFirmware/Marlin]
 *
 * Based on Sprinter and grbl.
 * Copyright (c) 2011 Camiel Gubbels / Erik van der Zalm
 *
 * This program is free software: you can redistribute it and/or modify
 * it under the terms of the GNU General Public License as published by
 * the Free Software Foundation, either version 3 of the License, or
 * (at your option) any later version.
 *
 * This program is distributed in the hope that it will be useful,
 * but WITHOUT ANY WARRANTY; without even the implied warranty of
 * MERCHANTABILITY or FITNESS FOR A PARTICULAR PURPOSE.  See the
 * GNU General Public License for more details.
 *
 * You should have received a copy of the GNU General Public License
 * along with this program.  If not, see <https://www.gnu.org/licenses/>.
 *
 */

#include "../gcode.h"
#include "../../module/planner.h"

/**
 * M92: Set axis steps-per-unit for one or more axes, X, Y, Z, [I, [J, [K, [U, [V, [W,]]]]]] and E.
 *      (Follows the same syntax as G92)
 *
 *      With multiple extruders use T to specify which one.
 *
 *      If no argument is given print the current values.
 *
 * With MAGIC_NUMBERS_GCODE:
 *
 *   Use 'H' and/or 'L' to get ideal layer-height information.
 *   H<microsteps> - Specify micro-steps to use. Best guess if not supplied.
 *   L<linear>     - Desired layer height in current units. Nearest good heights are shown.
 */

void GcodeSuite::M92() {

  const int8_t target_extruder = get_target_extruder_from_command();
  if (target_extruder < 0) return;

  // No arguments? Show M92 report.
  if (!parser.seen(STR_AXES_LOGICAL TERN_(MAGIC_NUMBERS_GCODE, "HL")))
    return M92_report(true, target_extruder);

  LOOP_LOGICAL_AXES(i) {
    if (parser.seenval(AXIS_CHAR(i))) {
      if (TERN1(HAS_EXTRUDERS, i != E_AXIS))
        planner.settings.axis_steps_per_mm[i] = parser.value_per_axis_units((AxisEnum)i);
      else {
        #if HAS_EXTRUDERS
          const float value = parser.value_per_axis_units((AxisEnum)(E_AXIS_N(target_extruder)));
          if (value < 20) {
            float factor = planner.settings.axis_steps_per_mm[E_AXIS_N(target_extruder)] / value; // increase e constants if M92 E14 is given for netfab.
            #if HAS_CLASSIC_JERK && HAS_CLASSIC_E_JERK
              planner.max_jerk.e *= factor;
            #endif
            planner.settings.max_feedrate_mm_s[E_AXIS_N(target_extruder)] *= factor;
            planner.max_acceleration_steps_per_s2[E_AXIS_N(target_extruder)] *= factor;
          }
          planner.settings.axis_steps_per_mm[E_AXIS_N(target_extruder)] = value;
        #endif
      }
    }
  }
  planner.refresh_positioning();

  #if ENABLED(MAGIC_NUMBERS_GCODE)
    #ifndef Z_MICROSTEPS
      #define Z_MICROSTEPS 16
    #endif
    const float wanted = parser.linearval('L');
    if (parser.seen('H') || wanted) {
      const uint16_t argH = parser.ushortval('H'),
                     micro_steps = argH ?: Z_MICROSTEPS;
      const float z_full_step_mm = micro_steps * planner.mm_per_step[Z_AXIS];
      SERIAL_ECHO_START();
      SERIAL_ECHOPGM("{ micro_steps:", micro_steps, ", z_full_step_mm:", z_full_step_mm);
      if (wanted) {
        const float best = uint16_t(wanted / z_full_step_mm) * z_full_step_mm;
        SERIAL_ECHOPGM(", best:[", best);
<<<<<<< HEAD
        if (best != wanted) { SERIAL_ECHO(AS_CHAR(','), best + z_full_step_mm); }
=======
        if (best != wanted) { SERIAL_CHAR(','); SERIAL_DECIMAL(best + z_full_step_mm); }
>>>>>>> b6911781
        SERIAL_CHAR(']');
      }
      SERIAL_ECHOLNPGM(" }");
    }
  #endif
}

void GcodeSuite::M92_report(const bool forReplay/*=true*/, const int8_t e/*=-1*/) {
  report_heading_etc(forReplay, F(STR_STEPS_PER_UNIT));
  #if NUM_AXES
<<<<<<< HEAD
=======
    #define PRINT_EOL
>>>>>>> b6911781
    SERIAL_ECHOPGM_P(LIST_N(DOUBLE(NUM_AXES),
      PSTR("  M92 X"), LINEAR_UNIT(planner.settings.axis_steps_per_mm[X_AXIS]),
      SP_Y_STR, LINEAR_UNIT(planner.settings.axis_steps_per_mm[Y_AXIS]),
      SP_Z_STR, LINEAR_UNIT(planner.settings.axis_steps_per_mm[Z_AXIS]),
      SP_I_STR, I_AXIS_UNIT(planner.settings.axis_steps_per_mm[I_AXIS]),
      SP_J_STR, J_AXIS_UNIT(planner.settings.axis_steps_per_mm[J_AXIS]),
      SP_K_STR, K_AXIS_UNIT(planner.settings.axis_steps_per_mm[K_AXIS]),
      SP_U_STR, U_AXIS_UNIT(planner.settings.axis_steps_per_mm[U_AXIS]),
      SP_V_STR, V_AXIS_UNIT(planner.settings.axis_steps_per_mm[V_AXIS]),
      SP_W_STR, W_AXIS_UNIT(planner.settings.axis_steps_per_mm[W_AXIS])
    ));
  #endif

  #if HAS_EXTRUDERS && DISABLED(DISTINCT_E_FACTORS)
<<<<<<< HEAD
    SERIAL_ECHOPGM_P(SP_E_STR, VOLUMETRIC_UNIT(planner.settings.axis_steps_per_mm[E_AXIS]));
  #endif

  #if NUM_AXES || (HAS_EXTRUDERS && DISABLED(DISTINCT_E_FACTORS))
    SERIAL_EOL();
  #endif
=======
    #define PRINT_EOL
    SERIAL_ECHOPGM_P(SP_E_STR, VOLUMETRIC_UNIT(planner.settings.axis_steps_per_mm[E_AXIS]));
  #endif

  if (ENABLED(PRINT_EOL)) SERIAL_EOL();
>>>>>>> b6911781

  #if ENABLED(DISTINCT_E_FACTORS)
    for (uint8_t i = 0; i < E_STEPPERS; ++i) {
      if (e >= 0 && i != e) continue;
      report_echo_start(forReplay);
      SERIAL_ECHOLNPGM_P(
        PSTR("  M92 T"), i,
        SP_E_STR, VOLUMETRIC_UNIT(planner.settings.axis_steps_per_mm[E_AXIS_N(i)])
      );
    }
  #else
    UNUSED(e);
  #endif
}<|MERGE_RESOLUTION|>--- conflicted
+++ resolved
@@ -83,11 +83,7 @@
       if (wanted) {
         const float best = uint16_t(wanted / z_full_step_mm) * z_full_step_mm;
         SERIAL_ECHOPGM(", best:[", best);
-<<<<<<< HEAD
-        if (best != wanted) { SERIAL_ECHO(AS_CHAR(','), best + z_full_step_mm); }
-=======
         if (best != wanted) { SERIAL_CHAR(','); SERIAL_DECIMAL(best + z_full_step_mm); }
->>>>>>> b6911781
         SERIAL_CHAR(']');
       }
       SERIAL_ECHOLNPGM(" }");
@@ -98,10 +94,7 @@
 void GcodeSuite::M92_report(const bool forReplay/*=true*/, const int8_t e/*=-1*/) {
   report_heading_etc(forReplay, F(STR_STEPS_PER_UNIT));
   #if NUM_AXES
-<<<<<<< HEAD
-=======
     #define PRINT_EOL
->>>>>>> b6911781
     SERIAL_ECHOPGM_P(LIST_N(DOUBLE(NUM_AXES),
       PSTR("  M92 X"), LINEAR_UNIT(planner.settings.axis_steps_per_mm[X_AXIS]),
       SP_Y_STR, LINEAR_UNIT(planner.settings.axis_steps_per_mm[Y_AXIS]),
@@ -116,20 +109,11 @@
   #endif
 
   #if HAS_EXTRUDERS && DISABLED(DISTINCT_E_FACTORS)
-<<<<<<< HEAD
-    SERIAL_ECHOPGM_P(SP_E_STR, VOLUMETRIC_UNIT(planner.settings.axis_steps_per_mm[E_AXIS]));
-  #endif
-
-  #if NUM_AXES || (HAS_EXTRUDERS && DISABLED(DISTINCT_E_FACTORS))
-    SERIAL_EOL();
-  #endif
-=======
     #define PRINT_EOL
     SERIAL_ECHOPGM_P(SP_E_STR, VOLUMETRIC_UNIT(planner.settings.axis_steps_per_mm[E_AXIS]));
   #endif
 
   if (ENABLED(PRINT_EOL)) SERIAL_EOL();
->>>>>>> b6911781
 
   #if ENABLED(DISTINCT_E_FACTORS)
     for (uint8_t i = 0; i < E_STEPPERS; ++i) {
