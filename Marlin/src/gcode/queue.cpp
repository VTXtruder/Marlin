/**
 * Marlin 3D Printer Firmware
 * Copyright (c) 2020 MarlinFirmware [https://github.com/MarlinFirmware/Marlin]
 *
 * Based on Sprinter and grbl.
 * Copyright (c) 2011 Camiel Gubbels / Erik van der Zalm
 *
 * This program is free software: you can redistribute it and/or modify
 * it under the terms of the GNU General Public License as published by
 * the Free Software Foundation, either version 3 of the License, or
 * (at your option) any later version.
 *
 * This program is distributed in the hope that it will be useful,
 * but WITHOUT ANY WARRANTY; without even the implied warranty of
 * MERCHANTABILITY or FITNESS FOR A PARTICULAR PURPOSE.  See the
 * GNU General Public License for more details.
 *
 * You should have received a copy of the GNU General Public License
 * along with this program.  If not, see <https://www.gnu.org/licenses/>.
 *
 */

/**
 * queue.cpp - The G-code command queue
 */

#include "queue.h"
GCodeQueue queue;

#include "gcode.h"

#include "../lcd/marlinui.h"
#include "../sd/cardreader.h"
#include "../module/motion.h"
#include "../module/planner.h"
#include "../module/temperature.h"
#include "../MarlinCore.h"
#include "../core/bug_on.h"

#if ENABLED(BINARY_FILE_TRANSFER)
  #include "../feature/binary_stream.h"
#endif

#if ENABLED(POWER_LOSS_RECOVERY)
  #include "../feature/powerloss.h"
#endif

#if ENABLED(GCODE_REPEAT_MARKERS)
  #include "../feature/repeat.h"
#endif

// Frequently used G-code strings
PGMSTR(G28_STR, "G28");

GCodeQueue::SerialState GCodeQueue::serial_state[NUM_SERIAL] = { 0 };
GCodeQueue::RingBuffer GCodeQueue::ring_buffer = { 0 };

#if NO_TIMEOUTS > 0
  static millis_t last_command_time = 0;
#endif

/**
 * Track buffer underruns
 */
#if ENABLED(BUFFER_MONITORING)
  uint32_t GCodeQueue::command_buffer_underruns = 0,
           GCodeQueue::planner_buffer_underruns = 0;
  bool GCodeQueue::command_buffer_empty = false,
       GCodeQueue::planner_buffer_empty = false;
  millis_t GCodeQueue::max_command_buffer_empty_duration = 0,
           GCodeQueue::max_planner_buffer_empty_duration = 0,
           GCodeQueue::command_buffer_empty_at = 0,
           GCodeQueue::planner_buffer_empty_at = 0;

  uint8_t GCodeQueue::auto_buffer_report_interval;
  millis_t GCodeQueue::next_buffer_report_ms;
#endif

/**
 * Serial command injection
 */

/**
 * Next Injected PROGMEM Command pointer. (nullptr == empty)
 * Internal commands are enqueued ahead of serial / SD commands.
 */
PGM_P GCodeQueue::injected_commands_P; // = nullptr

/**
 * Injected SRAM Commands
 */
char GCodeQueue::injected_commands[64]; // = { 0 }

<<<<<<< HEAD
=======
/**
 * Commit the accumulated G-code command to the ring buffer,
 * also setting its origin info.
 */
>>>>>>> b6911781
void GCodeQueue::RingBuffer::commit_command(const bool skip_ok
  OPTARG(HAS_MULTI_SERIAL, serial_index_t serial_ind/*=-1*/)
) {
  commands[index_w].skip_ok = skip_ok;
  TERN_(HAS_MULTI_SERIAL, commands[index_w].port = serial_ind);
  TERN_(POWER_LOSS_RECOVERY, recovery.commit_sdpos(index_w));
  advance_pos(index_w, 1);
}

/**
 * Copy a command from RAM into the main command buffer.
 * Return true if the command was successfully added.
 * Return false for a full buffer, or if the 'command' is a comment.
 */
bool GCodeQueue::RingBuffer::enqueue(const char *cmd, const bool skip_ok/*=true*/
  OPTARG(HAS_MULTI_SERIAL, serial_index_t serial_ind/*=-1*/)
) {
  if (*cmd == ';' || length >= BUFSIZE) return false;
  strcpy(commands[index_w].buffer, cmd);
  commit_command(skip_ok OPTARG(HAS_MULTI_SERIAL, serial_ind));
  return true;
}

/**
 * Enqueue with Serial Echo
 * Return true if the command was consumed
 */
bool GCodeQueue::enqueue_one(const char * const cmd) {
  //SERIAL_ECHOLNPGM("enqueue_one(\"", cmd, "\")");

  if (*cmd == 0 || ISEOL(*cmd)) return true;

  if (ring_buffer.enqueue(cmd)) {
    SERIAL_ECHO_MSG(STR_ENQUEUEING, cmd, "\"");
    return true;
  }
  return false;
}

/**
 * Process the next "immediate" command from PROGMEM.
 * Return 'true' if any commands were processed.
 */
bool GCodeQueue::process_injected_command_P() {
  if (!injected_commands_P) return false;

  char c;
  size_t i = 0;
  while ((c = pgm_read_byte(&injected_commands_P[i])) && c != '\n') i++;

  // Extract current command and move pointer to next command
  char cmd[i + 1];
  memcpy_P(cmd, injected_commands_P, i);
  cmd[i] = '\0';
  injected_commands_P = c ? injected_commands_P + i + 1 : nullptr;

  // Execute command if non-blank
  if (i) {
    parser.parse(cmd);
    gcode.process_parsed_command();
  }
  return true;
}

/**
 * Process the next "immediate" command from SRAM.
 * Return 'true' if any commands were processed.
 */
bool GCodeQueue::process_injected_command() {
  if (injected_commands[0] == '\0') return false;

  char c;
  size_t i = 0;
  while ((c = injected_commands[i]) && c != '\n') i++;

  // Execute a non-blank command
  if (i) {
    injected_commands[i] = '\0';
    parser.parse(injected_commands);
    gcode.process_parsed_command();
  }

  // Copy the next command into place
  for (
    uint8_t d = 0, s = i + !!c;                     // dst, src
    (injected_commands[d] = injected_commands[s]);  // copy, exit if 0
    d++, s++                                        // next dst, src
  );

  return true;
}

/**
 * Enqueue and return only when commands are actually enqueued.
 * Never call this from a G-code handler!
 */
void GCodeQueue::enqueue_one_now(const char * const cmd) { while (!enqueue_one(cmd)) idle(); }
void GCodeQueue::enqueue_one_now(FSTR_P const fcmd) { while (!enqueue_one(fcmd)) idle(); }

/**
 * Attempt to enqueue a single G-code command
 * and return 'true' if successful.
 */
bool GCodeQueue::enqueue_one(FSTR_P const fcmd) {
  size_t i = 0;
  PGM_P p = FTOP(fcmd);
  char c;
  while ((c = pgm_read_byte(&p[i])) && c != '\n') i++;
  char cmd[i + 1];
  memcpy_P(cmd, p, i);
  cmd[i] = '\0';
  return ring_buffer.enqueue(cmd);
}

/**
 * Enqueue from program memory and return only when commands are actually enqueued
 * Never call this from a G-code handler!
 */
void GCodeQueue::enqueue_now_P(PGM_P const pgcode) {
  size_t i = 0;
  PGM_P p = pgcode;
  for (;;) {
    char c;
    while ((c = pgm_read_byte(&p[i])) && c != '\n') i++;
    char cmd[i + 1];
    memcpy_P(cmd, p, i);
    cmd[i] = '\0';
    enqueue_one_now(cmd);
    if (!c) break;
    p += i + 1;
  }
}

/**
 * Send an "ok" message to the host, indicating
 * that a command was successfully processed.
 *
 * If ADVANCED_OK is enabled also include:
 *   N<int>  Line number of the command, if any
 *   P<int>  Planner space remaining
 *   B<int>  Block queue space remaining
 */
void GCodeQueue::RingBuffer::ok_to_send() {
  #if NO_TIMEOUTS > 0
    // Start counting from the last command's execution
    last_command_time = millis();
  #endif
  CommandLine &command = commands[index_r];
  #if HAS_MULTI_SERIAL
    const serial_index_t serial_ind = command.port;
    if (!serial_ind.valid()) return;              // Optimization here, skip processing if it's not going anywhere
    PORT_REDIRECT(SERIAL_PORTMASK(serial_ind));   // Reply to the serial port that sent the command
  #endif
  if (command.skip_ok) return;
  SERIAL_ECHOPGM(STR_OK);
  #if ENABLED(ADVANCED_OK)
    char* p = command.buffer;
    if (*p == 'N') {
      SERIAL_CHAR(' ', *p++);
      while (NUMERIC_SIGNED(*p))
        SERIAL_CHAR(*p++);
    }
    SERIAL_ECHOPGM_P(SP_P_STR, planner.moves_free(), SP_B_STR, BUFSIZE - length);
  #endif
  SERIAL_EOL();
}

/**
 * Send a "Resend: nnn" message to the host to
 * indicate that a command needs to be re-sent.
 */
void GCodeQueue::flush_and_request_resend(const serial_index_t serial_ind) {
  #if HAS_MULTI_SERIAL
    if (!serial_ind.valid()) return;              // Optimization here, skip if the command came from SD or Flash Drive
    PORT_REDIRECT(SERIAL_PORTMASK(serial_ind));   // Reply to the serial port that sent the command
  #endif
  SERIAL_FLUSH();
  SERIAL_ECHOLNPGM(STR_RESEND, serial_state[serial_ind.index].last_N + 1);
  SERIAL_ECHOLNPGM(STR_OK);
}

static bool serial_data_available(serial_index_t index) {
  const int a = SERIAL_IMPL.available(index);
  #if ENABLED(RX_BUFFER_MONITOR) && RX_BUFFER_SIZE
    if (a > RX_BUFFER_SIZE - 2) {
      PORT_REDIRECT(SERIAL_PORTMASK(index));
      SERIAL_ERROR_MSG("RX BUF overflow, increase RX_BUFFER_SIZE: ", a);
    }
  #endif
  return a > 0;
}

#if NO_TIMEOUTS > 0
  // Multiserial already handles dispatch to/from multiple ports
  static bool any_serial_data_available() {
    for (uint8_t p = 0; p < NUM_SERIAL; ++p)
      if (serial_data_available(p))
        return true;
    return false;
  }
#endif

inline int read_serial(const serial_index_t index) { return SERIAL_IMPL.read(index); }

#if (defined(ARDUINO_ARCH_STM32F4) || defined(ARDUINO_ARCH_STM32)) && defined(USBCON)

  /**
   * arduinoststm32's USB receive buffer is not well behaved when the buffer overflows
   *
   * This can happen when the host programs (such as Pronterface) automatically
   * send M105 temperature requests.
   */
  void GCodeQueue::flush_rx() {
    // Flush receive buffer
    for (uint8_t p = 0; p < NUM_SERIAL; ++p) {
      if (!serial_data_available(p)) continue; // No data for this port? Skip.
      while (SERIAL_IMPL.available(p)) (void)read_serial(p);
    }
  }

#endif // (ARDUINO_ARCH_STM32F4 || ARDUINO_ARCH_STM32) && USBCON

void GCodeQueue::gcode_line_error(FSTR_P const ferr, const serial_index_t serial_ind) {
  PORT_REDIRECT(SERIAL_PORTMASK(serial_ind)); // Reply to the serial port that sent the command
  SERIAL_ERROR_START();
<<<<<<< HEAD
  SERIAL_ECHOLN(ferr, serial_state[serial_ind.index].last_N);
=======
  SERIAL_ECHOLNF(ferr, serial_state[serial_ind.index].last_N);
>>>>>>> b6911781
  while (read_serial(serial_ind) != -1) { /* nada */ } // Clear out the RX buffer. Why don't use flush here ?
  flush_and_request_resend(serial_ind);
  serial_state[serial_ind.index].count = 0;
}

FORCE_INLINE bool is_M29(const char * const cmd) {  // matches "M29" & "M29 ", but not "M290", etc
  const char * const m29 = strstr_P(cmd, PSTR("M29"));
  return m29 && !NUMERIC(m29[3]);
}

#define PS_NORMAL 0
#define PS_EOL    1
#define PS_QUOTED 2
#define PS_PAREN  3
#define PS_ESC    4

inline void process_stream_char(const char c, uint8_t &sis, char (&buff)[MAX_CMD_SIZE], int &ind) {

  if (sis == PS_EOL) return;    // EOL comment or overflow

  #if ENABLED(PAREN_COMMENTS)
    else if (sis == PS_PAREN) { // Inline comment
      if (c == ')') sis = PS_NORMAL;
      return;
    }
  #endif

  else if (sis >= PS_ESC)       // End escaped char
    sis -= PS_ESC;

  else if (c == '\\') {         // Start escaped char
    sis += PS_ESC;
    if (sis == PS_ESC) return;  // Keep if quoting
  }

  #if ENABLED(GCODE_QUOTED_STRINGS)

    else if (sis == PS_QUOTED) {
      if (c == '"') sis = PS_NORMAL; // End quoted string
    }
    else if (c == '"')          // Start quoted string
      sis = PS_QUOTED;

  #endif

  else if (c == ';') {          // Start end-of-line comment
    sis = PS_EOL;
    return;
  }

  #if ENABLED(PAREN_COMMENTS)
    else if (c == '(') {        // Start inline comment
      sis = PS_PAREN;
      return;
    }
  #endif

  // Backspace erases previous characters
  if (c == 0x08) {
    if (ind) buff[--ind] = '\0';
  }
  else {
    buff[ind++] = c;
    if (ind >= MAX_CMD_SIZE - 1)
      sis = PS_EOL;             // Skip the rest on overflow
  }
}

/**
 * Handle a line being completed. For an empty line
 * keep sensor readings going and watchdog alive.
 */
inline bool process_line_done(uint8_t &sis, char (&buff)[MAX_CMD_SIZE], int &ind) {
  sis = PS_NORMAL;                    // "Normal" Serial Input State
  buff[ind] = '\0';                   // Of course, I'm a Terminator.
  const bool is_empty = (ind == 0);   // An empty line?
  if (is_empty)
    thermalManager.task();            // Keep sensors satisfied
  else
    ind = 0;                          // Start a new line
  return is_empty;                    // Inform the caller
}

/**
 * Get all commands waiting on the serial port and queue them.
 * Exit when the buffer is full or when no more characters are
 * left on the serial port.
 */
void GCodeQueue::get_serial_commands() {
  #if ENABLED(BINARY_FILE_TRANSFER)
    if (card.flag.binary_mode) {
      /**
       * For binary stream file transfer, use serial_line_buffer as the working
       * receive buffer (which limits the packet size to MAX_CMD_SIZE).
       * The receive buffer also limits the packet size for reliable transmission.
       */
      binaryStream[card.transfer_port_index.index].receive(serial_state[card.transfer_port_index.index].line_buffer);
      return;
    }
  #endif

  // If the command buffer is empty for too long,
  // send "wait" to indicate Marlin is still waiting.
  #if NO_TIMEOUTS > 0
    const millis_t ms = millis();
    if (ring_buffer.empty() && !any_serial_data_available() && ELAPSED(ms, last_command_time + NO_TIMEOUTS)) {
      SERIAL_ECHOLNPGM(STR_WAIT);
      last_command_time = ms;
    }
  #endif

  // Loop while serial characters are incoming and the queue is not full
  for (bool hadData = true; hadData;) {
    // Unless a serial port has data, this will exit on next iteration
    hadData = false;

    for (uint8_t p = 0; p < NUM_SERIAL; ++p) {
      // Check if the queue is full and exit if it is.
      if (ring_buffer.full()) return;

      // No data for this port ? Skip it
      if (!serial_data_available(p)) continue;

      // Ok, we have some data to process, let's make progress here
      hadData = true;

      const int c = read_serial(p);
      if (c < 0) {
        // This should never happen, let's log it
        PORT_REDIRECT(SERIAL_PORTMASK(p));     // Reply to the serial port that sent the command
        // Crash here to get more information why it failed
        BUG_ON("SP available but read -1");
        SERIAL_ERROR_MSG(STR_ERR_SERIAL_MISMATCH);
        SERIAL_FLUSH();
        continue;
      }

      const char serial_char = (char)c;
      SerialState &serial = serial_state[p];

      if (ISEOL(serial_char)) {

        // Reset our state, continue if the line was empty
        if (process_line_done(serial.input_state, serial.line_buffer, serial.count))
          continue;

        char* command = serial.line_buffer;

        while (*command == ' ') command++;                   // Skip leading spaces
        char *npos = (*command == 'N') ? command : nullptr;  // Require the N parameter to start the line

        if (npos) {

          const bool M110 = !!strstr_P(command, PSTR("M110"));

          if (M110) {
            char* n2pos = strchr(command + 4, 'N');
            if (n2pos) npos = n2pos;
          }

          const long gcode_N = strtol(npos + 1, nullptr, 10);

          // The line number must be in the correct sequence.
          if (gcode_N != serial.last_N + 1 && !M110) {
            // A request-for-resend line was already in transit so we got two - oops!
            if (WITHIN(gcode_N, serial.last_N - 1, serial.last_N)) continue;
            // A corrupted line or too high, indicating a lost line
            gcode_line_error(F(STR_ERR_LINE_NO), p);
            break;
          }

          char *apos = strrchr(command, '*');
          if (apos) {
            uint8_t checksum = 0, count = uint8_t(apos - command);
            while (count) checksum ^= command[--count];
            if (strtol(apos + 1, nullptr, 10) != checksum) {
              gcode_line_error(F(STR_ERR_CHECKSUM_MISMATCH), p);
              break;
            }
          }
          else {
            gcode_line_error(F(STR_ERR_NO_CHECKSUM), p);
            break;
          }

          serial.last_N = gcode_N;
        }
        #if HAS_MEDIA
          // Pronterface "M29" and "M29 " has no line number
          else if (card.flag.saving && !is_M29(command)) {
            gcode_line_error(F(STR_ERR_NO_CHECKSUM), p);
            break;
          }
        #endif

        //
        // Movement commands give an alert when the machine is stopped
        //

        if (IsStopped()) {
          char* gpos = strchr(command, 'G');
          if (gpos) {
            switch (strtol(gpos + 1, nullptr, 10)) {
              case 0 ... 1:
              TERN_(ARC_SUPPORT, case 2 ... 3:)
              TERN_(BEZIER_CURVE_SUPPORT, case 5:)
                PORT_REDIRECT(SERIAL_PORTMASK(p));     // Reply to the serial port that sent the command
                SERIAL_ECHOLNPGM(STR_ERR_STOPPED);
                LCD_MESSAGE(MSG_STOPPED);
                break;
            }
          }
        }

        #if DISABLED(EMERGENCY_PARSER)
          // Process critical commands early
          if (command[0] == 'M') switch (command[3]) {
            case '8': if (command[2] == '0' && command[1] == '1') { wait_for_heatup = false; TERN_(HAS_MARLINUI_MENU, wait_for_user = false); } break;
            case '2': if (command[2] == '1' && command[1] == '1') kill(FPSTR(M112_KILL_STR), nullptr, true); break;
            case '0': if (command[1] == '4' && command[2] == '1') quickstop_stepper(); break;
          }
        #endif

        #if NO_TIMEOUTS > 0
          last_command_time = ms;
        #endif

        // Add the command to the queue
        ring_buffer.enqueue(serial.line_buffer, false OPTARG(HAS_MULTI_SERIAL, p));
      }
      else
        process_stream_char(serial_char, serial.input_state, serial.line_buffer, serial.count);

    } // NUM_SERIAL loop
  } // queue has space, serial has data
}

#if HAS_MEDIA

  /**
   * Get lines from the SD Card until the command buffer is full
   * or until the end of the file is reached. Because this method
   * always receives complete command-lines, they can go directly
   * into the main command queue.
   */
  inline void GCodeQueue::get_sdcard_commands() {
    static uint8_t sd_input_state = PS_NORMAL;

    // Get commands if there are more in the file
    if (!IS_SD_FETCHING()) return;

    int sd_count = 0;
    while (!ring_buffer.full() && !card.eof()) {
      const int16_t n = card.get();
      const bool card_eof = card.eof();
      if (n < 0 && !card_eof) { SERIAL_ERROR_MSG(STR_SD_ERR_READ); continue; }

      CommandLine &command = ring_buffer.commands[ring_buffer.index_w];
      const char sd_char = (char)n;
      const bool is_eol = ISEOL(sd_char);
      if (is_eol || card_eof) {

        // Reset stream state, terminate the buffer, and commit a non-empty command
        if (!is_eol && sd_count) ++sd_count;          // End of file with no newline
        if (!process_line_done(sd_input_state, command.buffer, sd_count)) {

          // M808 L saves the sdpos of the next line. M808 loops to a new sdpos.
          TERN_(GCODE_REPEAT_MARKERS, repeat.early_parse_M808(command.buffer));

          #if DISABLED(PARK_HEAD_ON_PAUSE)
            // When M25 is non-blocking it can still suspend SD commands
            // Otherwise the M125 handler needs to know SD printing is active
            if (command.buffer[0] == 'M' && command.buffer[1] == '2' && command.buffer[2] == '5' && !NUMERIC(command.buffer[3]))
              card.pauseSDPrint();
          #endif

          // Put the new command into the buffer (no "ok" sent)
          ring_buffer.commit_command(true);

          // Prime Power-Loss Recovery for the NEXT commit_command
          TERN_(POWER_LOSS_RECOVERY, recovery.cmd_sdpos = card.getIndex());
        }

        if (card.eof()) card.fileHasFinished();         // Handle end of file reached
      }
      else
        process_stream_char(sd_char, sd_input_state, command.buffer, sd_count);
    }
  }

#endif // HAS_MEDIA

/**
 * Add to the circular command queue the next command from:
 *  - The command-injection queues (injected_commands_P, injected_commands)
 *  - The active serial input (usually USB)
 *  - The SD card file being actively printed
 */
void GCodeQueue::get_available_commands() {
  if (ring_buffer.full()) return;

  get_serial_commands();

  TERN_(HAS_MEDIA, get_sdcard_commands());
}

/**
 * Run the entire queue in-place. Blocks SD completion/abort until complete.
 */
void GCodeQueue::exhaust() {
  while (ring_buffer.occupied()) advance();
  planner.synchronize();
}

/**
 * Get the next command in the queue, optionally log it to SD, then dispatch it
 */
void GCodeQueue::advance() {

  // Process immediate commands
  if (process_injected_command_P() || process_injected_command()) return;

  // Return if the G-code buffer is empty
  if (ring_buffer.empty()) {
    #if ENABLED(BUFFER_MONITORING)
      if (!command_buffer_empty) {
        command_buffer_empty = true;
        command_buffer_underruns++;
        command_buffer_empty_at = millis();
      }
    #endif
    return;
  }

  #if ENABLED(BUFFER_MONITORING)
    if (command_buffer_empty) {
      command_buffer_empty = false;
      const millis_t command_buffer_empty_duration = millis() - command_buffer_empty_at;
      NOLESS(max_command_buffer_empty_duration, command_buffer_empty_duration);
    }
  #endif

  #if HAS_MEDIA

    if (card.flag.saving) {
      char * const cmd = ring_buffer.peek_next_command_string();
      if (is_M29(cmd)) {
        // M29 closes the file
        card.closefile();
        SERIAL_ECHOLNPGM(STR_FILE_SAVED);

        #if !defined(__AVR__) || !defined(USBCON)
          #if ENABLED(SERIAL_STATS_DROPPED_RX)
            SERIAL_ECHOLNPGM("Dropped bytes: ", MYSERIAL1.dropped());
          #endif
          #if ENABLED(SERIAL_STATS_MAX_RX_QUEUED)
            SERIAL_ECHOLNPGM("Max RX Queue Size: ", MYSERIAL1.rxMaxEnqueued());
          #endif
        #endif

        ok_to_send();
      }
      else {
        // Write the string from the read buffer to SD
        card.write_command(cmd);
        if (card.flag.logging)
          gcode.process_next_command(); // The card is saving because it's logging
        else
          ok_to_send();
      }
    }
    else
      gcode.process_next_command();

  #else

    gcode.process_next_command();

  #endif // HAS_MEDIA

  // The queue may be reset by a command handler or by code invoked by idle() within a handler
  ring_buffer.advance_pos(ring_buffer.index_r, -1);
}

#if ENABLED(BUFFER_MONITORING)

  void GCodeQueue::report_buffer_statistics() {
    SERIAL_ECHOLNPGM("D576"
      " P:", planner.moves_free(),         " ", planner_buffer_underruns, " (", max_planner_buffer_empty_duration, ")"
      " B:", BUFSIZE - ring_buffer.length, " ", command_buffer_underruns, " (", max_command_buffer_empty_duration, ")"
    );
    command_buffer_underruns = planner_buffer_underruns = 0;
    max_command_buffer_empty_duration = max_planner_buffer_empty_duration = 0;
  }

  void GCodeQueue::auto_report_buffer_statistics() {
    // Bit of a hack to try to catch planner buffer underruns without having logic
    // running inside Stepper::block_phase_isr
    const millis_t ms = millis();
    if (planner.movesplanned() == 0) {
      if (!planner_buffer_empty) { // the planner buffer wasn't empty, but now it is
        planner_buffer_empty = true;
        planner_buffer_underruns++;
        planner_buffer_empty_at = ms;
      }
    }
    else if (planner_buffer_empty) { // the planner buffer was empty, but now it's not
      planner_buffer_empty = false;
      const millis_t planner_buffer_empty_duration = ms - planner_buffer_empty_at;
      NOLESS(max_planner_buffer_empty_duration, planner_buffer_empty_duration); // if it's longer than the currently tracked max duration, replace it
    }

    if (auto_buffer_report_interval && ELAPSED(ms, next_buffer_report_ms)) {
      next_buffer_report_ms = ms + 1000UL * auto_buffer_report_interval;
      PORT_REDIRECT(SerialMask::All);
      report_buffer_statistics();
      PORT_RESTORE();
    }
  }

#endif // BUFFER_MONITORING<|MERGE_RESOLUTION|>--- conflicted
+++ resolved
@@ -91,13 +91,10 @@
  */
 char GCodeQueue::injected_commands[64]; // = { 0 }
 
-<<<<<<< HEAD
-=======
 /**
  * Commit the accumulated G-code command to the ring buffer,
  * also setting its origin info.
  */
->>>>>>> b6911781
 void GCodeQueue::RingBuffer::commit_command(const bool skip_ok
   OPTARG(HAS_MULTI_SERIAL, serial_index_t serial_ind/*=-1*/)
 ) {
@@ -323,11 +320,7 @@
 void GCodeQueue::gcode_line_error(FSTR_P const ferr, const serial_index_t serial_ind) {
   PORT_REDIRECT(SERIAL_PORTMASK(serial_ind)); // Reply to the serial port that sent the command
   SERIAL_ERROR_START();
-<<<<<<< HEAD
-  SERIAL_ECHOLN(ferr, serial_state[serial_ind.index].last_N);
-=======
   SERIAL_ECHOLNF(ferr, serial_state[serial_ind.index].last_N);
->>>>>>> b6911781
   while (read_serial(serial_ind) != -1) { /* nada */ } // Clear out the RX buffer. Why don't use flush here ?
   flush_and_request_resend(serial_ind);
   serial_state[serial_ind.index].count = 0;
