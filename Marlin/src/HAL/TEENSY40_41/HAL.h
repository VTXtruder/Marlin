--- conflicted
+++ resolved
@@ -101,8 +101,6 @@
   #endif
 #endif
 
-<<<<<<< HEAD
-=======
 #ifdef SERIAL_PORT_3
   #if SERIAL_PORT_3 == -1
     #define MYSERIAL3 USBSerial
@@ -114,7 +112,6 @@
   #endif
 #endif
 
->>>>>>> b6911781
 // ------------------------
 // Types
 // ------------------------
