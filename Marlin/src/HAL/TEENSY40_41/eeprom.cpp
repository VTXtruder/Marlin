--- conflicted
+++ resolved
@@ -30,13 +30,6 @@
 
 #if USE_WIRED_EEPROM
 
-<<<<<<< HEAD
-/**
- * HAL PersistentStore for Teensy 4.0 (IMXRT1062DVL6A) / 4.1 (IMXRT1062DVJ6A)
- */
-
-=======
->>>>>>> 082fce5e
 #include "../shared/eeprom_api.h"
 #include <avr/eeprom.h>
 
