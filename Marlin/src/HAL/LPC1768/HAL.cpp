/**
 * Marlin 3D Printer Firmware
 * Copyright (c) 2020 MarlinFirmware [https://github.com/MarlinFirmware/Marlin]
 *
 * Based on Sprinter and grbl.
 * Copyright (c) 2011 Camiel Gubbels / Erik van der Zalm
 *
 * This program is free software: you can redistribute it and/or modify
 * it under the terms of the GNU General Public License as published by
 * the Free Software Foundation, either version 3 of the License, or
 * (at your option) any later version.
 *
 * This program is distributed in the hope that it will be useful,
 * but WITHOUT ANY WARRANTY; without even the implied warranty of
 * MERCHANTABILITY or FITNESS FOR A PARTICULAR PURPOSE.  See the
 * GNU General Public License for more details.
 *
 * You should have received a copy of the GNU General Public License
 * along with this program.  If not, see <https://www.gnu.org/licenses/>.
 *
 */
#ifdef TARGET_LPC1768

#include "../../inc/MarlinConfig.h"
#include "../shared/Delay.h"
#include "../../core/millis_t.h"

#include <usb/usb.h>
#include <usb/usbcfg.h>
#include <usb/usbhw.h>
#include <usb/usbcore.h>
#include <usb/cdc.h>
#include <usb/cdcuser.h>
#include <usb/mscuser.h>
#include <CDCSerial.h>
#include <usb/mscuser.h>

DefaultSerial1 USBSerial(false, UsbSerial);

uint32_t MarlinHAL::adc_result = 0;
pin_t MarlinHAL::adc_pin = 0;

// U8glib required functions
extern "C" {
  void u8g_xMicroDelay(uint16_t val) { DELAY_US(val); }
  void u8g_MicroDelay()              { u8g_xMicroDelay(1); }
  void u8g_10MicroDelay()            { u8g_xMicroDelay(10); }
  void u8g_Delay(uint16_t val)       { delay(val); }
}

// return free heap space
int freeMemory() {
  char stack_end;
  void *heap_start = malloc(sizeof(uint32_t));
  if (heap_start == 0) return 0;

  uint32_t result = (uint32_t)&stack_end - (uint32_t)heap_start;
  free(heap_start);
  return result;
}

extern "C" {
  #include <debug_frmwrk.h>
  int isLPC1769();
  void disk_timerproc();
}

extern uint32_t MSC_SD_Init(uint8_t pdrv);

void SysTick_Callback() { disk_timerproc(); }

TERN_(POSTMORTEM_DEBUGGING, extern void install_min_serial());

void MarlinHAL::init() {

  // Init LEDs
  #if PIN_EXISTS(LED)
    SET_DIR_OUTPUT(LED_PIN);
    WRITE_PIN_CLR(LED_PIN);
    #if PIN_EXISTS(LED2)
      SET_DIR_OUTPUT(LED2_PIN);
      WRITE_PIN_CLR(LED2_PIN);
      #if PIN_EXISTS(LED3)
        SET_DIR_OUTPUT(LED3_PIN);
        WRITE_PIN_CLR(LED3_PIN);
        #if PIN_EXISTS(LED4)
          SET_DIR_OUTPUT(LED4_PIN);
          WRITE_PIN_CLR(LED4_PIN);
        #endif
      #endif
    #endif

    // Flash status LED 3 times to indicate Marlin has started booting
    for (uint8_t i = 0; i < 6; ++i) {
      TOGGLE(LED_PIN);
      delay(100);
    }
  #endif

  // Init Servo Pins
  #define INIT_SERVO(N) OUT_WRITE(SERVO##N##_PIN, LOW)
  #if HAS_SERVO_0
    INIT_SERVO(0);
  #endif
  #if HAS_SERVO_1
    INIT_SERVO(1);
  #endif
  #if HAS_SERVO_2
    INIT_SERVO(2);
  #endif
  #if HAS_SERVO_3
    INIT_SERVO(3);
  #endif
<<<<<<< HEAD
=======
  #if HAS_SERVO_4
    INIT_SERVO(4);
  #endif
  #if HAS_SERVO_5
    INIT_SERVO(5);
  #endif
>>>>>>> b6911781

  //debug_frmwrk_init();
  //_DBG("\n\nDebug running\n");
  // Initialize the SD card chip select pins as soon as possible
  #if PIN_EXISTS(SD_SS)
    OUT_WRITE(SD_SS_PIN, HIGH);
  #endif

  #if PIN_EXISTS(ONBOARD_SD_CS) && ONBOARD_SD_CS_PIN != SD_SS_PIN
    OUT_WRITE(ONBOARD_SD_CS_PIN, HIGH);
  #endif

  #ifdef LPC1768_ENABLE_CLKOUT_12M
   /**
    * CLKOUTCFG register
    * bit 8 (CLKOUT_EN) = enables CLKOUT signal. Disabled for now to prevent glitch when enabling GPIO.
    * bits 7:4 (CLKOUTDIV) = set to 0 for divider setting of /1
    * bits 3:0 (CLKOUTSEL) = set to 1 to select main crystal oscillator as CLKOUT source
    */
    LPC_SC->CLKOUTCFG = (0<<8)|(0<<4)|(1<<0);
    // set P1.27 pin to function 01 (CLKOUT)
    PINSEL_CFG_Type PinCfg;
    PinCfg.Portnum = 1;
    PinCfg.Pinnum = 27;
    PinCfg.Funcnum = 1;    // function 01 (CLKOUT)
    PinCfg.OpenDrain = 0;  // not open drain
    PinCfg.Pinmode = 2;    // no pull-up/pull-down
    PINSEL_ConfigPin(&PinCfg);
    // now set CLKOUT_EN bit
    SBI(LPC_SC->CLKOUTCFG, 8);
  #endif

  USB_Init();                               // USB Initialization
  USB_Connect(false);                       // USB clear connection
  delay(1000);                              // Give OS time to notice
  USB_Connect(true);

  TERN_(HAS_SD_HOST_DRIVE, MSC_SD_Init(0)); // Enable USB SD card access

  const millis_t usb_timeout = millis() + 2000;
  while (!USB_Configuration && PENDING(millis(), usb_timeout)) {
    delay(50);
    idletask();
    #if PIN_EXISTS(LED)
      TOGGLE(LED_PIN);     // Flash quickly during USB initialization
    #endif
  }

  HAL_timer_init();

  TERN_(POSTMORTEM_DEBUGGING, install_min_serial()); // Install the min serial handler
}

#include "../../sd/cardreader.h"

// HAL idle task
void MarlinHAL::idletask() {
  #if HAS_SHARED_MEDIA
    // If Marlin is using the SD card we need to lock it to prevent access from
    // a PC via USB.
    // Other HALs use IS_SD_PRINTING() and IS_SD_FILE_OPEN() to check for access but
    // this will not reliably detect delete operations. To be safe we will lock
    // the disk if Marlin has it mounted. Unfortunately there is currently no way
    // to unmount the disk from the LCD menu.
    // if (IS_SD_PRINTING() || IS_SD_FILE_OPEN())
    if (card.isMounted())
      MSC_Aquire_Lock();
    else
      MSC_Release_Lock();
  #endif
  // Perform USB stack housekeeping
  MSC_RunDeferredCommands();
}

void MarlinHAL::reboot() { NVIC_SystemReset(); }

uint8_t MarlinHAL::get_reset_source() {
  #if ENABLED(USE_WATCHDOG)
    if (watchdog_timed_out()) return RST_WATCHDOG;
  #endif
  return RST_POWER_ON;
}

void MarlinHAL::clear_reset_source() { watchdog_clear_timeout_flag(); }

void flashFirmware(const int16_t) {
  delay(500);          // Give OS time to disconnect
  USB_Connect(false);  // USB clear connection
  delay(1000);         // Give OS time to notice
  hal.reboot();
}

#if ENABLED(USE_WATCHDOG)

  #include <lpc17xx_wdt.h>

  #define WDT_TIMEOUT_US TERN(WATCHDOG_DURATION_8S, 8000000, 4000000) // 4 or 8 second timeout

  void MarlinHAL::watchdog_init() {
    #if ENABLED(WATCHDOG_RESET_MANUAL)
      // We enable the watchdog timer, but only for the interrupt.

      // Configure WDT to only trigger an interrupt
      // Disable WDT interrupt (just in case, to avoid triggering it!)
      NVIC_DisableIRQ(WDT_IRQn);

      // We NEED memory barriers to ensure Interrupts are actually disabled!
      // ( https://dzone.com/articles/nvic-disabling-interrupts-on-arm-cortex-m-and-the )
      __DSB();
      __ISB();

      // Configure WDT to only trigger an interrupt
      // Initialize WDT with the given parameters
      WDT_Init(WDT_CLKSRC_IRC, WDT_MODE_INT_ONLY);

      // Configure and enable WDT interrupt.
      NVIC_ClearPendingIRQ(WDT_IRQn);
      NVIC_SetPriority(WDT_IRQn, 0); // Use highest priority, so we detect all kinds of lockups
      NVIC_EnableIRQ(WDT_IRQn);
    #else
      WDT_Init(WDT_CLKSRC_IRC, WDT_MODE_RESET);
    #endif
    WDT_Start(WDT_TIMEOUT_US);
  }

  void MarlinHAL::watchdog_refresh() {
    WDT_Feed();
    #if DISABLED(PINS_DEBUGGING) && PIN_EXISTS(LED)
      TOGGLE(LED_PIN);  // heartbeat indicator
    #endif
  }

  // Timeout state
  bool MarlinHAL::watchdog_timed_out() { return TEST(WDT_ReadTimeOutFlag(), 0); }
  void MarlinHAL::watchdog_clear_timeout_flag() { WDT_ClrTimeOutFlag(); }

#endif // USE_WATCHDOG

#include "../../../gcode/parser.h"

// For M42/M43, scan command line for pin code
//   return index into pin map array if found and the pin is valid.
//   return dval if not found or not a valid pin.
int16_t PARSED_PIN_INDEX(const char code, const int16_t dval) {
  const uint16_t val = (uint16_t)parser.intval(code, -1), port = val / 100, pin = val % 100;
  const  int16_t ind = (port < ((NUM_DIGITAL_PINS) >> 5) && pin < 32) ? ((port << 5) | pin) : -2;
  return ind > -1 ? ind : dval;
}

#endif // TARGET_LPC1768<|MERGE_RESOLUTION|>--- conflicted
+++ resolved
@@ -111,15 +111,12 @@
   #if HAS_SERVO_3
     INIT_SERVO(3);
   #endif
-<<<<<<< HEAD
-=======
   #if HAS_SERVO_4
     INIT_SERVO(4);
   #endif
   #if HAS_SERVO_5
     INIT_SERVO(5);
   #endif
->>>>>>> b6911781
 
   //debug_frmwrk_init();
   //_DBG("\n\nDebug running\n");
