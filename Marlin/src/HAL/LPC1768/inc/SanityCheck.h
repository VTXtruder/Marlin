/**
 * Marlin 3D Printer Firmware
 * Copyright (c) 2020 MarlinFirmware [https://github.com/MarlinFirmware/Marlin]
 *
 * Based on Sprinter and grbl.
 * Copyright (c) 2011 Camiel Gubbels / Erik van der Zalm
 *
 * This program is free software: you can redistribute it and/or modify
 * it under the terms of the GNU General Public License as published by
 * the Free Software Foundation, either version 3 of the License, or
 * (at your option) any later version.
 *
 * This program is distributed in the hope that it will be useful,
 * but WITHOUT ANY WARRANTY; without even the implied warranty of
 * MERCHANTABILITY or FITNESS FOR A PARTICULAR PURPOSE.  See the
 * GNU General Public License for more details.
 *
 * You should have received a copy of the GNU General Public License
 * along with this program.  If not, see <https://www.gnu.org/licenses/>.
 *
 */
#pragma once

#if PIO_PLATFORM_VERSION < 1001
  #error "nxplpc-arduino-lpc176x package is out of date, Please update the PlatformIO platforms, frameworks and libraries. You may need to remove the platform and let it reinstall automatically."
#endif
#if PIO_FRAMEWORK_VERSION < 2006
  #error "framework-arduino-lpc176x package is out of date, Please update the PlatformIO platforms, frameworks and libraries."
#endif

/**
 * Detect an old pins file by checking for old ADC pins values.
 */
#define _OLD_TEMP_PIN(P) PIN_EXISTS(P) && _CAT(P,_PIN) <= 7 && !WITHIN(_CAT(P,_PIN), TERN(LPC1768_IS_SKRV1_3, 0, 2), 3)  // Include P0_00 and P0_01 for SKR V1.3 board
#if _OLD_TEMP_PIN(TEMP_BED)
  #error "TEMP_BED_PIN must be defined using the Pn_nn or Pn_nn_An format. (See the included pins files)."
#elif _OLD_TEMP_PIN(TEMP_0)
  #error "TEMP_0_PIN must be defined using the Pn_nn or Pn_nn_An format. (See the included pins files)."
#elif _OLD_TEMP_PIN(TEMP_1)
  #error "TEMP_1_PIN must be defined using the Pn_nn or Pn_nn_An format. (See the included pins files)."
#elif _OLD_TEMP_PIN(TEMP_2)
  #error "TEMP_2_PIN must be defined using the Pn_nn or Pn_nn_An format. (See the included pins files)."
#elif _OLD_TEMP_PIN(TEMP_3)
  #error "TEMP_3_PIN must be defined using the Pn_nn or Pn_nn_An format. (See the included pins files)."
#elif _OLD_TEMP_PIN(TEMP_4)
  #error "TEMP_4_PIN must be defined using the Pn_nn or Pn_nn_An format. (See the included pins files)."
#elif _OLD_TEMP_PIN(TEMP_5)
  #error "TEMP_5_PIN must be defined using the Pn_nn or Pn_nn_An format. (See the included pins files)."
#elif _OLD_TEMP_PIN(TEMP_6)
  #error "TEMP_6_PIN must be defined using the Pn_nn or Pn_nn_An format. (See the included pins files)."
#elif _OLD_TEMP_PIN(TEMP_7)
  #error "TEMP_7_PIN must be defined using the Pn_nn or Pn_nn_An format. (See the included pins files)."
#endif
#undef _OLD_TEMP_PIN

/**
 * Because PWM hardware channels all share the same frequency, along with the
 * fallback software channels, FAST_PWM_FAN is incompatible with Servos.
 */
static_assert(!(NUM_SERVOS && ENABLED(FAST_PWM_FAN)), "BLTOUCH and Servos are incompatible with FAST_PWM_FAN on LPC176x boards.");

#if SPINDLE_LASER_FREQUENCY
  static_assert(!NUM_SERVOS, "BLTOUCH and Servos are incompatible with SPINDLE_LASER_FREQUENCY on LPC176x boards.");
#endif

/**
 * Test LPC176x-specific configuration values for errors at compile-time.
 */

//#if ENABLED(SPINDLE_LASER_USE_PWM) && !(SPINDLE_LASER_PWM_PIN == 4 || SPINDLE_LASER_PWM_PIN == 6 || SPINDLE_LASER_PWM_PIN == 11)
//  #error "SPINDLE_LASER_PWM_PIN must use SERVO0, SERVO1 or SERVO3 connector"
//#endif

#if MB(RAMPS_14_RE_ARM_EFB, RAMPS_14_RE_ARM_EEB, RAMPS_14_RE_ARM_EFF, RAMPS_14_RE_ARM_EEF, RAMPS_14_RE_ARM_SF)
  #if IS_RRD_FG_SC && HAS_DRIVER(TMC2130) && DISABLED(TMC_USE_SW_SPI)
    #error "Re-ARM with REPRAP_DISCOUNT_FULL_GRAPHIC_SMART_CONTROLLER and TMC2130 requires TMC_USE_SW_SPI."
  #endif
#endif

#if HAS_FSMC_TFT
  #error "Sorry! FSMC TFT displays are not current available for HAL/LPC1768."
#endif

static_assert(DISABLED(BAUD_RATE_GCODE), "BAUD_RATE_GCODE is not yet supported on LPC176x.");

/**
 * Flag any serial port conflicts
 *
 *   Port  |  TX   |  RX   |
 *    ---  |  ---  |  ---  |
 * Serial  | P0_02 | P0_03 |
 * Serial1 | P0_15 | P0_16 |
 * Serial2 | P0_10 | P0_11 |
 * Serial3 | P0_00 | P0_01 |
 */
#define ANY_TX(N,V...) DO(IS_TX##N,||,V)
#define ANY_RX(N,V...) DO(IS_RX##N,||,V)

#if USING_HW_SERIAL0
  #define IS_TX0(P) (P == P0_02)
  #define IS_RX0(P) (P == P0_03)
  #if IS_TX0(TMC_SPI_MISO) || IS_RX0(TMC_SPI_MOSI)
    #error "Serial port pins (0) conflict with Trinamic SPI pins!"
  #elif HAS_PRUSA_MMU1 && (IS_TX0(E_MUX1_PIN) || IS_RX0(E_MUX0_PIN))
    #error "Serial port pins (0) conflict with Multi-Material-Unit multiplexer pins!"
  #elif (AXIS_HAS_SPI(X) && IS_TX0(X_CS_PIN)) || (AXIS_HAS_SPI(Y) && IS_RX0(Y_CS_PIN))
    #error "Serial port pins (0) conflict with X/Y axis SPI pins!"
  #endif
  #undef IS_TX0
  #undef IS_RX0
#endif

#if USING_HW_SERIAL1
  #define IS_TX1(P) (P == P0_15)
  #define IS_RX1(P) (P == P0_16)
  #define _IS_TX1_1 IS_TX1
  #define _IS_RX1_1 IS_RX1
  #if IS_TX1(TMC_SPI_SCK)
    #error "Serial port pins (1) conflict with other pins!"
  #elif HAS_ROTARY_ENCODER
    #if IS_TX1(BTN_EN2) || IS_RX1(BTN_EN1)
      #error "Serial port pins (1) conflict with Encoder Buttons!"
    #elif ANY_TX(1, SD_SCK_PIN, LCD_PINS_D4, DOGLCD_SCK, LCD_RESET_PIN, LCD_PINS_RS, SHIFT_CLK_PIN) \
       || ANY_RX(1, LCD_SDSS, LCD_PINS_RS, SD_MISO_PIN, DOGLCD_A0, SD_SS_PIN, LCD_SDSS, DOGLCD_CS, LCD_RESET_PIN, LCD_BACKLIGHT_PIN)
      #error "Serial port pins (1) conflict with LCD pins!"
    #endif
  #endif
  #undef IS_TX1
  #undef IS_RX1
  #undef _IS_TX1_1
  #undef _IS_RX1_1
#endif

#if USING_HW_SERIAL2
  #define IS_TX2(P) (P == P0_10)
  #define IS_RX2(P) (P == P0_11)
  #define _IS_TX2_1 IS_TX2
  #define _IS_RX2_1 IS_RX2
  #if IS_TX2(X2_ENABLE_PIN) || ANY_RX(2, X2_DIR_PIN, X2_STEP_PIN) || (AXIS_HAS_SPI(X2) && IS_TX2(X2_CS_PIN))
    #error "Serial port pins (2) conflict with X2 pins!"
  #elif IS_TX2(Y2_ENABLE_PIN) || ANY_RX(2, Y2_DIR_PIN, Y2_STEP_PIN) || (AXIS_HAS_SPI(Y2) && IS_TX2(Y2_CS_PIN))
    #error "Serial port pins (2) conflict with Y2 pins!"
  #elif IS_TX2(Z2_ENABLE_PIN) || ANY_RX(2, Z2_DIR_PIN, Z2_STEP_PIN) || (AXIS_HAS_SPI(Z2) && IS_TX2(Z2_CS_PIN))
    #error "Serial port pins (2) conflict with Z2 pins!"
  #elif IS_TX2(Z3_ENABLE_PIN) || ANY_RX(2, Z3_DIR_PIN, Z3_STEP_PIN) || (AXIS_HAS_SPI(Z3) && IS_TX2(Z3_CS_PIN))
    #error "Serial port pins (2) conflict with Z3 pins!"
  #elif IS_TX2(Z4_ENABLE_PIN) || ANY_RX(2, Z4_DIR_PIN, Z4_STEP_PIN) || (AXIS_HAS_SPI(Z4) && IS_TX2(Z4_CS_PIN))
    #error "Serial port pins (2) conflict with Z4 pins!"
  #elif ANY_RX(2, X_DIR_PIN, Y_DIR_PIN)
    #error "Serial port pins (2) conflict with other pins!"
  #elif Y_HOME_TO_MIN && IS_TX2(Y_STOP_PIN)
    #error "Serial port pins (2) conflict with Y endstop pin!"
<<<<<<< HEAD
  #elif USE_Z_MIN_PROBE && IS_TX2(Z_MIN_PROBE_PIN)
=======
  #elif USES_Z_MIN_PROBE_PIN && IS_TX2(Z_MIN_PROBE_PIN)
>>>>>>> b6911781
    #error "Serial port pins (2) conflict with probe pin!"
  #elif ANY_TX(2, X_ENABLE_PIN, Y_ENABLE_PIN) || ANY_RX(2, X_DIR_PIN, Y_DIR_PIN)
    #error "Serial port pins (2) conflict with X/Y stepper pins!"
  #elif HAS_MULTI_EXTRUDER && (IS_TX2(E1_ENABLE_PIN) || (AXIS_HAS_SPI(E1) && IS_TX2(E1_CS_PIN)))
    #error "Serial port pins (2) conflict with E1 stepper pins!"
  #elif EXTRUDERS && ANY_RX(2, E0_DIR_PIN, E0_STEP_PIN)
    #error "Serial port pins (2) conflict with E stepper pins!"
  #endif
  #undef IS_TX2
  #undef IS_RX2
  #undef _IS_TX2_1
  #undef _IS_RX2_1
#endif

#if USING_HW_SERIAL3
  #define PIN_IS_TX3(P) (PIN_EXISTS(P) && P##_PIN == P0_00)
  #define PIN_IS_RX3(P) (P##_PIN == P0_01)
  #if PIN_IS_TX3(X_MIN) || PIN_IS_RX3(X_MAX)
    #error "Serial port pins (3) conflict with X endstop pins!"
  #elif PIN_IS_TX3(Y_SERIAL_TX) || PIN_IS_TX3(Y_SERIAL_RX) || PIN_IS_RX3(X_SERIAL_TX) || PIN_IS_RX3(X_SERIAL_RX)
    #error "Serial port pins (3) conflict with X/Y axis UART pins!"
  #elif PIN_IS_TX3(X2_DIR) || PIN_IS_RX3(X2_STEP)
    #error "Serial port pins (3) conflict with X2 pins!"
  #elif PIN_IS_TX3(Y2_DIR) || PIN_IS_RX3(Y2_STEP)
    #error "Serial port pins (3) conflict with Y2 pins!"
  #elif PIN_IS_TX3(Z2_DIR) || PIN_IS_RX3(Z2_STEP)
    #error "Serial port pins (3) conflict with Z2 pins!"
  #elif PIN_IS_TX3(Z3_DIR) || PIN_IS_RX3(Z3_STEP)
    #error "Serial port pins (3) conflict with Z3 pins!"
  #elif PIN_IS_TX3(Z4_DIR) || PIN_IS_RX3(Z4_STEP)
    #error "Serial port pins (3) conflict with Z4 pins!"
  #elif HAS_MULTI_EXTRUDER && (PIN_IS_TX3(E1_DIR) || PIN_IS_RX3(E1_STEP))
    #error "Serial port pins (3) conflict with E1 pins!"
  #endif
  #undef PIN_IS_TX3
  #undef PIN_IS_RX3
#endif

#undef ANY_TX
#undef ANY_RX

//
// Flag any i2c pin conflicts
//
#if ANY(HAS_MOTOR_CURRENT_I2C, HAS_MOTOR_CURRENT_DAC, EXPERIMENTAL_I2CBUS, I2C_POSITION_ENCODERS, PCA9632, I2C_EEPROM)
  #define USEDI2CDEV_M 1  // <Arduino>/Wire.cpp

  #if USEDI2CDEV_M == 0         // P0_27 [D57] (AUX-1) .......... P0_28 [D58] (AUX-1)
    #define PIN_IS_SDA0(P) (P##_PIN == P0_27)
    #define IS_SCL0(P)     (P == P0_28)
    #if HAS_MEDIA && PIN_IS_SDA0(SD_DETECT)
      #error "SDA0 overlaps with SD_DETECT_PIN!"
    #elif PIN_IS_SDA0(E0_AUTO_FAN)
      #error "SDA0 overlaps with E0_AUTO_FAN_PIN!"
    #elif PIN_IS_SDA0(BEEPER)
      #error "SDA0 overlaps with BEEPER_PIN!"
    #elif IS_SCL0(BTN_ENC)
      #error "SCL0 overlaps with Encoder Button!"
    #elif IS_SCL0(SD_SS_PIN)
      #error "SCL0 overlaps with SD_SS_PIN!"
    #elif IS_SCL0(LCD_SDSS)
      #error "SCL0 overlaps with LCD_SDSS!"
    #endif
    #undef PIN_IS_SDA0
    #undef IS_SCL0
  #elif USEDI2CDEV_M == 1       // P0_00 [D20] (SCA) ............ P0_01 [D21] (SCL)
    #define PIN_IS_SDA1(P) (PIN_EXISTS(P) && P##_PIN == P0_00)
    #define PIN_IS_SCL1(P) (P##_PIN == P0_01)
    #if PIN_IS_SDA1(X_MIN) || PIN_IS_SCL1(X_MAX)
      #error "One or more i2c (1) pins overlaps with X endstop pins! Disable i2c peripherals."
    #elif PIN_IS_SDA1(X2_DIR) || PIN_IS_SCL1(X2_STEP)
      #error "One or more i2c (1) pins overlaps with X2 pins! Disable i2c peripherals."
    #elif PIN_IS_SDA1(Y2_DIR) || PIN_IS_SCL1(Y2_STEP)
      #error "One or more i2c (1) pins overlaps with Y2 pins! Disable i2c peripherals."
    #elif PIN_IS_SDA1(Z2_DIR) || PIN_IS_SCL1(Z2_STEP)
      #error "One or more i2c (1) pins overlaps with Z2 pins! Disable i2c peripherals."
    #elif PIN_IS_SDA1(Z3_DIR) || PIN_IS_SCL1(Z3_STEP)
      #error "One or more i2c (1) pins overlaps with Z3 pins! Disable i2c peripherals."
    #elif PIN_IS_SDA1(Z4_DIR) || PIN_IS_SCL1(Z4_STEP)
      #error "One or more i2c (1) pins overlaps with Z4 pins! Disable i2c peripherals."
    #elif HAS_MULTI_EXTRUDER && (PIN_IS_SDA1(E1_DIR) || PIN_IS_SCL1(E1_STEP))
      #error "One or more i2c (1) pins overlaps with E1 pins! Disable i2c peripherals."
    #endif
    #undef PIN_IS_SDA1
    #undef PIN_IS_SCL1
  #elif USEDI2CDEV_M == 2     // P0_10 [D38] (X_ENABLE_PIN) ... P0_11 [D55] (X_DIR_PIN)
    #define PIN_IS_SDA2(P) (P##_PIN == P0_10)
    #define PIN_IS_SCL2(P) (P##_PIN == P0_11)
    #if PIN_IS_SDA2(Y_STOP)
      #error "i2c SDA2 overlaps with Y endstop pin!"
<<<<<<< HEAD
    #elif USE_Z_MIN_PROBE && PIN_IS_SDA2(Z_MIN_PROBE)
=======
    #elif USES_Z_MIN_PROBE_PIN && PIN_IS_SDA2(Z_MIN_PROBE)
>>>>>>> b6911781
      #error "i2c SDA2 overlaps with Z probe pin!"
    #elif PIN_IS_SDA2(X_ENABLE) || PIN_IS_SDA2(Y_ENABLE)
      #error "i2c SDA2 overlaps with X/Y ENABLE pin!"
    #elif AXIS_HAS_SPI(X) && PIN_IS_SDA2(X_CS)
      #error "i2c SDA2 overlaps with X CS pin!"
    #elif PIN_IS_SDA2(X2_ENABLE)
      #error "i2c SDA2 overlaps with X2 enable pin! Disable i2c peripherals."
    #elif PIN_IS_SDA2(Y2_ENABLE)
      #error "i2c SDA2 overlaps with Y2 enable pin! Disable i2c peripherals."
    #elif PIN_IS_SDA2(Z2_ENABLE)
      #error "i2c SDA2 overlaps with Z2 enable pin! Disable i2c peripherals."
    #elif PIN_IS_SDA2(Z3_ENABLE)
      #error "i2c SDA2 overlaps with Z3 enable pin! Disable i2c peripherals."
    #elif PIN_IS_SDA2(Z4_ENABLE)
      #error "i2c SDA2 overlaps with Z4 enable pin! Disable i2c peripherals."
    #elif HAS_MULTI_EXTRUDER && PIN_IS_SDA2(E1_ENABLE)
      #error "i2c SDA2 overlaps with E1 enable pin! Disable i2c peripherals."
    #elif HAS_MULTI_EXTRUDER && AXIS_HAS_SPI(E1) && PIN_IS_SDA2(E1_CS)
      #error "i2c SDA2 overlaps with E1 CS pin! Disable i2c peripherals."
    #elif EXTRUDERS && (PIN_IS_SDA2(E0_STEP) || PIN_IS_SDA2(E0_DIR))
      #error "i2c SCL2 overlaps with E0 STEP/DIR pin! Disable i2c peripherals."
    #elif PIN_IS_SDA2(X_DIR) || PIN_IS_SDA2(Y_DIR)
      #error "One or more i2c pins overlaps with X/Y DIR pin! Disable i2c peripherals."
    #endif
    #undef PIN_IS_SDA2
    #undef PIN_IS_SCL2
  #endif

  #undef USEDI2CDEV_M
#endif

#if ENABLED(SERIAL_STATS_MAX_RX_QUEUED)
  #error "SERIAL_STATS_MAX_RX_QUEUED is not supported on LPC176x."
#elif ENABLED(SERIAL_STATS_DROPPED_RX)
  #error "SERIAL_STATS_DROPPED_RX is not supported on LPX176x."
#endif<|MERGE_RESOLUTION|>--- conflicted
+++ resolved
@@ -150,11 +150,7 @@
     #error "Serial port pins (2) conflict with other pins!"
   #elif Y_HOME_TO_MIN && IS_TX2(Y_STOP_PIN)
     #error "Serial port pins (2) conflict with Y endstop pin!"
-<<<<<<< HEAD
-  #elif USE_Z_MIN_PROBE && IS_TX2(Z_MIN_PROBE_PIN)
-=======
   #elif USES_Z_MIN_PROBE_PIN && IS_TX2(Z_MIN_PROBE_PIN)
->>>>>>> b6911781
     #error "Serial port pins (2) conflict with probe pin!"
   #elif ANY_TX(2, X_ENABLE_PIN, Y_ENABLE_PIN) || ANY_RX(2, X_DIR_PIN, Y_DIR_PIN)
     #error "Serial port pins (2) conflict with X/Y stepper pins!"
@@ -245,11 +241,7 @@
     #define PIN_IS_SCL2(P) (P##_PIN == P0_11)
     #if PIN_IS_SDA2(Y_STOP)
       #error "i2c SDA2 overlaps with Y endstop pin!"
-<<<<<<< HEAD
-    #elif USE_Z_MIN_PROBE && PIN_IS_SDA2(Z_MIN_PROBE)
-=======
     #elif USES_Z_MIN_PROBE_PIN && PIN_IS_SDA2(Z_MIN_PROBE)
->>>>>>> b6911781
       #error "i2c SDA2 overlaps with Z probe pin!"
     #elif PIN_IS_SDA2(X_ENABLE) || PIN_IS_SDA2(Y_ENABLE)
       #error "i2c SDA2 overlaps with X/Y ENABLE pin!"
