--- conflicted
+++ resolved
@@ -65,13 +65,8 @@
   static uint16_t getRawData(const XPTCoordinate coordinate);
   static bool isTouched();
 
-<<<<<<< HEAD
-  static void dataTransferBegin() { WRITE(TOUCH_CS_PIN, LOW); };
-  static void dataTransferEnd() { WRITE(TOUCH_CS_PIN, HIGH); };
-=======
   static void DataTransferBegin() { WRITE(TOUCH_CS_PIN, LOW); };
   static void DataTransferEnd() { WRITE(TOUCH_CS_PIN, HIGH); };
->>>>>>> b6911781
   #if ENABLED(TOUCH_BUTTONS_HW_SPI)
     static uint16_t hardwareIO(uint16_t data);
   #endif
