/**
 * Marlin 3D Printer Firmware
 * Copyright (c) 2020 MarlinFirmware [https://github.com/MarlinFirmware/Marlin]
 *
 * Based on Sprinter and grbl.
 * Copyright (c) 2011 Camiel Gubbels / Erik van der Zalm
 *
 * This program is free software: you can redistribute it and/or modify
 * it under the terms of the GNU General Public License as published by
 * the Free Software Foundation, either version 3 of the License, or
 * (at your option) any later version.
 *
 * This program is distributed in the hope that it will be useful,
 * but WITHOUT ANY WARRANTY; without even the implied warranty of
 * MERCHANTABILITY or FITNESS FOR A PARTICULAR PURPOSE.  See the
 * GNU General Public License for more details.
 *
 * You should have received a copy of the GNU General Public License
 * along with this program.  If not, see <https://www.gnu.org/licenses/>.
 *
 */
#pragma once

#include "../../../inc/MarlinConfig.h"

#include <SPI.h>
#include <lpc17xx_ssp.h>
// #include <lpc17xx_gpdma.h>

#define IS_SPI(N) (BOARD_NR_SPI >= N && (TFT_SCK_PIN == BOARD_SPI##N##_SCK_PIN) && (TFT_MOSI_PIN == BOARD_SPI##N##_MOSI_PIN) && (TFT_MISO_PIN == BOARD_SPI##N##_MISO_PIN))
#if IS_SPI(1)
  #define TFT_SPI_DEVICE  1
  #define LPC_SSPx  LPC_SSP0
#elif IS_SPI(2)
  #define TFT_SPI_DEVICE  2
  #define LPC_SSPx  LPC_SSP1
#else
  #error "Invalid TFT SPI configuration."
#endif
#undef IS_SPI

#ifndef LCD_READ_ID
  #define LCD_READ_ID  0x04   // Read display identification information (0xD3 on ILI9341)
#endif
#ifndef LCD_READ_ID4
  #define LCD_READ_ID4 0xD3   // Read display identification information (0xD3 on ILI9341)
#endif

#define DATASIZE_8BIT     SSP_DATABIT_8
#define DATASIZE_16BIT    SSP_DATABIT_16
#define TFT_IO_DRIVER     TFT_SPI
#define DMA_MAX_WORDS     0xFFF

#define DMA_MINC_ENABLE   1
#define DMA_MINC_DISABLE  0

class TFT_SPI {
private:
<<<<<<< HEAD
  static uint32_t readID(const uint16_t inReg);
  static void transmit(uint16_t data);
  static void transmit(uint32_t memoryIncrease, uint16_t *data, uint16_t count);
  static void transmitDMA(uint32_t memoryIncrease, uint16_t *data, uint16_t count);
=======
  static uint32_t ReadID(uint16_t Reg);
  static void Transmit(uint16_t Data);
  static void Transmit(uint32_t MemoryIncrease, uint16_t *Data, uint16_t Count);
  static void TransmitDMA(uint32_t MemoryIncrease, uint16_t *Data, uint16_t Count);
>>>>>>> b6911781

public:
  static SPIClass SPIx;

  static void init();
  static uint32_t getID();
  static bool isBusy();
  static void abort();

  static void dataTransferBegin(uint16_t dataWidth=DATASIZE_16BIT);
  static void dataTransferEnd() { WRITE(TFT_CS_PIN, HIGH); SSP_Cmd(LPC_SSPx, DISABLE); };
  static void dataTransferAbort();

<<<<<<< HEAD
  static void writeData(uint16_t data) { transmit(data); }
  static void writeReg(const uint16_t inReg) { WRITE(TFT_DC_PIN, LOW); transmit(inReg); WRITE(TFT_DC_PIN, HIGH); }

  static void writeSequence_DMA(uint16_t *data, uint16_t count) { transmitDMA(DMA_MINC_ENABLE, data, count); }
  static void writeMultiple_DMA(uint16_t color, uint16_t count) { static uint16_t data; data = color; transmitDMA(DMA_MINC_DISABLE, &data, count); }

  static void writeSequence(uint16_t *data, uint16_t count) { transmit(DMA_MINC_ENABLE, data, count); }
  static void writeMultiple(uint16_t color, uint32_t count) {
    while (count > 0) {
      transmit(DMA_MINC_DISABLE, &color, count > DMA_MAX_WORDS ? DMA_MAX_WORDS : count);
      count = count > DMA_MAX_WORDS ? count - DMA_MAX_WORDS : 0;
=======
  static void DataTransferBegin(uint16_t DataWidth = DATASIZE_16BIT);
  static void DataTransferEnd() { WRITE(TFT_CS_PIN, HIGH); SSP_Cmd(LPC_SSPx, DISABLE); };
  static void DataTransferAbort();

  static void WriteData(uint16_t Data) { Transmit(Data); }
  static void WriteReg(uint16_t Reg) { WRITE(TFT_DC_PIN, LOW); Transmit(Reg); WRITE(TFT_DC_PIN, HIGH); }

  static void WriteSequence_DMA(uint16_t *Data, uint16_t Count) { TransmitDMA(DMA_MINC_ENABLE, Data, Count); }
  static void WriteMultiple_DMA(uint16_t Color, uint16_t Count) { static uint16_t Data; Data = Color; TransmitDMA(DMA_MINC_DISABLE, &Data, Count); }

  static void WriteSequence(uint16_t *Data, uint16_t Count) { Transmit(DMA_MINC_ENABLE, Data, Count); }
  static void WriteMultiple(uint16_t Color, uint32_t Count) {
    while (Count > 0) {
      Transmit(DMA_MINC_DISABLE, &Color, Count > DMA_MAX_WORDS ? DMA_MAX_WORDS : Count);
      Count = Count > DMA_MAX_WORDS ? Count - DMA_MAX_WORDS : 0;
>>>>>>> b6911781
    }
  }
};<|MERGE_RESOLUTION|>--- conflicted
+++ resolved
@@ -56,17 +56,10 @@
 
 class TFT_SPI {
 private:
-<<<<<<< HEAD
-  static uint32_t readID(const uint16_t inReg);
-  static void transmit(uint16_t data);
-  static void transmit(uint32_t memoryIncrease, uint16_t *data, uint16_t count);
-  static void transmitDMA(uint32_t memoryIncrease, uint16_t *data, uint16_t count);
-=======
   static uint32_t ReadID(uint16_t Reg);
   static void Transmit(uint16_t Data);
   static void Transmit(uint32_t MemoryIncrease, uint16_t *Data, uint16_t Count);
   static void TransmitDMA(uint32_t MemoryIncrease, uint16_t *Data, uint16_t Count);
->>>>>>> b6911781
 
 public:
   static SPIClass SPIx;
@@ -76,23 +69,6 @@
   static bool isBusy();
   static void abort();
 
-  static void dataTransferBegin(uint16_t dataWidth=DATASIZE_16BIT);
-  static void dataTransferEnd() { WRITE(TFT_CS_PIN, HIGH); SSP_Cmd(LPC_SSPx, DISABLE); };
-  static void dataTransferAbort();
-
-<<<<<<< HEAD
-  static void writeData(uint16_t data) { transmit(data); }
-  static void writeReg(const uint16_t inReg) { WRITE(TFT_DC_PIN, LOW); transmit(inReg); WRITE(TFT_DC_PIN, HIGH); }
-
-  static void writeSequence_DMA(uint16_t *data, uint16_t count) { transmitDMA(DMA_MINC_ENABLE, data, count); }
-  static void writeMultiple_DMA(uint16_t color, uint16_t count) { static uint16_t data; data = color; transmitDMA(DMA_MINC_DISABLE, &data, count); }
-
-  static void writeSequence(uint16_t *data, uint16_t count) { transmit(DMA_MINC_ENABLE, data, count); }
-  static void writeMultiple(uint16_t color, uint32_t count) {
-    while (count > 0) {
-      transmit(DMA_MINC_DISABLE, &color, count > DMA_MAX_WORDS ? DMA_MAX_WORDS : count);
-      count = count > DMA_MAX_WORDS ? count - DMA_MAX_WORDS : 0;
-=======
   static void DataTransferBegin(uint16_t DataWidth = DATASIZE_16BIT);
   static void DataTransferEnd() { WRITE(TFT_CS_PIN, HIGH); SSP_Cmd(LPC_SSPx, DISABLE); };
   static void DataTransferAbort();
@@ -108,7 +84,6 @@
     while (Count > 0) {
       Transmit(DMA_MINC_DISABLE, &Color, Count > DMA_MAX_WORDS ? DMA_MAX_WORDS : Count);
       Count = Count > DMA_MAX_WORDS ? Count - DMA_MAX_WORDS : 0;
->>>>>>> b6911781
     }
   }
 };