/**
 * Marlin 3D Printer Firmware
 * Copyright (c) 2020 MarlinFirmware [https://github.com/MarlinFirmware/Marlin]
 *
 * Based on Sprinter and grbl.
 * Copyright (c) 2011 Camiel Gubbels / Erik van der Zalm
 *
 * This program is free software: you can redistribute it and/or modify
 * it under the terms of the GNU General Public License as published by
 * the Free Software Foundation, either version 3 of the License, or
 * (at your option) any later version.
 *
 * This program is distributed in the hope that it will be useful,
 * but WITHOUT ANY WARRANTY; without even the implied warranty of
 * MERCHANTABILITY or FITNESS FOR A PARTICULAR PURPOSE.  See the
 * GNU General Public License for more details.
 *
 * You should have received a copy of the GNU General Public License
 * along with this program.  If not, see <https://www.gnu.org/licenses/>.
 *
 */
#pragma once

#include "../../inc/MarlinConfigPre.h"

#include <iostream>
#include <stdint.h>
#include <stdarg.h>
#undef min
#undef max
#include <algorithm>

#include "hardware/Clock.h"
#include "../shared/Marduino.h"
#include "../shared/math_32bit.h"
#include "../shared/HAL_SPI.h"
#include "fastio.h"
#include "serial.h"

// ------------------------
// Defines
// ------------------------

#define CPU_32_BIT
#define SHARED_SERVOS HAS_SERVOS  // Use shared/servos.cpp

#define F_CPU 100000000UL
#define SystemCoreClock F_CPU

#define DELAY_CYCLES(x) Clock::delayCycles(x)

#define CPU_ST7920_DELAY_1 600
#define CPU_ST7920_DELAY_2 750
#define CPU_ST7920_DELAY_3 750

void _printf(const  char *format, ...);
void _putc(uint8_t c);
uint8_t _getc();

//arduino: Print.h
#define DEC 10
#define HEX 16
#define OCT  8
#define BIN  2
//arduino: binary.h (weird defines)
#define B01 1
#define B10 2

// ------------------------
// Serial ports
// ------------------------

extern MSerialT usb_serial;
#define MYSERIAL1 usb_serial

//
// Interrupts
//
#define CRITICAL_SECTION_START()
#define CRITICAL_SECTION_END()

// ADC
#define HAL_ADC_VREF_MV   5000
#define HAL_ADC_RESOLUTION  10
<<<<<<< HEAD

// ------------------------
// Class Utilities
// ------------------------

=======

// ------------------------
// Class Utilities
// ------------------------

>>>>>>> b6911781
#pragma GCC diagnostic push
#if GCC_VERSION <= 50000
  #pragma GCC diagnostic ignored "-Wunused-function"
#endif

int freeMemory();

#pragma GCC diagnostic pop

// ------------------------
// MarlinHAL Class
// ------------------------

class MarlinHAL {
public:

  // Earliest possible init, before setup()
  MarlinHAL() {}

  // Watchdog
  static void watchdog_init() {}
  static void watchdog_refresh() {}

  static void init() {}        // Called early in setup()
  static void init_board() {}  // Called less early in setup()
  static void reboot();        // Reset the application state and GPIO

  // Interrupts
  static bool isr_state() { return true; }
  static void isr_on()  {}
  static void isr_off() {}

  static void delay_ms(const int ms) { _delay_ms(ms); }

  // Tasks, called from idle()
  static void idletask() {}

  // Reset
  static constexpr uint8_t reset_reason = RST_POWER_ON;
  static uint8_t get_reset_source() { return reset_reason; }
  static void clear_reset_source() {}

  // Free SRAM
  static int freeMemory() { return ::freeMemory(); }

  //
  // ADC Methods
  //

  static uint8_t active_ch;

  // Called by Temperature::init once at startup
  static void adc_init() {}

  // Called by Temperature::init for each sensor at startup
  static void adc_enable(const uint8_t) {}

  // Begin ADC sampling on the given channel
  static void adc_start(const uint8_t ch) { active_ch = ch; }

  // Is the ADC ready for reading?
  static bool adc_ready() { return true; }

  // The current value of the ADC register
  static uint16_t adc_value();

  /**
   * Set the PWM duty cycle for the pin to the given value.
   * No option to change the resolution or invert the duty cycle.
   */
  static void set_pwm_duty(const pin_t pin, const uint16_t v, const uint16_t=255, const bool=false) {
    analogWrite(pin, v);
  }

  static void set_pwm_frequency(const pin_t, int) {}
};<|MERGE_RESOLUTION|>--- conflicted
+++ resolved
@@ -82,19 +82,11 @@
 // ADC
 #define HAL_ADC_VREF_MV   5000
 #define HAL_ADC_RESOLUTION  10
-<<<<<<< HEAD
 
 // ------------------------
 // Class Utilities
 // ------------------------
 
-=======
-
-// ------------------------
-// Class Utilities
-// ------------------------
-
->>>>>>> b6911781
 #pragma GCC diagnostic push
 #if GCC_VERSION <= 50000
   #pragma GCC diagnostic ignored "-Wunused-function"
