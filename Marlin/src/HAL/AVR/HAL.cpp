--- conflicted
+++ resolved
@@ -61,15 +61,6 @@
   wdt_disable();
 }
 
-<<<<<<< HEAD
-#include "registers.h"
-
-MarlinHAL::MarlinHAL() {
-  TERN_(HAL_AVR_DIRTY_INIT, _ATmega_resetperipherals()); // Clean-wipe the device state.
-}
-
-=======
->>>>>>> b6911781
 void MarlinHAL::init() {
   // Init Servo Pins
   #if HAS_SERVO_0
@@ -84,24 +75,8 @@
   #if HAS_SERVO_3
     OUT_WRITE(SERVO3_PIN, LOW);
   #endif
-<<<<<<< HEAD
-
-  init_pwm_timers();   // Init user timers to default frequency - 1000HZ
-
-  #if PIN_EXISTS(BEEPER) && ENABLED(HAL_AVR_DIRTY_INIT) && DISABLED(ATMEGA_NO_BEEPFIX)
-    // Make sure no alternative is locked onto the BEEPER.
-    // This fixes the issue where the ATmega is constantly beeping.
-    // Might disable other peripherals using the pin; to circumvent that please undefine one of the above things!
-    // The true culprit is the AVR ArduinoCore that enables peripherals redundantly.
-    // (USART1 on the GeeeTech GT2560)
-    // https://www.youtube.com/watch?v=jMgCvRXkexk
-    _ATmega_savePinAlternate(BEEPER_PIN);
-
-    OUT_WRITE(BEEPER_PIN, LOW);
-=======
   #if HAS_SERVO_4
     OUT_WRITE(SERVO4_PIN, LOW);
->>>>>>> b6911781
   #endif
   #if HAS_SERVO_5
     OUT_WRITE(SERVO5_PIN, LOW);
