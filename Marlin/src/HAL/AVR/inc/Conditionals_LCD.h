/**
 * Marlin 3D Printer Firmware
 * Copyright (c) 2020 MarlinFirmware [https://github.com/MarlinFirmware/Marlin]
 *
 * Based on Sprinter and grbl.
 * Copyright (c) 2011 Camiel Gubbels / Erik van der Zalm
 *
 * This program is free software: you can redistribute it and/or modify
 * it under the terms of the GNU General Public License as published by
 * the Free Software Foundation, either version 3 of the License, or
 * (at your option) any later version.
 *
 * This program is distributed in the hope that it will be useful,
 * but WITHOUT ANY WARRANTY; without even the implied warranty of
 * MERCHANTABILITY or FITNESS FOR A PARTICULAR PURPOSE.  See the
 * GNU General Public License for more details.
 *
 * You should have received a copy of the GNU General Public License
 * along with this program.  If not, see <https://www.gnu.org/licenses/>.
 *
 */
<<<<<<< HEAD
#pragma once
=======
#pragma once

#ifndef SERIAL_PORT
  #define SERIAL_PORT 0
#endif
>>>>>>> b6911781
<|MERGE_RESOLUTION|>--- conflicted
+++ resolved
@@ -19,12 +19,8 @@
  * along with this program.  If not, see <https://www.gnu.org/licenses/>.
  *
  */
-<<<<<<< HEAD
-#pragma once
-=======
 #pragma once
 
 #ifndef SERIAL_PORT
   #define SERIAL_PORT 0
-#endif
->>>>>>> b6911781
+#endif