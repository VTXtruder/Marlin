/**
 * Marlin 3D Printer Firmware
 * Copyright (c) 2020 MarlinFirmware [https://github.com/MarlinFirmware/Marlin]
 *
 * Based on Sprinter and grbl.
 * Copyright (c) 2011 Camiel Gubbels / Erik van der Zalm
 * Copyright (c) 2017 Victor Perez
 *
 * This program is free software: you can redistribute it and/or modify
 * it under the terms of the GNU General Public License as published by
 * the Free Software Foundation, either version 3 of the License, or
 * (at your option) any later version.
 *
 * This program is distributed in the hope that it will be useful,
 * but WITHOUT ANY WARRANTY; without even the implied warranty of
 * MERCHANTABILITY or FITNESS FOR A PARTICULAR PURPOSE.  See the
 * GNU General Public License for more details.
 *
 * You should have received a copy of the GNU General Public License
 * along with this program.  If not, see <https://www.gnu.org/licenses/>.
 *
 */
#if defined(ARDUINO_ARCH_STM32) && !defined(STM32GENERIC)

#include "../../inc/MarlinConfig.h"

#include <SPI.h>

// ------------------------
// Public Variables
// ------------------------

static SPISettings spiConfig;

// ------------------------
// Public functions
// ------------------------

#if ENABLED(SOFTWARE_SPI)

  // ------------------------
  // Software SPI
  // ------------------------

  #include "../shared/Delay.h"

  void spiBegin(void) {
    OUT_WRITE(SD_SS_PIN, HIGH);
    OUT_WRITE(SD_SCK_PIN, HIGH);
    SET_INPUT(SD_MISO_PIN);
    OUT_WRITE(SD_MOSI_PIN, HIGH);
  }

  // Use function with compile-time value so we can actually reach the desired frequency
  // Need to adjust this a little bit: on a 72MHz clock, we have 14ns/clock
  // and we'll use ~3 cycles to jump to the method and going back, so it'll take ~40ns from the given clock here
  #define CALLING_COST_NS  (3U * 1000000000U) / (F_CPU)
  void (*delaySPIFunc)();
  void delaySPI_125()  { DELAY_NS(125 - CALLING_COST_NS); }
  void delaySPI_250()  { DELAY_NS(250 - CALLING_COST_NS); }
  void delaySPI_500()  { DELAY_NS(500 - CALLING_COST_NS); }
  void delaySPI_1000() { DELAY_NS(1000 - CALLING_COST_NS); }
  void delaySPI_2000() { DELAY_NS(2000 - CALLING_COST_NS); }
  void delaySPI_4000() { DELAY_NS(4000 - CALLING_COST_NS); }

  void spiInit(uint8_t spiRate) {
    // Use datarates Marlin uses
    switch (spiRate) {
      case SPI_FULL_SPEED:   delaySPIFunc =  &delaySPI_125; break;  // desired: 8,000,000  actual: ~1.1M
      case SPI_HALF_SPEED:   delaySPIFunc =  &delaySPI_125; break;  // desired: 4,000,000  actual: ~1.1M
      case SPI_QUARTER_SPEED:delaySPIFunc =  &delaySPI_250; break;  // desired: 2,000,000  actual: ~890K
      case SPI_EIGHTH_SPEED: delaySPIFunc =  &delaySPI_500; break;  // desired: 1,000,000  actual: ~590K
      case SPI_SPEED_5:      delaySPIFunc = &delaySPI_1000; break;  // desired:   500,000  actual: ~360K
      case SPI_SPEED_6:      delaySPIFunc = &delaySPI_2000; break;  // desired:   250,000  actual: ~210K
      default:               delaySPIFunc = &delaySPI_4000; break;  // desired:   125,000  actual: ~123K
    }
    SPI.begin();
  }

  // Begin SPI transaction, set clock, bit order, data mode
  void spiBeginTransaction(uint32_t spiClock, uint8_t bitOrder, uint8_t dataMode) { /* do nothing */ }

  uint8_t HAL_SPI_STM32_SpiTransfer_Mode_3(uint8_t b) { // using Mode 3
    for (uint8_t bits = 8; bits--;) {
      WRITE(SD_SCK_PIN, LOW);
      WRITE(SD_MOSI_PIN, b & 0x80);

      delaySPIFunc();
      WRITE(SD_SCK_PIN, HIGH);
      delaySPIFunc();

      b <<= 1;        // little setup time
      b |= (READ(SD_MISO_PIN) != 0);
    }
    DELAY_NS(125);
    return b;
  }

  // Soft SPI receive byte
  uint8_t spiRec() {
    DISABLE_ISRS();                                               // No interrupts during byte receive
    const uint8_t data = HAL_SPI_STM32_SpiTransfer_Mode_3(0xFF);
    ENABLE_ISRS();                                                // Enable interrupts
    return data;
  }

  // Soft SPI read data
  void spiRead(uint8_t *buf, uint16_t nbyte) {
    for (uint16_t i = 0; i < nbyte; i++)
      buf[i] = spiRec();
  }

  // Soft SPI send byte
  void spiSend(uint8_t data) {
    DISABLE_ISRS();                         // No interrupts during byte send
    HAL_SPI_STM32_SpiTransfer_Mode_3(data); // Don't care what is received
    ENABLE_ISRS();                          // Enable interrupts
  }

  // Soft SPI send block
  void spiSendBlock(uint8_t token, const uint8_t *buf) {
    spiSend(token);
    for (uint16_t i = 0; i < 512; i++)
      spiSend(buf[i]);
  }

#else

  // ------------------------
  // Hardware SPI
  // ------------------------

  /**
   * VGPV SPI speed start and PCLK2/2, by default 108/2 = 54Mhz
   */

  /**
   * @brief  Begin SPI port setup
   *
   * @return Nothing
   *
   * @details Only configures SS pin since stm32duino creates and initialize the SPI object
   */
  void spiBegin() {
<<<<<<< HEAD
    #if PIN_EXISTS(SS)
      OUT_WRITE(SS_PIN, HIGH);
=======
    #if PIN_EXISTS(SD_SS)
      OUT_WRITE(SD_SS_PIN, HIGH);
>>>>>>> 082fce5e
    #endif
  }

  // Configure SPI for specified SPI speed
  void spiInit(uint8_t spiRate) {
    // Use datarates Marlin uses
    uint32_t clock;
    switch (spiRate) {
      case SPI_FULL_SPEED:    clock = 20000000; break; // 13.9mhz=20000000  6.75mhz=10000000  3.38mhz=5000000  .833mhz=1000000
      case SPI_HALF_SPEED:    clock =  5000000; break;
      case SPI_QUARTER_SPEED: clock =  2500000; break;
      case SPI_EIGHTH_SPEED:  clock =  1250000; break;
      case SPI_SPEED_5:       clock =   625000; break;
      case SPI_SPEED_6:       clock =   300000; break;
      default:
        clock = 4000000; // Default from the SPI library
    }
    spiConfig = SPISettings(clock, MSBFIRST, SPI_MODE0);

    #if ENABLED(CUSTOM_SPI_PINS)
      SPI.setMISO(SD_MISO_PIN);
      SPI.setMOSI(SD_MOSI_PIN);
      SPI.setSCLK(SD_SCK_PIN);
    #endif

    SPI.begin();
  }

  /**
   * @brief  Receives a single byte from the SPI port.
   *
   * @return Byte received
   *
   * @details
   */
  uint8_t spiRec() {
    uint8_t returnByte = SPI.transfer(0xFF);
    return returnByte;
  }

  /**
   * @brief  Receive a number of bytes from the SPI port to a buffer
   *
   * @param  buf   Pointer to starting address of buffer to write to.
   * @param  nbyte Number of bytes to receive.
   * @return Nothing
   *
   * @details Uses DMA
   */
  void spiRead(uint8_t *buf, uint16_t nbyte) {
    if (nbyte == 0) return;
    memset(buf, 0xFF, nbyte);
    SPI.transfer(buf, nbyte);
  }

  /**
   * @brief  Send a single byte on SPI port
   *
   * @param  b Byte to send
   *
   * @details
   */
  void spiSend(uint8_t b) {
    SPI.transfer(b);
  }

  /**
   * @brief  Write token and then write from 512 byte buffer to SPI (for SD card)
   *
   * @param  buf   Pointer with buffer start address
   * @return Nothing
   *
   * @details Use DMA
   */
  void spiSendBlock(uint8_t token, const uint8_t *buf) {
    uint8_t rxBuf[512];
    SPI.transfer(token);
    SPI.transfer((uint8_t*)buf, &rxBuf, 512);
  }

#endif // SOFTWARE_SPI

#endif // ARDUINO_ARCH_STM32 && !STM32GENERIC<|MERGE_RESOLUTION|>--- conflicted
+++ resolved
@@ -142,13 +142,8 @@
    * @details Only configures SS pin since stm32duino creates and initialize the SPI object
    */
   void spiBegin() {
-<<<<<<< HEAD
-    #if PIN_EXISTS(SS)
-      OUT_WRITE(SS_PIN, HIGH);
-=======
     #if PIN_EXISTS(SD_SS)
       OUT_WRITE(SD_SS_PIN, HIGH);
->>>>>>> 082fce5e
     #endif
   }
 
