/**
 * Marlin 3D Printer Firmware
 * Copyright (c) 2020 MarlinFirmware [https://github.com/MarlinFirmware/Marlin]
 *
 * Based on Sprinter and grbl.
 * Copyright (c) 2011 Camiel Gubbels / Erik van der Zalm
 *
 * This program is free software: you can redistribute it and/or modify
 * it under the terms of the GNU General Public License as published by
 * the Free Software Foundation, either version 3 of the License, or
 * (at your option) any later version.
 *
 * This program is distributed in the hope that it will be useful,
 * but WITHOUT ANY WARRANTY; without even the implied warranty of
 * MERCHANTABILITY or FITNESS FOR A PARTICULAR PURPOSE.  See the
 * GNU General Public License for more details.
 *
 * You should have received a copy of the GNU General Public License
 * along with this program.  If not, see <https://www.gnu.org/licenses/>.
 *
 */
#pragma once

#include "../../../inc/MarlinConfig.h"

#ifdef STM32F1xx
  #include "stm32f1xx_hal.h"
#elif defined(STM32F4xx)
  #include "stm32f4xx_hal.h"
#else
  #error "FSMC TFT is currently only supported on STM32F1 and STM32F4 hardware."
#endif

#ifndef LCD_READ_ID
  #define LCD_READ_ID  0x04   // Read display identification information (0xD3 on ILI9341)
#endif
#ifndef LCD_READ_ID4
  #define LCD_READ_ID4 0xD3   // Read display identification information (0xD3 on ILI9341)
#endif

<<<<<<< HEAD
#define DATASIZE_8BIT    SPI_DATASIZE_8BIT
#define DATASIZE_16BIT   SPI_DATASIZE_16BIT
#define TFT_IO_DRIVER TFT_FSMC
=======
#define DATASIZE_8BIT  SPI_DATASIZE_8BIT
#define DATASIZE_16BIT SPI_DATASIZE_16BIT
#define TFT_IO_DRIVER  TFT_FSMC
>>>>>>> 082fce5e

#define TFT_DATASIZE TERN(TFT_INTERFACE_FSMC_8BIT, DATASIZE_8BIT, DATASIZE_16BIT)
typedef TERN(TFT_INTERFACE_FSMC_8BIT, uint8_t, uint16_t) tft_data_t;

typedef struct {
  __IO tft_data_t REG;
  __IO tft_data_t RAM;
} LCD_CONTROLLER_TypeDef;

class TFT_FSMC {
  private:
    static SRAM_HandleTypeDef SRAMx;
    static DMA_HandleTypeDef DMAtx;

    static LCD_CONTROLLER_TypeDef *LCD;

    static uint32_t ReadID(tft_data_t Reg);
    static void Transmit(tft_data_t Data) { LCD->RAM = Data; __DSB(); }
    static void TransmitDMA(uint32_t MemoryIncrease, uint16_t *Data, uint16_t Count);

  public:
    static void Init();
    static uint32_t GetID();
    static bool isBusy();
    static void Abort() { __HAL_DMA_DISABLE(&DMAtx); }

    static void DataTransferBegin(uint16_t DataWidth = TFT_DATASIZE) {}
    static void DataTransferEnd() {};

    static void WriteData(uint16_t Data) { Transmit(tft_data_t(Data)); }
    static void WriteReg(uint16_t Reg) { LCD->REG = tft_data_t(Reg); __DSB(); }

    static void WriteSequence(uint16_t *Data, uint16_t Count) { TransmitDMA(DMA_PINC_ENABLE, Data, Count); }
    static void WriteMultiple(uint16_t Color, uint16_t Count) { static uint16_t Data; Data = Color; TransmitDMA(DMA_PINC_DISABLE, &Data, Count); }
    static void WriteMultiple(uint16_t Color, uint32_t Count) {
      static uint16_t Data; Data = Color;
      while (Count > 0) {
        TransmitDMA(DMA_MINC_DISABLE, &Data, Count > 0xFFFF ? 0xFFFF : Count);
        Count = Count > 0xFFFF ? Count - 0xFFFF : 0;
      }
    }
};

#ifdef STM32F1xx
  #define FSMC_PIN_DATA   STM_PIN_DATA(STM_MODE_AF_PP, GPIO_NOPULL, AFIO_NONE)
#elif defined(STM32F4xx)
  #define FSMC_PIN_DATA   STM_PIN_DATA(STM_MODE_AF_PP, GPIO_NOPULL, GPIO_AF12_FSMC)
  #define FSMC_BANK1_1    0x60000000U
  #define FSMC_BANK1_2    0x64000000U
  #define FSMC_BANK1_3    0x68000000U
  #define FSMC_BANK1_4    0x6C000000U
#else
  #error No configuration for this MCU
#endif

const PinMap PinMap_FSMC[] = {
  {PD_14,  FSMC_NORSRAM_DEVICE, FSMC_PIN_DATA}, // FSMC_D00
  {PD_15,  FSMC_NORSRAM_DEVICE, FSMC_PIN_DATA}, // FSMC_D01
  {PD_0,   FSMC_NORSRAM_DEVICE, FSMC_PIN_DATA}, // FSMC_D02
  {PD_1,   FSMC_NORSRAM_DEVICE, FSMC_PIN_DATA}, // FSMC_D03
  {PE_7,   FSMC_NORSRAM_DEVICE, FSMC_PIN_DATA}, // FSMC_D04
  {PE_8,   FSMC_NORSRAM_DEVICE, FSMC_PIN_DATA}, // FSMC_D05
  {PE_9,   FSMC_NORSRAM_DEVICE, FSMC_PIN_DATA}, // FSMC_D06
  {PE_10,  FSMC_NORSRAM_DEVICE, FSMC_PIN_DATA}, // FSMC_D07
  #if DISABLED(TFT_INTERFACE_FSMC_8BIT)
    {PE_11,  FSMC_NORSRAM_DEVICE, FSMC_PIN_DATA}, // FSMC_D08
    {PE_12,  FSMC_NORSRAM_DEVICE, FSMC_PIN_DATA}, // FSMC_D09
    {PE_13,  FSMC_NORSRAM_DEVICE, FSMC_PIN_DATA}, // FSMC_D10
    {PE_14,  FSMC_NORSRAM_DEVICE, FSMC_PIN_DATA}, // FSMC_D11
    {PE_15,  FSMC_NORSRAM_DEVICE, FSMC_PIN_DATA}, // FSMC_D12
    {PD_8,   FSMC_NORSRAM_DEVICE, FSMC_PIN_DATA}, // FSMC_D13
    {PD_9,   FSMC_NORSRAM_DEVICE, FSMC_PIN_DATA}, // FSMC_D14
    {PD_10,  FSMC_NORSRAM_DEVICE, FSMC_PIN_DATA}, // FSMC_D15
  #endif
  {PD_4,   FSMC_NORSRAM_DEVICE, FSMC_PIN_DATA}, // FSMC_NOE
  {PD_5,   FSMC_NORSRAM_DEVICE, FSMC_PIN_DATA}, // FSMC_NWE
  {NC,    NP,    0}
};

const PinMap PinMap_FSMC_CS[] = {
  {PD_7,  (void *)FSMC_NORSRAM_BANK1, FSMC_PIN_DATA}, // FSMC_NE1
  #ifdef PF0
    {PG_9,  (void *)FSMC_NORSRAM_BANK2, FSMC_PIN_DATA}, // FSMC_NE2
    {PG_10, (void *)FSMC_NORSRAM_BANK3, FSMC_PIN_DATA}, // FSMC_NE3
    {PG_12, (void *)FSMC_NORSRAM_BANK4, FSMC_PIN_DATA}, // FSMC_NE4
  #endif
  {NC,    NP,    0}
};

#if ENABLED(TFT_INTERFACE_FSMC_8BIT)
  #define FSMC_RS(A)  (void *)((2 << (A-1)) - 1)
#else
  #define FSMC_RS(A)  (void *)((2 << A) - 2)
#endif

const PinMap PinMap_FSMC_RS[] = {
  #ifdef PF0
    {PF_0,  FSMC_RS( 0), FSMC_PIN_DATA}, // FSMC_A0
    {PF_1,  FSMC_RS( 1), FSMC_PIN_DATA}, // FSMC_A1
    {PF_2,  FSMC_RS( 2), FSMC_PIN_DATA}, // FSMC_A2
    {PF_3,  FSMC_RS( 3), FSMC_PIN_DATA}, // FSMC_A3
    {PF_4,  FSMC_RS( 4), FSMC_PIN_DATA}, // FSMC_A4
    {PF_5,  FSMC_RS( 5), FSMC_PIN_DATA}, // FSMC_A5
    {PF_12, FSMC_RS( 6), FSMC_PIN_DATA}, // FSMC_A6
    {PF_13, FSMC_RS( 7), FSMC_PIN_DATA}, // FSMC_A7
    {PF_14, FSMC_RS( 8), FSMC_PIN_DATA}, // FSMC_A8
    {PF_15, FSMC_RS( 9), FSMC_PIN_DATA}, // FSMC_A9
    {PG_0,  FSMC_RS(10), FSMC_PIN_DATA}, // FSMC_A10
    {PG_1,  FSMC_RS(11), FSMC_PIN_DATA}, // FSMC_A11
    {PG_2,  FSMC_RS(12), FSMC_PIN_DATA}, // FSMC_A12
    {PG_3,  FSMC_RS(13), FSMC_PIN_DATA}, // FSMC_A13
    {PG_4,  FSMC_RS(14), FSMC_PIN_DATA}, // FSMC_A14
    {PG_5,  FSMC_RS(15), FSMC_PIN_DATA}, // FSMC_A15
  #endif
  {PD_11, FSMC_RS(16), FSMC_PIN_DATA}, // FSMC_A16
  {PD_12, FSMC_RS(17), FSMC_PIN_DATA}, // FSMC_A17
  {PD_13, FSMC_RS(18), FSMC_PIN_DATA}, // FSMC_A18
  {PE_3,  FSMC_RS(19), FSMC_PIN_DATA}, // FSMC_A19
  {PE_4,  FSMC_RS(20), FSMC_PIN_DATA}, // FSMC_A20
  {PE_5,  FSMC_RS(21), FSMC_PIN_DATA}, // FSMC_A21
  {PE_6,  FSMC_RS(22), FSMC_PIN_DATA}, // FSMC_A22
  {PE_2,  FSMC_RS(23), FSMC_PIN_DATA}, // FSMC_A23
  #ifdef PF0
    {PG_13, FSMC_RS(24), FSMC_PIN_DATA}, // FSMC_A24
    {PG_14, FSMC_RS(25), FSMC_PIN_DATA}, // FSMC_A25
  #endif
  {NC,    NP,    0}
};<|MERGE_RESOLUTION|>--- conflicted
+++ resolved
@@ -38,15 +38,9 @@
   #define LCD_READ_ID4 0xD3   // Read display identification information (0xD3 on ILI9341)
 #endif
 
-<<<<<<< HEAD
-#define DATASIZE_8BIT    SPI_DATASIZE_8BIT
-#define DATASIZE_16BIT   SPI_DATASIZE_16BIT
-#define TFT_IO_DRIVER TFT_FSMC
-=======
 #define DATASIZE_8BIT  SPI_DATASIZE_8BIT
 #define DATASIZE_16BIT SPI_DATASIZE_16BIT
 #define TFT_IO_DRIVER  TFT_FSMC
->>>>>>> 082fce5e
 
 #define TFT_DATASIZE TERN(TFT_INTERFACE_FSMC_8BIT, DATASIZE_8BIT, DATASIZE_16BIT)
 typedef TERN(TFT_INTERFACE_FSMC_8BIT, uint8_t, uint16_t) tft_data_t;
