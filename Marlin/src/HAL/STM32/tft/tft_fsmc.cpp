--- conflicted
+++ resolved
@@ -37,15 +37,9 @@
 
 void TFT_FSMC::init() {
   uint32_t controllerAddress;
-<<<<<<< HEAD
-  FSMC_NORSRAM_TimingTypeDef timing, extTiming;
-
-  uint32_t nsBank = (uint32_t)pinmap_peripheral(digitalPinToPinName(TFT_CS_PIN), pinMap_FSMC_CS);
-=======
   FSMC_NORSRAM_TimingTypeDef Timing, ExtTiming;
 
   uint32_t NSBank = (uint32_t)pinmap_peripheral(digitalPinToPinName(TFT_CS_PIN), PinMap_FSMC_CS);
->>>>>>> b6911781
 
   // Perform the SRAM1 memory initialization sequence
   SRAMx.Instance = FSMC_NORSRAM_DEVICE;
@@ -167,9 +161,13 @@
   if ((__HAL_DMA_GET_FLAG(&DMAtx, __HAL_DMA_GET_TE_FLAG_INDEX(&DMAtx)) == 0) && (__HAL_DMA_GET_FLAG(&DMAtx, __HAL_DMA_GET_TC_FLAG_INDEX(&DMAtx)) == 0)) return true;
 
   __DSB();
-<<<<<<< HEAD
-  abort();
+  Abort();
   return false;
+}
+
+void TFT_FSMC::Abort() {
+  HAL_DMA_Abort(&DMAtx);  // Abort DMA transfer if any
+  HAL_DMA_DeInit(&DMAtx); // Deconfigure DMA
 }
 
 void TFT_FSMC::abort() {
@@ -180,27 +178,6 @@
 void TFT_FSMC::transmitDMA(uint32_t memoryIncrease, uint16_t *data, uint16_t count) {
   DMAtx.Init.PeriphInc = memoryIncrease;
   HAL_DMA_Init(&DMAtx);
-  HAL_DMA_Start(&DMAtx, (uint32_t)data, (uint32_t)&(LCD->RAM), count);
-
-  TERN_(TFT_SHARED_IO, while (isBusy()));
-=======
-  Abort();
-  return false;
-}
-
-void TFT_FSMC::Abort() {
-  HAL_DMA_Abort(&DMAtx);  // Abort DMA transfer if any
-  HAL_DMA_DeInit(&DMAtx); // Deconfigure DMA
->>>>>>> b6911781
-}
-
-void TFT_FSMC::transmit(uint32_t memoryIncrease, uint16_t *data, uint16_t count) {
-  DMAtx.Init.PeriphInc = memoryIncrease;
-  HAL_DMA_Init(&DMAtx);
-<<<<<<< HEAD
-  dataTransferBegin();
-  HAL_DMA_Start(&DMAtx, (uint32_t)data, (uint32_t)&(LCD->RAM), count);
-=======
   HAL_DMA_Start(&DMAtx, (uint32_t)Data, (uint32_t)&(LCD->RAM), Count);
 }
 
@@ -209,7 +186,6 @@
   HAL_DMA_Init(&DMAtx);
   DataTransferBegin();
   HAL_DMA_Start(&DMAtx, (uint32_t)Data, (uint32_t)&(LCD->RAM), Count);
->>>>>>> b6911781
   HAL_DMA_PollForTransfer(&DMAtx, HAL_DMA_FULL_TRANSFER, HAL_MAX_DELAY);
   abort();
 }
