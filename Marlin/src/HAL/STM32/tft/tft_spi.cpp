--- conflicted
+++ resolved
@@ -155,19 +155,11 @@
   #include "../../../lcd/tft_io/tft_ids.h"
 #endif
 
-<<<<<<< HEAD
-uint32_t TFT_SPI::getID() {
-  uint32_t id;
-  id = readID(LCD_READ_ID);
-  if ((id & 0xFFFF) == 0 || (id & 0xFFFF) == 0xFFFF) {
-    id = readID(LCD_READ_ID4);
-=======
 uint32_t TFT_SPI::GetID() {
   uint32_t id;
   id = ReadID(LCD_READ_ID);
   if ((id & 0xFFFF) == 0 || (id & 0xFFFF) == 0xFFFF) {
     id = ReadID(LCD_READ_ID4);
->>>>>>> b6911781
     #ifdef TFT_DEFAULT_DRIVER
       if ((id & 0xFFFF) == 0 || (id & 0xFFFF) == 0xFFFF)
         id = TFT_DEFAULT_DRIVER;
@@ -187,37 +179,6 @@
 
     if (SPIx.Init.Direction == SPI_DIRECTION_1LINE) SPI_1LINE_RX(&SPIx);
 
-<<<<<<< HEAD
-    #ifdef STM32H7xx
-      for (uint32_t i = 0; i < 4; i++) {
-        MODIFY_REG(SPIx.Instance->CR2, SPI_CR2_TSIZE, 1);
-        __HAL_SPI_ENABLE(&SPIx);
-        SET_BIT(SPIx.Instance->CR1, SPI_CR1_CSTART);
-
-        #if TFT_MISO_PIN != TFT_MOSI_PIN
-          SPIx.Instance->TXDR = 0;
-        #endif
-        while (!__HAL_SPI_GET_FLAG(&SPIx, SPI_FLAG_EOT)) {}
-        data = (data << 8) | SPIx.Instance->RXDR;
-        __HAL_SPI_DISABLE(&SPIx);
-        __HAL_SPI_CLEAR_EOTFLAG(&SPIx);
-        __HAL_SPI_CLEAR_TXTFFLAG(&SPIx);
-      }
-    #else
-      __HAL_SPI_ENABLE(&SPIx);
-      for (uint32_t i = 0; i < 4; i++) {
-        #if TFT_MISO_PIN != TFT_MOSI_PIN
-          while (!__HAL_SPI_GET_FLAG(&SPIx, SPI_FLAG_TXE)) {}
-          SPIx.Instance->DR = 0;
-        #endif
-        while (!__HAL_SPI_GET_FLAG(&SPIx, SPI_FLAG_RXNE)) {}
-        data = (data << 8) | SPIx.Instance->DR;
-      }
-    #endif
-
-    dataTransferEnd();
-    SPIx.Init.BaudRatePrescaler = oldPrescaler;
-=======
     for (i = 0; i < 4; i++) {
       #if TFT_MISO_PIN != TFT_MOSI_PIN
         while (!__HAL_SPI_GET_FLAG(&SPIx, SPI_FLAG_TXE)) {}
@@ -230,7 +191,6 @@
     DataTransferEnd();
 
     SPIx.Init.BaudRatePrescaler   = BaudRatePrescaler;
->>>>>>> b6911781
   #endif
 
   return data >> 7;
@@ -243,12 +203,6 @@
   #elif defined(STM32F4xx)
     #define __IS_DMA_ENABLED(__HANDLE__)      ((__HANDLE__)->Instance->CR & DMA_SxCR_EN)
     #define __IS_DMA_CONFIGURED(__HANDLE__)   ((__HANDLE__)->Instance->PAR != 0)
-<<<<<<< HEAD
-  #elif defined(STM32H7xx)
-    #define __IS_DMA_ENABLED(__HANDLE__)      (((DMA_Stream_TypeDef *)((__HANDLE__)->Instance))->CR & DMA_SxCR_EN)
-    #define __IS_DMA_CONFIGURED(__HANDLE__)   (((DMA_Stream_TypeDef *)((__HANDLE__)->Instance))->PAR != 0)
-=======
->>>>>>> b6911781
   #endif
 
   if (!__IS_DMA_CONFIGURED(&DMAtx)) return false;
@@ -260,37 +214,6 @@
   else {
     // Check if DMA transfer completed flag is set
     if (__HAL_DMA_GET_FLAG(&DMAtx, __HAL_DMA_GET_TC_FLAG_INDEX(&DMAtx)) == 0) return true;
-<<<<<<< HEAD
-    #ifdef STM32H7xx
-      // Check if SPI data transfer is completed
-      if (!__HAL_SPI_GET_FLAG(&SPIx, SPI_FLAG_EOT)) return true;
-    #else
-      // Check if SPI is idle
-      if (__HAL_SPI_GET_FLAG(&SPIx, SPI_FLAG_BSY)) return true;
-    #endif
-  }
-
-  abort();
-  return false;
-}
-
-void TFT_SPI::abort() {
-  HAL_DMA_Abort(&DMAtx);  // Abort DMA transfer if any
-  HAL_DMA_DeInit(&DMAtx);
-
-  #ifdef STM32H7xx
-    CLEAR_BIT(SPIx.Instance->CFG1, SPI_CFG1_TXDMAEN);
-    __HAL_SPI_CLEAR_EOTFLAG(&SPIx);
-    __HAL_SPI_CLEAR_TXTFFLAG(&SPIx);
-  #else
-    CLEAR_BIT(SPIx.Instance->CR2, SPI_CR2_TXDMAEN);
-  #endif
-
-  dataTransferEnd();  // Stop SPI and deselect CS
-}
-
-void TFT_SPI::transmit(uint16_t data) {
-=======
     // Check if SPI transmit butter is empty and SPI is idle
     if ((!__HAL_SPI_GET_FLAG(&SPIx, SPI_FLAG_TXE)) || (__HAL_SPI_GET_FLAG(&SPIx, SPI_FLAG_BSY))) return true;
   }
@@ -309,7 +232,6 @@
 }
 
 void TFT_SPI::Transmit(uint16_t Data) {
->>>>>>> b6911781
   #if TFT_MISO_PIN == TFT_MOSI_PIN
     SPI_1LINE_TX(&SPIx);
   #endif
@@ -321,27 +243,6 @@
 
     SPIx.Instance->TXDR = data;
 
-<<<<<<< HEAD
-    while (!__HAL_SPI_GET_FLAG(&SPIx, SPI_SR_EOT)) {}
-
-    __HAL_SPI_CLEAR_EOTFLAG(&SPIx);
-    __HAL_SPI_CLEAR_TXTFFLAG(&SPIx);
-  #else
-    __HAL_SPI_ENABLE(&SPIx);
-    SPIx.Instance->DR = data;
-    while (__HAL_SPI_GET_FLAG(&SPIx, SPI_FLAG_BSY)) {}
-  #endif
-
-  __HAL_SPI_DISABLE(&SPIx);
-
-  #if TFT_MISO_PIN != TFT_MOSI_PIN
-    __HAL_SPI_CLEAR_OVRFLAG(&SPIx);   // Clear overrun flag in 2 Lines communication mode because received data is not read
-  #endif
-}
-
-void TFT_SPI::transmitDMA(uint32_t memoryIncrease, uint16_t *data, uint16_t count) {
-  DMAtx.Init.MemInc = memoryIncrease;
-=======
   while (!__HAL_SPI_GET_FLAG(&SPIx, SPI_FLAG_TXE)) {}
   while ( __HAL_SPI_GET_FLAG(&SPIx, SPI_FLAG_BSY)) {}
 
@@ -370,7 +271,6 @@
 
 void TFT_SPI::Transmit(uint32_t MemoryIncrease, uint16_t *Data, uint16_t Count) {
   DMAtx.Init.MemInc = MemoryIncrease;
->>>>>>> b6911781
   HAL_DMA_Init(&DMAtx);
 
   #if TFT_MISO_PIN == TFT_MOSI_PIN
@@ -397,46 +297,20 @@
   TERN_(TFT_SHARED_IO, while (isBusy()));
 }
 
-void TFT_SPI::transmit(uint32_t memoryIncrease, uint16_t *data, uint16_t count) {
-  transmitDMA(memoryIncrease, data, count);
-
-  HAL_DMA_PollForTransfer(&DMAtx, HAL_DMA_FULL_TRANSFER, HAL_MAX_DELAY);
-  #ifdef STM32H7xx
-    while (!__HAL_SPI_GET_FLAG(&SPIx, SPI_SR_EOT)) {}
-  #else
-    while (__HAL_SPI_GET_FLAG(&SPIx, SPI_FLAG_BSY)) {}
-  #endif
-  abort();
-}
-
 #if ENABLED(USE_SPI_DMA_TC)
-<<<<<<< HEAD
-  void TFT_SPI::transmitDMA_IT(uint32_t memoryIncrease, uint16_t *data, uint16_t count) {
-
-    DMAtx.Init.MemInc = memoryIncrease;
-=======
   void TFT_SPI::TransmitDMA_IT(uint32_t MemoryIncrease, uint16_t *Data, uint16_t Count) {
 
     DMAtx.Init.MemInc = MemoryIncrease;
->>>>>>> b6911781
     HAL_DMA_Init(&DMAtx);
 
     if (TFT_MISO_PIN == TFT_MOSI_PIN)
       SPI_1LINE_TX(&SPIx);
 
-<<<<<<< HEAD
-    dataTransferBegin();
-
-    HAL_NVIC_SetPriority(DMA2_Stream3_IRQn, 5, 0);
-    HAL_NVIC_EnableIRQ(DMA2_Stream3_IRQn);
-    HAL_DMA_Start_IT(&DMAtx, (uint32_t)data, (uint32_t)&(SPIx.Instance->DR), count);
-=======
     DataTransferBegin();
 
     HAL_NVIC_SetPriority(DMA2_Stream3_IRQn, 5, 0);
     HAL_NVIC_EnableIRQ(DMA2_Stream3_IRQn);
     HAL_DMA_Start_IT(&DMAtx, (uint32_t)Data, (uint32_t)&(SPIx.Instance->DR), Count);
->>>>>>> b6911781
     __HAL_SPI_ENABLE(&SPIx);
 
     SET_BIT(SPIx.Instance->CR2, SPI_CR2_TXDMAEN);   // Enable Tx DMA Request
