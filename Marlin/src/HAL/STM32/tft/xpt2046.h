--- conflicted
+++ resolved
@@ -73,19 +73,11 @@
   static uint16_t getRawData(const XPTCoordinate coordinate);
   static bool isTouched();
 
-<<<<<<< HEAD
-  static void dataTransferBegin() { if (SPIx.Instance) { HAL_SPI_Init(&SPIx); } WRITE(TOUCH_CS_PIN, LOW); };
-  static void dataTransferEnd() { WRITE(TOUCH_CS_PIN, HIGH); };
-  static uint16_t hardwareIO(uint16_t data);
-  static uint16_t softwareIO(uint16_t data);
-  static uint16_t IO(uint16_t data = 0) { return SPIx.Instance ? hardwareIO(data) : softwareIO(data); }
-=======
   static void DataTransferBegin() { if (SPIx.Instance) { HAL_SPI_Init(&SPIx); } WRITE(TOUCH_CS_PIN, LOW); };
   static void DataTransferEnd() { WRITE(TOUCH_CS_PIN, HIGH); };
   static uint16_t HardwareIO(uint16_t data);
   static uint16_t SoftwareIO(uint16_t data);
   static uint16_t IO(uint16_t data = 0) { return SPIx.Instance ? HardwareIO(data) : SoftwareIO(data); }
->>>>>>> b6911781
 
 public:
   static void init();
