/**
 * Marlin 3D Printer Firmware
 * Copyright (c) 2020 MarlinFirmware [https://github.com/MarlinFirmware/Marlin]
 *
 * Based on Sprinter and grbl.
 * Copyright (c) 2011 Camiel Gubbels / Erik van der Zalm
 *
 * This program is free software: you can redistribute it and/or modify
 * it under the terms of the GNU General Public License as published by
 * the Free Software Foundation, either version 3 of the License, or
 * (at your option) any later version.
 *
 * This program is distributed in the hope that it will be useful,
 * but WITHOUT ANY WARRANTY; without even the implied warranty of
 * MERCHANTABILITY or FITNESS FOR A PARTICULAR PURPOSE.  See the
 * GNU General Public License for more details.
 *
 * You should have received a copy of the GNU General Public License
 * along with this program.  If not, see <https://www.gnu.org/licenses/>.
 *
 */
#pragma once

/**
 * Test STM32-specific configuration values for errors at compile-time.
 */
//#if ENABLED(SPINDLE_LASER_USE_PWM) && !(SPINDLE_LASER_PWM_PIN == 4 || SPINDLE_LASER_PWM_PIN == 6 || SPINDLE_LASER_PWM_PIN == 11)
//  #error "SPINDLE_LASER_PWM_PIN must use SERVO0, SERVO1 or SERVO3 connector"
//#endif

<<<<<<< HEAD

=======
>>>>>>> b6911781
#if ENABLED(SDCARD_EEPROM_EMULATION) && !HAS_MEDIA
  #undef SDCARD_EEPROM_EMULATION // Avoid additional error noise
  #if USE_FALLBACK_EEPROM
    #warning "EEPROM type not specified. Fallback is SDCARD_EEPROM_EMULATION."
  #endif
  #error "SDCARD_EEPROM_EMULATION requires SDSUPPORT. Enable SDSUPPORT or choose another EEPROM emulation."
#endif

#if !defined(STM32F4xx) && ENABLED(FLASH_EEPROM_LEVELING)
  #error "FLASH_EEPROM_LEVELING is currently only supported on STM32F4 hardware."
#endif

#if ENABLED(SERIAL_STATS_MAX_RX_QUEUED)
  #error "SERIAL_STATS_MAX_RX_QUEUED is not supported on STM32."
#elif ENABLED(SERIAL_STATS_DROPPED_RX)
  #error "SERIAL_STATS_DROPPED_RX is not supported on STM32."
#endif

#if ANY(TFT_COLOR_UI, TFT_LVGL_UI, TFT_CLASSIC_UI) && NOT_TARGET(STM32H7xx, STM32F4xx, STM32F1xx)
  #error "TFT_COLOR_UI, TFT_LVGL_UI and TFT_CLASSIC_UI are currently only supported on STM32H7, STM32F4 and STM32F1 hardware."
#endif

<<<<<<< HEAD
#if TEMP_SENSOR_SOC && defined(ATEMP) && TEMP_SOC_PIN != ATEMP
  #error "TEMP_SENSOR_SOC requires 'TEMP_SOC_PIN ATEMP' on STM32."
#endif

=======
>>>>>>> b6911781
/**
 * Check for common serial pin conflicts
 */
#define _CHECK_SERIAL_PIN(N) (( \
    BTN_EN1 == N || DOGLCD_CS == N || HEATER_BED_PIN == N || FAN0_PIN == N || \
    SDIO_D2_PIN == N || SDIO_D3_PIN == N || SDIO_CK_PIN == N || SDIO_CMD_PIN == N \
  ))
#define CHECK_SERIAL_PIN(T,N) defined(UART##N##_##T##_PIN) && _CHECK_SERIAL_PIN(UART##N##_##T##_PIN)
#if SERIAL_IN_USE(1)
  #if CHECK_SERIAL_PIN(TX,1)
    #error "Serial Port 1 TX IO pins conflict with another pin on the board."
  #endif
  #if CHECK_SERIAL_PIN(RX,1)
    #error "Serial Port 1 RX IO pins conflict with another pin on the board."
  #endif
#endif
#if SERIAL_IN_USE(2)
  #if CHECK_SERIAL_PIN(TX,2)
    #error "Serial Port 2 TX IO pins conflict with another pin on the board."
  #endif
  #if CHECK_SERIAL_PIN(RX,2)
    #error "Serial Port 2 RX IO pins conflict with another pin on the board."
  #endif
#endif
#if SERIAL_IN_USE(3)
  #if CHECK_SERIAL_PIN(TX,3)
    #error "Serial Port 3 TX IO pins conflict with another pin on the board."
  #endif
  #if CHECK_SERIAL_PIN(RX,3)
    #error "Serial Port 3 RX IO pins conflict with another pin on the board."
  #endif
#endif
#if SERIAL_IN_USE(4)
  #if CHECK_SERIAL_PIN(TX,4)
    #error "Serial Port 4 TX IO pins conflict with another pin on the board."
  #endif
  #if CHECK_SERIAL_PIN(RX,4)
    #error "Serial Port 4 RX IO pins conflict with another pin on the board."
  #endif
#endif
#if SERIAL_IN_USE(5)
  #if CHECK_SERIAL_PIN(TX,5)
    #error "Serial Port 5 TX IO pins conflict with another pin on the board."
  #endif
  #if CHECK_SERIAL_PIN(RX,5)
    #error "Serial Port 5 RX IO pins conflict with another pin on the board."
  #endif
#endif
#if SERIAL_IN_USE(6)
  #if CHECK_SERIAL_PIN(TX,6)
    #error "Serial Port 6 TX IO pins conflict with another pin on the board."
  #endif
  #if CHECK_SERIAL_PIN(RX,6)
    #error "Serial Port 6 RX IO pins conflict with another pin on the board."
  #endif
#endif
#undef CHECK_SERIAL_PIN
#undef _CHECK_SERIAL_PIN<|MERGE_RESOLUTION|>--- conflicted
+++ resolved
@@ -28,10 +28,6 @@
 //  #error "SPINDLE_LASER_PWM_PIN must use SERVO0, SERVO1 or SERVO3 connector"
 //#endif
 
-<<<<<<< HEAD
-
-=======
->>>>>>> b6911781
 #if ENABLED(SDCARD_EEPROM_EMULATION) && !HAS_MEDIA
   #undef SDCARD_EEPROM_EMULATION // Avoid additional error noise
   #if USE_FALLBACK_EEPROM
@@ -54,13 +50,6 @@
   #error "TFT_COLOR_UI, TFT_LVGL_UI and TFT_CLASSIC_UI are currently only supported on STM32H7, STM32F4 and STM32F1 hardware."
 #endif
 
-<<<<<<< HEAD
-#if TEMP_SENSOR_SOC && defined(ATEMP) && TEMP_SOC_PIN != ATEMP
-  #error "TEMP_SENSOR_SOC requires 'TEMP_SOC_PIN ATEMP' on STM32."
-#endif
-
-=======
->>>>>>> b6911781
 /**
  * Check for common serial pin conflicts
  */
