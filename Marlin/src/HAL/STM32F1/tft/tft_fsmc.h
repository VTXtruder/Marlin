--- conflicted
+++ resolved
@@ -30,15 +30,9 @@
 
 #include <libmaple/dma.h>
 
-<<<<<<< HEAD
-#define DATASIZE_8BIT    DMA_SIZE_8BITS
-#define DATASIZE_16BIT   DMA_SIZE_16BITS
-#define TFT_IO_DRIVER TFT_FSMC
-=======
 #define DATASIZE_8BIT  DMA_SIZE_8BITS
 #define DATASIZE_16BIT DMA_SIZE_16BITS
 #define TFT_IO_DRIVER  TFT_FSMC
->>>>>>> 082fce5e
 
 typedef struct {
   __IO uint16_t REG;
