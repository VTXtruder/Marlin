--- conflicted
+++ resolved
@@ -101,11 +101,7 @@
 // Reset reason
 uint8_t HAL_get_reset_source();
 
-<<<<<<< HEAD
-inline void HAL_reboot() {}  // reboot the board or restart the bootloader
-=======
 void HAL_reboot();
->>>>>>> 082fce5e
 
 FORCE_INLINE void _delay_ms(const int delay_ms) { delay(delay_ms); }
 
