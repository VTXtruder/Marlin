--- conflicted
+++ resolved
@@ -109,9 +109,6 @@
   #if ENABLED(MARLIN_DEV_MODE)
     void dump_delay_accuracy_check() {
       auto report_call_time = [](FSTR_P const name, FSTR_P const unit, const uint32_t cycles, const uint32_t total, const bool do_flush=true) {
-<<<<<<< HEAD
-        SERIAL_ECHOLN(F("Calling "), name, F(" for "), cycles, AS_CHAR(' '), unit, F(" took: "), total, AS_CHAR(' '), unit);
-=======
         SERIAL_ECHOPGM("Calling ");
         SERIAL_ECHOF(name);
         SERIAL_ECHOLNPGM(" for ", cycles);
@@ -119,7 +116,6 @@
         SERIAL_ECHOLNPGM(" took: ", total);
         SERIAL_CHAR(' ');
         SERIAL_ECHOF(unit);
->>>>>>> b6911781
         if (do_flush) SERIAL_FLUSHTX();
       };
 
