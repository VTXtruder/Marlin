/**
 * Marlin 3D Printer Firmware
 * Copyright (c) 2020 MarlinFirmware [https://github.com/MarlinFirmware/Marlin]
 *
 * Based on Sprinter and grbl.
 * Copyright (c) 2011 Camiel Gubbels / Erik van der Zalm
 *
 * This program is free software: you can redistribute it and/or modify
 * it under the terms of the GNU General Public License as published by
 * the Free Software Foundation, either version 3 of the License, or
 * (at your option) any later version.
 *
 * This program is distributed in the hope that it will be useful,
 * but WITHOUT ANY WARRANTY; without even the implied warranty of
 * MERCHANTABILITY or FITNESS FOR A PARTICULAR PURPOSE.  See the
 * GNU General Public License for more details.
 *
 * You should have received a copy of the GNU General Public License
 * along with this program.  If not, see <https://www.gnu.org/licenses/>.
 *
 */

#include "../inc/MarlinConfig.h"

#if ANY(EXT_SOLENOID, MANUAL_SOLENOID_CONTROL)

#include "solenoid.h"

#include "../module/motion.h" // for active_extruder
<<<<<<< HEAD
#include "../module/tool_change.h"
=======
#include "../module/tool_change.h" // for parking_extruder_set_parked
>>>>>>> b6911781

// Used primarily with MANUAL_SOLENOID_CONTROL
static void set_solenoid(const uint8_t num, const uint8_t state) {
  #define _SOL_CASE(N) case N: TERN_(HAS_SOLENOID_##N, OUT_WRITE(SOL##N##_PIN, state)); break;
  switch (num) {
    REPEAT(8, _SOL_CASE)
    default: SERIAL_ECHO_MSG(STR_INVALID_SOLENOID); break;
  }

  #if ENABLED(PARKING_EXTRUDER)
    if (state == LOW && active_extruder == num) // If active extruder's solenoid is disabled, carriage is considered parked
      parking_extruder_set_parked(true);
  #endif
}

// PARKING_EXTRUDER options alter the default behavior of solenoids to ensure compliance of M380-381
void  enable_solenoid(const uint8_t num) { set_solenoid(num, TERN1(PARKING_EXTRUDER,  PE_MAGNET_ON_STATE)); }
void disable_solenoid(const uint8_t num) { set_solenoid(num, TERN0(PARKING_EXTRUDER, !PE_MAGNET_ON_STATE)); }

void disable_all_solenoids() {
  #define _SOL_DISABLE(N) TERN_(HAS_SOLENOID_##N, disable_solenoid(N));
  REPEAT(8, _SOL_DISABLE)
}

#endif // EXT_SOLENOID || MANUAL_SOLENOID_CONTROL<|MERGE_RESOLUTION|>--- conflicted
+++ resolved
@@ -27,11 +27,7 @@
 #include "solenoid.h"
 
 #include "../module/motion.h" // for active_extruder
-<<<<<<< HEAD
-#include "../module/tool_change.h"
-=======
 #include "../module/tool_change.h" // for parking_extruder_set_parked
->>>>>>> b6911781
 
 // Used primarily with MANUAL_SOLENOID_CONTROL
 static void set_solenoid(const uint8_t num, const uint8_t state) {
