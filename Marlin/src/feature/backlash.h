--- conflicted
+++ resolved
@@ -29,11 +29,7 @@
   static constexpr uint8_t all_on = 0xFF, all_off = 0x00;
 
 private:
-<<<<<<< HEAD
-  static AxisBits last_direction_bits;
-=======
   static axis_bits_t last_direction_bits;
->>>>>>> b6911781
   static xyz_long_t residual_error;
 
   #if ENABLED(BACKLASH_GCODE)
@@ -76,11 +72,7 @@
     return has_measurement(X_AXIS) || has_measurement(Y_AXIS) || has_measurement(Z_AXIS);
   }
 
-<<<<<<< HEAD
-  static void add_correction_steps(const int32_t &da, const int32_t &db, const int32_t &dc, const AxisBits dm, block_t * const block);
-=======
   static void add_correction_steps(const int32_t &da, const int32_t &db, const int32_t &dc, const axis_bits_t dm, block_t * const block);
->>>>>>> b6911781
   static int32_t get_applied_steps(const AxisEnum axis);
 
   #if ENABLED(BACKLASH_GCODE)
