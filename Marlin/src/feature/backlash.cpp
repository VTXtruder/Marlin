/**
 * Marlin 3D Printer Firmware
 * Copyright (c) 2020 MarlinFirmware [https://github.com/MarlinFirmware/Marlin]
 *
 * Based on Sprinter and grbl.
 * Copyright (c) 2011 Camiel Gubbels / Erik van der Zalm
 *
 * This program is free software: you can redistribute it and/or modify
 * it under the terms of the GNU General Public License as published by
 * the Free Software Foundation, either version 3 of the License, or
 * (at your option) any later version.
 *
 * This program is distributed in the hope that it will be useful,
 * but WITHOUT ANY WARRANTY; without even the implied warranty of
 * MERCHANTABILITY or FITNESS FOR A PARTICULAR PURPOSE.  See the
 * GNU General Public License for more details.
 *
 * You should have received a copy of the GNU General Public License
 * along with this program.  If not, see <https://www.gnu.org/licenses/>.
 *
 */

#include "../inc/MarlinConfigPre.h"

#if ENABLED(BACKLASH_COMPENSATION)

#include "backlash.h"

#include "../module/motion.h"
#include "../module/planner.h"

<<<<<<< HEAD
AxisBits Backlash::last_direction_bits;
=======
axis_bits_t Backlash::last_direction_bits;
>>>>>>> b6911781
xyz_long_t Backlash::residual_error{0};

#ifdef BACKLASH_DISTANCE_MM
  #if ENABLED(BACKLASH_GCODE)
    xyz_float_t Backlash::distance_mm = BACKLASH_DISTANCE_MM;
  #else
    const xyz_float_t Backlash::distance_mm = BACKLASH_DISTANCE_MM;
  #endif
#endif

#if ENABLED(BACKLASH_GCODE)
  uint8_t Backlash::correction = (BACKLASH_CORRECTION) * all_on;
  #ifdef BACKLASH_SMOOTHING_MM
    float Backlash::smoothing_mm = BACKLASH_SMOOTHING_MM;
  #endif
#endif

#if ENABLED(MEASURE_BACKLASH_WHEN_PROBING)
  xyz_float_t Backlash::measured_mm{0};
  xyz_uint8_t Backlash::measured_count{0};
#endif

Backlash backlash;

/**
 * To minimize seams in the printed part, backlash correction only adds
 * steps to the current segment (instead of creating a new segment, which
 * causes discontinuities and print artifacts).
 *
 * With a non-zero BACKLASH_SMOOTHING_MM value the backlash correction is
 * spread over multiple segments, smoothing out artifacts even more.
 */

<<<<<<< HEAD
void Backlash::add_correction_steps(const int32_t &da, const int32_t &db, const int32_t &dc, const AxisBits dm, block_t * const block) {
  AxisBits changed_dir = last_direction_bits ^ dm;
  // Ignore direction change unless steps are taken in that direction
  #if DISABLED(CORE_BACKLASH) || ANY(MARKFORGED_XY, MARKFORGED_YX)
    if (!da)        changed_dir.x = false;
    if (!db)        changed_dir.y = false;
    if (!dc)        changed_dir.z = false;
=======
void Backlash::add_correction_steps(const int32_t &da, const int32_t &db, const int32_t &dc, const axis_bits_t dm, block_t * const block) {
  axis_bits_t changed_dir = last_direction_bits ^ dm;
  // Ignore direction change unless steps are taken in that direction
  #if DISABLED(CORE_BACKLASH) || ANY(MARKFORGED_XY, MARKFORGED_YX)
    if (!da) CBI(changed_dir, X_AXIS);
    if (!db) CBI(changed_dir, Y_AXIS);
    if (!dc) CBI(changed_dir, Z_AXIS);
>>>>>>> b6911781
  #elif CORE_IS_XY
    if (!(da + db)) changed_dir.x = false;
    if (!(da - db)) changed_dir.y = false;
    if (!dc)        changed_dir.z = false;
  #elif CORE_IS_XZ
    if (!(da + dc)) changed_dir.x = false;
    if (!(da - dc)) changed_dir.z = false;
    if (!db)        changed_dir.y = false;
  #elif CORE_IS_YZ
    if (!(db + dc)) changed_dir.y = false;
    if (!(db - dc)) changed_dir.z = false;
    if (!da)        changed_dir.x = false;
  #endif
  last_direction_bits ^= changed_dir;

  if (!correction && !residual_error) return;

  #ifdef BACKLASH_SMOOTHING_MM
    // The segment proportion is a value greater than 0.0 indicating how much residual_error
    // is corrected for in this segment. The contribution is based on segment length and the
    // smoothing distance. Since the computation of this proportion involves a floating point
    // division, defer computation until needed.
    float segment_proportion = 0;
  #endif

  const float f_corr = float(correction) / all_on;

  LOOP_NUM_AXES(axis) {
    if (distance_mm[axis]) {
<<<<<<< HEAD
      const bool forward = dm[axis];

      // When an axis changes direction, add axis backlash to the residual error
      if (changed_dir[axis])
        residual_error[axis] += (forward ? f_corr : -f_corr) * distance_mm[axis] * planner.settings.axis_steps_per_mm[axis];

      // Decide how much of the residual error to correct in this segment
      int32_t error_correction = residual_error[axis];
      if (forward == (error_correction < 0))
=======
      const bool reverse = TEST(dm, axis);

      // When an axis changes direction, add axis backlash to the residual error
      if (TEST(changed_dir, axis))
        residual_error[axis] += (reverse ? -f_corr : f_corr) * distance_mm[axis] * planner.settings.axis_steps_per_mm[axis];

      // Decide how much of the residual error to correct in this segment
      int32_t error_correction = residual_error[axis];
      if (reverse != (error_correction < 0))
>>>>>>> b6911781
        error_correction = 0; // Don't take up any backlash in this segment, as it would subtract steps

      #ifdef BACKLASH_SMOOTHING_MM
        if (error_correction && smoothing_mm != 0) {
          // Take up a portion of the residual_error in this segment
          if (segment_proportion == 0) segment_proportion = _MIN(1.0f, block->millimeters / smoothing_mm);
          error_correction = CEIL(segment_proportion * error_correction);
        }
      #endif

      // This correction reduces the residual error and adds block steps
      if (error_correction) {
        block->steps[axis] += ABS(error_correction);
        #if ENABLED(CORE_BACKLASH)
          switch (axis) {
            case CORE_AXIS_1:
              //block->steps[CORE_AXIS_2] += influence_distance_mm[axis] * planner.settings.axis_steps_per_mm[CORE_AXIS_2];
              //SERIAL_ECHOLNPGM("CORE_AXIS_1 dir change. distance=", distance_mm[axis], " r.err=", residual_error[axis],
              //  " da=", da, " db=", db, " block->steps[axis]=", block->steps[axis], " err_corr=", error_correction);
              break;
            case CORE_AXIS_2:
              //block->steps[CORE_AXIS_1] += influence_distance_mm[axis] * planner.settings.axis_steps_per_mm[CORE_AXIS_1];;
              //SERIAL_ECHOLNPGM("CORE_AXIS_2 dir change. distance=", distance_mm[axis], " r.err=", residual_error[axis],
              //  " da=", da, " db=", db, " block->steps[axis]=", block->steps[axis], " err_corr=", error_correction);
              break;
            case NORMAL_AXIS: break;
          }
          residual_error[axis] = 0; // No residual_error needed for next CORE block, I think...
        #else
          residual_error[axis] -= error_correction;
        #endif
      }
    }
  }
}

int32_t Backlash::get_applied_steps(const AxisEnum axis) {
  if (axis >= NUM_AXES) return 0;

<<<<<<< HEAD
  const bool forward = last_direction_bits[axis];
=======
  const bool reverse = TEST(last_direction_bits, axis);
>>>>>>> b6911781

  const int32_t residual_error_axis = residual_error[axis];

  // At startup it is assumed the last move was forwards. So the applied
  // steps will always be a non-positive number.

<<<<<<< HEAD
  if (forward) return -residual_error_axis;
=======
  if (!reverse) return -residual_error_axis;
>>>>>>> b6911781

  const float f_corr = float(correction) / all_on;
  const int32_t full_error_axis = -f_corr * distance_mm[axis] * planner.settings.axis_steps_per_mm[axis];
  return full_error_axis - residual_error_axis;
}

class Backlash::StepAdjuster {
  private:
    xyz_long_t applied_steps;
  public:
    StepAdjuster() {
      LOOP_NUM_AXES(axis) applied_steps[axis] = backlash.get_applied_steps((AxisEnum)axis);
    }
    ~StepAdjuster() {
      // after backlash compensation parameter changes, ensure applied step count does not change
      LOOP_NUM_AXES(axis) residual_error[axis] += backlash.get_applied_steps((AxisEnum)axis) - applied_steps[axis];
    }
};

#if ENABLED(BACKLASH_GCODE)

  void Backlash::set_correction_uint8(const uint8_t v) {
    StepAdjuster adjuster;
    correction = v;
  }

  void Backlash::set_distance_mm(const AxisEnum axis, const float v) {
    StepAdjuster adjuster;
    distance_mm[axis] = v;
  }

  #ifdef BACKLASH_SMOOTHING_MM
    void Backlash::set_smoothing_mm(const float v) {
      StepAdjuster adjuster;
      smoothing_mm = v;
    }
  #endif

#endif

#if ENABLED(MEASURE_BACKLASH_WHEN_PROBING)

  #include "../module/probe.h"

  // Measure Z backlash by raising nozzle in increments until probe deactivates
  void Backlash::measure_with_probe() {
    if (measured_count.z == 255) return;

    const float start_height = current_position.z;
    while (current_position.z < (start_height + BACKLASH_MEASUREMENT_LIMIT) && PROBE_TRIGGERED())
      do_blocking_move_to_z(current_position.z + BACKLASH_MEASUREMENT_RESOLUTION, MMM_TO_MMS(BACKLASH_MEASUREMENT_FEEDRATE));

    // The backlash from all probe points is averaged, so count the number of measurements
    measured_mm.z += current_position.z - start_height;
    measured_count.z++;
  }

#endif

#endif // BACKLASH_COMPENSATION<|MERGE_RESOLUTION|>--- conflicted
+++ resolved
@@ -29,11 +29,7 @@
 #include "../module/motion.h"
 #include "../module/planner.h"
 
-<<<<<<< HEAD
-AxisBits Backlash::last_direction_bits;
-=======
 axis_bits_t Backlash::last_direction_bits;
->>>>>>> b6911781
 xyz_long_t Backlash::residual_error{0};
 
 #ifdef BACKLASH_DISTANCE_MM
@@ -67,15 +63,6 @@
  * spread over multiple segments, smoothing out artifacts even more.
  */
 
-<<<<<<< HEAD
-void Backlash::add_correction_steps(const int32_t &da, const int32_t &db, const int32_t &dc, const AxisBits dm, block_t * const block) {
-  AxisBits changed_dir = last_direction_bits ^ dm;
-  // Ignore direction change unless steps are taken in that direction
-  #if DISABLED(CORE_BACKLASH) || ANY(MARKFORGED_XY, MARKFORGED_YX)
-    if (!da)        changed_dir.x = false;
-    if (!db)        changed_dir.y = false;
-    if (!dc)        changed_dir.z = false;
-=======
 void Backlash::add_correction_steps(const int32_t &da, const int32_t &db, const int32_t &dc, const axis_bits_t dm, block_t * const block) {
   axis_bits_t changed_dir = last_direction_bits ^ dm;
   // Ignore direction change unless steps are taken in that direction
@@ -83,7 +70,6 @@
     if (!da) CBI(changed_dir, X_AXIS);
     if (!db) CBI(changed_dir, Y_AXIS);
     if (!dc) CBI(changed_dir, Z_AXIS);
->>>>>>> b6911781
   #elif CORE_IS_XY
     if (!(da + db)) changed_dir.x = false;
     if (!(da - db)) changed_dir.y = false;
@@ -113,17 +99,6 @@
 
   LOOP_NUM_AXES(axis) {
     if (distance_mm[axis]) {
-<<<<<<< HEAD
-      const bool forward = dm[axis];
-
-      // When an axis changes direction, add axis backlash to the residual error
-      if (changed_dir[axis])
-        residual_error[axis] += (forward ? f_corr : -f_corr) * distance_mm[axis] * planner.settings.axis_steps_per_mm[axis];
-
-      // Decide how much of the residual error to correct in this segment
-      int32_t error_correction = residual_error[axis];
-      if (forward == (error_correction < 0))
-=======
       const bool reverse = TEST(dm, axis);
 
       // When an axis changes direction, add axis backlash to the residual error
@@ -133,7 +108,6 @@
       // Decide how much of the residual error to correct in this segment
       int32_t error_correction = residual_error[axis];
       if (reverse != (error_correction < 0))
->>>>>>> b6911781
         error_correction = 0; // Don't take up any backlash in this segment, as it would subtract steps
 
       #ifdef BACKLASH_SMOOTHING_MM
@@ -173,22 +147,14 @@
 int32_t Backlash::get_applied_steps(const AxisEnum axis) {
   if (axis >= NUM_AXES) return 0;
 
-<<<<<<< HEAD
-  const bool forward = last_direction_bits[axis];
-=======
   const bool reverse = TEST(last_direction_bits, axis);
->>>>>>> b6911781
 
   const int32_t residual_error_axis = residual_error[axis];
 
   // At startup it is assumed the last move was forwards. So the applied
   // steps will always be a non-positive number.
 
-<<<<<<< HEAD
-  if (forward) return -residual_error_axis;
-=======
   if (!reverse) return -residual_error_axis;
->>>>>>> b6911781
 
   const float f_corr = float(correction) / all_on;
   const int32_t full_error_axis = -f_corr * distance_mm[axis] * planner.settings.axis_steps_per_mm[axis];
