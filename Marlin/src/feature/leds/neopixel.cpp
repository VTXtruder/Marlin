/**
 * Marlin 3D Printer Firmware
 * Copyright (c) 2020 MarlinFirmware [https://github.com/MarlinFirmware/Marlin]
 *
 * Based on Sprinter and grbl.
 * Copyright (c) 2011 Camiel Gubbels / Erik van der Zalm
 *
 * This program is free software: you can redistribute it and/or modify
 * it under the terms of the GNU General Public License as published by
 * the Free Software Foundation, either version 3 of the License, or
 * (at your option) any later version.
 *
 * This program is distributed in the hope that it will be useful,
 * but WITHOUT ANY WARRANTY; without even the implied warranty of
 * MERCHANTABILITY or FITNESS FOR A PARTICULAR PURPOSE.  See the
 * GNU General Public License for more details.
 *
 * You should have received a copy of the GNU General Public License
 * along with this program.  If not, see <https://www.gnu.org/licenses/>.
 *
 */

/**
 * Marlin RGB LED general support
 */

#include "../../inc/MarlinConfig.h"

#if ENABLED(NEOPIXEL_LED)

#include "leds.h"

#if ANY(NEOPIXEL_STARTUP_TEST, NEOPIXEL2_STARTUP_TEST)
  #include "../../core/utility.h"
#endif

Marlin_NeoPixel neo;
pixel_index_t Marlin_NeoPixel::neoindex;

Adafruit_NeoPixel Marlin_NeoPixel::adaneo1(NEOPIXEL_PIXELS, NEOPIXEL_PIN, NEOPIXEL_TYPE + NEO_KHZ800);
#if CONJOINED_NEOPIXEL
  Adafruit_NeoPixel Marlin_NeoPixel::adaneo2(NEOPIXEL_PIXELS, NEOPIXEL2_PIN, NEOPIXEL2_TYPE + NEO_KHZ800);
#endif

#ifdef NEOPIXEL_BKGD_INDEX_FIRST

  void Marlin_NeoPixel::set_background_color(const uint8_t r, const uint8_t g, const uint8_t b, const uint8_t w) {
    for (int background_led = NEOPIXEL_BKGD_INDEX_FIRST; background_led <= NEOPIXEL_BKGD_INDEX_LAST; background_led++)
      set_pixel_color(background_led, adaneo1.Color(r, g, b, w));
  }

  void Marlin_NeoPixel::reset_background_color() {
    constexpr uint8_t background_color[4] = NEOPIXEL_BKGD_COLOR;
    set_background_color(background_color);
  }

<<<<<<< HEAD
  void Marlin_NeoPixel::set_background_off() {
    #ifndef NEOPIXEL_BKGD_TIMEOUT_COLOR
      #define NEOPIXEL_BKGD_TIMEOUT_COLOR { 0, 0, 0, 0 }
    #endif
    constexpr uint8_t background_color_off[4] = NEOPIXEL_BKGD_TIMEOUT_COLOR;
    set_background_color(background_color_off);
  }

=======
>>>>>>> b6911781
#endif // NEOPIXEL_BKGD_INDEX_FIRST

void Marlin_NeoPixel::set_color(const uint32_t color) {
  if (neoindex >= 0) {
    set_pixel_color(neoindex, color);
    neoindex = -1;
  }
  else {
    for (uint16_t i = 0; i < pixels(); ++i) {
      #ifdef NEOPIXEL_BKGD_INDEX_FIRST
        if (i == NEOPIXEL_BKGD_INDEX_FIRST && TERN(NEOPIXEL_BKGD_ALWAYS_ON, true, color != 0x000000)) {
          reset_background_color();
          i += NEOPIXEL_BKGD_INDEX_LAST - (NEOPIXEL_BKGD_INDEX_FIRST);
          continue;
        }
      #endif
      set_pixel_color(i, color);
    }
  }
  show();
}

void Marlin_NeoPixel::set_color_startup(const uint32_t color) {
  for (uint16_t i = 0; i < pixels(); ++i)
    set_pixel_color(i, color);
  show();
}

void Marlin_NeoPixel::init() {
  neoindex = -1;                       // -1 .. NEOPIXEL_PIXELS-1 range
  set_brightness(NEOPIXEL_BRIGHTNESS); //  0 .. 255 range
  begin();
  show();  // initialize to all off

  #if ENABLED(NEOPIXEL_STARTUP_TEST)
    set_color_startup(adaneo1.Color(255, 0, 0, 0));  // red
    safe_delay(500);
    set_color_startup(adaneo1.Color(0, 255, 0, 0));  // green
    safe_delay(500);
    set_color_startup(adaneo1.Color(0, 0, 255, 0));  // blue
    safe_delay(500);
    #if HAS_WHITE_LED
      set_color_startup(adaneo1.Color(0, 0, 0, 255));  // white
      safe_delay(500);
    #endif
  #endif

  #ifdef NEOPIXEL_BKGD_INDEX_FIRST
    reset_background_color();
  #endif

  set_color(adaneo1.Color
    TERN(LED_USER_PRESET_STARTUP,
      (LED_USER_PRESET_RED, LED_USER_PRESET_GREEN, LED_USER_PRESET_BLUE, LED_USER_PRESET_WHITE),
      (0, 0, 0, 0))
  );
}

#if ENABLED(NEOPIXEL2_SEPARATE)

  Marlin_NeoPixel2 neo2;

  pixel_index_t Marlin_NeoPixel2::neoindex;
  Adafruit_NeoPixel Marlin_NeoPixel2::adaneo(NEOPIXEL2_PIXELS, NEOPIXEL2_PIN, NEOPIXEL2_TYPE);

  void Marlin_NeoPixel2::set_color(const uint32_t color) {
    if (neoindex >= 0) {
      set_pixel_color(neoindex, color);
      neoindex = -1;
    }
    else {
      for (uint16_t i = 0; i < pixels(); ++i)
        set_pixel_color(i, color);
    }
    show();
  }

  void Marlin_NeoPixel2::set_color_startup(const uint32_t color) {
    for (uint16_t i = 0; i < pixels(); ++i)
      set_pixel_color(i, color);
    show();
  }

  void Marlin_NeoPixel2::init() {
    neoindex = -1;                        // -1 .. NEOPIXEL2_PIXELS-1 range
    set_brightness(NEOPIXEL2_BRIGHTNESS); //  0 .. 255 range
    begin();
    show();  // initialize to all off

    #if ENABLED(NEOPIXEL2_STARTUP_TEST)
      set_color_startup(adaneo.Color(255, 0, 0, 0));  // red
      safe_delay(500);
      set_color_startup(adaneo.Color(0, 255, 0, 0));  // green
      safe_delay(500);
      set_color_startup(adaneo.Color(0, 0, 255, 0));  // blue
      safe_delay(500);
      #if HAS_WHITE_LED2
        set_color_startup(adaneo.Color(0, 0, 0, 255));  // white
        safe_delay(500);
      #endif
    #endif

    set_color(adaneo.Color
      TERN(NEO2_USER_PRESET_STARTUP,
        (NEO2_USER_PRESET_RED, NEO2_USER_PRESET_GREEN, NEO2_USER_PRESET_BLUE, NEO2_USER_PRESET_WHITE),
        (0, 0, 0, 0))
    );
  }

#endif // NEOPIXEL2_SEPARATE

#endif // NEOPIXEL_LED<|MERGE_RESOLUTION|>--- conflicted
+++ resolved
@@ -54,17 +54,6 @@
     set_background_color(background_color);
   }
 
-<<<<<<< HEAD
-  void Marlin_NeoPixel::set_background_off() {
-    #ifndef NEOPIXEL_BKGD_TIMEOUT_COLOR
-      #define NEOPIXEL_BKGD_TIMEOUT_COLOR { 0, 0, 0, 0 }
-    #endif
-    constexpr uint8_t background_color_off[4] = NEOPIXEL_BKGD_TIMEOUT_COLOR;
-    set_background_color(background_color_off);
-  }
-
-=======
->>>>>>> b6911781
 #endif // NEOPIXEL_BKGD_INDEX_FIRST
 
 void Marlin_NeoPixel::set_color(const uint32_t color) {
