/**
 * Marlin 3D Printer Firmware
 * Copyright (c) 2020 MarlinFirmware [https://github.com/MarlinFirmware/Marlin]
 *
 * Based on Sprinter and grbl.
 * Copyright (c) 2011 Camiel Gubbels / Erik van der Zalm
 *
 * This program is free software: you can redistribute it and/or modify
 * it under the terms of the GNU General Public License as published by
 * the Free Software Foundation, either version 3 of the License, or
 * (at your option) any later version.
 *
 * This program is distributed in the hope that it will be useful,
 * but WITHOUT ANY WARRANTY; without even the implied warranty of
 * MERCHANTABILITY or FITNESS FOR A PARTICULAR PURPOSE.  See the
 * GNU General Public License for more details.
 *
 * You should have received a copy of the GNU General Public License
 * along with this program.  If not, see <https://www.gnu.org/licenses/>.
 *
 */
#pragma once

#include "../inc/MarlinConfig.h"
#include "../lcd/marlinui.h"

#if HAS_TRINAMIC_CONFIG

#include <TMCStepper.h>
#include "../module/planner.h"

#define CHOPPER_DEFAULT_12V  { 3, -1, 1 }
#define CHOPPER_DEFAULT_19V  { 4,  1, 1 }
#define CHOPPER_DEFAULT_24V  { 4,  2, 1 }
#define CHOPPER_DEFAULT_36V  { 5,  2, 4 }
#define CHOPPER_PRUSAMK3_24V { 3, -2, 6 }
#define CHOPPER_MARLIN_119   { 5,  2, 3 }
#define CHOPPER_09STEP_24V   { 3, -1, 5 }

#if ENABLED(MONITOR_DRIVER_STATUS) && !defined(MONITOR_DRIVER_STATUS_INTERVAL_MS)
  #define MONITOR_DRIVER_STATUS_INTERVAL_MS 500U
#endif

constexpr uint16_t _tmc_thrs(const uint16_t msteps, const uint32_t thrs, const uint32_t spmm) {
  return 12650000UL * msteps / (256 * thrs * spmm);
}

typedef struct {
  uint8_t toff;
  int8_t hend;
  uint8_t hstrt;
} chopper_timing_t;

template<char AXIS_LETTER, char DRIVER_ID>
class TMCStorage {
  protected:
    // Only a child class has access to constructor => Don't create on its own! "Poor man's abstract class"
    TMCStorage() {}

  public:
    uint16_t val_mA = 0;

    #if ENABLED(MONITOR_DRIVER_STATUS)
      uint8_t otpw_count = 0,
              error_count = 0;
      bool flag_otpw = false;
      bool getOTPW() { return flag_otpw; }
      void clear_otpw() { flag_otpw = 0; }
    #endif

    uint16_t getMilliamps() { return val_mA; }

    void printLabel() {
      SERIAL_CHAR(AXIS_LETTER);
      if (DRIVER_ID > '0') SERIAL_CHAR(DRIVER_ID);
    }

    struct {
      OPTCODE(HAS_STEALTHCHOP,  bool stealthChop_enabled = false)
      OPTCODE(HYBRID_THRESHOLD, uint8_t hybrid_thrs = 0)
      OPTCODE(USE_SENSORLESS,   int16_t homing_thrs = 0)
    } stored;
};

template<class TMC, char AXIS_LETTER, char DRIVER_ID, AxisEnum AXIS_ID>
class TMCMarlin : public TMC, public TMCStorage<AXIS_LETTER, DRIVER_ID> {
  public:
    TMCMarlin(const uint16_t cs_pin, const float RS) :
      TMC(cs_pin, RS)
      {}
    TMCMarlin(const uint16_t cs_pin, const float RS, const uint8_t axis_chain_index) :
      TMC(cs_pin, RS, axis_chain_index)
      {}
    TMCMarlin(const uint16_t CS, const float RS, const uint16_t pinMOSI, const uint16_t pinMISO, const uint16_t pinSCK) :
      TMC(CS, RS, pinMOSI, pinMISO, pinSCK)
      {}
    TMCMarlin(const uint16_t CS, const float RS, const uint16_t pinMOSI, const uint16_t pinMISO, const uint16_t pinSCK, const uint8_t axis_chain_index) :
      TMC(CS, RS, pinMOSI, pinMISO, pinSCK,  axis_chain_index)
      {}
    uint16_t rms_current() { return TMC::rms_current(); }
    void rms_current(uint16_t mA) {
      this->val_mA = mA;
      TMC::rms_current(mA);
    }
    void rms_current(const uint16_t mA, const float mult) {
      this->val_mA = mA;
      TMC::rms_current(mA, mult);
    }
    uint16_t get_microstep_counter() { return TMC::MSCNT(); }

    #if HAS_STEALTHCHOP
      bool get_stealthChop()                { return this->en_pwm_mode(); }
      bool get_stored_stealthChop()         { return this->stored.stealthChop_enabled; }
      void refresh_stepping_mode()          { this->en_pwm_mode(this->stored.stealthChop_enabled); }
      void set_stealthChop(const bool stch) { this->stored.stealthChop_enabled = stch; refresh_stepping_mode(); }
      bool toggle_stepping_mode()           { set_stealthChop(!this->stored.stealthChop_enabled); return get_stealthChop(); }
    #endif

    void set_chopper_times(const chopper_timing_t &ct) {
      TMC::toff(ct.toff);
      TMC::hysteresis_end(ct.hend);
      TMC::hysteresis_start(ct.hstrt);
    }

    #if ENABLED(HYBRID_THRESHOLD)
      uint32_t get_pwm_thrs() {
        return _tmc_thrs(this->microsteps(), this->TPWMTHRS(), planner.settings.axis_steps_per_mm[AXIS_ID]);
      }
      void set_pwm_thrs(const uint32_t thrs) {
        TMC::TPWMTHRS(_tmc_thrs(this->microsteps(), thrs, planner.settings.axis_steps_per_mm[AXIS_ID]));
        TERN_(HAS_MARLINUI_MENU, this->stored.hybrid_thrs = thrs);
      }
    #endif

    #if USE_SENSORLESS
      int16_t homing_threshold() { return TMC::sgt(); }
      void homing_threshold(int16_t sgt_val) {
        sgt_val = (int16_t)constrain(sgt_val, sgt_min, sgt_max);
        TMC::sgt(sgt_val);
        TERN_(HAS_MARLINUI_MENU, this->stored.homing_thrs = sgt_val);
      }
      #if ENABLED(SPI_ENDSTOPS)
        bool test_stall_status();
      #endif
    #endif

<<<<<<< HEAD
    #if ANY(HAS_MARLINUI_MENU, DWIN_LCD_PROUI)
=======
    #if HAS_MARLINUI_MENU
>>>>>>> b6911781
      void refresh_stepper_current() { rms_current(this->val_mA); }

      #if ENABLED(HYBRID_THRESHOLD)
        void refresh_hybrid_thrs() { set_pwm_thrs(this->stored.hybrid_thrs); }
      #endif
      #if USE_SENSORLESS
        void refresh_homing_thrs() { homing_threshold(this->stored.homing_thrs); }
      #endif
    #endif

    static constexpr int8_t sgt_min = -64,
                            sgt_max =  63;
};

template<char AXIS_LETTER, char DRIVER_ID, AxisEnum AXIS_ID>
class TMCMarlin<TMC2208Stepper, AXIS_LETTER, DRIVER_ID, AXIS_ID> : public TMC2208Stepper, public TMCStorage<AXIS_LETTER, DRIVER_ID> {
  public:
    TMCMarlin(Stream * SerialPort, const float RS, const uint8_t) :
      TMC2208Stepper(SerialPort, RS)
      {}
    TMCMarlin(Stream * SerialPort, const float RS, uint8_t addr, const uint16_t mul_pin1, const uint16_t mul_pin2) :
      TMC2208Stepper(SerialPort, RS, addr, mul_pin1, mul_pin2)
     {}
    TMCMarlin(const uint16_t RX, const uint16_t TX, const float RS, const uint8_t) :
      TMC2208Stepper(RX, TX, RS)
      {}

    uint16_t rms_current() { return TMC2208Stepper::rms_current(); }
    void rms_current(const uint16_t mA) {
      this->val_mA = mA;
      TMC2208Stepper::rms_current(mA);
    }
    void rms_current(const uint16_t mA, const float mult) {
      this->val_mA = mA;
      TMC2208Stepper::rms_current(mA, mult);
    }
    uint16_t get_microstep_counter() { return TMC2208Stepper::MSCNT(); }

    #if HAS_STEALTHCHOP
      bool get_stealthChop()                { return !this->en_spreadCycle(); }
      bool get_stored_stealthChop()         { return this->stored.stealthChop_enabled; }
      void refresh_stepping_mode()          { this->en_spreadCycle(!this->stored.stealthChop_enabled); }
      void set_stealthChop(const bool stch) { this->stored.stealthChop_enabled = stch; refresh_stepping_mode(); }
      bool toggle_stepping_mode()           { set_stealthChop(!this->stored.stealthChop_enabled); return get_stealthChop(); }
    #endif

    void set_chopper_times(const chopper_timing_t &ct) {
      TMC2208Stepper::toff(ct.toff);
      TMC2208Stepper::hysteresis_end(ct.hend);
      TMC2208Stepper::hysteresis_start(ct.hstrt);
    }

    #if ENABLED(HYBRID_THRESHOLD)
      uint32_t get_pwm_thrs() {
        return _tmc_thrs(this->microsteps(), this->TPWMTHRS(), planner.settings.axis_steps_per_mm[AXIS_ID]);
      }
      void set_pwm_thrs(const uint32_t thrs) {
        TMC2208Stepper::TPWMTHRS(_tmc_thrs(this->microsteps(), thrs, planner.settings.axis_steps_per_mm[AXIS_ID]));
        TERN_(HAS_MARLINUI_MENU, this->stored.hybrid_thrs = thrs);
      }
    #endif

<<<<<<< HEAD
    #if ANY(HAS_MARLINUI_MENU, DWIN_LCD_PROUI)
=======
    #if HAS_MARLINUI_MENU
>>>>>>> b6911781
      void refresh_stepper_current() { rms_current(this->val_mA); }

      #if ENABLED(HYBRID_THRESHOLD)
        void refresh_hybrid_thrs() { set_pwm_thrs(this->stored.hybrid_thrs); }
      #endif
    #endif
};

template<char AXIS_LETTER, char DRIVER_ID, AxisEnum AXIS_ID>
class TMCMarlin<TMC2209Stepper, AXIS_LETTER, DRIVER_ID, AXIS_ID> : public TMC2209Stepper, public TMCStorage<AXIS_LETTER, DRIVER_ID> {
  public:
    TMCMarlin(Stream * SerialPort, const float RS, const uint8_t addr) :
      TMC2209Stepper(SerialPort, RS, addr)
      {}
    TMCMarlin(const uint16_t RX, const uint16_t TX, const float RS, const uint8_t addr) :
      TMC2209Stepper(RX, TX, RS, addr)
      {}
    uint8_t get_address() { return slave_address; }
    uint16_t rms_current() { return TMC2209Stepper::rms_current(); }
    void rms_current(const uint16_t mA) {
      this->val_mA = mA;
      TMC2209Stepper::rms_current(mA);
    }
    void rms_current(const uint16_t mA, const float mult) {
      this->val_mA = mA;
      TMC2209Stepper::rms_current(mA, mult);
    }
    uint16_t get_microstep_counter() { return TMC2209Stepper::MSCNT(); }

    #if HAS_STEALTHCHOP
      bool get_stealthChop()                { return !this->en_spreadCycle(); }
      bool get_stored_stealthChop()         { return this->stored.stealthChop_enabled; }
      void refresh_stepping_mode()          { this->en_spreadCycle(!this->stored.stealthChop_enabled); }
      void set_stealthChop(const bool stch) { this->stored.stealthChop_enabled = stch; refresh_stepping_mode(); }
      bool toggle_stepping_mode()           { set_stealthChop(!this->stored.stealthChop_enabled); return get_stealthChop(); }
    #endif

    void set_chopper_times(const chopper_timing_t &ct) {
      TMC2209Stepper::toff(ct.toff);
      TMC2209Stepper::hysteresis_end(ct.hend);
      TMC2209Stepper::hysteresis_start(ct.hstrt);
    }

    #if ENABLED(HYBRID_THRESHOLD)
      uint32_t get_pwm_thrs() {
        return _tmc_thrs(this->microsteps(), this->TPWMTHRS(), planner.settings.axis_steps_per_mm[AXIS_ID]);
      }
      void set_pwm_thrs(const uint32_t thrs) {
        TMC2209Stepper::TPWMTHRS(_tmc_thrs(this->microsteps(), thrs, planner.settings.axis_steps_per_mm[AXIS_ID]));
        TERN_(HAS_MARLINUI_MENU, this->stored.hybrid_thrs = thrs);
      }
    #endif
    #if USE_SENSORLESS
      int16_t homing_threshold() { return TMC2209Stepper::SGTHRS(); }
      void homing_threshold(int16_t sgt_val) {
        sgt_val = (int16_t)constrain(sgt_val, sgt_min, sgt_max);
        TMC2209Stepper::SGTHRS(sgt_val);
        TERN_(HAS_MARLINUI_MENU, this->stored.homing_thrs = sgt_val);
      }
    #endif

<<<<<<< HEAD
    #if ANY(HAS_MARLINUI_MENU, DWIN_LCD_PROUI)
=======
    #if HAS_MARLINUI_MENU
>>>>>>> b6911781
      void refresh_stepper_current() { rms_current(this->val_mA); }

      #if ENABLED(HYBRID_THRESHOLD)
        void refresh_hybrid_thrs() { set_pwm_thrs(this->stored.hybrid_thrs); }
      #endif
      #if USE_SENSORLESS
        void refresh_homing_thrs() { homing_threshold(this->stored.homing_thrs); }
      #endif
    #endif

    static constexpr uint8_t sgt_min = 0,
                             sgt_max = 255;
};

template<char AXIS_LETTER, char DRIVER_ID, AxisEnum AXIS_ID>
class TMCMarlin<TMC2660Stepper, AXIS_LETTER, DRIVER_ID, AXIS_ID> : public TMC2660Stepper, public TMCStorage<AXIS_LETTER, DRIVER_ID> {
  public:
    TMCMarlin(const uint16_t cs_pin, const float RS, const uint8_t) :
      TMC2660Stepper(cs_pin, RS)
      {}
    TMCMarlin(const uint16_t CS, const float RS, const uint16_t pinMOSI, const uint16_t pinMISO, const uint16_t pinSCK, const uint8_t) :
      TMC2660Stepper(CS, RS, pinMOSI, pinMISO, pinSCK)
      {}
    uint16_t rms_current() { return TMC2660Stepper::rms_current(); }
    void rms_current(const uint16_t mA) {
      this->val_mA = mA;
      TMC2660Stepper::rms_current(mA);
    }
    uint16_t get_microstep_counter() { return TMC2660Stepper::mstep(); }

    void set_chopper_times(const chopper_timing_t &ct) {
      TMC2660Stepper::toff(ct.toff);
      TMC2660Stepper::hysteresis_end(ct.hend);
      TMC2660Stepper::hysteresis_start(ct.hstrt);
    }

    #if USE_SENSORLESS
      int16_t homing_threshold() { return TMC2660Stepper::sgt(); }
      void homing_threshold(int16_t sgt_val) {
        sgt_val = (int16_t)constrain(sgt_val, sgt_min, sgt_max);
        TMC2660Stepper::sgt(sgt_val);
        TERN_(HAS_MARLINUI_MENU, this->stored.homing_thrs = sgt_val);
      }
    #endif

<<<<<<< HEAD
    #if ANY(HAS_MARLINUI_MENU, DWIN_LCD_PROUI)
=======
    #if HAS_MARLINUI_MENU
>>>>>>> b6911781
      void refresh_stepper_current() { rms_current(this->val_mA); }

      #if USE_SENSORLESS
        void refresh_homing_thrs() { homing_threshold(this->stored.homing_thrs); }
      #endif
    #endif

    static constexpr int8_t sgt_min = -64,
                            sgt_max =  63;
};

void monitor_tmc_drivers();
void test_tmc_connection(LOGICAL_AXIS_DECL(const bool, true));

#if ENABLED(TMC_DEBUG)
  #if ENABLED(MONITOR_DRIVER_STATUS)
    void tmc_set_report_interval(const uint16_t update_interval);
  #endif
  void tmc_report_all(LOGICAL_AXIS_DECL(const bool, true));
  void tmc_get_registers(LOGICAL_AXIS_ARGS(const bool));
#endif

/**
 * TMC2130-specific sensorless homing using stallGuard2.
 * stallGuard2 only works when in spreadCycle mode.
 * spreadCycle and stealthChop are mutually-exclusive.
 *
 * Defined here because of limitations with templates and headers.
 */
#if USE_SENSORLESS

  // Track enabled status of stealthChop and only re-enable where applicable
  struct sensorless_t { bool NUM_AXIS_ARGS_() x2, y2, z2, z3, z4; };

  #if ENABLED(IMPROVE_HOMING_RELIABILITY)
    extern millis_t sg_guard_period;
    constexpr uint16_t default_sg_guard_duration = 400;
  #endif

  bool tmc_enable_stallguard(TMC2130Stepper &st);
  void tmc_disable_stallguard(TMC2130Stepper &st, const bool restore_stealth);

  bool tmc_enable_stallguard(TMC2209Stepper &st);
  void tmc_disable_stallguard(TMC2209Stepper &st, const bool restore_stealth);

  bool tmc_enable_stallguard(TMC2660Stepper);
  void tmc_disable_stallguard(TMC2660Stepper, const bool);

  #if ENABLED(SPI_ENDSTOPS)

    template<class TMC, char AXIS_LETTER, char DRIVER_ID, AxisEnum AXIS_ID>
    bool TMCMarlin<TMC, AXIS_LETTER, DRIVER_ID, AXIS_ID>::test_stall_status() {
      this->switchCSpin(LOW);

      // read stallGuard flag from TMC library, will handle HW and SW SPI
      TMC2130_n::DRV_STATUS_t drv_status{0};
      drv_status.sr = this->DRV_STATUS();

      this->switchCSpin(HIGH);

      return drv_status.stallGuard;
    }

  #endif // SPI_ENDSTOPS

#endif // USE_SENSORLESS

#endif // HAS_TRINAMIC_CONFIG

#if HAS_TMC_SPI
  void tmc_init_cs_pins();
#endif<|MERGE_RESOLUTION|>--- conflicted
+++ resolved
@@ -144,11 +144,7 @@
       #endif
     #endif
 
-<<<<<<< HEAD
-    #if ANY(HAS_MARLINUI_MENU, DWIN_LCD_PROUI)
-=======
     #if HAS_MARLINUI_MENU
->>>>>>> b6911781
       void refresh_stepper_current() { rms_current(this->val_mA); }
 
       #if ENABLED(HYBRID_THRESHOLD)
@@ -211,11 +207,7 @@
       }
     #endif
 
-<<<<<<< HEAD
-    #if ANY(HAS_MARLINUI_MENU, DWIN_LCD_PROUI)
-=======
     #if HAS_MARLINUI_MENU
->>>>>>> b6911781
       void refresh_stepper_current() { rms_current(this->val_mA); }
 
       #if ENABLED(HYBRID_THRESHOLD)
@@ -277,11 +269,7 @@
       }
     #endif
 
-<<<<<<< HEAD
-    #if ANY(HAS_MARLINUI_MENU, DWIN_LCD_PROUI)
-=======
     #if HAS_MARLINUI_MENU
->>>>>>> b6911781
       void refresh_stepper_current() { rms_current(this->val_mA); }
 
       #if ENABLED(HYBRID_THRESHOLD)
@@ -327,11 +315,7 @@
       }
     #endif
 
-<<<<<<< HEAD
-    #if ANY(HAS_MARLINUI_MENU, DWIN_LCD_PROUI)
-=======
     #if HAS_MARLINUI_MENU
->>>>>>> b6911781
       void refresh_stepper_current() { rms_current(this->val_mA); }
 
       #if USE_SENSORLESS
