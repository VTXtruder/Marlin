--- conflicted
+++ resolved
@@ -219,11 +219,7 @@
     (void)elapsed.toDigital(&timestamp, has_days);
     TSS('\n', timestamp, F(": ")).echo();
     st.printLabel();
-<<<<<<< HEAD
-    SString<50>(F(" driver overtemperature warning! ("), st.getMilliamps(), F("mA)")).echoln();
-=======
     SERIAL_ECHOLNPGM(" driver overtemperature warning! (", st.getMilliamps(), "mA)");
->>>>>>> b6911781
   }
 
   template<typename TMC>
@@ -565,11 +561,7 @@
   };
 
   template<class TMC>
-<<<<<<< HEAD
-  static void print_vsense(TMC &st) { SERIAL_ECHO(st.vsense() ? F("1=.18") : F("0=.325")); }
-=======
   static void print_vsense(TMC &st) { SERIAL_ECHOF(st.vsense() ? F("1=.18") : F("0=.325")); }
->>>>>>> b6911781
 
   #if HAS_DRIVER(TMC2130) || HAS_DRIVER(TMC5130)
     static void _tmc_status(TMC2130Stepper &st, const TMC_debug_enum i) {
@@ -740,11 +732,7 @@
           SERIAL_ECHO(st.cs());
           SERIAL_ECHOPGM("/31");
           break;
-<<<<<<< HEAD
-        case TMC_VSENSE: SERIAL_ECHO(st.vsense() ? F("1=.165") : F("0=.310")); break;
-=======
         case TMC_VSENSE: SERIAL_ECHOF(st.vsense() ? F("1=.165") : F("0=.310")); break;
->>>>>>> b6911781
         case TMC_MICROSTEPS: SERIAL_ECHO(st.microsteps()); break;
         //case TMC_OTPW: serialprint_truefalse(st.otpw()); break;
         //case TMC_OTPW_TRIGGERED: serialprint_truefalse(st.getOTPW()); break;
@@ -1239,11 +1227,7 @@
     case 1: stat = F("HIGH"); break;
     case 2: stat = F("LOW"); break;
   }
-<<<<<<< HEAD
-  SERIAL_ECHOLN(stat);
-=======
   SERIAL_ECHOLNF(stat);
->>>>>>> b6911781
 
   return test_result;
 }
