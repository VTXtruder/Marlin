--- conflicted
+++ resolved
@@ -106,11 +106,6 @@
       case EP_N:
         switch (c) {
           case '0' ... '9':
-<<<<<<< HEAD
-          case '-': case ' ':   break;
-          case 'M': state = EP_M;      break;
-          default:  state = EP_IGNORE;
-=======
           case '-': case ' ':     break;
           case 'M': state = EP_M; break;
           #if ENABLED(REALTIME_REPORTING_COMMANDS)
@@ -119,7 +114,6 @@
             case 'R': state = EP_R; break;
           #endif
           default: state = EP_IGNORE;
->>>>>>> 082fce5e
         }
         break;
 
@@ -192,18 +186,6 @@
           }
           break;
 
-<<<<<<< HEAD
-      case EP_M876S:
-        switch (c) {
-          case ' ': break;
-          case '0' ... '9':
-            state = EP_M876SN;
-            M876_reason = (uint8_t)(c - '0');
-            break;
-        }
-        break;
-=======
->>>>>>> 082fce5e
       #endif
 
       case EP_IGNORE:
