/**
 * Marlin 3D Printer Firmware
 * Copyright (c) 2020 MarlinFirmware [https://github.com/MarlinFirmware/Marlin]
 *
 * Based on Sprinter and grbl.
 * Copyright (c) 2011 Camiel Gubbels / Erik van der Zalm
 *
 * This program is free software: you can redistribute it and/or modify
 * it under the terms of the GNU General Public License as published by
 * the Free Software Foundation, either version 3 of the License, or
 * (at your option) any later version.
 *
 * This program is distributed in the hope that it will be useful,
 * but WITHOUT ANY WARRANTY; without even the implied warranty of
 * MERCHANTABILITY or FITNESS FOR A PARTICULAR PURPOSE.  See the
 * GNU General Public License for more details.
 *
 * You should have received a copy of the GNU General Public License
 * along with this program.  If not, see <https://www.gnu.org/licenses/>.
 *
 */
#pragma once

//#define UBL_DEVEL_DEBUGGING

#include "../../../module/motion.h"

#define DEBUG_OUT ENABLED(DEBUG_LEVELING_FEATURE)
#include "../../../core/debug_out.h"

#define UBL_VERSION "1.01"
#define UBL_OK false
#define UBL_ERR true

enum MeshPointType : char { INVALID, REAL, SET_IN_BITMAP, CLOSEST };

// External references

struct mesh_index_pair;

#define MESH_X_DIST (float((MESH_MAX_X) - (MESH_MIN_X)) / (GRID_MAX_CELLS_X))
#define MESH_Y_DIST (float((MESH_MAX_Y) - (MESH_MIN_Y)) / (GRID_MAX_CELLS_Y))

#if ENABLED(OPTIMIZED_MESH_STORAGE)
  typedef int16_t mesh_store_t[GRID_MAX_POINTS_X][GRID_MAX_POINTS_Y];
#endif

typedef struct {
  bool      C_seen;
  int8_t    KLS_storage_slot;
  grid_count_t R_repetition;
  uint8_t   V_verbosity,
            P_phase,
            T_map_type;
  float     B_shim_thickness,
            C_constant;
  xy_pos_t  XY_pos;
  xy_bool_t XY_seen;
  #if HAS_BED_PROBE
    uint8_t J_grid_size;
  #endif
} G29_parameters_t;

class unified_bed_leveling {
private:

  static G29_parameters_t param;

  #if IS_NEWPANEL
    static void move_z_with_encoder(const_float_t multiplier);
    static float measure_point_with_encoder();
    static float measure_business_card_thickness();
    static void manually_probe_remaining_mesh(const xy_pos_t&, const_float_t , const_float_t , const bool) __O0;
    static void fine_tune_mesh(const xy_pos_t &pos, const bool do_ubl_mesh_map) __O0;
  #endif

  static bool G29_parse_parameters() __O0;
  static void shift_mesh_height();
  static void probe_entire_mesh(const xy_pos_t &near, const bool do_ubl_mesh_map, const bool stow_probe, const bool do_furthest) __O0;
  static void tilt_mesh_based_on_probed_grid(const bool do_ubl_mesh_map);
  static bool smart_fill_one(const uint8_t x, const uint8_t y, const int8_t xdir, const int8_t ydir);
  static bool smart_fill_one(const xy_uint8_t &pos, const xy_uint8_t &dir) {
    return smart_fill_one(pos.x, pos.y, dir.x, dir.y);
  }

  #if ENABLED(UBL_DEVEL_DEBUGGING)
    static void g29_what_command();
    static void g29_eeprom_dump();
    static void g29_compare_current_mesh_to_stored_mesh();
  #endif

public:

  static void echo_name();
  static void report_current_mesh();
  static void report_state();
  static void save_ubl_active_state_and_disable();
  static void restore_ubl_active_state_and_leave();
  static void display_map(const uint8_t) __O0;
  static mesh_index_pair find_closest_mesh_point_of_type(const MeshPointType, const xy_pos_t&, const bool=false, MeshFlags *done_flags=nullptr) __O0;
  static mesh_index_pair find_furthest_invalid_mesh_point() __O0;
  static void reset();
  static void invalidate();
  static void set_all_mesh_points_to_value(const_float_t value);
  static void adjust_mesh_to_mean(const bool cflag, const_float_t value);
  static bool sanity_check();
  static void smart_fill_mesh();

  static void G29() __O0;                           // O0 for no optimization
  static void smart_fill_wlsf(const_float_t ) __O2; // O2 gives smaller code than Os on A2560

  static int8_t storage_slot;

  static bed_mesh_t z_values;
  #if ENABLED(OPTIMIZED_MESH_STORAGE)
    static void set_store_from_mesh(const bed_mesh_t &in_values, mesh_store_t &stored_values);
    static void set_mesh_from_store(const mesh_store_t &stored_values, bed_mesh_t &out_values);
  #endif
  static const float _mesh_index_to_xpos[GRID_MAX_POINTS_X],
                     _mesh_index_to_ypos[GRID_MAX_POINTS_Y];

  #if HAS_MARLINUI_MENU
    static bool lcd_map_control;
    static void steppers_were_disabled();
  #else
    static void steppers_were_disabled() {}
  #endif

  static volatile int16_t encoder_diff; // Volatile because buttons may change it at interrupt time

  unified_bed_leveling();

  FORCE_INLINE static void set_z(const int8_t px, const int8_t py, const_float_t z) { z_values[px][py] = z; }

  static int8_t cell_index_x_raw(const_float_t x) {
    return FLOOR((x - (MESH_MIN_X)) * RECIPROCAL(MESH_X_DIST));
  }

  static int8_t cell_index_y_raw(const_float_t y) {
    return FLOOR((y - (MESH_MIN_Y)) * RECIPROCAL(MESH_Y_DIST));
  }

  static bool cell_index_x_valid(const_float_t x) {
    return WITHIN(cell_index_x_raw(x), 0, GRID_MAX_CELLS_X - 1);
  }

  static bool cell_index_y_valid(const_float_t y) {
    return WITHIN(cell_index_y_raw(y), 0, GRID_MAX_CELLS_Y - 1);
  }

  static uint8_t cell_index_x(const_float_t x) {
    return constrain(cell_index_x_raw(x), 0, GRID_MAX_CELLS_X - 1);
  }

  static uint8_t cell_index_y(const_float_t y) {
    return constrain(cell_index_y_raw(y), 0, GRID_MAX_CELLS_Y - 1);
  }

  static xy_uint8_t cell_indexes(const_float_t x, const_float_t y) {
    return { cell_index_x(x), cell_index_y(y) };
  }
  static xy_uint8_t cell_indexes(const xy_pos_t &xy) { return cell_indexes(xy.x, xy.y); }

  static int8_t closest_x_index(const_float_t x) {
    const int8_t px = (x - (MESH_MIN_X) + (MESH_X_DIST) * 0.5) * RECIPROCAL(MESH_X_DIST);
    return WITHIN(px, 0, (GRID_MAX_POINTS_X) - 1) ? px : -1;
  }
  static int8_t closest_y_index(const_float_t y) {
    const int8_t py = (y - (MESH_MIN_Y) + (MESH_Y_DIST) * 0.5) * RECIPROCAL(MESH_Y_DIST);
    return WITHIN(py, 0, (GRID_MAX_POINTS_Y) - 1) ? py : -1;
  }
  static xy_int8_t closest_indexes(const xy_pos_t &xy) {
    return { closest_x_index(xy.x), closest_y_index(xy.y) };
  }

  /**
   *                           z2   --|
   *                 z0        |      |
   *                  |        |      + (z2-z1)
   *   z1             |        |      |
   * ---+-------------+--------+--  --|
   *   a1            a0        a2
   *    |<---delta_a---------->|
   *
   *  calc_z0 is the basis for all the Mesh Based correction. It is used to
   *  find the expected Z Height at a position between two known Z-Height locations.
   *
   *  It is fairly expensive with its 4 floating point additions and 2 floating point
   *  multiplications.
   */
  FORCE_INLINE static float calc_z0(const_float_t a0, const_float_t a1, const_float_t z1, const_float_t a2, const_float_t z2) {
    return z1 + (z2 - z1) * (a0 - a1) / (a2 - a1);
  }

  #ifdef UBL_Z_RAISE_WHEN_OFF_MESH
    #define _UBL_OUTER_Z_RAISE UBL_Z_RAISE_WHEN_OFF_MESH
  #else
    #define _UBL_OUTER_Z_RAISE NAN
  #endif

  /**
   * z_correction_for_x_on_horizontal_mesh_line is an optimization for
   * the case where the printer is making a vertical line that only crosses horizontal mesh lines.
   */
  static float z_correction_for_x_on_horizontal_mesh_line(const_float_t rx0, const int x1_i, const int yi) {
    if (!WITHIN(x1_i, 0, (GRID_MAX_POINTS_X) - 1) || !WITHIN(yi, 0, (GRID_MAX_POINTS_Y) - 1)) {

      if (DEBUGGING(LEVELING)) {
        if (WITHIN(x1_i, 0, (GRID_MAX_POINTS_X) - 1)) DEBUG_ECHOPGM("yi"); else DEBUG_ECHOPGM("x1_i");
        DEBUG_ECHOLNPGM(" out of bounds in z_correction_for_x_on_horizontal_mesh_line(rx0=", rx0, ",x1_i=", x1_i, ",yi=", yi, ")");
      }

      // The requested location is off the mesh. Return UBL_Z_RAISE_WHEN_OFF_MESH or NAN.
      return _UBL_OUTER_Z_RAISE;
    }

    const float xratio = (rx0 - get_mesh_x(x1_i)) * RECIPROCAL(MESH_X_DIST),
                z1 = z_values[x1_i][yi];

    return z1 + xratio * (z_values[_MIN(x1_i, (GRID_MAX_POINTS_X) - 2) + 1][yi] - z1);  // Don't allow x1_i+1 to be past the end of the array
                                                                                        // If it is, it is clamped to the last element of the
                                                                                        // z_values[][] array and no correction is applied.
  }

  //
  // See comments above for z_correction_for_x_on_horizontal_mesh_line
  //
  static float z_correction_for_y_on_vertical_mesh_line(const_float_t ry0, const int xi, const int y1_i) {
    if (!WITHIN(xi, 0, (GRID_MAX_POINTS_X) - 1) || !WITHIN(y1_i, 0, (GRID_MAX_POINTS_Y) - 1)) {

      if (DEBUGGING(LEVELING)) {
        if (WITHIN(xi, 0, (GRID_MAX_POINTS_X) - 1)) DEBUG_ECHOPGM("y1_i"); else DEBUG_ECHOPGM("xi");
        DEBUG_ECHOLNPGM(" out of bounds in z_correction_for_y_on_vertical_mesh_line(ry0=", ry0, ", xi=", xi, ", y1_i=", y1_i, ")");
      }

      // The requested location is off the mesh. Return UBL_Z_RAISE_WHEN_OFF_MESH or NAN.
      return _UBL_OUTER_Z_RAISE;
    }

    const float yratio = (ry0 - get_mesh_y(y1_i)) * RECIPROCAL(MESH_Y_DIST),
                z1 = z_values[xi][y1_i];

    return z1 + yratio * (z_values[xi][_MIN(y1_i, (GRID_MAX_POINTS_Y) - 2) + 1] - z1);  // Don't allow y1_i+1 to be past the end of the array
                                                                                        // If it is, it is clamped to the last element of the
                                                                                        // z_values[][] array and no correction is applied.
  }

  /**
   * This is the generic Z-Correction. It works anywhere within a Mesh Cell. It first
   * does a linear interpolation along both of the bounding X-Mesh-Lines to find the
   * Z-Height at both ends. Then it does a linear interpolation of these heights based
   * on the Y position within the cell.
   */
  static float get_z_correction(const_float_t rx0, const_float_t ry0) {
    const int8_t cx = cell_index_x(rx0), cy = cell_index_y(ry0); // return values are clamped

    /**
     * Check if the requested location is off the mesh.  If so, and
     * UBL_Z_RAISE_WHEN_OFF_MESH is specified, that value is returned.
     */
    #ifdef UBL_Z_RAISE_WHEN_OFF_MESH
      if (!WITHIN(rx0, MESH_MIN_X, MESH_MAX_X) || !WITHIN(ry0, MESH_MIN_Y, MESH_MAX_Y))
        return UBL_Z_RAISE_WHEN_OFF_MESH;
    #endif

    const uint8_t mx = _MIN(cx, (GRID_MAX_POINTS_X) - 2) + 1, my = _MIN(cy, (GRID_MAX_POINTS_Y) - 2) + 1;
    const float x0 = get_mesh_x(cx), x1 = get_mesh_x(cx + 1),
                z1 = calc_z0(rx0, x0, z_values[cx][cy], x1, z_values[mx][cy]),
                z2 = calc_z0(rx0, x0, z_values[cx][my], x1, z_values[mx][my]);
    float z0 = calc_z0(ry0, get_mesh_y(cy), z1, get_mesh_y(cy + 1), z2);

    if (isnan(z0)) { // If part of the Mesh is undefined, it will show up as NAN
      z0 = 0.0;      // in z_values[][] and propagate through the calculations.
                     // If our correction is NAN, we throw it out because part of
                     // the Mesh is undefined and we don't have the information
                     // needed to complete the height correction.

      if (DEBUGGING(MESH_ADJUST)) DEBUG_ECHOLNPGM("??? Yikes! NAN in ");
    }

<<<<<<< HEAD
    if (DEBUGGING(MESH_ADJUST))
      DEBUG_ECHOLN(F("get_z_correction("), rx0, F(", "), ry0, F(") => "), p_float_t(z0, 6));
=======
    if (DEBUGGING(MESH_ADJUST)) {
      DEBUG_ECHOPGM("get_z_correction(", rx0, ", ", ry0);
      DEBUG_ECHOLNPAIR_F(") => ", z0, 6);
    }
>>>>>>> b6911781

    return z0;
  }
  static float get_z_correction(const xy_pos_t &pos) { return get_z_correction(pos.x, pos.y); }

  static constexpr float get_z_offset() { return 0.0f; }

  static float get_mesh_x(const uint8_t i) {
    return i < (GRID_MAX_POINTS_X) ? pgm_read_float(&_mesh_index_to_xpos[i]) : MESH_MIN_X + i * (MESH_X_DIST);
  }
  static float get_mesh_y(const uint8_t i) {
    return i < (GRID_MAX_POINTS_Y) ? pgm_read_float(&_mesh_index_to_ypos[i]) : MESH_MIN_Y + i * (MESH_Y_DIST);
  }

  #if UBL_SEGMENTED
    static bool line_to_destination_segmented(const_feedRate_t scaled_fr_mm_s);
  #else
    static void line_to_destination_cartesian(const_feedRate_t scaled_fr_mm_s, const uint8_t e);
  #endif

  static bool mesh_is_valid() {
    GRID_LOOP(x, y) if (isnan(z_values[x][y])) return false;
    return true;
  }

}; // class unified_bed_leveling

extern unified_bed_leveling bedlevel;

// Prevent debugging propagating to other files
#include "../../../core/debug_out.h"<|MERGE_RESOLUTION|>--- conflicted
+++ resolved
@@ -278,15 +278,10 @@
       if (DEBUGGING(MESH_ADJUST)) DEBUG_ECHOLNPGM("??? Yikes! NAN in ");
     }
 
-<<<<<<< HEAD
-    if (DEBUGGING(MESH_ADJUST))
-      DEBUG_ECHOLN(F("get_z_correction("), rx0, F(", "), ry0, F(") => "), p_float_t(z0, 6));
-=======
     if (DEBUGGING(MESH_ADJUST)) {
       DEBUG_ECHOPGM("get_z_correction(", rx0, ", ", ry0);
       DEBUG_ECHOLNPAIR_F(") => ", z0, 6);
     }
->>>>>>> b6911781
 
     return z0;
   }
