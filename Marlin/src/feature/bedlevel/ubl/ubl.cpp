--- conflicted
+++ resolved
@@ -51,23 +51,15 @@
   GRID_LOOP(x, y)
     if (!isnan(z_values[x][y])) {
       SERIAL_ECHO_START();
-<<<<<<< HEAD
-      SERIAL_ECHOLN(F("  M421 I"), x, F(" J"), y, FPSTR(SP_Z_STR), p_float_t(z_values[x][y], 4));
-=======
       SERIAL_ECHOPGM("  M421 I", x, " J", y);
       SERIAL_ECHOLNPAIR_F_P(SP_Z_STR, z_values[x][y], 4);
->>>>>>> b6911781
       serial_delay(75); // Prevent Printrun from exploding
     }
 }
 
 void unified_bed_leveling::report_state() {
   echo_name();
-<<<<<<< HEAD
-  serial_ternary(F(" System v" UBL_VERSION " "), planner.leveling_active, nullptr, F("in"), F("active\n"));
-=======
   serial_ternary(planner.leveling_active, F(" System v" UBL_VERSION " "), nullptr, F("in"), F("active\n"));
->>>>>>> b6911781
   serial_delay(50);
 }
 
@@ -219,17 +211,10 @@
         // TODO: Display on Graphical LCD
       }
       else if (isnan(f))
-<<<<<<< HEAD
-        SERIAL_ECHO(human ? F("  .   ") : F("NAN"));
-      else if (human || csv) {
-        if (human && f >= 0) SERIAL_CHAR(f > 0 ? '+' : ' ');  // Display sign also for positive numbers (' ' for 0)
-        SERIAL_ECHO(p_float_t(f, 3));                         // Positive: 5 digits, Negative: 6 digits
-=======
         SERIAL_ECHOF(human ? F("  .   ") : F("NAN"));
       else if (human || csv) {
         if (human && f >= 0) SERIAL_CHAR(f > 0 ? '+' : ' ');  // Display sign also for positive numbers (' ' for 0)
         SERIAL_DECIMAL(f);                                    // Positive: 5 digits, Negative: 6 digits
->>>>>>> b6911781
       }
       if (csv && i < (GRID_MAX_POINTS_X) - 1) SERIAL_CHAR('\t');
 
