--- conflicted
+++ resolved
@@ -123,12 +123,8 @@
   #endif // IS_CARTESIAN && !SEGMENT_LEVELED_MOVES
 
   void mesh_bed_leveling::report_mesh() {
-<<<<<<< HEAD
-    SERIAL_ECHOLN(F(STRINGIFY(GRID_MAX_POINTS_X) "x" STRINGIFY(GRID_MAX_POINTS_Y) " mesh. Z offset: "), p_float_t(z_offset, 5), F("\nMeasured points:"));
-=======
     SERIAL_ECHOPAIR_F(STRINGIFY(GRID_MAX_POINTS_X) "x" STRINGIFY(GRID_MAX_POINTS_Y) " mesh. Z offset: ", z_offset, 5);
     SERIAL_ECHOLNPGM("\nMeasured points:");
->>>>>>> b6911781
     print_2d_array(GRID_MAX_POINTS_X, GRID_MAX_POINTS_Y, 5, z_values[0]);
   }
 
