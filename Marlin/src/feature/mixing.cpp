--- conflicted
+++ resolved
@@ -60,14 +60,10 @@
   }
   #ifdef MIXER_NORMALIZER_DEBUG
     SERIAL_ECHOPGM("Mixer: Old relation : [ ");
-<<<<<<< HEAD
-    MIXER_STEPPER_LOOP(i) SERIAL_ECHO(collector[i] / csum, AS_CHAR(' '));
-=======
     MIXER_STEPPER_LOOP(i) {
       SERIAL_DECIMAL(collector[i] / csum);
       SERIAL_CHAR(' ');
     }
->>>>>>> b6911781
     SERIAL_ECHOLNPGM("]");
   #endif
 
