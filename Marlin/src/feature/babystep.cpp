--- conflicted
+++ resolved
@@ -66,11 +66,7 @@
     steps[BS_AXIS_IND(axis)] = distance;
     TERN_(BABYSTEP_DISPLAY_TOTAL, axis_total[BS_TOTAL_IND(axis)] = distance);
     TERN_(BABYSTEP_ALWAYS_AVAILABLE, gcode.reset_stepper_timeout());
-<<<<<<< HEAD
-    TERN_(BABYSTEPPING, if (has_steps()) stepper.initiateBabystepping());
-=======
     TERN_(INTEGRATED_BABYSTEPPING, if (has_steps()) stepper.initiateBabystepping());
->>>>>>> b6911781
   }
 #endif
 
