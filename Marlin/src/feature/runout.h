--- conflicted
+++ resolved
@@ -136,11 +136,7 @@
 
     // Give the response a chance to update its counter.
     static void run() {
-<<<<<<< HEAD
-      if (enabled && !filament_ran_out && should_monitor_runout()) {
-=======
       if (enabled && !filament_ran_out && (printingIsActive() || did_pause_print)) {
->>>>>>> b6911781
         TERN_(HAS_FILAMENT_RUNOUT_DISTANCE, cli()); // Prevent RunoutResponseDelayed::block_completed from accumulating here
         response.run();
         sensor.run();
@@ -160,21 +156,22 @@
           uint8_t extruder = active_extruder;
         #endif
 
-        if (ran_out) {
-          #if ENABLED(FILAMENT_RUNOUT_SENSOR_DEBUG)
+        #if ENABLED(FILAMENT_RUNOUT_SENSOR_DEBUG)
+          if (runout_flags) {
             SERIAL_ECHOPGM("Runout Sensors: ");
-<<<<<<< HEAD
-            for (uint8_t i = 0; i < 8; ++i) SERIAL_ECHO('0' + char(runout_flags[i]));
-            SERIAL_ECHOLNPGM(" -> ", extruder, " RUN OUT");
-          #endif
-=======
             for (uint8_t i = 0; i < 8; ++i) SERIAL_CHAR('0' + TEST(runout_flags, i));
             SERIAL_ECHOPGM(" -> ", extruder);
             if (ran_out) SERIAL_ECHOPGM(" RUN OUT");
             SERIAL_EOL();
           }
         #endif
->>>>>>> b6911781
+
+        if (ran_out) {
+          #if ENABLED(FILAMENT_RUNOUT_SENSOR_DEBUG)
+            SERIAL_ECHOPGM("Runout Sensors: ");
+            for (uint8_t i = 0; i < 8; ++i) SERIAL_ECHO('0' + char(runout_flags[i]));
+            SERIAL_ECHOLNPGM(" -> ", extruder, " RUN OUT");
+          #endif
 
           filament_ran_out = true;
           event_filament_runout(extruder);
@@ -203,17 +200,6 @@
 
   public:
     static void setup() {
-<<<<<<< HEAD
-      #define _INIT_RUNOUT_PIN(P,S,U,D) do{ if (ENABLED(U)) SET_INPUT_PULLUP(P); else if (ENABLED(D)) SET_INPUT_PULLDOWN(P); else SET_INPUT(P); }while(0);
-      #define  INIT_RUNOUT_PIN(N) _INIT_RUNOUT_PIN(FIL_RUNOUT##N##_PIN, FIL_RUNOUT##N##_STATE, FIL_RUNOUT##N##_PULLUP, FIL_RUNOUT##N##_PULLDOWN);
-      REPEAT_1(NUM_RUNOUT_SENSORS, INIT_RUNOUT_PIN)
-      #undef INIT_RUNOUT_PIN
-
-      #if ENABLED(FILAMENT_SWITCH_AND_MOTION)
-        #define INIT_MOTION_PIN(N) _INIT_RUNOUT_PIN(FIL_MOTION##N##_PIN, FIL_MOTION##N##_STATE, FIL_MOTION##N##_PULLUP, FIL_MOTION##N##_PULLDOWN);
-        REPEAT_1(NUM_MOTION_SENSORS, INIT_MOTION_PIN)
-        #undef  INIT_MOTION_PIN
-=======
       #define _INIT_RUNOUT_PIN(P,S,U,D) do{ if (ENABLED(U)) SET_INPUT_PULLUP(P); else if (ENABLED(D)) SET_INPUT_PULLDOWN(P); else SET_INPUT(P); }while(0)
       #define  INIT_RUNOUT_PIN(N) _INIT_RUNOUT_PIN(FIL_RUNOUT##N##_PIN, FIL_RUNOUT##N##_STATE, FIL_RUNOUT##N##_PULLUP, FIL_RUNOUT##N##_PULLDOWN)
       #if NUM_RUNOUT_SENSORS >= 1
@@ -239,7 +225,6 @@
       #endif
       #if NUM_RUNOUT_SENSORS >= 8
         INIT_RUNOUT_PIN(8);
->>>>>>> b6911781
       #endif
       #undef _INIT_RUNOUT_PIN
     }
@@ -253,11 +238,6 @@
 
     // Return a bitmask of runout flag states (1 bits always indicates runout)
     static uint8_t poll_runout_states() {
-<<<<<<< HEAD
-      #define _INVERT_BIT(N) | (FIL_RUNOUT##N##_STATE ? 0 : _BV(N - 1))
-      return poll_runout_pins() ^ uint8_t(0 REPEAT_1(NUM_RUNOUT_SENSORS, _INVERT_BIT));
-      #undef _INVERT_BIT
-=======
       return poll_runout_pins() ^ uint8_t(0
         #if NUM_RUNOUT_SENSORS >= 1
           | (FIL_RUNOUT1_STATE ? 0 : _BV(1 - 1))
@@ -284,7 +264,6 @@
           | (FIL_RUNOUT8_STATE ? 0 : _BV(8 - 1))
         #endif
       );
->>>>>>> b6911781
     }
 
     #if ENABLED(FILAMENT_SWITCH_AND_MOTION)
@@ -325,11 +304,7 @@
         #if ENABLED(FILAMENT_RUNOUT_SENSOR_DEBUG)
           if (change) {
             SERIAL_ECHOPGM("Motion detected:");
-<<<<<<< HEAD
-            for (uint8_t e = 0; e < TERN(FILAMENT_SWITCH_AND_MOTION, NUM_MOTION_SENSORS, NUM_RUNOUT_SENSORS); ++e)
-=======
             for (uint8_t e = 0; e < NUM_RUNOUT_SENSORS; ++e)
->>>>>>> b6911781
               if (TEST(change, e)) SERIAL_CHAR(' ', '0' + e);
             SERIAL_EOL();
           }
@@ -385,44 +360,14 @@
             static uint8_t was_out; // = 0
             if (out != TEST(was_out, s)) {
               TBI(was_out, s);
-<<<<<<< HEAD
-              SERIAL_ECHOLN(F("Filament Sensor "), AS_DIGIT(s), out ? F(" OUT") : F(" IN"));
-=======
               SERIAL_ECHOLNF(F("Filament Sensor "), AS_DIGIT(s), out ? F(" OUT") : F(" IN"));
->>>>>>> b6911781
             }
           #endif
         }
       }
   };
 
-<<<<<<< HEAD
- #endif // HAS_FILAMENT_SWITCH
-
-  /**
-   * This is a simple endstop switch in the path of the filament.
-   * It can detect filament runout, but not stripouts or jams.
-   */
-  class FilamentSensor : public FilamentSensorBase {
-    private:
-      TERN_(HAS_FILAMENT_MOTION, static FilamentSensorEncoder encoder_sensor);
-      TERN_(HAS_FILAMENT_SWITCH, static FilamentSensorSwitch switch_sensor);
-
-    public:
-      static void block_completed(const block_t * const b) {
-        TERN_(HAS_FILAMENT_MOTION, encoder_sensor.block_completed(b));
-        TERN_(HAS_FILAMENT_SWITCH, switch_sensor.block_completed(b));
-      }
-
-      static void run() {
-        TERN_(HAS_FILAMENT_MOTION, encoder_sensor.run());
-        TERN_(HAS_FILAMENT_SWITCH, switch_sensor.run());
-      }
-  };
-
-=======
 #endif // !FILAMENT_MOTION_SENSOR
->>>>>>> b6911781
 
 /********************************* RESPONSE TYPE *********************************/
 
@@ -449,12 +394,6 @@
 
       static void reset() {
         for (uint8_t i = 0; i < NUM_RUNOUT_SENSORS; ++i) filament_present(i);
-<<<<<<< HEAD
-        #if ENABLED(FILAMENT_SWITCH_AND_MOTION)
-          for (uint8_t i = 0; i < NUM_MOTION_SENSORS; ++i) filament_motion_present(i);
-        #endif
-=======
->>>>>>> b6911781
       }
 
       static void run() {
@@ -464,63 +403,19 @@
           if (ELAPSED(ms, t)) {
             t = millis() + 1000UL;
             for (uint8_t i = 0; i < NUM_RUNOUT_SENSORS; ++i)
-<<<<<<< HEAD
-              SERIAL_ECHO(i ? F(", ") : F("Runout remaining mm: "), mm_countdown.runout[i]);
-            #if ENABLED(FILAMENT_SWITCH_AND_MOTION)
-              for (uint8_t i = 0; i < NUM_MOTION_SENSORS; ++i)
-                SERIAL_ECHO(i ? F(", ") : F("Motion remaining mm: "), mm_countdown.motion[i]);
-            #endif
-=======
               SERIAL_ECHOF(i ? F(", ") : F("Remaining mm: "), runout_mm_countdown[i]);
->>>>>>> b6911781
             SERIAL_EOL();
           }
         #endif
       }
 
-<<<<<<< HEAD
-      static runout_flags_t has_run_out() {
-        runout_flags_t runout_flags{0};
-        for (uint8_t i = 0; i < NUM_RUNOUT_SENSORS; ++i) if (mm_countdown.runout[i] < 0) runout_flags.set(i);
-        #if ENABLED(FILAMENT_SWITCH_AND_MOTION)
-          for (uint8_t i = 0; i < NUM_MOTION_SENSORS; ++i) if (mm_countdown.motion[i] < 0) runout_flags.set(i);
-        #endif
-=======
       static uint8_t has_run_out() {
         uint8_t runout_flags = 0;
         for (uint8_t i = 0; i < NUM_RUNOUT_SENSORS; ++i) if (runout_mm_countdown[i] < 0) SBI(runout_flags, i);
->>>>>>> b6911781
         return runout_flags;
       }
 
       static void filament_present(const uint8_t extruder) {
-<<<<<<< HEAD
-        if (mm_countdown.runout[extruder] < runout_distance_mm || did_pause_print) {
-          // Reset runout only if it is smaller than runout_distance or printing is paused.
-          // On Bowden systems retract may be larger than runout_distance_mm, so if retract
-          // was added leave it in place, or the following unretract will cause runout event.
-          mm_countdown.runout[extruder] = runout_distance_mm;
-          mm_countdown.runout_reset.clear(extruder);
-        }
-        else {
-          // If runout is larger than runout distance, we cannot reset right now, as Bowden and retract
-          // distance larger than runout_distance_mm leads to negative runout right after unretract.
-          // But we cannot ignore filament_present event. After unretract, runout will become smaller
-          // than runout_distance_mm and should be reset after that. So activate delayed reset.
-          mm_countdown.runout_reset.set(extruder);
-        }
-      }
-
-      #if ENABLED(FILAMENT_SWITCH_AND_MOTION)
-        static void filament_motion_present(const uint8_t extruder) {
-          // Same logic as filament_present
-          if (mm_countdown.motion[extruder] < runout_distance_mm || did_pause_print) {
-            mm_countdown.motion[extruder] = runout_distance_mm;
-            mm_countdown.motion_reset.clear(extruder);
-          }
-          else
-            mm_countdown.motion_reset.set(extruder);
-=======
         runout_mm_countdown[extruder] = runout_distance_mm;
       }
 
@@ -530,7 +425,6 @@
           const uint8_t e = b->extruder;
           const int32_t steps = b->steps.e;
           runout_mm_countdown[e] -= (TEST(b->direction_bits, E_AXIS) ? -steps : steps) * planner.mm_per_step[E_AXIS_N(e)];
->>>>>>> b6911781
         }
       #endif
 
@@ -578,15 +472,9 @@
         for (uint8_t i = 0; i < NUM_RUNOUT_SENSORS; ++i) if (runout_count[i] >= 0) runout_count[i]--;
       }
 
-<<<<<<< HEAD
-      static runout_flags_t has_run_out() {
-        runout_flags_t runout_flags{0};
-        for (uint8_t i = 0; i < NUM_RUNOUT_SENSORS; ++i) if (runout_count[i] < 0) runout_flags.set(i);
-=======
       static uint8_t has_run_out() {
         uint8_t runout_flags = 0;
         for (uint8_t i = 0; i < NUM_RUNOUT_SENSORS; ++i) if (runout_count[i] < 0) SBI(runout_flags, i);
->>>>>>> b6911781
         return runout_flags;
       }
 
