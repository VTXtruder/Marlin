/**
 * Marlin 3D Printer Firmware
 * Copyright (c) 2020 MarlinFirmware [https://github.com/MarlinFirmware/Marlin]
 *
 * Based on Sprinter and grbl.
 * Copyright (c) 2011 Camiel Gubbels / Erik van der Zalm
 *
 * This program is free software: you can redistribute it and/or modify
 * it under the terms of the GNU General Public License as published by
 * the Free Software Foundation, either version 3 of the License, or
 * (at your option) any later version.
 *
 * This program is distributed in the hope that it will be useful,
 * but WITHOUT ANY WARRANTY; without even the implied warranty of
 * MERCHANTABILITY or FITNESS FOR A PARTICULAR PURPOSE.  See the
 * GNU General Public License for more details.
 *
 * You should have received a copy of the GNU General Public License
 * along with this program.  If not, see <https://www.gnu.org/licenses/>.
 *
 */

#include "../inc/MarlinConfig.h"

#if ENABLED(EXPERIMENTAL_I2CBUS)

#include "twibus.h"

#include <Wire.h>

#include "../libs/hex_print.h"

TWIBus i2c;

TWIBus::TWIBus() {
  #if I2C_SLAVE_ADDRESS == 0

    #if PINS_EXIST(I2C_SCL, I2C_SDA) && DISABLED(SOFT_I2C_EEPROM)
      Wire.setSDA(pin_t(I2C_SDA_PIN));
      Wire.setSCL(pin_t(I2C_SCL_PIN));
    #endif

    Wire.begin();                   // No address joins the BUS as the master

  #else

    Wire.begin(I2C_SLAVE_ADDRESS);  // Join the bus as a slave

  #endif
  reset();
}

void TWIBus::reset() {
  buffer_s = 0;
  buffer[0] = 0x00;
}

void TWIBus::address(const uint8_t adr) {
  if (!WITHIN(adr, 8, 127))
    SERIAL_ECHO_MSG("Bad I2C address (8-127)");

  addr = adr;

  debug(F("address"), adr);
}

void TWIBus::addbyte(const char c) {
  if (buffer_s >= COUNT(buffer)) return;
  buffer[buffer_s++] = c;
  debug(F("addbyte"), c);
}

void TWIBus::addbytes(char src[], uint8_t bytes) {
  debug(F("addbytes"), bytes);
  while (bytes--) addbyte(*src++);
}

void TWIBus::addstring(char str[]) {
  debug(F("addstring"), str);
  while (char c = *str++) addbyte(c);
}

void TWIBus::send() {
  debug(F("send"), addr);

  Wire.beginTransmission(I2C_ADDRESS(addr));
  Wire.write(buffer, buffer_s);
  Wire.endTransmission();

  reset();
}

// static
void TWIBus::echoprefix(uint8_t bytes, FSTR_P const pref, uint8_t adr) {
  SERIAL_ECHO_START();
<<<<<<< HEAD
  SERIAL_ECHO(pref, F(": from:"), adr, F(" bytes:"), bytes, F(" data:"));
=======
  SERIAL_ECHOF(pref);
  SERIAL_ECHOPGM(": from:", adr, " bytes:", bytes, " data:");
>>>>>>> b6911781
}

// static
void TWIBus::echodata(uint8_t bytes, FSTR_P const pref, uint8_t adr, const uint8_t style/*=0*/) {
  union TwoBytesToInt16 { uint8_t bytes[2]; int16_t integervalue; };
  TwoBytesToInt16 ConversionUnion;

  echoprefix(bytes, pref, adr);

  while (bytes-- && Wire.available()) {
    int value = Wire.read();
    switch (style) {

      // Style 1, HEX DUMP
      case 1:
        SERIAL_CHAR(hex_nybble((value & 0xF0) >> 4));
        SERIAL_CHAR(hex_nybble(value & 0x0F));
        if (bytes) SERIAL_CHAR(' ');
        break;

      // Style 2, signed two byte integer (int16)
      case 2:
        if (bytes == 1)
          ConversionUnion.bytes[1] = (uint8_t)value;
        else if (bytes == 0) {
          ConversionUnion.bytes[0] = (uint8_t)value;
          // Output value in base 10 (standard decimal)
          SERIAL_ECHO(ConversionUnion.integervalue);
        }
        break;

      // Style 3, unsigned byte, base 10 (uint8)
      case 3:
        SERIAL_ECHO(value);
        if (bytes) SERIAL_CHAR(' ');
        break;

      // Default style (zero), raw serial output
      default:
        // This can cause issues with some serial consoles, Pronterface is an example where things go wrong
        SERIAL_CHAR(value);
        break;
    }
  }

  SERIAL_EOL();
}

void TWIBus::echobuffer(FSTR_P const prefix, uint8_t adr) {
  echoprefix(buffer_s, prefix, adr);
  for (uint8_t i = 0; i < buffer_s; ++i) SERIAL_CHAR(buffer[i]);
  SERIAL_EOL();
}

bool TWIBus::request(const uint8_t bytes) {
  if (!addr) return false;

  debug(F("request"), bytes);

  // requestFrom() is a blocking function
  if (Wire.requestFrom(I2C_ADDRESS(addr), bytes) == 0) {
    debug(F("request fail"), I2C_ADDRESS(addr));
    return false;
  }

  return true;
}

void TWIBus::relay(const uint8_t bytes, const uint8_t style/*=0*/) {
  debug(F("relay"), bytes);

  if (request(bytes))
    echodata(bytes, F("i2c-reply"), addr, style);
}

uint8_t TWIBus::capture(char *dst, const uint8_t bytes) {
  reset();
  uint8_t count = 0;
  while (count < bytes && Wire.available())
    dst[count++] = Wire.read();

  debug(F("capture"), count);

  return count;
}

// static
void TWIBus::flush() {
  while (Wire.available()) Wire.read();
}

#if I2C_SLAVE_ADDRESS > 0

  void TWIBus::receive(uint8_t bytes) {
    debug(F("receive"), bytes);
    echodata(bytes, F("i2c-receive"), 0);
  }

  void TWIBus::reply(char str[]/*=nullptr*/) {
    debug(F("reply"), str);

    if (str) {
      reset();
      addstring(str);
    }

    Wire.write(buffer, buffer_s);

    reset();
  }

  void i2c_on_receive(int bytes) { // just echo all bytes received to serial
    i2c.receive(bytes);
  }

  void i2c_on_request() {          // just send dummy data for now
    i2c.reply("Hello World!\n");
  }

#endif

#if ENABLED(DEBUG_TWIBUS)

  // static
  void TWIBus::prefix(FSTR_P const func) {
    SERIAL_ECHOPGM("TWIBus::", func, ": ");
  }
  void TWIBus::debug(FSTR_P const func, uint32_t adr) {
    if (DEBUGGING(INFO)) { prefix(func); SERIAL_ECHOLN(adr); }
  }
  void TWIBus::debug(FSTR_P const func, char c) {
    if (DEBUGGING(INFO)) { prefix(func); SERIAL_ECHOLN(c); }
  }
  void TWIBus::debug(FSTR_P const func, char str[]) {
    if (DEBUGGING(INFO)) { prefix(func); SERIAL_ECHOLN(str); }
  }

#endif

#endif // EXPERIMENTAL_I2CBUS<|MERGE_RESOLUTION|>--- conflicted
+++ resolved
@@ -93,12 +93,8 @@
 // static
 void TWIBus::echoprefix(uint8_t bytes, FSTR_P const pref, uint8_t adr) {
   SERIAL_ECHO_START();
-<<<<<<< HEAD
-  SERIAL_ECHO(pref, F(": from:"), adr, F(" bytes:"), bytes, F(" data:"));
-=======
   SERIAL_ECHOF(pref);
   SERIAL_ECHOPGM(": from:", adr, " bytes:", bytes, " data:");
->>>>>>> b6911781
 }
 
 // static
