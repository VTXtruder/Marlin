/**
 * Marlin 3D Printer Firmware
 * Copyright (c) 2020 MarlinFirmware [https://github.com/MarlinFirmware/Marlin]
 *
 * Based on Sprinter and grbl.
 * Copyright (c) 2011 Camiel Gubbels / Erik van der Zalm
 *
 * This program is free software: you can redistribute it and/or modify
 * it under the terms of the GNU General Public License as published by
 * the Free Software Foundation, either version 3 of the License, or
 * (at your option) any later version.
 *
 * This program is distributed in the hope that it will be useful,
 * but WITHOUT ANY WARRANTY; without even the implied warranty of
 * MERCHANTABILITY or FITNESS FOR A PARTICULAR PURPOSE.  See the
 * GNU General Public License for more details.
 *
 * You should have received a copy of the GNU General Public License
 * along with this program.  If not, see <https://www.gnu.org/licenses/>.
 *
 */

/**
 * feature/runout.cpp - Runout sensor support
 */

#include "../inc/MarlinConfigPre.h"

#if HAS_FILAMENT_SENSOR

#include "runout.h"

FilamentMonitor runout;

bool FilamentMonitorBase::enabled = true,
     FilamentMonitorBase::filament_ran_out;  // = false

#if ENABLED(HOST_ACTION_COMMANDS)
  bool FilamentMonitorBase::host_handling; // = false
#endif

#if ENABLED(TOOLCHANGE_MIGRATION_FEATURE)
  #include "../module/tool_change.h"
  #define DEBUG_OUT ENABLED(DEBUG_TOOLCHANGE_MIGRATION_FEATURE)
  #include "../core/debug_out.h"
#endif

#if HAS_FILAMENT_RUNOUT_DISTANCE
  float RunoutResponseDelayed::runout_distance_mm = FILAMENT_RUNOUT_DISTANCE_MM;
  countdown_t RunoutResponseDelayed::mm_countdown;
  #if ENABLED(FILAMENT_MOTION_SENSOR)
    uint8_t FilamentSensorEncoder::motion_detected;
  #endif
#else
  int8_t RunoutResponseDebounced::runout_count[NUM_RUNOUT_SENSORS]; // = 0
#endif

//
// Filament Runout event handler
//
#include "../MarlinCore.h"
#include "../feature/pause.h"
#include "../gcode/queue.h"

#if ENABLED(HOST_ACTION_COMMANDS)
  #include "host_actions.h"
#endif

#if ENABLED(EXTENSIBLE_UI)
  #include "../lcd/extui/ui_api.h"
#elif ENABLED(DWIN_LCD_PROUI)
  #include "../lcd/e3v2/proui/dwin.h"
#endif

void event_filament_runout(const uint8_t extruder) {

  if (did_pause_print) return;  // Action already in progress. Purge triggered repeated runout.

  #if ENABLED(TOOLCHANGE_MIGRATION_FEATURE)
    if (migration.in_progress) {
      DEBUG_ECHOLNPGM("Migration Already In Progress");
      return;  // Action already in progress. Purge triggered repeated runout.
    }
    if (migration.automode) {
      DEBUG_ECHOLNPGM("Migration Starting");
      if (extruder_migration()) return;
    }
  #endif

  TERN_(EXTENSIBLE_UI, ExtUI::onFilamentRunout(ExtUI::getTool(extruder)));
<<<<<<< HEAD
  TERN_(DWIN_LCD_PROUI, dwinFilamentRunout(extruder));
=======
  TERN_(DWIN_LCD_PROUI, DWIN_FilamentRunout(extruder));
>>>>>>> b6911781

  #if ANY(HOST_PROMPT_SUPPORT, HOST_ACTION_COMMANDS, MULTI_FILAMENT_SENSOR)
    const char tool = '0' + TERN0(MULTI_FILAMENT_SENSOR, extruder);
  #endif

  //action:out_of_filament
  #if ENABLED(HOST_PROMPT_SUPPORT)
    hostui.prompt_do(PROMPT_FILAMENT_RUNOUT, F("FilamentRunout T"), tool); //action:out_of_filament
  #endif

  const bool run_runout_script = !runout.host_handling;

  #if ENABLED(HOST_ACTION_COMMANDS)

    const bool park_or_pause = (false
      #ifdef FILAMENT_RUNOUT_SCRIPT
        || strstr(FILAMENT_RUNOUT_SCRIPT, "M600")
        || strstr(FILAMENT_RUNOUT_SCRIPT, "M125")
        || TERN0(ADVANCED_PAUSE_FEATURE, strstr(FILAMENT_RUNOUT_SCRIPT, "M25"))
<<<<<<< HEAD
      #endif
    );

    if (run_runout_script && park_or_pause) {
=======
      )
    ) {
>>>>>>> b6911781
      hostui.paused(false);
    }
    else {
      // Legacy Repetier command for use until newer version supports standard dialog
      // To be removed later when pause command also triggers dialog
      #ifdef ACTION_ON_FILAMENT_RUNOUT
        hostui.action(F(ACTION_ON_FILAMENT_RUNOUT " T"), false);
        SERIAL_CHAR(tool);
        SERIAL_EOL();
      #endif

      hostui.pause(false);
    }
    SERIAL_ECHOPGM(" " ACTION_REASON_ON_FILAMENT_RUNOUT " ");
    SERIAL_CHAR(tool);
    SERIAL_EOL();

  #endif // HOST_ACTION_COMMANDS

<<<<<<< HEAD
  #ifdef FILAMENT_RUNOUT_SCRIPT
    if (run_runout_script) {
      #if MULTI_FILAMENT_SENSOR
        MString<strlen(FILAMENT_RUNOUT_SCRIPT)> script;
        script.setf(F(FILAMENT_RUNOUT_SCRIPT), AS_CHAR(tool));
        #if ENABLED(FILAMENT_RUNOUT_SENSOR_DEBUG)
          SERIAL_ECHOLNPGM("Runout Command: ", &script);
        #endif
        queue.inject(&script);
      #else
        #if ENABLED(FILAMENT_RUNOUT_SENSOR_DEBUG)
          SERIAL_ECHOPGM("Runout Command: ");
          SERIAL_ECHOLNPGM(FILAMENT_RUNOUT_SCRIPT);
        #endif
        queue.inject(F(FILAMENT_RUNOUT_SCRIPT));
      #endif
    }
  #endif
=======
  if (run_runout_script) {
    #if MULTI_FILAMENT_SENSOR
      char script[strlen(FILAMENT_RUNOUT_SCRIPT) + 1];
      sprintf_P(script, PSTR(FILAMENT_RUNOUT_SCRIPT), tool);
      #if ENABLED(FILAMENT_RUNOUT_SENSOR_DEBUG)
        SERIAL_ECHOLNPGM("Runout Command: ", script);
      #endif
      queue.inject(script);
    #else
      #if ENABLED(FILAMENT_RUNOUT_SENSOR_DEBUG)
        SERIAL_ECHOPGM("Runout Command: ");
        SERIAL_ECHOLNPGM(FILAMENT_RUNOUT_SCRIPT);
      #endif
      queue.inject(F(FILAMENT_RUNOUT_SCRIPT));
    #endif
  }
>>>>>>> b6911781
}

#endif // HAS_FILAMENT_SENSOR<|MERGE_RESOLUTION|>--- conflicted
+++ resolved
@@ -88,11 +88,7 @@
   #endif
 
   TERN_(EXTENSIBLE_UI, ExtUI::onFilamentRunout(ExtUI::getTool(extruder)));
-<<<<<<< HEAD
-  TERN_(DWIN_LCD_PROUI, dwinFilamentRunout(extruder));
-=======
   TERN_(DWIN_LCD_PROUI, DWIN_FilamentRunout(extruder));
->>>>>>> b6911781
 
   #if ANY(HOST_PROMPT_SUPPORT, HOST_ACTION_COMMANDS, MULTI_FILAMENT_SENSOR)
     const char tool = '0' + TERN0(MULTI_FILAMENT_SENSOR, extruder);
@@ -112,15 +108,8 @@
         || strstr(FILAMENT_RUNOUT_SCRIPT, "M600")
         || strstr(FILAMENT_RUNOUT_SCRIPT, "M125")
         || TERN0(ADVANCED_PAUSE_FEATURE, strstr(FILAMENT_RUNOUT_SCRIPT, "M25"))
-<<<<<<< HEAD
-      #endif
-    );
-
-    if (run_runout_script && park_or_pause) {
-=======
       )
     ) {
->>>>>>> b6911781
       hostui.paused(false);
     }
     else {
@@ -140,26 +129,6 @@
 
   #endif // HOST_ACTION_COMMANDS
 
-<<<<<<< HEAD
-  #ifdef FILAMENT_RUNOUT_SCRIPT
-    if (run_runout_script) {
-      #if MULTI_FILAMENT_SENSOR
-        MString<strlen(FILAMENT_RUNOUT_SCRIPT)> script;
-        script.setf(F(FILAMENT_RUNOUT_SCRIPT), AS_CHAR(tool));
-        #if ENABLED(FILAMENT_RUNOUT_SENSOR_DEBUG)
-          SERIAL_ECHOLNPGM("Runout Command: ", &script);
-        #endif
-        queue.inject(&script);
-      #else
-        #if ENABLED(FILAMENT_RUNOUT_SENSOR_DEBUG)
-          SERIAL_ECHOPGM("Runout Command: ");
-          SERIAL_ECHOLNPGM(FILAMENT_RUNOUT_SCRIPT);
-        #endif
-        queue.inject(F(FILAMENT_RUNOUT_SCRIPT));
-      #endif
-    }
-  #endif
-=======
   if (run_runout_script) {
     #if MULTI_FILAMENT_SENSOR
       char script[strlen(FILAMENT_RUNOUT_SCRIPT) + 1];
@@ -176,7 +145,6 @@
       queue.inject(F(FILAMENT_RUNOUT_SCRIPT));
     #endif
   }
->>>>>>> b6911781
 }
 
 #endif // HAS_FILAMENT_SENSOR