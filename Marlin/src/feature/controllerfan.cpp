/**
 * Marlin 3D Printer Firmware
 * Copyright (c) 2020 MarlinFirmware [https://github.com/MarlinFirmware/Marlin]
 *
 * Based on Sprinter and grbl.
 * Copyright (c) 2011 Camiel Gubbels / Erik van der Zalm
 *
 * This program is free software: you can redistribute it and/or modify
 * it under the terms of the GNU General Public License as published by
 * the Free Software Foundation, either version 3 of the License, or
 * (at your option) any later version.
 *
 * This program is distributed in the hope that it will be useful,
 * but WITHOUT ANY WARRANTY; without even the implied warranty of
 * MERCHANTABILITY or FITNESS FOR A PARTICULAR PURPOSE.  See the
 * GNU General Public License for more details.
 *
 * You should have received a copy of the GNU General Public License
 * along with this program.  If not, see <https://www.gnu.org/licenses/>.
 *
 */

#include "../inc/MarlinConfig.h"

#if ENABLED(USE_CONTROLLER_FAN)

#include "controllerfan.h"
#include "../module/stepper.h"
#include "../module/temperature.h"

ControllerFan controllerFan;

uint8_t ControllerFan::speed;

#if ENABLED(CONTROLLER_FAN_EDITABLE)
  controllerFan_settings_t ControllerFan::settings; // {0}
 #else
   const controllerFan_settings_t &ControllerFan::settings = controllerFan_defaults;
#endif

#if ENABLED(FAN_SOFT_PWM)
  uint8_t ControllerFan::soft_pwm_speed;
#endif

void ControllerFan::setup() {
  SET_OUTPUT(CONTROLLER_FAN_PIN);
  #ifdef CONTROLLER_FAN2_PIN
    SET_OUTPUT(CONTROLLER_FAN2_PIN);
  #endif
  init();
}

void ControllerFan::set_fan_speed(const uint8_t s) {
  speed = s < (CONTROLLERFAN_SPEED_MIN) ? 0 : s; // Fan OFF below minimum
}

void ControllerFan::update() {
  static millis_t lastMotorOn = 0,    // Last time a motor was turned on
                  nextMotorCheck = 0; // Last time the state was checked
  const millis_t ms = millis();
  if (ELAPSED(ms, nextMotorCheck)) {
    nextMotorCheck = ms + 2500UL; // Not a time critical function, so only check every 2.5s

    // If any triggers for the controller fan are true...
    //   - At least one stepper driver is enabled
    //   - The heated bed is enabled
    //   - TEMP_SENSOR_BOARD is reporting >= CONTROLLER_FAN_MIN_BOARD_TEMP
<<<<<<< HEAD
    //   - TEMP_SENSOR_SOC is reporting >= CONTROLLER_FAN_MIN_SOC_TEMP
    const ena_mask_t axis_mask = TERN(CONTROLLER_FAN_USE_Z_ONLY, _BV(Z_AXIS), (ena_mask_t)~TERN0(CONTROLLER_FAN_IGNORE_Z, _BV(Z_AXIS)));
    if ( (stepper.axis_enabled.bits & axis_mask)
      || TERN0(HAS_HEATED_BED, thermalManager.temp_bed.soft_pwm_amount > 0)
      #ifdef CONTROLLER_FAN_MIN_BOARD_TEMP
        || thermalManager.wholeDegBoard() >= CONTROLLER_FAN_MIN_BOARD_TEMP
      #endif
      #ifdef CONTROLLER_FAN_MIN_SOC_TEMP
        || thermalManager.wholeDegSoc() >= CONTROLLER_FAN_MIN_SOC_TEMP
      #endif
=======
    const ena_mask_t axis_mask = TERN(CONTROLLER_FAN_USE_Z_ONLY, _BV(Z_AXIS), (ena_mask_t)~TERN0(CONTROLLER_FAN_IGNORE_Z, _BV(Z_AXIS)));
    if ( (stepper.axis_enabled.bits & axis_mask)
      || TERN0(HAS_HEATED_BED, thermalManager.temp_bed.soft_pwm_amount > 0)
      || TERN0(HAS_CONTROLLER_FAN_MIN_BOARD_TEMP, thermalManager.wholeDegBoard() >= CONTROLLER_FAN_MIN_BOARD_TEMP)
>>>>>>> b6911781
    ) lastMotorOn = ms; //... set time to NOW so the fan will turn on

    // Fan Settings. Set fan > 0:
    //  - If AutoMode is on and steppers have been enabled for CONTROLLERFAN_IDLE_TIME seconds.
    //  - If System is on idle and idle fan speed settings is activated.
    set_fan_speed(
      settings.auto_mode && lastMotorOn && PENDING(ms, lastMotorOn + SEC_TO_MS(settings.duration))
      ? settings.active_speed : settings.idle_speed
    );

    speed = CALC_FAN_SPEED(speed);

    #if FAN_KICKSTART_TIME
      static millis_t fan_kick_end = 0;
      if (speed > FAN_OFF_PWM) {
        if (!fan_kick_end) {
          fan_kick_end = ms + FAN_KICKSTART_TIME; // May be longer based on slow update interval for controller fn check. Sets minimum
          speed = FAN_KICKSTART_POWER;
        }
        else if (PENDING(ms, fan_kick_end))
          speed = FAN_KICKSTART_POWER;
      }
      else
        fan_kick_end = 0;
    #endif

    #if ENABLED(FAN_SOFT_PWM)
      soft_pwm_speed = speed;
    #else
      if (PWM_PIN(CONTROLLER_FAN_PIN))
        hal.set_pwm_duty(pin_t(CONTROLLER_FAN_PIN), speed);
      else
        WRITE(CONTROLLER_FAN_PIN, speed > 0);

      #ifdef CONTROLLER_FAN2_PIN
        if (PWM_PIN(CONTROLLER_FAN2_PIN))
          hal.set_pwm_duty(pin_t(CONTROLLER_FAN2_PIN), speed);
        else
          WRITE(CONTROLLER_FAN2_PIN, speed > 0);
      #endif
    #endif
  }
}

#endif // USE_CONTROLLER_FAN<|MERGE_RESOLUTION|>--- conflicted
+++ resolved
@@ -65,23 +65,10 @@
     //   - At least one stepper driver is enabled
     //   - The heated bed is enabled
     //   - TEMP_SENSOR_BOARD is reporting >= CONTROLLER_FAN_MIN_BOARD_TEMP
-<<<<<<< HEAD
-    //   - TEMP_SENSOR_SOC is reporting >= CONTROLLER_FAN_MIN_SOC_TEMP
-    const ena_mask_t axis_mask = TERN(CONTROLLER_FAN_USE_Z_ONLY, _BV(Z_AXIS), (ena_mask_t)~TERN0(CONTROLLER_FAN_IGNORE_Z, _BV(Z_AXIS)));
-    if ( (stepper.axis_enabled.bits & axis_mask)
-      || TERN0(HAS_HEATED_BED, thermalManager.temp_bed.soft_pwm_amount > 0)
-      #ifdef CONTROLLER_FAN_MIN_BOARD_TEMP
-        || thermalManager.wholeDegBoard() >= CONTROLLER_FAN_MIN_BOARD_TEMP
-      #endif
-      #ifdef CONTROLLER_FAN_MIN_SOC_TEMP
-        || thermalManager.wholeDegSoc() >= CONTROLLER_FAN_MIN_SOC_TEMP
-      #endif
-=======
     const ena_mask_t axis_mask = TERN(CONTROLLER_FAN_USE_Z_ONLY, _BV(Z_AXIS), (ena_mask_t)~TERN0(CONTROLLER_FAN_IGNORE_Z, _BV(Z_AXIS)));
     if ( (stepper.axis_enabled.bits & axis_mask)
       || TERN0(HAS_HEATED_BED, thermalManager.temp_bed.soft_pwm_amount > 0)
       || TERN0(HAS_CONTROLLER_FAN_MIN_BOARD_TEMP, thermalManager.wholeDegBoard() >= CONTROLLER_FAN_MIN_BOARD_TEMP)
->>>>>>> b6911781
     ) lastMotorOn = ms; //... set time to NOW so the fan will turn on
 
     // Fan Settings. Set fan > 0:
