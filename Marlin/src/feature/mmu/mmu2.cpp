/**
 * Marlin 3D Printer Firmware
 * Copyright (c) 2020 MarlinFirmware [https://github.com/MarlinFirmware/Marlin]
 *
 * Based on Sprinter and grbl.
 * Copyright (c) 2011 Camiel Gubbels / Erik van der Zalm
 *
 * This program is free software: you can redistribute it and/or modify
 * it under the terms of the GNU General Public License as published by
 * the Free Software Foundation, either version 3 of the License, or
 * (at your option) any later version.
 *
 * This program is distributed in the hope that it will be useful,
 * but WITHOUT ANY WARRANTY; without even the implied warranty of
 * MERCHANTABILITY or FITNESS FOR A PARTICULAR PURPOSE.  See the
 * GNU General Public License for more details.
 *
 * You should have received a copy of the GNU General Public License
 * along with this program.  If not, see <https://www.gnu.org/licenses/>.
 *
 */

#include "../../inc/MarlinConfig.h"

#if HAS_PRUSA_MMU2

#include "mmu2.h"
#include "../../lcd/menu/menu_mmu2.h"

MMU2 mmu2;

#include "../../gcode/gcode.h"
#include "../../lcd/marlinui.h"
#include "../../libs/buzzer.h"
#include "../../libs/nozzle.h"
#include "../../module/temperature.h"
#include "../../module/planner.h"
#include "../../module/stepper.h"
#include "../../MarlinCore.h"

#if ENABLED(HOST_PROMPT_SUPPORT)
  #include "../../feature/host_actions.h"
#endif

#if ENABLED(EXTENSIBLE_UI)
  #include "../../lcd/extui/ui_api.h"
#endif

#define DEBUG_OUT ENABLED(MMU2_DEBUG)
#include "../../core/debug_out.h"

#define MMU_TODELAY 100
#define MMU_TIMEOUT 10
#define MMU_CMD_TIMEOUT 45000UL // 45s timeout for mmu commands (except P0)
#define MMU_P0_TIMEOUT 3000UL   // Timeout for P0 command: 3seconds

#define MMU2_SEND(S) tx_str(F(S "\n"))
#define MMU2_RECV(S) rx_str(F(S "\n"))

#if ENABLED(MMU_EXTRUDER_SENSOR)
  uint8_t mmu_idl_sens = 0;
  static bool mmu_loading_flag = false;
#endif

#define MMU_CMD_NONE 0
#define MMU_CMD_T0   0x10  // up to supported filaments
#define MMU_CMD_L0   0x20  // up to supported filaments
#define MMU_CMD_C0   0x30
#define MMU_CMD_U0   0x40
#define MMU_CMD_E0   0x50  // up to supported filaments
#define MMU_CMD_R0   0x60
#define MMU_CMD_F0   0x70  // up to supported filaments

#define MMU_REQUIRED_FW_BUILDNR TERN(MMU2_MODE_12V, 132, 126)

#define MMU2_NO_TOOL 99
#define MMU_BAUD    115200

bool MMU2::_enabled, MMU2::ready, MMU2::mmu_print_saved;
#if HAS_PRUSA_MMU2S
  bool MMU2::mmu2s_triggered;
#endif
uint8_t MMU2::cmd, MMU2::cmd_arg, MMU2::last_cmd, MMU2::extruder;
int8_t MMU2::state = 0;
volatile int8_t MMU2::finda = 1;
volatile bool MMU2::finda_runout_valid;
uint16_t MMU2::version = 0, MMU2::buildnr = 0;
millis_t MMU2::prev_request, MMU2::prev_P0_request;
char MMU2::rx_buffer[MMU_RX_SIZE], MMU2::tx_buffer[MMU_TX_SIZE];

struct E_Step {
  float extrude;        //!< extrude distance in mm
  feedRate_t feedRate;  //!< feed rate in mm/s
};

inline void unscaled_mmu2_e_move(const float &dist, const feedRate_t fr_mm_s, const bool sync=true) {
  current_position.e += dist / planner.e_factor[active_extruder];
  line_to_current_position(fr_mm_s);
  if (sync) planner.synchronize();
}

MMU2::MMU2() {
  rx_buffer[0] = '\0';
}

void MMU2::init() {

  set_runout_valid(false);

  #if PIN_EXISTS(MMU2_RST)
    WRITE(MMU2_RST_PIN, HIGH);
    SET_OUTPUT(MMU2_RST_PIN);
  #endif

  MMU2_SERIAL.begin(MMU_BAUD);
  extruder = MMU2_NO_TOOL;

  safe_delay(10);
  reset();
  rx_buffer[0] = '\0';
  state = -1;
}

void MMU2::reset() {
  DEBUG_ECHOLNPGM("MMU <= reset");

  #if PIN_EXISTS(MMU2_RST)
    WRITE(MMU2_RST_PIN, LOW);
    safe_delay(20);
    WRITE(MMU2_RST_PIN, HIGH);
  #else
    MMU2_SEND("X0");  // Send soft reset
  #endif
}

int8_t MMU2::get_current_tool() { return extruder == MMU2_NO_TOOL ? -1 : extruder; }

#if ANY(HAS_PRUSA_MMU2S, MMU_EXTRUDER_SENSOR)
  #define FILAMENT_PRESENT() (READ(FIL_RUNOUT1_PIN) != FIL_RUNOUT1_STATE)
#else
  #define FILAMENT_PRESENT() true
#endif

void mmu2_attn_buzz(const bool two=false) {
  BUZZ(200, 404);
  if (two) { BUZZ(10, 0); BUZZ(200, 404); }
}

<<<<<<< HEAD
=======
// Avoiding sscanf significantly reduces build size
>>>>>>> b6911781
void MMU2::mmu_loop() {

  switch (state) {

    case 0: break;

    case -1:
      if (rx_start()) {
        prev_P0_request = millis();   // Initialize finda sensor timeout
        DEBUG_ECHOLNPGM("MMU => 'start'");
        DEBUG_ECHOLNPGM("MMU <= 'S1'");
        MMU2_SEND("S1");    // Read Version
        state = -2;
      }
      else if (millis() > 30000) { // 30sec after reset disable MMU
        SERIAL_ECHOLNPGM("MMU not responding - DISABLED");
        state = 0;
      }
      break;

    case -2:
      if (rx_ok()) {
        sscanf(rx_buffer, "%huok\n", &version);
        DEBUG_ECHOLNPGM("MMU => ", version, "\nMMU <= 'S2'");
        MMU2_SEND("S2");    // Read Build Number
        state = -3;
      }
      break;

    case -3:
      if (rx_ok()) {
        sscanf(rx_buffer, "%huok\n", &buildnr);

        DEBUG_ECHOLNPGM("MMU => ", buildnr);

        check_version();

        #if ENABLED(MMU2_MODE_12V)
          DEBUG_ECHOLNPGM("MMU <= 'M1'");
          MMU2_SEND("M1");    // Stealth Mode
          state = -5;
        #else
          DEBUG_ECHOLNPGM("MMU <= 'P0'");
          MMU2_SEND("P0");    // Read FINDA
          state = -4;
        #endif
      }
      break;

    #if ENABLED(MMU2_MODE_12V)
      case -5:
        // response to M1
        if (rx_ok()) {
          DEBUG_ECHOLNPGM("MMU => ok");
          DEBUG_ECHOLNPGM("MMU <= 'P0'");
          MMU2_SEND("P0");    // Read FINDA
          state = -4;
        }
        break;
    #endif

    case -4:
      if (rx_ok()) {
        sscanf(rx_buffer, "%hhuok\n", &finda);

        DEBUG_ECHOLNPGM("MMU => ", finda, "\nMMU - ENABLED");

        _enabled = true;
        state = 1;
        TERN_(HAS_PRUSA_MMU2S, mmu2s_triggered = false);
      }
      break;

    case 1:
      if (cmd) {
        if (WITHIN(cmd, MMU_CMD_T0, MMU_CMD_T0 + EXTRUDERS - 1)) {
          // tool change
          const int filament = cmd - MMU_CMD_T0;
          DEBUG_ECHOLNPGM("MMU <= T", filament);
          tx_printf(F("T%d\n"), filament);
          TERN_(MMU_EXTRUDER_SENSOR, mmu_idl_sens = 1); // enable idler sensor, if any
          state = 3; // wait for response
        }
        else if (WITHIN(cmd, MMU_CMD_L0, MMU_CMD_L0 + EXTRUDERS - 1)) {
          // load
          const int filament = cmd - MMU_CMD_L0;
          DEBUG_ECHOLNPGM("MMU <= L", filament);
          tx_printf(F("L%d\n"), filament);
          state = 3; // wait for response
        }
        else if (cmd == MMU_CMD_C0) {
          // continue loading
          DEBUG_ECHOLNPGM("MMU <= 'C0'");
          MMU2_SEND("C0");
          state = 3; // wait for response
        }
        else if (cmd == MMU_CMD_U0) {
          // unload current
          DEBUG_ECHOLNPGM("MMU <= 'U0'");
          MMU2_SEND("U0");
          state = 3; // wait for response
        }
        else if (WITHIN(cmd, MMU_CMD_E0, MMU_CMD_E0 + EXTRUDERS - 1)) {
          // eject filament
          const int filament = cmd - MMU_CMD_E0;
          DEBUG_ECHOLNPGM("MMU <= E", filament);
          tx_printf(F("E%d\n"), filament);
          state = 3; // wait for response
        }
        else if (cmd == MMU_CMD_R0) {
          // recover after eject
          DEBUG_ECHOLNPGM("MMU <= 'R0'");
          MMU2_SEND("R0");
          state = 3; // wait for response
        }
        else if (WITHIN(cmd, MMU_CMD_F0, MMU_CMD_F0 + EXTRUDERS - 1)) {
          // filament type
          const int filament = cmd - MMU_CMD_F0;
          DEBUG_ECHOLNPGM("MMU <= F", filament, " ", cmd_arg);
          tx_printf(F("F%d %d\n"), filament, cmd_arg);
          state = 3; // wait for response
        }

        last_cmd = cmd;
        cmd = MMU_CMD_NONE;
      }
      else if (ELAPSED(millis(), prev_P0_request + 300)) {
        MMU2_SEND("P0");  // Read FINDA
        state = 2; // wait for response
      }

      TERN_(HAS_PRUSA_MMU2S, check_filament());
      break;

    case 2:   // response to command P0
      if (rx_ok()) {
        sscanf(rx_buffer, "%hhuok\n", &finda);

        // This is super annoying. Only activate if necessary
        //if (finda_runout_valid) DEBUG_ECHOLNPGM("MMU <= 'P0'\nMMU => ", p_float_t(finda, 6));

        if (!finda && finda_runout_valid) filament_runout();
        if (cmd == MMU_CMD_NONE) ready = true;
        state = 1;
      }
      else if (ELAPSED(millis(), prev_request + MMU_P0_TIMEOUT)) // Resend request after timeout (3s)
        state = 1;

      TERN_(HAS_PRUSA_MMU2S, check_filament());
      break;

    case 3:   // response to mmu commands
      #if ENABLED(MMU_EXTRUDER_SENSOR)
        if (mmu_idl_sens) {
          if (FILAMENT_PRESENT() && mmu_loading_flag) {
            DEBUG_ECHOLNPGM("MMU <= 'A'");
            MMU2_SEND("A");   // send 'abort' request
            mmu_idl_sens = 0;
            DEBUG_ECHOLNPGM("MMU IDLER_SENSOR = 0 - ABORT");
          }
        }
      #endif

      if (rx_ok()) {
        #if HAS_PRUSA_MMU2S
          // Respond to C0 MMU command in MMU2S model
          const bool keep_trying = !mmu2s_triggered && last_cmd == MMU_CMD_C0;
          if (keep_trying) {
            // MMU ok received but filament sensor not triggered, retrying...
            DEBUG_ECHOLNPGM("MMU => 'ok' (no filament in gears)");
            DEBUG_ECHOLNPGM("MMU <= 'C0' (keep trying)");
            MMU2_SEND("C0");
          }
        #else
          constexpr bool keep_trying = false;
        #endif

        if (!keep_trying) {
          DEBUG_ECHOLNPGM("MMU => 'ok'");
          ready = true;
          state = 1;
          last_cmd = MMU_CMD_NONE;
        }
      }
      else if (ELAPSED(millis(), prev_request + MMU_CMD_TIMEOUT)) {
        // resend request after timeout
        if (last_cmd) {
          DEBUG_ECHOLNPGM("MMU retry");
          cmd = last_cmd;
          last_cmd = MMU_CMD_NONE;
        }
        state = 1;
      }
      TERN_(HAS_PRUSA_MMU2S, check_filament());
      break;
  }
}

/**
 * Check if MMU was started
 */
bool MMU2::rx_start() {
  // check for start message
  return MMU2_RECV("start");
}

/**
 * Check if the data received ends with the given string.
 */
bool MMU2::rx_str(FSTR_P fstr) {
  PGM_P pstr = FTOP(fstr);

  uint8_t i = strlen(rx_buffer);

  while (MMU2_SERIAL.available()) {
    rx_buffer[i++] = MMU2_SERIAL.read();

    if (i == sizeof(rx_buffer) - 1) {
      DEBUG_ECHOLNPGM("rx buffer overrun");
      break;
    }
  }
  rx_buffer[i] = '\0';

  uint8_t len = strlen_P(pstr);

  if (i < len) return false;

  pstr += len;

  while (len--) {
    char c0 = pgm_read_byte(pstr--), c1 = rx_buffer[i--];
    if (c0 == c1) continue;
    if (c0 == '\r' && c1 == '\n') continue;  // match cr as lf
    if (c0 == '\n' && c1 == '\r') continue;  // match lf as cr
    return false;
  }
  return true;
}

/**
 * Transfer data to MMU, no argument
 */
void MMU2::tx_str(FSTR_P fstr) {
  clear_rx_buffer();
  PGM_P pstr = FTOP(fstr);
  while (const char c = pgm_read_byte(pstr)) { MMU2_SERIAL.write(c); pstr++; }
  prev_request = millis();
}

/**
 * Transfer data to MMU, single argument
 */
void MMU2::tx_printf(FSTR_P format, int argument = -1) {
  clear_rx_buffer();
  const uint8_t len = sprintf_P(tx_buffer, FTOP(format), argument);
  for (uint8_t i = 0; i < len; ++i) MMU2_SERIAL.write(tx_buffer[i]);
  prev_request = millis();
}

/**
 * Transfer data to MMU, two arguments
 */
void MMU2::tx_printf(FSTR_P format, int argument1, int argument2) {
  clear_rx_buffer();
  const uint8_t len = sprintf_P(tx_buffer, FTOP(format), argument1, argument2);
  for (uint8_t i = 0; i < len; ++i) MMU2_SERIAL.write(tx_buffer[i]);
  prev_request = millis();
}

/**
 * Empty the rx buffer
 */
void MMU2::clear_rx_buffer() {
  while (MMU2_SERIAL.available()) MMU2_SERIAL.read();
  rx_buffer[0] = '\0';
}

/**
 * Check if we received 'ok' from MMU
 */
bool MMU2::rx_ok() {
  if (MMU2_RECV("ok")) {
    prev_P0_request = millis();
    return true;
  }
  return false;
}

/**
 * Check if MMU has compatible firmware
 */
void MMU2::check_version() {
  if (buildnr < MMU_REQUIRED_FW_BUILDNR) {
    SERIAL_ERROR_MSG("Invalid MMU2 firmware. Version >= " STRINGIFY(MMU_REQUIRED_FW_BUILDNR) " required.");
    kill(GET_TEXT_F(MSG_KILL_MMU2_FIRMWARE));
  }
}

static void mmu2_not_responding() {
  LCD_MESSAGE(MSG_MMU2_NOT_RESPONDING);
  BUZZ(100, 659);
  BUZZ(200, 698);
  BUZZ(100, 659);
  BUZZ(300, 440);
  BUZZ(100, 659);
}

inline void beep_bad_cmd() { BUZZ(400, 40); }

#if HAS_PRUSA_MMU2S

  /**
   * Load filament until the sensor at the gears is triggered
   * and give up after a number of attempts set with MMU2_C0_RETRY.
   * Each try has a timeout before returning a fail state.
   */
  bool MMU2::load_to_gears() {
    command(MMU_CMD_C0);
    manage_response(true, true);
    for (uint8_t i = 0; i < MMU2_C0_RETRY; ++i) {  // Keep loading until filament reaches gears
      if (mmu2s_triggered) break;
      command(MMU_CMD_C0);
      manage_response(true, true);
      check_filament();
    }
    const bool success = mmu2s_triggered && can_load();
    if (!success) mmu2_not_responding();
    return success;
  }

  /**
   * Handle tool change
   */
  void MMU2::tool_change(const uint8_t index) {

    if (!_enabled) return;

    set_runout_valid(false);

    if (index != extruder) {
      if (ENABLED(MMU_IR_UNLOAD_MOVE) && FILAMENT_PRESENT()) {
        DEBUG_ECHOLNPGM("Unloading\n");
        while (FILAMENT_PRESENT())                      // Filament present? Keep unloading.
          unscaled_mmu2_e_move(-0.25, MMM_TO_MMS(120)); // 0.25mm is a guessed value. Adjust to preference.
      }

      stepper.disable_extruder();
      ui.status_printf(0, GET_TEXT_F(MSG_MMU2_LOADING_FILAMENT), int(index + 1));

      command(MMU_CMD_T0 + index);
      manage_response(true, true);

      if (load_to_gears()) {
        extruder = index; // filament change is finished
        active_extruder = 0;
        stepper.enable_extruder();
        SERIAL_ECHO_MSG(STR_ACTIVE_EXTRUDER, extruder);
      }
      ui.reset_status();
    }

    set_runout_valid(true);
  }

  /**
   * Handle special T?/Tx/Tc commands
   *
   * T? Gcode to extrude shouldn't have to follow, load to extruder wheels is done automatically
   * Tx Same as T?, except nozzle doesn't have to be preheated. Tc must be placed after extruder nozzle is preheated to finish filament load.
   * Tc Load to nozzle after filament was prepared by Tx and extruder nozzle is already heated.
   */
  void MMU2::tool_change(const char *special) {
      if (!_enabled) return;

      set_runout_valid(false);

      switch (*special) {
        case '?': {
          #if ENABLED(MMU2_MENUS)
            const uint8_t index = mmu2_choose_filament();
            while (!thermalManager.wait_for_hotend(active_extruder, false)) safe_delay(100);
            load_to_nozzle(index);
          #else
<<<<<<< HEAD
            beep_bad_cmd();
=======
            ERR_BUZZ();
>>>>>>> b6911781
          #endif
        } break;

        case 'x': {
          #if ENABLED(MMU2_MENUS)
            planner.synchronize();
            const uint8_t index = mmu2_choose_filament();
            stepper.disable_extruder();
            command(MMU_CMD_T0 + index);
            manage_response(true, true);

            if (load_to_gears()) {
              mmu_loop();
              stepper.enable_extruder();
              extruder = index;
              active_extruder = 0;
            }
          #else
<<<<<<< HEAD
            beep_bad_cmd();
=======
            ERR_BUZZ();
>>>>>>> b6911781
          #endif
        } break;

        case 'c': {
          while (!thermalManager.wait_for_hotend(active_extruder, false)) safe_delay(100);
          load_to_nozzle_sequence();
        } break;
      }

      set_runout_valid(true);
  }

#elif ENABLED(MMU_EXTRUDER_SENSOR)

  /**
   * Handle tool change
   */
  void MMU2::tool_change(const uint8_t index) {
    if (!_enabled) return;

    set_runout_valid(false);

    if (index != extruder) {
      stepper.disable_extruder();
      if (FILAMENT_PRESENT()) {
        DEBUG_ECHOLNPGM("Unloading\n");
        mmu_loading_flag = false;
        command(MMU_CMD_U0);
        manage_response(true, true);
      }
      ui.status_printf(0, GET_TEXT_F(MSG_MMU2_LOADING_FILAMENT), int(index + 1));
      mmu_loading_flag = true;
      command(MMU_CMD_T0 + index);
      manage_response(true, true);
      mmu_continue_loading();
      //command(MMU_CMD_C0);
      extruder = index;
      active_extruder = 0;

      stepper.enable_extruder();
      SERIAL_ECHO_MSG(STR_ACTIVE_EXTRUDER, extruder);

      ui.reset_status();
    }

    set_runout_valid(true);
  }

  /**
   * Handle special T?/Tx/Tc commands
   *
   * T? Gcode to extrude shouldn't have to follow, load to extruder wheels is done automatically
   * Tx Same as T?, except nozzle doesn't have to be preheated. Tc must be placed after extruder nozzle is preheated to finish filament load.
   * Tc Load to nozzle after filament was prepared by Tx and extruder nozzle is already heated.
   */
  void MMU2::tool_change(const char *special) {
    if (!_enabled) return;

    set_runout_valid(false);

    switch (*special) {
      case '?': {
        DEBUG_ECHOLNPGM("case ?\n");
        #if ENABLED(MMU2_MENUS)
          uint8_t index = mmu2_choose_filament();
          while (!thermalManager.wait_for_hotend(active_extruder, false)) safe_delay(100);
          load_to_nozzle(index);
        #else
<<<<<<< HEAD
          beep_bad_cmd();
=======
          ERR_BUZZ();
>>>>>>> b6911781
        #endif
      } break;

      case 'x': {
        DEBUG_ECHOLNPGM("case x\n");
        #if ENABLED(MMU2_MENUS)
          planner.synchronize();
          uint8_t index = mmu2_choose_filament();
          stepper.disable_extruder();
          command(MMU_CMD_T0 + index);
          manage_response(true, true);
          mmu_continue_loading();
          command(MMU_CMD_C0);
          mmu_loop();

          stepper.enable_extruder();
          extruder = index;
          active_extruder = 0;
        #else
<<<<<<< HEAD
          beep_bad_cmd();
=======
          ERR_BUZZ();
>>>>>>> b6911781
        #endif
      } break;

      case 'c': {
        DEBUG_ECHOLNPGM("case c\n");
        while (!thermalManager.wait_for_hotend(active_extruder, false)) safe_delay(100);
        load_to_nozzle_sequence();
      } break;
    }

    set_runout_valid(true);
  }

  void MMU2::mmu_continue_loading() {
    // Try to load the filament a limited number of times
    bool fil_present = 0;
    for (uint8_t i = 0; i < MMU_LOADING_ATTEMPTS_NR; i++) {
      DEBUG_ECHOLNPGM("Load attempt #", i + 1);

      // Done as soon as filament is present
      fil_present = FILAMENT_PRESENT();
      if (fil_present) break;

      // Attempt to load the filament, 1mm at a time, for 3s
      command(MMU_CMD_C0);
      stepper.enable_extruder();
      const millis_t expire_ms = millis() + 3000;
      do {
        current_position.e += 1;
        line_to_current_position(MMU_LOAD_FEEDRATE);
        planner.synchronize();
        // When (T0 rx->ok) load is ready, but in fact it did not load
        // successfully or an overload created pressure in the extruder.
        // Send (C0) to load more and move E_AXIS a little to release pressure.
        if ((fil_present = FILAMENT_PRESENT())) MMU2_SEND("A");
      } while (!fil_present && PENDING(millis(), expire_ms));
      stepper.disable_extruder();
      manage_response(true, true);
    }

    // Was the filament still missing in the last check?
    if (!fil_present) {
      DEBUG_ECHOLNPGM("Filament never reached sensor, runout");
      filament_runout();
    }
    mmu_idl_sens = 0;
  }

#else // !HAS_PRUSA_MMU2S && !MMU_EXTRUDER_SENSOR

  /**
   * Handle tool change
   */
  void MMU2::tool_change(const uint8_t index) {
    if (!_enabled) return;

    set_runout_valid(false);

    if (index != extruder) {
      stepper.disable_extruder();
      ui.status_printf(0, GET_TEXT_F(MSG_MMU2_LOADING_FILAMENT), int(index + 1));
      command(MMU_CMD_T0 + index);
      manage_response(true, true);
      command(MMU_CMD_C0);
      extruder = index; // Filament change is finished
      active_extruder = 0;
      stepper.enable_extruder();
      SERIAL_ECHO_MSG(STR_ACTIVE_EXTRUDER, extruder);
      ui.reset_status();
    }

    set_runout_valid(true);
  }

  /**
   * Handle special T?/Tx/Tc commands
   *
   * T? Gcode to extrude shouldn't have to follow, load to extruder wheels is done automatically
   * Tx Same as T?, except nozzle doesn't have to be preheated. Tc must be placed after extruder nozzle is preheated to finish filament load.
   * Tc Load to nozzle after filament was prepared by Tx and extruder nozzle is already heated.
   */
  void MMU2::tool_change(const char *special) {
    if (!_enabled) return;

    set_runout_valid(false);

    switch (*special) {
      case '?': {
        DEBUG_ECHOLNPGM("case ?\n");
        #if ENABLED(MMU2_MENUS)
          uint8_t index = mmu2_choose_filament();
          while (!thermalManager.wait_for_hotend(active_extruder, false)) safe_delay(100);
          load_to_nozzle(index);
        #else
<<<<<<< HEAD
          beep_bad_cmd();
=======
          ERR_BUZZ();
>>>>>>> b6911781
        #endif
      } break;

      case 'x': {
        DEBUG_ECHOLNPGM("case x\n");
        #if ENABLED(MMU2_MENUS)
          planner.synchronize();
          uint8_t index = mmu2_choose_filament();
          stepper.disable_extruder();
          command(MMU_CMD_T0 + index);
          manage_response(true, true);
          command(MMU_CMD_C0);
          mmu_loop();

          stepper.enable_extruder();
          extruder = index;
          active_extruder = 0;
        #else
<<<<<<< HEAD
          beep_bad_cmd();
=======
          ERR_BUZZ();
>>>>>>> b6911781
        #endif
      } break;

      case 'c': {
        DEBUG_ECHOLNPGM("case c\n");
        while (!thermalManager.wait_for_hotend(active_extruder, false)) safe_delay(100);
        load_to_nozzle_sequence();
      } break;
    }

    set_runout_valid(true);
  }

#endif // HAS_PRUSA_MMU2S

/**
 * Set next command
 */
void MMU2::command(const uint8_t mmu_cmd) {
  if (!_enabled) return;
  cmd = mmu_cmd;
  ready = false;
}

/**
 * Wait for response from MMU
 */
bool MMU2::get_response() {
  while (cmd != MMU_CMD_NONE) idle();

  while (!ready) {
    idle();
    if (state != 3) break;
  }

  const bool ret = ready;
  ready = false;

  return ret;
}

/**
 * Wait for response and deal with timeout if necessary
 */
void MMU2::manage_response(const bool move_axes, const bool turn_off_nozzle) {

  constexpr xyz_pos_t park_point = NOZZLE_PARK_POINT;
  bool response = false;
  mmu_print_saved = false;
  xyz_pos_t resume_position;
  celsius_t resume_hotend_temp = thermalManager.degTargetHotend(active_extruder);

  KEEPALIVE_STATE(PAUSED_FOR_USER);

  while (!response) {

    response = get_response(); // wait for "ok" from mmu

    if (!response) {          // No "ok" was received in reserved time frame, user will fix the issue on mmu unit
      if (!mmu_print_saved) { // First occurrence. Save current position, park print head, disable nozzle heater.

        planner.synchronize();

        mmu_print_saved = true;

        SERIAL_ECHOLNPGM("MMU not responding");

        resume_hotend_temp = thermalManager.degTargetHotend(active_extruder);
        resume_position = current_position;

        if (move_axes && all_axes_homed()) nozzle.park(0, park_point);

        if (turn_off_nozzle) thermalManager.setTargetHotend(0, active_extruder);

        mmu2_not_responding();
      }
    }
    else if (mmu_print_saved) {
      SERIAL_ECHOLNPGM("\nMMU starts responding");

      if (turn_off_nozzle && resume_hotend_temp) {
        thermalManager.setTargetHotend(resume_hotend_temp, active_extruder);
        LCD_MESSAGE(MSG_HEATING);
        ERR_BUZZ();
        while (!thermalManager.wait_for_hotend(active_extruder, false)) safe_delay(1000);
      }

      LCD_MESSAGE(MSG_MMU2_RESUMING);
      mmu2_attn_buzz(true);
<<<<<<< HEAD

      #pragma GCC diagnostic push
      #pragma GCC diagnostic ignored "-Wmaybe-uninitialized"

=======

      #pragma GCC diagnostic push
      #pragma GCC diagnostic ignored "-Wmaybe-uninitialized"

>>>>>>> b6911781
      if (move_axes && all_axes_homed()) {
        // Move XY to starting position, then Z
        do_blocking_move_to_xy(resume_position, feedRate_t(NOZZLE_PARK_XY_FEEDRATE));
        // Move Z_AXIS to saved position
        do_blocking_move_to_z(resume_position.z, feedRate_t(NOZZLE_PARK_Z_FEEDRATE));
      }

      #pragma GCC diagnostic pop
    }
  }
}

void MMU2::set_filament_type(const uint8_t index, const uint8_t filamentType) {
  if (!_enabled) return;

  cmd_arg = filamentType;
  command(MMU_CMD_F0 + index);

  manage_response(true, true);
}

void MMU2::filament_runout() {
  queue.inject(F(MMU2_FILAMENT_RUNOUT_SCRIPT));
  planner.synchronize();
}

#if HAS_PRUSA_MMU2S

  void MMU2::check_filament() {
    const bool present = FILAMENT_PRESENT();
    if (cmd == MMU_CMD_NONE && last_cmd == MMU_CMD_C0) {
      if (present && !mmu2s_triggered) {
        DEBUG_ECHOLNPGM("MMU <= 'A'");
        MMU2_SEND("A");
      }
      // Slowly spin the extruder during C0
      else {
        while (planner.movesplanned() < 3)
          unscaled_mmu2_e_move(0.25, MMM_TO_MMS(120), false);
      }
    }
    mmu2s_triggered = present;
  }

  bool MMU2::can_load() {
    static const E_Step can_load_sequence[] PROGMEM = { MMU2_CAN_LOAD_SEQUENCE },
                        can_load_increment_sequence[] PROGMEM = { MMU2_CAN_LOAD_INCREMENT_SEQUENCE };

    execute_extruder_sequence(can_load_sequence, COUNT(can_load_sequence));

    int filament_detected_count = 0;
    const int steps = (MMU2_CAN_LOAD_RETRACT) / (MMU2_CAN_LOAD_INCREMENT);
    DEBUG_ECHOLNPGM("MMU can_load:");
    for (uint8_t i = 0; i < steps; ++i) {
<<<<<<< HEAD
      execute_extruder_sequence(can_load_increment_sequence, COUNT(can_load_increment_sequence));
=======
      execute_extruder_sequence((const E_Step *)can_load_increment_sequence, COUNT(can_load_increment_sequence));
>>>>>>> b6911781
      check_filament(); // Don't trust the idle function
      DEBUG_CHAR(mmu2s_triggered ? 'O' : 'o');
      if (mmu2s_triggered) ++filament_detected_count;
    }

    if (filament_detected_count <= steps - (MMU2_CAN_LOAD_DEVIATION) / (MMU2_CAN_LOAD_INCREMENT)) {
      DEBUG_ECHOLNPGM(" failed.");
      return false;
    }

    DEBUG_ECHOLNPGM(" succeeded.");
    return true;
  }

#endif

// Load filament into MMU2
<<<<<<< HEAD
void MMU2::load_to_feeder(const uint8_t index) {
=======
void MMU2::load_filament(const uint8_t index) {
>>>>>>> b6911781
  if (!_enabled) return;

  command(MMU_CMD_L0 + index);
  manage_response(false, false);
  mmu2_attn_buzz();
}

/**
 * Switch material and load to nozzle
 */
<<<<<<< HEAD
bool MMU2::load_to_nozzle(const uint8_t index) {
=======
bool MMU2::load_filament_to_nozzle(const uint8_t index) {

>>>>>>> b6911781
  if (!_enabled) return false;

  if (thermalManager.tooColdToExtrude(active_extruder)) {
    mmu2_attn_buzz();
    LCD_ALERTMESSAGE(MSG_HOTEND_TOO_COLD);
    return false;
  }

<<<<<<< HEAD
  if (TERN0(MMU_IR_UNLOAD_MOVE, index != extruder) && FILAMENT_PRESENT()) {
    DEBUG_ECHOLNPGM("Unloading\n");
    ramming_sequence();                             // Unloading instructions from printer side when operating LCD
    while (FILAMENT_PRESENT())                      // Filament present? Keep unloading.
      unscaled_mmu2_e_move(-0.25, MMM_TO_MMS(120)); // 0.25mm is a guessed value. Adjust to preference.
  }

=======
>>>>>>> b6911781
  stepper.disable_extruder();
  command(MMU_CMD_T0 + index);
  manage_response(true, true);

  const bool success = load_to_gears();
  if (success) {
    mmu_loop();
    extruder = index;
    active_extruder = 0;
<<<<<<< HEAD
    load_to_nozzle_sequence();
=======
    load_to_nozzle();
>>>>>>> b6911781
    mmu2_attn_buzz();
  }
  return success;
}

<<<<<<< HEAD
=======
/**
 * Load filament to nozzle of multimaterial printer
 *
 * This function is used only after T? (user select filament) and M600 (change filament).
 * It is not used after T0 .. T4 command (select filament), in such case, G-code is responsible for loading
 * filament to nozzle.
 */
void MMU2::load_to_nozzle() {
  execute_extruder_sequence((const E_Step *)load_to_nozzle_sequence, COUNT(load_to_nozzle_sequence));
}

>>>>>>> b6911781
bool MMU2::eject_filament(const uint8_t index, const bool recover) {

  if (!_enabled) return false;

  if (thermalManager.tooColdToExtrude(active_extruder)) {
    mmu2_attn_buzz();
    LCD_ALERTMESSAGE(MSG_HOTEND_TOO_COLD);
    return false;
  }

  LCD_MESSAGE(MSG_MMU2_EJECTING_FILAMENT);

<<<<<<< HEAD
  unscaled_mmu2_e_move(-(MMU2_FILAMENTCHANGE_EJECT_FEED), MMM_TO_MMS(2500));
=======
  stepper.enable_extruder();
  current_position.e -= MMU2_FILAMENTCHANGE_EJECT_FEED;
  line_to_current_position(MMM_TO_MMS(2500));
  planner.synchronize();
>>>>>>> b6911781
  command(MMU_CMD_E0 + index);
  manage_response(false, false);

  if (recover)  {
    LCD_MESSAGE(MSG_MMU2_REMOVE_AND_CLICK);
    mmu2_attn_buzz();
    TERN_(HOST_PROMPT_SUPPORT, hostui.continue_prompt(GET_TEXT_F(MSG_MMU2_EJECT_RECOVER)));
    TERN_(EXTENSIBLE_UI, ExtUI::onUserConfirmRequired(GET_TEXT_F(MSG_MMU2_EJECT_RECOVER)));
    TERN_(HAS_RESUME_CONTINUE, wait_for_user_response());
<<<<<<< HEAD
    mmu2_attn_buzz();
=======
    mmu2_attn_buzz(true);
>>>>>>> b6911781

    command(MMU_CMD_R0);
    manage_response(false, false);
  }

  ui.reset_status();

  // no active tool
  extruder = MMU2_NO_TOOL;

  set_runout_valid(false);

  mmu2_attn_buzz();

  stepper.disable_extruder();

  return true;
}

/**
 * Unload from hotend and retract to MMU
 */
bool MMU2::unload() {

  if (!_enabled) return false;

  if (thermalManager.tooColdToExtrude(active_extruder)) {
    mmu2_attn_buzz();
    LCD_ALERTMESSAGE(MSG_HOTEND_TOO_COLD);
    return false;
  }

  // Unload sequence to optimize shape of the tip of the unloaded filament
  ramming_sequence();

  command(MMU_CMD_U0);
  manage_response(false, true);

  mmu2_attn_buzz();

  // no active tool
  extruder = MMU2_NO_TOOL;

  set_runout_valid(false);

  return true;
}

void MMU2::ramming_sequence() {
  static const E_Step sequence[] PROGMEM = { MMU2_RAMMING_SEQUENCE };
  execute_extruder_sequence(sequence, COUNT(sequence));
}

void MMU2::load_to_nozzle_sequence() {
  static const E_Step sequence[] PROGMEM = { MMU2_LOAD_TO_NOZZLE_SEQUENCE };
  execute_extruder_sequence(sequence, COUNT(sequence));
}

void MMU2::execute_extruder_sequence(const E_Step * sequence, int steps) {
  planner.synchronize();
<<<<<<< HEAD
=======
  stepper.enable_extruder();
>>>>>>> b6911781

  const E_Step *step = sequence;

  for (uint8_t i = 0; i < steps; ++i) {
    const float es = pgm_read_float(&(step->extrude));
    const feedRate_t fr_mm_m = pgm_read_float(&(step->feedRate));
<<<<<<< HEAD
    DEBUG_ECHO_MSG("E step ", es, "/", fr_mm_m);
    unscaled_mmu2_e_move(es, MMM_TO_MMS(fr_mm_m));
=======

    DEBUG_ECHO_MSG("E step ", es, "/", fr_mm_m);

    current_position.e += es;
    line_to_current_position(MMM_TO_MMS(fr_mm_m));
    planner.synchronize();

>>>>>>> b6911781
    step++;
  }

  stepper.disable_extruder();
}

#endif // HAS_PRUSA_MMU2<|MERGE_RESOLUTION|>--- conflicted
+++ resolved
@@ -146,10 +146,7 @@
   if (two) { BUZZ(10, 0); BUZZ(200, 404); }
 }
 
-<<<<<<< HEAD
-=======
 // Avoiding sscanf significantly reduces build size
->>>>>>> b6911781
 void MMU2::mmu_loop() {
 
   switch (state) {
@@ -534,11 +531,7 @@
             while (!thermalManager.wait_for_hotend(active_extruder, false)) safe_delay(100);
             load_to_nozzle(index);
           #else
-<<<<<<< HEAD
-            beep_bad_cmd();
-=======
             ERR_BUZZ();
->>>>>>> b6911781
           #endif
         } break;
 
@@ -557,11 +550,7 @@
               active_extruder = 0;
             }
           #else
-<<<<<<< HEAD
-            beep_bad_cmd();
-=======
             ERR_BUZZ();
->>>>>>> b6911781
           #endif
         } break;
 
@@ -630,11 +619,7 @@
           while (!thermalManager.wait_for_hotend(active_extruder, false)) safe_delay(100);
           load_to_nozzle(index);
         #else
-<<<<<<< HEAD
-          beep_bad_cmd();
-=======
           ERR_BUZZ();
->>>>>>> b6911781
         #endif
       } break;
 
@@ -654,11 +639,7 @@
           extruder = index;
           active_extruder = 0;
         #else
-<<<<<<< HEAD
-          beep_bad_cmd();
-=======
           ERR_BUZZ();
->>>>>>> b6911781
         #endif
       } break;
 
@@ -753,11 +734,7 @@
           while (!thermalManager.wait_for_hotend(active_extruder, false)) safe_delay(100);
           load_to_nozzle(index);
         #else
-<<<<<<< HEAD
-          beep_bad_cmd();
-=======
           ERR_BUZZ();
->>>>>>> b6911781
         #endif
       } break;
 
@@ -776,11 +753,7 @@
           extruder = index;
           active_extruder = 0;
         #else
-<<<<<<< HEAD
-          beep_bad_cmd();
-=======
           ERR_BUZZ();
->>>>>>> b6911781
         #endif
       } break;
 
@@ -870,17 +843,10 @@
 
       LCD_MESSAGE(MSG_MMU2_RESUMING);
       mmu2_attn_buzz(true);
-<<<<<<< HEAD
 
       #pragma GCC diagnostic push
       #pragma GCC diagnostic ignored "-Wmaybe-uninitialized"
 
-=======
-
-      #pragma GCC diagnostic push
-      #pragma GCC diagnostic ignored "-Wmaybe-uninitialized"
-
->>>>>>> b6911781
       if (move_axes && all_axes_homed()) {
         // Move XY to starting position, then Z
         do_blocking_move_to_xy(resume_position, feedRate_t(NOZZLE_PARK_XY_FEEDRATE));
@@ -935,11 +901,7 @@
     const int steps = (MMU2_CAN_LOAD_RETRACT) / (MMU2_CAN_LOAD_INCREMENT);
     DEBUG_ECHOLNPGM("MMU can_load:");
     for (uint8_t i = 0; i < steps; ++i) {
-<<<<<<< HEAD
-      execute_extruder_sequence(can_load_increment_sequence, COUNT(can_load_increment_sequence));
-=======
       execute_extruder_sequence((const E_Step *)can_load_increment_sequence, COUNT(can_load_increment_sequence));
->>>>>>> b6911781
       check_filament(); // Don't trust the idle function
       DEBUG_CHAR(mmu2s_triggered ? 'O' : 'o');
       if (mmu2s_triggered) ++filament_detected_count;
@@ -957,11 +919,7 @@
 #endif
 
 // Load filament into MMU2
-<<<<<<< HEAD
-void MMU2::load_to_feeder(const uint8_t index) {
-=======
 void MMU2::load_filament(const uint8_t index) {
->>>>>>> b6911781
   if (!_enabled) return;
 
   command(MMU_CMD_L0 + index);
@@ -972,12 +930,8 @@
 /**
  * Switch material and load to nozzle
  */
-<<<<<<< HEAD
-bool MMU2::load_to_nozzle(const uint8_t index) {
-=======
 bool MMU2::load_filament_to_nozzle(const uint8_t index) {
 
->>>>>>> b6911781
   if (!_enabled) return false;
 
   if (thermalManager.tooColdToExtrude(active_extruder)) {
@@ -986,16 +940,6 @@
     return false;
   }
 
-<<<<<<< HEAD
-  if (TERN0(MMU_IR_UNLOAD_MOVE, index != extruder) && FILAMENT_PRESENT()) {
-    DEBUG_ECHOLNPGM("Unloading\n");
-    ramming_sequence();                             // Unloading instructions from printer side when operating LCD
-    while (FILAMENT_PRESENT())                      // Filament present? Keep unloading.
-      unscaled_mmu2_e_move(-0.25, MMM_TO_MMS(120)); // 0.25mm is a guessed value. Adjust to preference.
-  }
-
-=======
->>>>>>> b6911781
   stepper.disable_extruder();
   command(MMU_CMD_T0 + index);
   manage_response(true, true);
@@ -1005,18 +949,12 @@
     mmu_loop();
     extruder = index;
     active_extruder = 0;
-<<<<<<< HEAD
-    load_to_nozzle_sequence();
-=======
     load_to_nozzle();
->>>>>>> b6911781
     mmu2_attn_buzz();
   }
   return success;
 }
 
-<<<<<<< HEAD
-=======
 /**
  * Load filament to nozzle of multimaterial printer
  *
@@ -1028,7 +966,6 @@
   execute_extruder_sequence((const E_Step *)load_to_nozzle_sequence, COUNT(load_to_nozzle_sequence));
 }
 
->>>>>>> b6911781
 bool MMU2::eject_filament(const uint8_t index, const bool recover) {
 
   if (!_enabled) return false;
@@ -1041,14 +978,10 @@
 
   LCD_MESSAGE(MSG_MMU2_EJECTING_FILAMENT);
 
-<<<<<<< HEAD
-  unscaled_mmu2_e_move(-(MMU2_FILAMENTCHANGE_EJECT_FEED), MMM_TO_MMS(2500));
-=======
   stepper.enable_extruder();
   current_position.e -= MMU2_FILAMENTCHANGE_EJECT_FEED;
   line_to_current_position(MMM_TO_MMS(2500));
   planner.synchronize();
->>>>>>> b6911781
   command(MMU_CMD_E0 + index);
   manage_response(false, false);
 
@@ -1058,11 +991,7 @@
     TERN_(HOST_PROMPT_SUPPORT, hostui.continue_prompt(GET_TEXT_F(MSG_MMU2_EJECT_RECOVER)));
     TERN_(EXTENSIBLE_UI, ExtUI::onUserConfirmRequired(GET_TEXT_F(MSG_MMU2_EJECT_RECOVER)));
     TERN_(HAS_RESUME_CONTINUE, wait_for_user_response());
-<<<<<<< HEAD
-    mmu2_attn_buzz();
-=======
     mmu2_attn_buzz(true);
->>>>>>> b6911781
 
     command(MMU_CMD_R0);
     manage_response(false, false);
@@ -1123,20 +1052,13 @@
 
 void MMU2::execute_extruder_sequence(const E_Step * sequence, int steps) {
   planner.synchronize();
-<<<<<<< HEAD
-=======
   stepper.enable_extruder();
->>>>>>> b6911781
 
   const E_Step *step = sequence;
 
   for (uint8_t i = 0; i < steps; ++i) {
     const float es = pgm_read_float(&(step->extrude));
     const feedRate_t fr_mm_m = pgm_read_float(&(step->feedRate));
-<<<<<<< HEAD
-    DEBUG_ECHO_MSG("E step ", es, "/", fr_mm_m);
-    unscaled_mmu2_e_move(es, MMM_TO_MMS(fr_mm_m));
-=======
 
     DEBUG_ECHO_MSG("E step ", es, "/", fr_mm_m);
 
@@ -1144,7 +1066,6 @@
     line_to_current_position(MMM_TO_MMS(fr_mm_m));
     planner.synchronize();
 
->>>>>>> b6911781
     step++;
   }
 
