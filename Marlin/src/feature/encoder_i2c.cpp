--- conflicted
+++ resolved
@@ -48,11 +48,7 @@
 
   initialized = true;
 
-<<<<<<< HEAD
-  SERIAL_ECHOLNPGM("Setting up encoder on ", AS_CHAR(AXIS_CHAR(encoderAxis)), " axis, addr = ", address);
-=======
   SERIAL_ECHOLNPGM("Setting up encoder on ", C(AXIS_CHAR(encoderAxis)), " axis, addr = ", address);
->>>>>>> b6911781
 
   position = get_position();
 }
@@ -70,11 +66,7 @@
     /*
     if (trusted) { //commented out as part of the note below
       trusted = false;
-<<<<<<< HEAD
-      SERIAL_ECHOLNPGM("Fault detected on ", AS_CHAR(AXIS_CHAR(encoderAxis)), " axis encoder. Disengaging error correction until module is trusted again.");
-=======
       SERIAL_ECHOLNPGM("Fault detected on ", C(AXIS_CHAR(encoderAxis)), " axis encoder. Disengaging error correction until module is trusted again.");
->>>>>>> b6911781
     }
     */
     return;
@@ -99,11 +91,7 @@
       if (millis() - lastErrorTime > I2CPE_TIME_TRUSTED) {
         trusted = true;
 
-<<<<<<< HEAD
-        SERIAL_ECHOLNPGM("Untrusted encoder module on ", AS_CHAR(AXIS_CHAR(encoderAxis)), " axis has been fault-free for set duration, reinstating error correction.");
-=======
         SERIAL_ECHOLNPGM("Untrusted encoder module on ", C(AXIS_CHAR(encoderAxis)), " axis has been fault-free for set duration, reinstating error correction.");
->>>>>>> b6911781
 
         //the encoder likely lost its place when the error occurred, so we'll reset and use the printer's
         //idea of where it the axis is to re-initialize
@@ -117,14 +105,10 @@
           SERIAL_ECHOLNPGM("Current position is ", pos);
           SERIAL_ECHOLNPGM("Position in encoder ticks is ", positionInTicks);
           SERIAL_ECHOLNPGM("New zero-offset of ", zeroOffset);
-<<<<<<< HEAD
-          SERIAL_ECHOLN(F("New position reads as "), get_position(), AS_CHAR('('), mm_from_count(get_position()), AS_CHAR(')'));
-=======
           SERIAL_ECHOPGM("New position reads as ", get_position());
           SERIAL_CHAR('(');
           SERIAL_DECIMAL(mm_from_count(get_position()));
           SERIAL_ECHOLNPGM(")");
->>>>>>> b6911781
         #endif
       }
     #endif
@@ -247,11 +231,7 @@
   if (report) {
     if (H != I2CPE_MAG_SIG_GOOD) SERIAL_ECHOPGM("Warning. ");
     SERIAL_CHAR(AXIS_CHAR(encoderAxis));
-<<<<<<< HEAD
-    serial_ternary(F(" axis "), H == I2CPE_MAG_SIG_BAD, F("magnetic strip "), F("encoder "));
-=======
     serial_ternary(H == I2CPE_MAG_SIG_BAD, F(" axis "), F("magnetic strip "), F("encoder "));
->>>>>>> b6911781
     switch (H) {
       case I2CPE_MAG_SIG_GOOD:
       case I2CPE_MAG_SIG_MID:
@@ -444,11 +424,7 @@
     travelledDistance = mm_from_count(ABS(stopCount - startCount));
 
     SERIAL_ECHOLNPGM("Attempted travel: ", travelDistance, "mm");
-<<<<<<< HEAD
-    SERIAL_ECHOLNPGM("   Actual travel:  ", travelledDistance, "mm");
-=======
     SERIAL_ECHOLNPGM("   Actual travel: ", travelledDistance, "mm");
->>>>>>> b6911781
 
     // Calculate new axis steps per unit
     old_steps_mm = planner.settings.axis_steps_per_mm[encoderAxis];
