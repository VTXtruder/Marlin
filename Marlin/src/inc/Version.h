/**
 * Marlin 3D Printer Firmware
 * Copyright (c) 2019 MarlinFirmware [https://github.com/MarlinFirmware/Marlin]
 *
 * Based on Sprinter and grbl.
 * Copyright (c) 2011 Camiel Gubbels / Erik van der Zalm
 *
 * This program is free software: you can redistribute it and/or modify
 * it under the terms of the GNU General Public License as published by
 * the Free Software Foundation, either version 3 of the License, or
 * (at your option) any later version.
 *
 * This program is distributed in the hope that it will be useful,
 * but WITHOUT ANY WARRANTY; without even the implied warranty of
 * MERCHANTABILITY or FITNESS FOR A PARTICULAR PURPOSE.  See the
 * GNU General Public License for more details.
 *
 * You should have received a copy of the GNU General Public License
 * along with this program.  If not, see <http://www.gnu.org/licenses/>.
 *
 */
#pragma once

/**
 * Release version. Leave the Marlin version or apply a custom scheme.
 */
#ifndef SHORT_BUILD_VERSION
  #define SHORT_BUILD_VERSION "2.0.1"
#endif

/**
 * Verbose version identifier containing a unique identifier, such as the
 * vendor name, download location, GitHub account, etc.
 */
#ifndef DETAILED_BUILD_VERSION
  #define DETAILED_BUILD_VERSION SHORT_BUILD_VERSION " (GitHub)"
#endif

/**
 * The STRING_DISTRIBUTION_DATE represents when the binary file was built,
 * here we define this default string as the date where the latest release
 * version was tagged.
 */
#ifndef STRING_DISTRIBUTION_DATE
<<<<<<< HEAD
  #define STRING_DISTRIBUTION_DATE "2019-12-24"
=======
  #define STRING_DISTRIBUTION_DATE "2020-01-27"
>>>>>>> 8bd6b60a
#endif

/**
 * Minimum Configuration.h and Configuration_adv.h file versions.
 * Set based on the release version number. Used to catch an attempt to use
 * older configurations. Override these if using a custom versioning scheme
 * to alert users to major changes.
 */

#define MARLIN_HEX_VERSION 020000
#ifndef REQUIRED_CONFIGURATION_H_VERSION
  #define REQUIRED_CONFIGURATION_H_VERSION MARLIN_HEX_VERSION
#endif
#ifndef REQUIRED_CONFIGURATION_ADV_H_VERSION
  #define REQUIRED_CONFIGURATION_ADV_H_VERSION MARLIN_HEX_VERSION
#endif

/**
 * The protocol for communication to the host. Protocol indicates communication
 * standards such as the use of ASCII, "echo:" and "error:" line prefixes, etc.
 * (Other behaviors are given by the firmware version and capabilities report.)
 */
#ifndef PROTOCOL_VERSION
  #define PROTOCOL_VERSION "1.0"
#endif

/**
 * Define a generic printer name to be output to the LCD after booting Marlin.
 */
#ifndef MACHINE_NAME
  #define MACHINE_NAME "3D Printer"
#endif

/**
 * Website where users can find Marlin source code for the binary installed on the
 * device. Override this if you provide public source code download. (GPLv3 requires
 * providing the source code to your customers.)
 */
#ifndef SOURCE_CODE_URL
  #define SOURCE_CODE_URL "https://github.com/MarlinFirmware/Marlin"
#endif

/**
 * Default generic printer UUID.
 */
#ifndef DEFAULT_MACHINE_UUID
  #define DEFAULT_MACHINE_UUID "cede2a2f-41a2-4748-9b12-c55c62f367ff"
#endif

  /**
   * The WEBSITE_URL is the location where users can get more information such as
   * documentation about a specific Marlin release. Displayed in the Info Menu.
   */
#ifndef WEBSITE_URL
  #define WEBSITE_URL "http://marlinfw.org"
#endif

/**
 * Set the vendor info the serial USB interface, if changable
 * Currently only supported by DUE platform
 */
#ifndef USB_DEVICE_VENDOR_ID
  #define  USB_DEVICE_VENDOR_ID           0x03EB /* ATMEL VID */
#endif
#ifndef USB_DEVICE_PRODUCT_ID
  #define  USB_DEVICE_PRODUCT_ID          0x2424 /* MSC / CDC */
#endif
//! USB Device string definitions (Optional)
#ifndef USB_DEVICE_MANUFACTURE_NAME
  #define  USB_DEVICE_MANUFACTURE_NAME    WEBSITE_URL
#endif
#ifdef CUSTOM_MACHINE_NAME
  #define  USB_DEVICE_PRODUCT_NAME        CUSTOM_MACHINE_NAME
#else
  #define  USB_DEVICE_PRODUCT_NAME        MACHINE_NAME
#endif
#define  USB_DEVICE_SERIAL_NAME           "123985739853"<|MERGE_RESOLUTION|>--- conflicted
+++ resolved
@@ -42,11 +42,7 @@
  * version was tagged.
  */
 #ifndef STRING_DISTRIBUTION_DATE
-<<<<<<< HEAD
-  #define STRING_DISTRIBUTION_DATE "2019-12-24"
-=======
   #define STRING_DISTRIBUTION_DATE "2020-01-27"
->>>>>>> 8bd6b60a
 #endif
 
 /**
