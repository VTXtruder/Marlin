/**
 * Marlin 3D Printer Firmware
 * Copyright (c) 2020 MarlinFirmware [https://github.com/MarlinFirmware/Marlin]
 *
 * Based on Sprinter and grbl.
 * Copyright (c) 2011 Camiel Gubbels / Erik van der Zalm
 *
 * This program is free software: you can redistribute it and/or modify
 * it under the terms of the GNU General Public License as published by
 * the Free Software Foundation, either version 3 of the License, or
 * (at your option) any later version.
 *
 * This program is distributed in the hope that it will be useful,
 * but WITHOUT ANY WARRANTY; without even the implied warranty of
 * MERCHANTABILITY or FITNESS FOR A PARTICULAR PURPOSE.  See the
 * GNU General Public License for more details.
 *
 * You should have received a copy of the GNU General Public License
 * along with this program.  If not, see <https://www.gnu.org/licenses/>.
 *
 */
#pragma once

/**
 * Conditionals_adv.h
 * Conditionals set before pins.h and which depend on Configuration_adv.h.
 */

#ifndef AXIS_RELATIVE_MODES
  #define AXIS_RELATIVE_MODES {}
#endif

<<<<<<< HEAD
#if defined(SWITCHING_NOZZLE_E1_SERVO_NR) && DISABLED(MECHANICAL_SWITCHING_NOZZLE)
=======
#ifdef SWITCHING_NOZZLE_E1_SERVO_NR
>>>>>>> b6911781
  #define SWITCHING_NOZZLE_TWO_SERVOS 1
#endif

// Determine NUM_SERVOS if none was supplied
#ifndef NUM_SERVOS
  #define NUM_SERVOS 0
  #if HAS_Z_SERVO_PROBE && NUM_SERVOS <= Z_PROBE_SERVO_NR
    #undef NUM_SERVOS
    #define NUM_SERVOS (Z_PROBE_SERVO_NR + 1)
  #endif
  #if ENABLED(CHAMBER_VENT) && NUM_SERVOS <= CHAMBER_VENT_SERVO_NR
    #undef NUM_SERVOS
    #define NUM_SERVOS (CHAMBER_VENT_SERVO_NR + 1)
  #endif
  #if ENABLED(SWITCHING_TOOLHEAD) && NUM_SERVOS <= SWITCHING_TOOLHEAD_SERVO_NR
    #undef NUM_SERVOS
    #define NUM_SERVOS (SWITCHING_TOOLHEAD_SERVO_NR + 1)
  #endif
  #if ENABLED(SWITCHING_NOZZLE)
    #if NUM_SERVOS <= SWITCHING_NOZZLE_SERVO_NR
      #undef NUM_SERVOS
      #define NUM_SERVOS (SWITCHING_NOZZLE_SERVO_NR + 1)
    #endif
    #if NUM_SERVOS <= SWITCHING_NOZZLE_E1_SERVO_NR
      #undef NUM_SERVOS
      #define NUM_SERVOS (SWITCHING_NOZZLE_E1_SERVO_NR + 1)
    #endif
  #endif
  #if ENABLED(SWITCHING_EXTRUDER)
    #if NUM_SERVOS <= SWITCHING_EXTRUDER_SERVO_NR
      #undef NUM_SERVOS
      #define NUM_SERVOS (SWITCHING_EXTRUDER_SERVO_NR + 1)
    #endif
    #if NUM_SERVOS <= SWITCHING_EXTRUDER_E23_SERVO_NR
      #undef NUM_SERVOS
      #define NUM_SERVOS (SWITCHING_EXTRUDER_E23_SERVO_NR + 1)
    #endif
  #endif
  #if ENABLED(SPINDLE_SERVO) && NUM_SERVOS <= SPINDLE_SERVO_NR
    #undef NUM_SERVOS
    #define NUM_SERVOS (SPINDLE_SERVO_NR + 1)
  #endif
#endif // !defined(NUM_SERVOS)

// Convenience override for a BLTouch alone
#if ENABLED(BLTOUCH)
  #ifdef BLTOUCH_HS_MODE
    #define HAS_BLTOUCH_HS_MODE 1
  #endif
  #if NUM_SERVOS == 1
    #undef SERVO_DELAY
    #define SERVO_DELAY { 50 }
  #endif
#endif

#if !HAS_BED_PROBE
  #undef BABYSTEP_ZPROBE_OFFSET
#endif
#if !HAS_STOWABLE_PROBE
  #undef PROBE_DEPLOY_STOW_MENU
#endif

// Some options are disallowed without required axes
#if !HAS_X_AXIS
  //#define LCD_SHOW_E_TOTAL
  #define NO_WORKSPACE_OFFSETS
<<<<<<< HEAD
  #define NO_HOME_OFFSETS
  #undef AUTOTEMP
  #undef CALIBRATION_MEASURE_LEFT
  #undef CALIBRATION_MEASURE_RIGHT
  #undef CALIBRATION_MEASURE_XMAX
  #undef CALIBRATION_MEASURE_XMIN
  #undef DISABLE_IDLE_X
  #undef INPUT_SHAPING_X
  #undef SAFE_BED_LEVELING_START_X
  #undef SHAPING_BUFFER_X
  #undef SHAPING_FREQ_X
  #undef STEALTHCHOP_X
=======
  #undef AUTOTEMP
  #undef CALIBRATION_MEASURE_LEFT
  #undef CALIBRATION_MEASURE_RIGHT
  #undef DISABLE_IDLE_X
  #undef INPUT_SHAPING_X
  #undef SAFE_BED_LEVELING_START_X
  #undef SHAPING_FREQ_X
  #undef STEALTHCHOP_X
  #undef INVERT_X_STEP_PIN
>>>>>>> b6911781
#endif

#if !HAS_Y_AXIS
  #undef ARC_SUPPORT
  #undef CALIBRATION_MEASURE_BACK
  #undef CALIBRATION_MEASURE_FRONT
<<<<<<< HEAD
  #undef CALIBRATION_MEASURE_YMAX
  #undef CALIBRATION_MEASURE_YMIN
=======
>>>>>>> b6911781
  #undef DISABLE_IDLE_Y
  #undef HOME_Y_BEFORE_X
  #undef INPUT_SHAPING_Y
  #undef QUICK_HOME
  #undef SAFE_BED_LEVELING_START_Y
<<<<<<< HEAD
  #undef SHAPING_BUFFER_Y
  #undef SHAPING_FREQ_Y
  #undef STEALTHCHOP_Y
  #undef STEP_STATE_Y
#endif

#if !HAS_Z_AXIS
  #undef CALIBRATION_MEASURE_ZMAX
  #undef CALIBRATION_MEASURE_ZMIN
=======
  #undef SHAPING_FREQ_Y
  #undef STEALTHCHOP_Y
  #undef INVERT_Y_STEP_PIN
#endif

#if !HAS_Z_AXIS
>>>>>>> b6911781
  #undef CNC_WORKSPACE_PLANES
  #undef DISABLE_IDLE_Z
  #undef ENABLE_LEVELING_FADE_HEIGHT
  #undef HOME_Z_FIRST
  #undef HOMING_Z_WITH_PROBE
  #undef NUM_Z_STEPPERS
  #undef SAFE_BED_LEVELING_START_Z
  #undef STEALTHCHOP_Z
<<<<<<< HEAD
  #undef STEP_STATE_Z
=======
  #undef INVERT_Z_STEP_PIN
>>>>>>> b6911781
  #undef Z_IDLE_HEIGHT
  #undef Z_PROBE_SLED
  #undef Z_SAFE_HOMING
#endif

#if !HAS_I_AXIS
  #undef CALIBRATION_MEASURE_IMAX
  #undef CALIBRATION_MEASURE_IMIN
  #undef DISABLE_IDLE_I
  #undef SAFE_BED_LEVELING_START_I
  #undef STEALTHCHOP_I
<<<<<<< HEAD
  #undef STEP_STATE_I
=======
  #undef INVERT_I_STEP_PIN
>>>>>>> b6911781
#endif

#if !HAS_J_AXIS
  #undef CALIBRATION_MEASURE_JMAX
  #undef CALIBRATION_MEASURE_JMIN
  #undef DISABLE_IDLE_J
  #undef SAFE_BED_LEVELING_START_J
  #undef STEALTHCHOP_J
<<<<<<< HEAD
  #undef STEP_STATE_J
=======
  #undef INVERT_J_STEP_PIN
>>>>>>> b6911781
#endif

#if !HAS_K_AXIS
  #undef CALIBRATION_MEASURE_KMAX
  #undef CALIBRATION_MEASURE_KMIN
  #undef DISABLE_IDLE_K
  #undef SAFE_BED_LEVELING_START_K
  #undef STEALTHCHOP_K
<<<<<<< HEAD
  #undef STEP_STATE_K
=======
  #undef INVERT_K_STEP_PIN
>>>>>>> b6911781
#endif

#if !HAS_U_AXIS
  #undef CALIBRATION_MEASURE_UMAX
  #undef CALIBRATION_MEASURE_UMIN
  #undef DISABLE_IDLE_U
  #undef SAFE_BED_LEVELING_START_U
  #undef STEALTHCHOP_U
<<<<<<< HEAD
  #undef STEP_STATE_U
=======
  #undef INVERT_U_STEP_PIN
>>>>>>> b6911781
#endif

#if !HAS_V_AXIS
  #undef CALIBRATION_MEASURE_VMAX
  #undef CALIBRATION_MEASURE_VMIN
  #undef DISABLE_IDLE_V
  #undef SAFE_BED_LEVELING_START_V
  #undef STEALTHCHOP_V
<<<<<<< HEAD
  #undef STEP_STATE_V
=======
  #undef INVERT_V_STEP_PIN
>>>>>>> b6911781
#endif

#if !HAS_W_AXIS
  #undef CALIBRATION_MEASURE_WMAX
  #undef CALIBRATION_MEASURE_WMIN
  #undef DISABLE_IDLE_W
  #undef SAFE_BED_LEVELING_START_W
  #undef STEALTHCHOP_W
<<<<<<< HEAD
  #undef STEP_STATE_W
=======
  #undef INVERT_W_STEP_PIN
>>>>>>> b6911781
#endif

// Disallowed with no extruders
#if !HAS_EXTRUDERS
  #define NO_VOLUMETRICS
  #undef ADVANCED_PAUSE_FEATURE
  #undef DISABLE_IDLE_E
  #undef EXTRUDER_RUNOUT_PREVENT
  #undef FILAMENT_LOAD_UNLOAD_GCODES
  #undef FWRETRACT
  #undef LCD_SHOW_E_TOTAL
  #undef LIN_ADVANCE
  #undef MANUAL_E_MOVES_RELATIVE
  #undef PID_EXTRUSION_SCALING
  #undef SHOW_TEMP_ADC_VALUES
  #undef STEALTHCHOP_E
#endif

#if ENABLED(DISABLE_X) && !defined(DISABLE_IDLE_X)
  #define DISABLE_IDLE_X
#endif
#if ENABLED(DISABLE_Y) && !defined(DISABLE_IDLE_Y)
  #define DISABLE_IDLE_Y
#endif
#if ENABLED(DISABLE_Z) && !defined(DISABLE_IDLE_Z)
  #define DISABLE_IDLE_Z
#endif
#if ENABLED(DISABLE_I) && !defined(DISABLE_IDLE_I)
  #define DISABLE_IDLE_I
#endif
#if ENABLED(DISABLE_J) && !defined(DISABLE_IDLE_J)
  #define DISABLE_IDLE_J
#endif
#if ENABLED(DISABLE_K) && !defined(DISABLE_IDLE_K)
  #define DISABLE_IDLE_K
#endif
#if ENABLED(DISABLE_U) && !defined(DISABLE_IDLE_U)
  #define DISABLE_IDLE_U
#endif
#if ENABLED(DISABLE_V) && !defined(DISABLE_IDLE_V)
  #define DISABLE_IDLE_V
#endif
#if ENABLED(DISABLE_W) && !defined(DISABLE_IDLE_W)
  #define DISABLE_IDLE_W
#endif
#if ENABLED(DISABLE_E) && !defined(DISABLE_IDLE_E)
  #define DISABLE_IDLE_E
#endif

#define _OR_HAS_DI(A) || ALL(HAS_##A##_AXIS, DISABLE_IDLE_##A)
#if ALL(HAS_EXTRUDERS, DISABLE_IDLE_E) MAP(_OR_HAS_DI, X, Y, Z, I, J, K, U, V, W)
  #define HAS_DISABLE_IDLE_AXES 1
#endif
#undef _OR_HAS_DI

// Remove hotend-dependent settings
#if HOTENDS < 8
  #undef E7_AUTO_FAN_PIN
  #undef HEATER_7_MAXTEMP
  #undef HEATER_7_MINTEMP
  #if HOTENDS < 7
    #undef E6_AUTO_FAN_PIN
    #undef HEATER_6_MAXTEMP
    #undef HEATER_6_MINTEMP
    #if HOTENDS < 6
      #undef E5_AUTO_FAN_PIN
      #undef HEATER_5_MAXTEMP
      #undef HEATER_5_MINTEMP
      #if HOTENDS < 5
        #undef E4_AUTO_FAN_PIN
        #undef HEATER_4_MAXTEMP
        #undef HEATER_4_MINTEMP
        #if HOTENDS < 4
          #undef E3_AUTO_FAN_PIN
          #undef HEATER_3_MAXTEMP
          #undef HEATER_3_MINTEMP
          #if HOTENDS < 3
            #undef E2_AUTO_FAN_PIN
            #undef HEATER_2_MAXTEMP
            #undef HEATER_2_MINTEMP
            #if HOTENDS < 2
              #undef E1_AUTO_FAN_PIN
              #undef HEATER_1_MAXTEMP
              #undef HEATER_1_MINTEMP
              #if HOTENDS < 1
                #undef AUTOTEMP
                #undef E0_AUTO_FAN_PIN
                #undef HEATER_0_MAXTEMP
                #undef HEATER_0_MINTEMP
                #undef PID_PARAMS_PER_HOTEND
                #undef PIDTEMP
                #undef MPCTEMP
                #undef PREVENT_COLD_EXTRUSION
                #undef THERMAL_PROTECTION_HOTENDS
                #undef THERMAL_PROTECTION_PERIOD
                #undef WATCH_TEMP_PERIOD
              #endif
            #endif
          #endif
        #endif
      #endif
    #endif
  #endif
#endif

<<<<<<< HEAD
=======
// This flag indicates some kind of jerk storage is needed
#if ANY(CLASSIC_JERK, IS_KINEMATIC)
  #define HAS_CLASSIC_JERK 1
#endif

// Use Junction Deviation for motion if Jerk is disabled
#if DISABLED(CLASSIC_JERK)
  #define HAS_JUNCTION_DEVIATION 1
#endif

// E jerk exists with JD disabled (of course) but also when Linear Advance is disabled on Delta/SCARA
#if HAS_EXTRUDERS && (ENABLED(CLASSIC_JERK) || (IS_KINEMATIC && DISABLED(LIN_ADVANCE)))
  #define HAS_CLASSIC_E_JERK 1
#endif

// Linear advance uses Jerk since E is an isolated axis
#if ALL(HAS_JUNCTION_DEVIATION, LIN_ADVANCE)
  #define HAS_LINEAR_E_JERK 1
#endif

>>>>>>> b6911781
/**
 * Temperature Sensors; define what sensor(s) we have.
 */

// Temperature sensor IDs
<<<<<<< HEAD
#define H_NONE    -128
#define H_REDUNDANT -7
#define H_SOC       -6
#define H_BOARD     -5
#define H_COOLER    -4
#define H_PROBE     -3
#define H_CHAMBER   -2
#define H_BED       -1
#define H_E0         0
#define H_E1         1
#define H_E2         2
#define H_E3         3
#define H_E4         4
#define H_E5         5
#define H_E6         6
#define H_E7         7
=======
#define HID_NONE    -128
#define HID_REDUNDANT -6
#define HID_BOARD     -5
#define HID_COOLER    -4
#define HID_PROBE     -3
#define HID_CHAMBER   -2
#define HID_BED       -1
#define HID_E0         0
#define HID_E1         1
#define HID_E2         2
#define HID_E3         3
#define HID_E4         4
#define HID_E5         5
#define HID_E6         6
#define HID_E7         7
>>>>>>> b6911781

#define _SENSOR_IS(I,N) || (TEMP_SENSOR(N) == I)
#define _E_SENSOR_IS(I,N) _SENSOR_IS(N,I)
#define ANY_E_SENSOR_IS(N) (0 REPEAT2(HOTENDS, _E_SENSOR_IS, N))
#define ANY_THERMISTOR_IS(N) ( ANY_E_SENSOR_IS(N) _SENSOR_IS(N,REDUNDANT) \
  _SENSOR_IS(N,BED) _SENSOR_IS(N,PROBE) _SENSOR_IS(N,CHAMBER) _SENSOR_IS(N,COOLER) _SENSOR_IS(N,BOARD) )

#if ANY_THERMISTOR_IS(1000)
  #define HAS_USER_THERMISTORS 1
#endif

#if TEMP_SENSOR_REDUNDANT
<<<<<<< HEAD
  #define _HEATER_ID(M) H_##M
=======
  #define _HEATER_ID(M) HID_##M
>>>>>>> b6911781
  #define HEATER_ID(M)  _HEATER_ID(M)
  #define REDUNDANT_TEMP_MATCH(M,N) (HEATER_ID(TEMP_SENSOR_REDUNDANT_##M) == _HEATER_ID(N))
#else
  #define REDUNDANT_TEMP_MATCH(...) 0
#endif

#if TEMP_SENSOR_IS_MAX_TC(0)
  #if TEMP_SENSOR_0 == -5
    #define TEMP_SENSOR_0_IS_MAX31865 1
    #define TEMP_SENSOR_0_MAX_TC_TMIN    0
    #define TEMP_SENSOR_0_MAX_TC_TMAX 1024
    #ifndef MAX31865_SENSOR_WIRES_0
      #define MAX31865_SENSOR_WIRES_0 2
    #endif
    #ifndef MAX31865_WIRE_OHMS_0
      #define MAX31865_WIRE_OHMS_0 0.0f
    #endif
  #elif TEMP_SENSOR_0 == -3
    #define TEMP_SENSOR_0_IS_MAX31855 1
    #define TEMP_SENSOR_0_MAX_TC_TMIN -270
    #define TEMP_SENSOR_0_MAX_TC_TMAX 1800
  #elif TEMP_SENSOR_0 == -2
    #define TEMP_SENSOR_0_IS_MAX6675 1
    #define TEMP_SENSOR_0_MAX_TC_TMIN    0
    #define TEMP_SENSOR_0_MAX_TC_TMAX 1024
  #endif
#elif TEMP_SENSOR_0 == -4
  #define TEMP_SENSOR_0_IS_AD8495 1
#elif TEMP_SENSOR_0 == -1
  #define TEMP_SENSOR_0_IS_AD595 1
#elif TEMP_SENSOR_0 > 0
  #define TEMP_SENSOR_0_IS_THERMISTOR 1
  #if TEMP_SENSOR_0 == 1000
    #define TEMP_SENSOR_0_IS_CUSTOM 1
  #elif TEMP_SENSOR_0 == 998 || TEMP_SENSOR_0 == 999
    #define TEMP_SENSOR_0_IS_DUMMY 1
  #endif
#endif

#if TEMP_SENSOR_IS_MAX_TC(1)
  #if TEMP_SENSOR_1 == -5
    #define TEMP_SENSOR_1_IS_MAX31865 1
    #define TEMP_SENSOR_1_MAX_TC_TMIN    0
    #define TEMP_SENSOR_1_MAX_TC_TMAX 1024
    #ifndef MAX31865_SENSOR_WIRES_1
      #define MAX31865_SENSOR_WIRES_1 2
    #endif
    #ifndef MAX31865_WIRE_OHMS_1
      #define MAX31865_WIRE_OHMS_1 0.0f
    #endif
  #elif TEMP_SENSOR_1 == -3
    #define TEMP_SENSOR_1_IS_MAX31855 1
    #define TEMP_SENSOR_1_MAX_TC_TMIN -270
    #define TEMP_SENSOR_1_MAX_TC_TMAX 1800
  #elif TEMP_SENSOR_1 == -2
    #define TEMP_SENSOR_1_IS_MAX6675 1
    #define TEMP_SENSOR_1_MAX_TC_TMIN    0
    #define TEMP_SENSOR_1_MAX_TC_TMAX 1024
  #endif

  #if TEMP_SENSOR_1 != TEMP_SENSOR_0
    #if   TEMP_SENSOR_1 == -5
      #error "If MAX31865 Thermocouple (-5) is used for TEMP_SENSOR_1 then TEMP_SENSOR_0 must match."
    #elif TEMP_SENSOR_1 == -3
      #error "If MAX31855 Thermocouple (-3) is used for TEMP_SENSOR_1 then TEMP_SENSOR_0 must match."
    #elif TEMP_SENSOR_1 == -2
      #error "If MAX6675 Thermocouple (-2) is used for TEMP_SENSOR_1 then TEMP_SENSOR_0 must match."
    #endif
  #endif
#elif TEMP_SENSOR_1 == -4
  #define TEMP_SENSOR_1_IS_AD8495 1
#elif TEMP_SENSOR_1 == -1
  #define TEMP_SENSOR_1_IS_AD595 1
#elif TEMP_SENSOR_1 > 0
  #define TEMP_SENSOR_1_IS_THERMISTOR 1
  #if TEMP_SENSOR_1 == 1000
    #define TEMP_SENSOR_1_IS_CUSTOM 1
  #elif TEMP_SENSOR_1 == 998 || TEMP_SENSOR_1 == 999
    #define TEMP_SENSOR_1_IS_DUMMY 1
  #endif
#endif

#if TEMP_SENSOR_IS_MAX_TC(2)
  #if TEMP_SENSOR_2 == -5
    #define TEMP_SENSOR_2_IS_MAX31865 1
    #define TEMP_SENSOR_2_MAX_TC_TMIN    0
    #define TEMP_SENSOR_2_MAX_TC_TMAX 1024
    #ifndef MAX31865_SENSOR_WIRES_2
      #define MAX31865_SENSOR_WIRES_2 2
    #endif
    #ifndef MAX31865_WIRE_OHMS_2
      #define MAX31865_WIRE_OHMS_2 0.0f
    #endif
  #elif TEMP_SENSOR_2 == -3
    #define TEMP_SENSOR_2_IS_MAX31855 1
    #define TEMP_SENSOR_2_MAX_TC_TMIN -270
    #define TEMP_SENSOR_2_MAX_TC_TMAX 1800
  #elif TEMP_SENSOR_2 == -2
    #define TEMP_SENSOR_2_IS_MAX6675 1
    #define TEMP_SENSOR_2_MAX_TC_TMIN    0
    #define TEMP_SENSOR_2_MAX_TC_TMAX 1024
  #endif

  #if TEMP_SENSOR_2 != TEMP_SENSOR_0
    #if   TEMP_SENSOR_2 == -5
      #error "If MAX31865 Thermocouple (-5) is used for TEMP_SENSOR_2 then TEMP_SENSOR_0 must match."
    #elif TEMP_SENSOR_2 == -3
      #error "If MAX31855 Thermocouple (-3) is used for TEMP_SENSOR_2 then TEMP_SENSOR_0 must match."
    #elif TEMP_SENSOR_2 == -2
      #error "If MAX6675 Thermocouple (-2) is used for TEMP_SENSOR_2 then TEMP_SENSOR_0 must match."
    #endif
  #endif
#elif TEMP_SENSOR_2 == -4
  #define TEMP_SENSOR_2_IS_AD8495 1
#elif TEMP_SENSOR_2 == -1
  #define TEMP_SENSOR_2_IS_AD595 1
#elif TEMP_SENSOR_2 > 0
  #define TEMP_SENSOR_2_IS_THERMISTOR 1
  #if TEMP_SENSOR_2 == 1000
    #define TEMP_SENSOR_2_IS_CUSTOM 1
  #elif TEMP_SENSOR_2 == 998 || TEMP_SENSOR_2 == 999
    #define TEMP_SENSOR_2_IS_DUMMY 1
  #endif
#endif

#if TEMP_SENSOR_3 > 0
  #define TEMP_SENSOR_3_IS_THERMISTOR 1
  #if TEMP_SENSOR_3 == 1000
    #define TEMP_SENSOR_3_IS_CUSTOM 1
  #elif TEMP_SENSOR_3 == 998 || TEMP_SENSOR_3 == 999
    #define TEMP_SENSOR_3_IS_DUMMY 1
  #endif
#endif

#if TEMP_SENSOR_4 > 0
  #define TEMP_SENSOR_4_IS_THERMISTOR 1
  #if TEMP_SENSOR_4 == 1000
    #define TEMP_SENSOR_4_IS_CUSTOM 1
  #elif TEMP_SENSOR_4 == 998 || TEMP_SENSOR_4 == 999
    #define TEMP_SENSOR_4_IS_DUMMY 1
  #endif
#endif

#if TEMP_SENSOR_5 > 0
  #define TEMP_SENSOR_5_IS_THERMISTOR 1
  #if TEMP_SENSOR_5 == 1000
    #define TEMP_SENSOR_5_IS_CUSTOM 1
  #elif TEMP_SENSOR_5 == 998 || TEMP_SENSOR_5 == 999
    #define TEMP_SENSOR_5_IS_DUMMY 1
  #endif
#endif

#if TEMP_SENSOR_6 > 0
  #define TEMP_SENSOR_6_IS_THERMISTOR 1
  #if TEMP_SENSOR_6 == 1000
    #define TEMP_SENSOR_6_IS_CUSTOM 1
  #elif TEMP_SENSOR_6 == 998 || TEMP_SENSOR_6 == 999
    #define TEMP_SENSOR_6_IS_DUMMY 1
  #endif
#endif

#if TEMP_SENSOR_7 > 0
  #define TEMP_SENSOR_7_IS_THERMISTOR 1
  #if TEMP_SENSOR_7 == 1000
    #define TEMP_SENSOR_7_IS_CUSTOM 1
  #elif TEMP_SENSOR_7 == 998 || TEMP_SENSOR_7 == 999
    #define TEMP_SENSOR_7_IS_DUMMY 1
  #endif
<<<<<<< HEAD
#endif

#if TEMP_SENSOR_IS_MAX_TC(REDUNDANT)
  #if TEMP_SENSOR_REDUNDANT == -5
    #if !REDUNDANT_TEMP_MATCH(SOURCE, E0) && !REDUNDANT_TEMP_MATCH(SOURCE, E1) && !REDUNDANT_TEMP_MATCH(SOURCE, E2)
      #error "MAX31865 Thermocouples (-5) not supported for TEMP_SENSOR_REDUNDANT_SOURCE other than TEMP_SENSOR_0/TEMP_SENSOR_1/TEMP_SENSOR_2 (0/1/2)."
    #endif

    #define TEMP_SENSOR_REDUNDANT_IS_MAX31865    1
    #define TEMP_SENSOR_REDUNDANT_MAX_TC_TMIN    0
    #define TEMP_SENSOR_REDUNDANT_MAX_TC_TMAX 1024
  #elif TEMP_SENSOR_REDUNDANT == -3
    #if !REDUNDANT_TEMP_MATCH(SOURCE, E0) && !REDUNDANT_TEMP_MATCH(SOURCE, E1) && !REDUNDANT_TEMP_MATCH(SOURCE, E2)
      #error "MAX31855 Thermocouples (-3) not supported for TEMP_SENSOR_REDUNDANT_SOURCE other than TEMP_SENSOR_0/TEMP_SENSOR_1/TEMP_SENSOR_2 (0/1/2)."
    #endif

    #define TEMP_SENSOR_REDUNDANT_IS_MAX31855    1
    #define TEMP_SENSOR_REDUNDANT_MAX_TC_TMIN -270
    #define TEMP_SENSOR_REDUNDANT_MAX_TC_TMAX 1800
  #elif TEMP_SENSOR_REDUNDANT == -2
    #if !REDUNDANT_TEMP_MATCH(SOURCE, E0) && !REDUNDANT_TEMP_MATCH(SOURCE, E1) && !REDUNDANT_TEMP_MATCH(SOURCE, E2)
      #error "MAX6675 Thermocouples (-2) not supported for TEMP_SENSOR_REDUNDANT_SOURCE other than TEMP_SENSOR_0/TEMP_SENSOR_1/TEMP_SENSOR_2 (0/1/2)."
    #endif

    #define TEMP_SENSOR_REDUNDANT_IS_MAX6675     1
    #define TEMP_SENSOR_REDUNDANT_MAX_TC_TMIN    0
    #define TEMP_SENSOR_REDUNDANT_MAX_TC_TMAX 1024
  #endif

  // mimic setting up the source TEMP_SENSOR
  #if REDUNDANT_TEMP_MATCH(SOURCE, E0)
    #define TEMP_SENSOR_0_MAX_TC_TMIN TEMP_SENSOR_REDUNDANT_MAX_TC_TMIN
    #define TEMP_SENSOR_0_MAX_TC_TMAX TEMP_SENSOR_REDUNDANT_MAX_TC_TMAX
    #ifndef MAX31865_SENSOR_WIRES_0
      #define MAX31865_SENSOR_WIRES_0 2
    #endif
  #elif REDUNDANT_TEMP_MATCH(SOURCE, E1)
    #define TEMP_SENSOR_1_MAX_TC_TMIN TEMP_SENSOR_REDUNDANT_MAX_TC_TMIN
    #define TEMP_SENSOR_1_MAX_TC_TMAX TEMP_SENSOR_REDUNDANT_MAX_TC_TMAX
    #ifndef MAX31865_SENSOR_WIRES_1
      #define MAX31865_SENSOR_WIRES_1 2
    #endif
  #elif REDUNDANT_TEMP_MATCH(SOURCE, E2)
    #define TEMP_SENSOR_2_MAX_TC_TMIN TEMP_SENSOR_REDUNDANT_MAX_TC_TMIN
    #define TEMP_SENSOR_2_MAX_TC_TMAX TEMP_SENSOR_REDUNDANT_MAX_TC_TMAX
    #ifndef MAX31865_SENSOR_WIRES_2
      #define MAX31865_SENSOR_WIRES_2 2
    #endif
  #endif

  #if (TEMP_SENSOR_IS_MAX_TC(0) && TEMP_SENSOR_REDUNDANT != TEMP_SENSOR_0) || (TEMP_SENSOR_IS_MAX_TC(1) && TEMP_SENSOR_REDUNDANT != TEMP_SENSOR_1) || (TEMP_SENSOR_IS_MAX_TC(2) && TEMP_SENSOR_REDUNDANT != TEMP_SENSOR_2)
    #if   TEMP_SENSOR_REDUNDANT == -5
      #error "If MAX31865 Thermocouple (-5) is used for TEMP_SENSOR_0/TEMP_SENSOR_1/TEMP_SENSOR_2 then TEMP_SENSOR_REDUNDANT must match."
    #elif TEMP_SENSOR_REDUNDANT == -3
      #error "If MAX31855 Thermocouple (-3) is used for TEMP_SENSOR_0/TEMP_SENSOR_1/TEMP_SENSOR_2 then TEMP_SENSOR_REDUNDANT must match."
    #elif TEMP_SENSOR_REDUNDANT == -2
      #error "If MAX6675 Thermocouple (-2) is used for TEMP_SENSOR_0/TEMP_SENSOR_1/TEMP_SENSOR_2 then TEMP_SENSOR_REDUNDANT must match."
    #endif
  #endif
#elif TEMP_SENSOR_REDUNDANT == -4
  #define TEMP_SENSOR_REDUNDANT_IS_AD8495 1
#elif TEMP_SENSOR_REDUNDANT == -1
  #define TEMP_SENSOR_REDUNDANT_IS_AD595 1
#elif TEMP_SENSOR_REDUNDANT == 998 || TEMP_SENSOR_REDUNDANT == 999
  #error "Dummy sensors are not supported for TEMP_SENSOR_REDUNDANT."
#elif TEMP_SENSOR_REDUNDANT > 0
  #define TEMP_SENSOR_REDUNDANT_IS_THERMISTOR 1
  #if TEMP_SENSOR_REDUNDANT == 1000
    #define TEMP_SENSOR_REDUNDANT_IS_CUSTOM 1
  #endif
#endif

#if TEMP_SENSOR_IS_MAX_TC(0) || TEMP_SENSOR_IS_MAX_TC(1) || TEMP_SENSOR_IS_MAX_TC(2) || TEMP_SENSOR_IS_MAX_TC(REDUNDANT)
  #define HAS_MAX_TC 1
#endif
#if TEMP_SENSOR_0_IS_MAX6675 || TEMP_SENSOR_1_IS_MAX6675 || TEMP_SENSOR_2_IS_MAX6675 || TEMP_SENSOR_REDUNDANT_IS_MAX6675
  #define HAS_MAX6675 1
#endif
#if TEMP_SENSOR_0_IS_MAX31855 || TEMP_SENSOR_1_IS_MAX31855 || TEMP_SENSOR_2_IS_MAX31855 || TEMP_SENSOR_REDUNDANT_IS_MAX31855
  #define HAS_MAX31855 1
#endif
#if TEMP_SENSOR_0_IS_MAX31865 || TEMP_SENSOR_1_IS_MAX31865 || TEMP_SENSOR_2_IS_MAX31865 || TEMP_SENSOR_REDUNDANT_IS_MAX31865
=======
#endif

#if TEMP_SENSOR_IS_MAX_TC(REDUNDANT)
  #define _REDUNDANT_E (REDUNDANT_TEMP_MATCH(SOURCE, E0) || REDUNDANT_TEMP_MATCH(SOURCE, E1) || REDUNDANT_TEMP_MATCH(SOURCE, E2))
  #if TEMP_SENSOR_REDUNDANT == -5
    #if !_REDUNDANT_E
      #error "MAX31865 Thermocouples (-5) not supported for TEMP_SENSOR_REDUNDANT_SOURCE other than TEMP_SENSOR_[0-2]."
    #endif

    #define TEMP_SENSOR_REDUNDANT_IS_MAX31865    1
    #define TEMP_SENSOR_REDUNDANT_MAX_TC_TMIN    0
    #define TEMP_SENSOR_REDUNDANT_MAX_TC_TMAX 1024
  #elif TEMP_SENSOR_REDUNDANT == -3
    #if !_REDUNDANT_E
      #error "MAX31855 Thermocouples (-3) not supported for TEMP_SENSOR_REDUNDANT_SOURCE other than TEMP_SENSOR_[0-2]."
    #endif

    #define TEMP_SENSOR_REDUNDANT_IS_MAX31855    1
    #define TEMP_SENSOR_REDUNDANT_MAX_TC_TMIN -270
    #define TEMP_SENSOR_REDUNDANT_MAX_TC_TMAX 1800
  #elif TEMP_SENSOR_REDUNDANT == -2
    #if !_REDUNDANT_E
      #error "MAX6675 Thermocouples (-2) not supported for TEMP_SENSOR_REDUNDANT_SOURCE other than TEMP_SENSOR_[0-2]."
    #endif

    #define TEMP_SENSOR_REDUNDANT_IS_MAX6675     1
    #define TEMP_SENSOR_REDUNDANT_MAX_TC_TMIN    0
    #define TEMP_SENSOR_REDUNDANT_MAX_TC_TMAX 1024
  #endif
  #undef _REDUNDANT_E

  // Mimic setting up the source TEMP_SENSOR
  #if REDUNDANT_TEMP_MATCH(SOURCE, E0)
    #define TEMP_SENSOR_0_MAX_TC_TMIN TEMP_SENSOR_REDUNDANT_MAX_TC_TMIN
    #define TEMP_SENSOR_0_MAX_TC_TMAX TEMP_SENSOR_REDUNDANT_MAX_TC_TMAX
    #ifndef MAX31865_SENSOR_WIRES_0
      #define MAX31865_SENSOR_WIRES_0 2
    #endif
  #elif REDUNDANT_TEMP_MATCH(SOURCE, E1)
    #define TEMP_SENSOR_1_MAX_TC_TMIN TEMP_SENSOR_REDUNDANT_MAX_TC_TMIN
    #define TEMP_SENSOR_1_MAX_TC_TMAX TEMP_SENSOR_REDUNDANT_MAX_TC_TMAX
    #ifndef MAX31865_SENSOR_WIRES_1
      #define MAX31865_SENSOR_WIRES_1 2
    #endif
  #elif REDUNDANT_TEMP_MATCH(SOURCE, E2)
    #define TEMP_SENSOR_2_MAX_TC_TMIN TEMP_SENSOR_REDUNDANT_MAX_TC_TMIN
    #define TEMP_SENSOR_2_MAX_TC_TMAX TEMP_SENSOR_REDUNDANT_MAX_TC_TMAX
    #ifndef MAX31865_SENSOR_WIRES_2
      #define MAX31865_SENSOR_WIRES_2 2
    #endif
  #endif

  #if (TEMP_SENSOR_IS_MAX_TC(0) && TEMP_SENSOR_REDUNDANT != TEMP_SENSOR_0) || (TEMP_SENSOR_IS_MAX_TC(1) && TEMP_SENSOR_REDUNDANT != TEMP_SENSOR_1) || (TEMP_SENSOR_IS_MAX_TC(2) && TEMP_SENSOR_REDUNDANT != TEMP_SENSOR_2)
    #if   TEMP_SENSOR_REDUNDANT == -5
      #error "If MAX31865 Thermocouple (-5) is used for TEMP_SENSOR_[0-2] then TEMP_SENSOR_REDUNDANT must match."
    #elif TEMP_SENSOR_REDUNDANT == -3
      #error "If MAX31855 Thermocouple (-3) is used for TEMP_SENSOR_[0-2] then TEMP_SENSOR_REDUNDANT must match."
    #elif TEMP_SENSOR_REDUNDANT == -2
      #error "If MAX6675 Thermocouple (-2) is used for TEMP_SENSOR_[0-2] then TEMP_SENSOR_REDUNDANT must match."
    #endif
  #endif
#elif TEMP_SENSOR_REDUNDANT == -4
  #define TEMP_SENSOR_REDUNDANT_IS_AD8495 1
#elif TEMP_SENSOR_REDUNDANT == -1
  #define TEMP_SENSOR_REDUNDANT_IS_AD595 1
#elif TEMP_SENSOR_REDUNDANT == 998 || TEMP_SENSOR_REDUNDANT == 999
  #error "Dummy sensors are not supported for TEMP_SENSOR_REDUNDANT."
#elif TEMP_SENSOR_REDUNDANT > 0
  #define TEMP_SENSOR_REDUNDANT_IS_THERMISTOR 1
  #if TEMP_SENSOR_REDUNDANT == 1000
    #define TEMP_SENSOR_REDUNDANT_IS_CUSTOM 1
  #endif
#endif

#if TEMP_SENSOR_IS_MAX_TC(0) || TEMP_SENSOR_IS_MAX_TC(1) || TEMP_SENSOR_IS_MAX_TC(2) || TEMP_SENSOR_IS_MAX_TC(BED) || TEMP_SENSOR_IS_MAX_TC(REDUNDANT)
  #define HAS_MAX_TC 1
#endif
#if TEMP_SENSOR_0_IS_MAX6675 || TEMP_SENSOR_1_IS_MAX6675 || TEMP_SENSOR_2_IS_MAX6675 || TEMP_SENSOR_BED_IS_MAX6675 || TEMP_SENSOR_REDUNDANT_IS_MAX6675
  #define HAS_MAX6675 1
#endif
#if TEMP_SENSOR_0_IS_MAX31855 || TEMP_SENSOR_1_IS_MAX31855 || TEMP_SENSOR_2_IS_MAX31855 || TEMP_SENSOR_BED_IS_MAX31855 || TEMP_SENSOR_REDUNDANT_IS_MAX31855
  #define HAS_MAX31855 1
#endif
#if TEMP_SENSOR_0_IS_MAX31865 || TEMP_SENSOR_1_IS_MAX31865 || TEMP_SENSOR_2_IS_MAX31865 || TEMP_SENSOR_BED_IS_MAX31865 || TEMP_SENSOR_REDUNDANT_IS_MAX31865
>>>>>>> b6911781
  #define HAS_MAX31865 1
#endif

#if TEMP_SENSOR_3 == -4
  #define TEMP_SENSOR_3_IS_AD8495 1
#elif TEMP_SENSOR_3 == -3
  #error "MAX31855 Thermocouples (-3) not supported for TEMP_SENSOR_3."
#elif TEMP_SENSOR_3 == -2
  #error "MAX6675 Thermocouples (-2) not supported for TEMP_SENSOR_3."
#elif TEMP_SENSOR_3 == -1
  #define TEMP_SENSOR_3_IS_AD595 1
#elif TEMP_SENSOR_3 == 998 || TEMP_SENSOR_3 == 999
  #define TEMP_SENSOR_3_IS_DUMMY 1
#elif TEMP_SENSOR_3 > 0
  #define TEMP_SENSOR_3_IS_THERMISTOR 1
  #if TEMP_SENSOR_3 == 1000
    #define TEMP_SENSOR_3_IS_CUSTOM 1
  #endif
#endif

#if TEMP_SENSOR_4 == -4
  #define TEMP_SENSOR_4_IS_AD8495 1
#elif TEMP_SENSOR_4 == -3
  #error "MAX31855 Thermocouples (-3) not supported for TEMP_SENSOR_4."
#elif TEMP_SENSOR_4 == -2
  #error "MAX6675 Thermocouples (-2) not supported for TEMP_SENSOR_4."
#elif TEMP_SENSOR_4 == -1
  #define TEMP_SENSOR_4_IS_AD595 1
#elif TEMP_SENSOR_4 == 998 || TEMP_SENSOR_4 == 999
  #define TEMP_SENSOR_4_IS_DUMMY 1
#elif TEMP_SENSOR_4 > 0
  #define TEMP_SENSOR_4_IS_THERMISTOR 1
  #if TEMP_SENSOR_4 == 1000
    #define TEMP_SENSOR_4_IS_CUSTOM 1
  #endif
<<<<<<< HEAD
#endif

#if TEMP_SENSOR_5 == -4
  #define TEMP_SENSOR_5_IS_AD8495 1
#elif TEMP_SENSOR_5 == -3
  #error "MAX31855 Thermocouples (-3) not supported for TEMP_SENSOR_5."
#elif TEMP_SENSOR_5 == -2
  #error "MAX6675 Thermocouples (-2) not supported for TEMP_SENSOR_5."
#elif TEMP_SENSOR_5 == -1
  #define TEMP_SENSOR_5_IS_AD595 1
#elif TEMP_SENSOR_5 == 998 || TEMP_SENSOR_5 == 999
  #define TEMP_SENSOR_5_IS_DUMMY 1
#elif TEMP_SENSOR_5 > 0
  #define TEMP_SENSOR_5_IS_THERMISTOR 1
  #if TEMP_SENSOR_5 == 1000
    #define TEMP_SENSOR_5_IS_CUSTOM 1
  #endif
#endif

#if TEMP_SENSOR_6 == -4
  #define TEMP_SENSOR_6_IS_AD8495 1
#elif TEMP_SENSOR_6 == -3
  #error "MAX31855 Thermocouples (-3) not supported for TEMP_SENSOR_6."
#elif TEMP_SENSOR_6 == -2
  #error "MAX6675 Thermocouples (-2) not supported for TEMP_SENSOR_6."
#elif TEMP_SENSOR_6 == -1
  #define TEMP_SENSOR_6_IS_AD595 1
#elif TEMP_SENSOR_6 == 998 || TEMP_SENSOR_6 == 999
  #define TEMP_SENSOR_6_IS_DUMMY 1
#elif TEMP_SENSOR_6 > 0
  #define TEMP_SENSOR_6_IS_THERMISTOR 1
  #if TEMP_SENSOR_6 == 1000
    #define TEMP_SENSOR_6_IS_CUSTOM 1
  #endif
#endif

#if TEMP_SENSOR_7 == -4
  #define TEMP_SENSOR_7_IS_AD8495 1
#elif TEMP_SENSOR_7 == -3
  #error "MAX31855 Thermocouples (-3) not supported for TEMP_SENSOR_7."
#elif TEMP_SENSOR_7 == -2
  #error "MAX7775 Thermocouples (-2) not supported for TEMP_SENSOR_7."
#elif TEMP_SENSOR_7 == -1
  #define TEMP_SENSOR_7_IS_AD595 1
#elif TEMP_SENSOR_7 == 998 || TEMP_SENSOR_7 == 999
  #define TEMP_SENSOR_7_IS_DUMMY 1
#elif TEMP_SENSOR_7 > 0
  #define TEMP_SENSOR_7_IS_THERMISTOR 1
  #if TEMP_SENSOR_7 == 1000
    #define TEMP_SENSOR_7_IS_CUSTOM 1
  #endif
#endif

#if TEMP_SENSOR_BED == -4
  #define TEMP_SENSOR_BED_IS_AD8495 1
#elif TEMP_SENSOR_BED == -3
  #error "MAX31855 Thermocouples (-3) not supported for TEMP_SENSOR_BED."
#elif TEMP_SENSOR_BED == -2
  #error "MAX6675 Thermocouples (-2) not supported for TEMP_SENSOR_BED."
#elif TEMP_SENSOR_BED == -1
  #define TEMP_SENSOR_BED_IS_AD595 1
#elif TEMP_SENSOR_BED > 0
  #define TEMP_SENSOR_BED_IS_THERMISTOR 1
  #if TEMP_SENSOR_BED == 1000
    #define TEMP_SENSOR_BED_IS_CUSTOM 1
  #elif TEMP_SENSOR_BED == 998 || TEMP_SENSOR_BED == 999
    #define TEMP_SENSOR_BED_IS_DUMMY 1
  #endif
#else
  #undef BED_MINTEMP
  #undef BED_MAXTEMP
#endif

=======
#endif

#if TEMP_SENSOR_5 == -4
  #define TEMP_SENSOR_5_IS_AD8495 1
#elif TEMP_SENSOR_5 == -3
  #error "MAX31855 Thermocouples (-3) not supported for TEMP_SENSOR_5."
#elif TEMP_SENSOR_5 == -2
  #error "MAX6675 Thermocouples (-2) not supported for TEMP_SENSOR_5."
#elif TEMP_SENSOR_5 == -1
  #define TEMP_SENSOR_5_IS_AD595 1
#elif TEMP_SENSOR_5 == 998 || TEMP_SENSOR_5 == 999
  #define TEMP_SENSOR_5_IS_DUMMY 1
#elif TEMP_SENSOR_5 > 0
  #define TEMP_SENSOR_5_IS_THERMISTOR 1
  #if TEMP_SENSOR_5 == 1000
    #define TEMP_SENSOR_5_IS_CUSTOM 1
  #endif
#endif

#if TEMP_SENSOR_6 == -4
  #define TEMP_SENSOR_6_IS_AD8495 1
#elif TEMP_SENSOR_6 == -3
  #error "MAX31855 Thermocouples (-3) not supported for TEMP_SENSOR_6."
#elif TEMP_SENSOR_6 == -2
  #error "MAX6675 Thermocouples (-2) not supported for TEMP_SENSOR_6."
#elif TEMP_SENSOR_6 == -1
  #define TEMP_SENSOR_6_IS_AD595 1
#elif TEMP_SENSOR_6 == 998 || TEMP_SENSOR_6 == 999
  #define TEMP_SENSOR_6_IS_DUMMY 1
#elif TEMP_SENSOR_6 > 0
  #define TEMP_SENSOR_6_IS_THERMISTOR 1
  #if TEMP_SENSOR_6 == 1000
    #define TEMP_SENSOR_6_IS_CUSTOM 1
  #endif
#endif

#if TEMP_SENSOR_7 == -4
  #define TEMP_SENSOR_7_IS_AD8495 1
#elif TEMP_SENSOR_7 == -3
  #error "MAX31855 Thermocouples (-3) not supported for TEMP_SENSOR_7."
#elif TEMP_SENSOR_7 == -2
  #error "MAX7775 Thermocouples (-2) not supported for TEMP_SENSOR_7."
#elif TEMP_SENSOR_7 == -1
  #define TEMP_SENSOR_7_IS_AD595 1
#elif TEMP_SENSOR_7 == 998 || TEMP_SENSOR_7 == 999
  #define TEMP_SENSOR_7_IS_DUMMY 1
#elif TEMP_SENSOR_7 > 0
  #define TEMP_SENSOR_7_IS_THERMISTOR 1
  #if TEMP_SENSOR_7 == 1000
    #define TEMP_SENSOR_7_IS_CUSTOM 1
  #endif
#endif

#if TEMP_SENSOR_IS_MAX_TC(BED)
  #if TEMP_SENSOR_BED == -5
    #define TEMP_SENSOR_BED_IS_MAX31865 1
    #define TEMP_SENSOR_BED_MAX_TC_TMIN    0
    #define TEMP_SENSOR_BED_MAX_TC_TMAX 1024
    #ifndef MAX31865_SENSOR_WIRES_BED
      #define MAX31865_SENSOR_WIRES_BED 2
    #endif
    #ifndef MAX31865_WIRE_OHMS_BED
      #define MAX31865_WIRE_OHMS_BED 0.0f
    #endif
  #elif TEMP_SENSOR_BED == -3
    #define TEMP_SENSOR_BED_IS_MAX31855 1
    #define TEMP_SENSOR_BED_MAX_TC_TMIN -270
    #define TEMP_SENSOR_BED_MAX_TC_TMAX 1800
  #elif TEMP_SENSOR_BED == -2
    #define TEMP_SENSOR_BED_IS_MAX6675 1
    #define TEMP_SENSOR_BED_MAX_TC_TMIN    0
    #define TEMP_SENSOR_BED_MAX_TC_TMAX 1024
  #endif
#elif TEMP_SENSOR_BED == -4
  #define TEMP_SENSOR_BED_IS_AD8495 1
#elif TEMP_SENSOR_BED == -1
  #define TEMP_SENSOR_BED_IS_AD595 1
#elif TEMP_SENSOR_BED > 0
  #define TEMP_SENSOR_BED_IS_THERMISTOR 1
  #if TEMP_SENSOR_BED == 1000
    #define TEMP_SENSOR_BED_IS_CUSTOM 1
  #elif TEMP_SENSOR_BED == 998 || TEMP_SENSOR_BED == 999
    #define TEMP_SENSOR_BED_IS_DUMMY 1
  #endif
#else
  #undef BED_MINTEMP
  #undef BED_MAXTEMP
#endif

>>>>>>> b6911781
#if TEMP_SENSOR_CHAMBER == -4
  #define TEMP_SENSOR_CHAMBER_IS_AD8495 1
#elif TEMP_SENSOR_CHAMBER == -3
  #error "MAX31855 Thermocouples (-3) not supported for TEMP_SENSOR_CHAMBER."
#elif TEMP_SENSOR_CHAMBER == -2
  #error "MAX6675 Thermocouples (-2) not supported for TEMP_SENSOR_CHAMBER."
#elif TEMP_SENSOR_CHAMBER == -1
  #define TEMP_SENSOR_CHAMBER_IS_AD595 1
#elif TEMP_SENSOR_CHAMBER > 0
  #define TEMP_SENSOR_CHAMBER_IS_THERMISTOR 1
  #if TEMP_SENSOR_CHAMBER == 1000
    #define TEMP_SENSOR_CHAMBER_IS_CUSTOM 1
  #elif TEMP_SENSOR_CHAMBER == 998 || TEMP_SENSOR_CHAMBER == 999
    #define TEMP_SENSOR_CHAMBER_IS_DUMMY 1
  #endif
#else
  #undef THERMAL_PROTECTION_CHAMBER
  #undef CHAMBER_MINTEMP
  #undef CHAMBER_MAXTEMP
#endif

#if TEMP_SENSOR_COOLER == -4
  #define TEMP_SENSOR_COOLER_IS_AD8495 1
#elif TEMP_SENSOR_COOLER == -3
  #error "MAX31855 Thermocouples (-3) not supported for TEMP_SENSOR_COOLER."
#elif TEMP_SENSOR_COOLER == -2
  #error "MAX6675 Thermocouples (-2) not supported for TEMP_SENSOR_COOLER."
#elif TEMP_SENSOR_COOLER == -1
  #define TEMP_SENSOR_COOLER_IS_AD595 1
#elif TEMP_SENSOR_COOLER == 998 || TEMP_SENSOR_COOLER == 999
  #define TEMP_SENSOR_COOLER_IS_DUMMY 1
#elif TEMP_SENSOR_COOLER > 0
  #define TEMP_SENSOR_COOLER_IS_THERMISTOR 1
  #if TEMP_SENSOR_COOLER == 1000
    #define TEMP_SENSOR_COOLER_IS_CUSTOM 1
  #endif
#else
  #undef THERMAL_PROTECTION_COOLER
  #undef COOLER_MINTEMP
  #undef COOLER_MAXTEMP
#endif

#if TEMP_SENSOR_PROBE == -4
  #define TEMP_SENSOR_PROBE_IS_AD8495 1
#elif TEMP_SENSOR_PROBE == -3
  #error "MAX31855 Thermocouples (-3) not supported for TEMP_SENSOR_PROBE."
#elif TEMP_SENSOR_PROBE == -2
  #error "MAX6675 Thermocouples (-2) not supported for TEMP_SENSOR_PROBE."
#elif TEMP_SENSOR_PROBE == -1
  #define TEMP_SENSOR_PROBE_IS_AD595 1
#elif TEMP_SENSOR_PROBE > 0
  #define TEMP_SENSOR_PROBE_IS_THERMISTOR 1
  #if TEMP_SENSOR_PROBE == 1000
    #define TEMP_SENSOR_PROBE_IS_CUSTOM 1
  #elif TEMP_SENSOR_PROBE == 998 || TEMP_SENSOR_PROBE == 999
    #define TEMP_SENSOR_PROBE_IS_DUMMY 1
  #endif
#endif

#if TEMP_SENSOR_BOARD == -4
  #define TEMP_SENSOR_BOARD_IS_AD8495 1
#elif TEMP_SENSOR_BOARD == -3
  #error "MAX31855 Thermocouples (-3) not supported for TEMP_SENSOR_BOARD."
#elif TEMP_SENSOR_BOARD == -2
  #error "MAX6675 Thermocouples (-2) not supported for TEMP_SENSOR_BOARD."
#elif TEMP_SENSOR_BOARD == -1
  #define TEMP_SENSOR_BOARD_IS_AD595 1
#elif TEMP_SENSOR_BOARD > 0
  #define TEMP_SENSOR_BOARD_IS_THERMISTOR 1
  #if TEMP_SENSOR_BOARD == 1000
    #define TEMP_SENSOR_BOARD_IS_CUSTOM 1
  #elif TEMP_SENSOR_BOARD == 998 || TEMP_SENSOR_BOARD == 999
    #define TEMP_SENSOR_BOARD_IS_DUMMY 1
  #endif
#endif

#if ENABLED(MIXING_EXTRUDER) && (ENABLED(RETRACT_SYNC_MIXING) || ALL(FILAMENT_LOAD_UNLOAD_GCODES, FILAMENT_UNLOAD_ALL_EXTRUDERS))
  #define HAS_MIXER_SYNC_CHANNEL 1
#endif

#if ANY(DUAL_X_CARRIAGE, MULTI_NOZZLE_DUPLICATION)
  #define HAS_DUPLICATION_MODE 1
#endif

#if ENABLED(PRINTCOUNTER) && (SERVICE_INTERVAL_1 > 0 || SERVICE_INTERVAL_2 > 0 || SERVICE_INTERVAL_3 > 0)
  #define HAS_SERVICE_INTERVALS 1
#endif

#if ENABLED(FILAMENT_RUNOUT_SENSOR)
  #define HAS_FILAMENT_SENSOR 1
  #if NUM_RUNOUT_SENSORS > 1
    #define MULTI_FILAMENT_SENSOR 1
  #endif
  #ifdef FILAMENT_RUNOUT_DISTANCE_MM
    #define HAS_FILAMENT_RUNOUT_DISTANCE 1
  #endif
  #if ENABLED(MIXING_EXTRUDER)
    #define WATCH_ALL_RUNOUT_SENSORS
  #endif
#endif

#if ANY(PTC_PROBE, PTC_BED, PTC_HOTEND)
  #define HAS_PTC 1
#endif

// Let SD_FINISHED_RELEASECOMMAND stand in for SD_FINISHED_STEPPERRELEASE
#if ENABLED(SD_FINISHED_STEPPERRELEASE)
  #ifndef SD_FINISHED_RELEASECOMMAND
    #define SD_FINISHED_RELEASECOMMAND "M84" // planner.finish_and_disable()
  #endif
#else
  #undef SD_FINISHED_RELEASECOMMAND
#endif

#if ENABLED(NO_SD_AUTOSTART)
  #undef MENU_ADDAUTOSTART
#endif

#if ANY(HAS_MEDIA, SET_PROGRESS_MANUALLY)
  #define HAS_PRINT_PROGRESS 1
#endif

#if DISABLED(SET_PROGRESS_MANUALLY)
  #undef SET_REMAINING_TIME
  #undef SET_INTERACTION_TIME
  #undef M73_REPORT
#endif

#if ANY(HAS_MARLINUI_MENU, ULTIPANEL_FEEDMULTIPLY, SOFT_RESET_ON_KILL)
  #define HAS_ENCODER_ACTION 1
#endif

#if STATUS_MESSAGE_TIMEOUT_SEC > 0
  #define HAS_STATUS_MESSAGE_TIMEOUT 1
#endif

#if HAS_MEDIA && SD_PROCEDURE_DEPTH
  #define HAS_MEDIA_SUBCALLS 1
#endif

<<<<<<< HEAD
#if ANY(SHOW_PROGRESS_PERCENT, SHOW_ELAPSED_TIME, SHOW_REMAINING_TIME, SHOW_INTERACTION_TIME) && !HAS_GRAPHICAL_TFT
  #define HAS_EXTRA_PROGRESS 1
#endif

=======
>>>>>>> b6911781
#if HAS_PRINT_PROGRESS && ANY(PRINT_PROGRESS_SHOW_DECIMALS, SHOW_REMAINING_TIME)
  #define HAS_PRINT_PROGRESS_PERMYRIAD 1
#endif

#if ANY(MARLIN_BRICKOUT, MARLIN_INVADERS, MARLIN_SNAKE, MARLIN_MAZE)
  #define HAS_GAMES 1
  #if MANY(MARLIN_BRICKOUT, MARLIN_INVADERS, MARLIN_SNAKE, MARLIN_MAZE)
    #define HAS_GAME_MENU 1
  #endif
#endif

#if ANY(FWRETRACT, HAS_LEVELING, SKEW_CORRECTION)
  #define HAS_POSITION_MODIFIERS 1
#endif

#if ANY(X_DUAL_ENDSTOPS, Y_DUAL_ENDSTOPS, Z_MULTI_ENDSTOPS)
  #define HAS_EXTRA_ENDSTOPS 1
#endif
#if ANY(MIN_SOFTWARE_ENDSTOPS, MAX_SOFTWARE_ENDSTOPS)
  #define HAS_SOFTWARE_ENDSTOPS 1
#endif
#if ANY(EXTENSIBLE_UI, IS_NEWPANEL, EMERGENCY_PARSER, HAS_ADC_BUTTONS, HAS_DWIN_E3V2)
  #define HAS_RESUME_CONTINUE 1
#endif

#if ANY(BLINKM, RGB_LED, RGBW_LED, PCA9632, PCA9533, NEOPIXEL_LED)
  #define HAS_COLOR_LEDS 1
#else
  #undef LED_POWEROFF_TIMEOUT
#endif
#if ALL(HAS_RESUME_CONTINUE, PRINTER_EVENT_LEDS, HAS_MEDIA)
  #define HAS_LEDS_OFF_FLAG 1
#endif
#if DISPLAY_SLEEP_MINUTES || TOUCH_IDLE_SLEEP_MINS
  #define HAS_DISPLAY_SLEEP 1
#endif
#if HAS_DISPLAY_SLEEP || LCD_BACKLIGHT_TIMEOUT_MINS
  #define HAS_GCODE_M255 1
#endif

#if ANY(DIGIPOT_MCP4018, DIGIPOT_MCP4451)
  #define HAS_MOTOR_CURRENT_I2C 1
#endif

<<<<<<< HEAD
// X2 but not IDEX => Dual Synchronized X Steppers
#if defined(X2_DRIVER_TYPE) && DISABLED(DUAL_X_CARRIAGE)
  #define HAS_SYNCED_X_STEPPERS 1
#endif

// Y2 Stepper => Dual Synchronized Y Steppers
#ifdef Y2_DRIVER_TYPE
  #define HAS_SYNCED_Y_STEPPERS 1
#endif

=======
#if ENABLED(Z_STEPPER_AUTO_ALIGN)
  #ifdef Z_STEPPER_ALIGN_STEPPER_XY
    #define HAS_Z_STEPPER_ALIGN_STEPPER_XY 1
    #undef Z_STEPPER_ALIGN_AMP
  #endif
  #ifndef Z_STEPPER_ALIGN_AMP
    #define Z_STEPPER_ALIGN_AMP 1.0
  #endif
#endif

>>>>>>> b6911781
// Multiple Z steppers
#ifdef INVERT_Z_DIR
  #if NUM_Z_STEPPERS >= 2 && !defined(INVERT_Z2_DIR)
    #define INVERT_Z2_DIR INVERT_Z_DIR
    #if NUM_Z_STEPPERS >= 3 && !defined(INVERT_Z3_DIR)
      #define INVERT_Z3_DIR INVERT_Z_DIR
      #if NUM_Z_STEPPERS >= 4 && !defined(INVERT_Z4_DIR)
        #define INVERT_Z4_DIR INVERT_Z_DIR
      #endif
    #endif
  #endif
#endif
#if NUM_Z_STEPPERS < 4
  #undef INVERT_Z4_VS_Z_DIR
  #if NUM_Z_STEPPERS < 3
    #undef INVERT_Z3_VS_Z_DIR
    #if NUM_Z_STEPPERS < 2
      #undef INVERT_Z2_VS_Z_DIR
    #endif
  #endif
#endif

<<<<<<< HEAD
// Z Stepper Auto-align
#if ENABLED(Z_STEPPER_AUTO_ALIGN)
  #ifdef Z_STEPPER_ALIGN_STEPPER_XY
    #define HAS_Z_STEPPER_ALIGN_STEPPER_XY 1
    #undef Z_STEPPER_ALIGN_AMP
  #endif
  #ifndef Z_STEPPER_ALIGN_AMP
    #define Z_STEPPER_ALIGN_AMP 1.0
  #endif
=======
#if defined(X2_DRIVER_TYPE) && DISABLED(DUAL_X_CARRIAGE)
  #define HAS_DUAL_X_STEPPERS 1
>>>>>>> b6911781
#endif

//
// Spindle/Laser power display types
// Defined here so sanity checks can use them
//
#if ANY(SPINDLE_FEATURE, LASER_FEATURE)
  #define HAS_CUTTER 1
  #define _CUTTER_POWER_PWM255  1
  #define _CUTTER_POWER_PERCENT 2
  #define _CUTTER_POWER_RPM     3
  #define _CUTTER_POWER(V)      _CAT(_CUTTER_POWER_, V)
  #define CUTTER_UNIT_IS(V)    (_CUTTER_POWER(CUTTER_POWER_UNIT) == _CUTTER_POWER(V))
#endif

#if !defined(__AVR__) || !defined(USBCON)
  // Define constants and variables for buffering serial data.
  // Use only 0 or powers of 2 greater than 1
  // : [0, 4, 8, 16, 32, 64, 128, 256, 512, 1024, 2048, ...]
  #ifndef RX_BUFFER_SIZE
    #define RX_BUFFER_SIZE 128
  #endif
  // 256 is the max TX buffer limit due to uint8_t head and tail
  // : [0, 4, 8, 16, 32, 64, 128, 256]
  #ifndef TX_BUFFER_SIZE
    #define TX_BUFFER_SIZE 32
  #endif
#else
  // SERIAL_XON_XOFF not supported on USB-native devices
  #undef SERIAL_XON_XOFF
#endif

#if ENABLED(HOST_PROMPT_SUPPORT) && DISABLED(EMERGENCY_PARSER)
  #define HAS_GCODE_M876 1
#endif

#if ENABLED(HOST_ACTION_COMMANDS)
  #ifndef ACTION_ON_PAUSE
    #define ACTION_ON_PAUSE   "pause"
  #endif
  #ifndef ACTION_ON_PAUSED
    #define ACTION_ON_PAUSED  "paused"
  #endif
  #ifndef ACTION_ON_RESUME
    #define ACTION_ON_RESUME  "resume"
  #endif
  #ifndef ACTION_ON_RESUMED
    #define ACTION_ON_RESUMED "resumed"
  #endif
  #ifndef ACTION_ON_CANCEL
    #define ACTION_ON_CANCEL  "cancel"
  #endif
  #ifndef ACTION_ON_START
    #define ACTION_ON_START   "start"
  #endif
  #ifndef ACTION_ON_KILL
    #define ACTION_ON_KILL    "poweroff"
  #endif
  #ifndef SHUTDOWN_ACTION
    #define SHUTDOWN_ACTION   "shutdown"
  #endif
  #if HAS_FILAMENT_SENSOR
    #ifndef ACTION_ON_FILAMENT_RUNOUT
      #define ACTION_ON_FILAMENT_RUNOUT "filament_runout"
    #endif
    #ifndef ACTION_REASON_ON_FILAMENT_RUNOUT
      #define ACTION_REASON_ON_FILAMENT_RUNOUT "filament_runout"
    #endif
  #endif
  #if ENABLED(G29_RETRY_AND_RECOVER)
    #ifndef ACTION_ON_G29_RECOVER
      #define ACTION_ON_G29_RECOVER "probe_rewipe"
    #endif
    #ifndef ACTION_ON_G29_FAILURE
      #define ACTION_ON_G29_FAILURE "probe_failed"
    #endif
  #endif
#endif

#if ANY(FYSETC_MINI_12864_2_1, FYSETC_242_OLED_12864)
  #ifndef LED_USER_PRESET_GREEN
    #define LED_USER_PRESET_GREEN      128
  #endif
  #ifndef LED_USER_PRESET_BLUE
    #define LED_USER_PRESET_BLUE         0
  #endif
  #ifndef LED_USER_PRESET_BRIGHTNESS
    #define LED_USER_PRESET_BRIGHTNESS 255
  #endif
#endif

// Set defaults for unspecified LED user colors
#if ENABLED(LED_CONTROL_MENU)
  #ifndef LED_USER_PRESET_RED
    #define LED_USER_PRESET_RED       255
  #endif
  #ifndef LED_USER_PRESET_GREEN
    #define LED_USER_PRESET_GREEN     255
  #endif
  #ifndef LED_USER_PRESET_BLUE
    #define LED_USER_PRESET_BLUE      255
  #endif
  #ifndef LED_USER_PRESET_WHITE
    #define LED_USER_PRESET_WHITE     0
  #endif
  #ifndef LED_USER_PRESET_BRIGHTNESS
    #ifdef NEOPIXEL_BRIGHTNESS
      #define LED_USER_PRESET_BRIGHTNESS NEOPIXEL_BRIGHTNESS
    #else
      #define LED_USER_PRESET_BRIGHTNESS 255
    #endif
  #endif
#endif

#if ALL(LED_CONTROL_MENU, NEOPIXEL2_SEPARATE)
  #ifndef LED2_USER_PRESET_RED
    #define LED2_USER_PRESET_RED       255
  #endif
  #ifndef LED2_USER_PRESET_GREEN
    #define LED2_USER_PRESET_GREEN     255
  #endif
  #ifndef LED2_USER_PRESET_BLUE
    #define LED2_USER_PRESET_BLUE      255
  #endif
  #ifndef LED2_USER_PRESET_WHITE
    #define LED2_USER_PRESET_WHITE     0
  #endif
  #ifndef LED2_USER_PRESET_BRIGHTNESS
    #ifdef NEOPIXEL2_BRIGHTNESS
      #define LED2_USER_PRESET_BRIGHTNESS NEOPIXEL2_BRIGHTNESS
    #else
      #define LED2_USER_PRESET_BRIGHTNESS 255
    #endif
  #endif
#endif

// Full Touch Screen needs 'tft/xpt2046'
#if ANY(TFT_TOUCH_DEVICE_XPT2046, HAS_TFT_LVGL_UI)
  #define HAS_TFT_XPT2046 1
#endif

// Touch Screen or "Touch Buttons" need XPT2046 pins
// but they use different components
#if HAS_TFT_XPT2046 || HAS_RES_TOUCH_BUTTONS
  #define NEED_TOUCH_PINS 1
#endif

// Extensible UI pin mapping for RepRapDiscount
#if ENABLED(TOUCH_UI_FTDI_EVE) && ANY(AO_EXP1_PINMAP, AO_EXP2_PINMAP, CR10_TFT_PINMAP)
  #define TOUCH_UI_ULTIPANEL 1
#endif

// Poll-based jogging for joystick and other devices
#if ENABLED(JOYSTICK)
  #define POLL_JOG
#endif

#if ENABLED(DUAL_X_CARRIAGE)
  #define X2_HOME_TO_MAX 1
#endif

#ifndef HOMING_BUMP_MM
  #define HOMING_BUMP_MM { 0, 0, 0 }
#endif

#if ENABLED(USB_FLASH_DRIVE_SUPPORT) && NONE(USE_OTG_USB_HOST, USE_UHS3_USB)
  #define USE_UHS2_USB
#endif

/**
 * Driver Timings (in nanoseconds)
 * NOTE: Driver timing order is longest-to-shortest duration.
 *       Preserve this ordering when adding new drivers.
 */
#ifndef MINIMUM_STEPPER_POST_DIR_DELAY
  #if HAS_DRIVER(TB6560)
    #define MINIMUM_STEPPER_POST_DIR_DELAY 15000
  #elif HAS_DRIVER(TB6600)
    #define MINIMUM_STEPPER_POST_DIR_DELAY 1500
  #elif HAS_DRIVER(DRV8825)
    #define MINIMUM_STEPPER_POST_DIR_DELAY 650
  #elif HAS_DRIVER(LV8729)
    #define MINIMUM_STEPPER_POST_DIR_DELAY 500
  #elif HAS_DRIVER(A5984)
    #define MINIMUM_STEPPER_POST_DIR_DELAY 400
  #elif HAS_DRIVER(A4988)
    #define MINIMUM_STEPPER_POST_DIR_DELAY 200
  #elif HAS_TRINAMIC_CONFIG || HAS_TRINAMIC_STANDALONE
    #define MINIMUM_STEPPER_POST_DIR_DELAY 60
  #else
    #define MINIMUM_STEPPER_POST_DIR_DELAY 0   // Expect at least 10µS since one Stepper ISR must transpire
  #endif
#endif

#ifndef MINIMUM_STEPPER_PRE_DIR_DELAY
  #define MINIMUM_STEPPER_PRE_DIR_DELAY MINIMUM_STEPPER_POST_DIR_DELAY
#endif

#ifndef MINIMUM_STEPPER_PULSE
  #if HAS_DRIVER(TB6560)
    #define MINIMUM_STEPPER_PULSE 30
  #elif HAS_DRIVER(TB6600)
    #define MINIMUM_STEPPER_PULSE 3
  #elif HAS_DRIVER(DRV8825)
    #define MINIMUM_STEPPER_PULSE 2
  #elif HAS_DRIVER(A4988) || HAS_DRIVER(A5984)
    #define MINIMUM_STEPPER_PULSE 1
  #elif HAS_TRINAMIC_CONFIG || HAS_TRINAMIC_STANDALONE
    #define MINIMUM_STEPPER_PULSE 0
  #elif HAS_DRIVER(LV8729)
    #define MINIMUM_STEPPER_PULSE 0
  #else
    #define MINIMUM_STEPPER_PULSE 2
  #endif
#endif

#ifndef MAXIMUM_STEPPER_RATE
  #if HAS_DRIVER(TB6560)
    #define MAXIMUM_STEPPER_RATE 15000
  #elif HAS_DRIVER(TB6600)
    #define MAXIMUM_STEPPER_RATE 150000
  #elif HAS_DRIVER(DRV8825)
    #define MAXIMUM_STEPPER_RATE 250000
  #elif HAS_DRIVER(A4988)
    #define MAXIMUM_STEPPER_RATE 500000
  #elif HAS_DRIVER(LV8729)
    #define MAXIMUM_STEPPER_RATE 1000000
  #elif HAS_TRINAMIC_CONFIG || HAS_TRINAMIC_STANDALONE
    #define MAXIMUM_STEPPER_RATE 5000000
  #else
    #define MAXIMUM_STEPPER_RATE 250000
  #endif
#endif

// Test for edge stepping on any axis
#define AXIS_HAS_DEDGE(A) (ENABLED(EDGE_STEPPING) && AXIS_IS_TMC(A))

#if ENABLED(DIRECT_STEPPING)
  #ifndef STEPPER_PAGES
    #define STEPPER_PAGES 16
  #endif
  #ifndef STEPPER_PAGE_FORMAT
    #define STEPPER_PAGE_FORMAT SP_4x2_256
  #endif
  #ifndef PAGE_MANAGER
    #define PAGE_MANAGER SerialPageManager
  #endif
#endif

#if    defined(SAFE_BED_LEVELING_START_X) || defined(SAFE_BED_LEVELING_START_Y) || defined(SAFE_BED_LEVELING_START_Z) \
    || defined(SAFE_BED_LEVELING_START_I) || defined(SAFE_BED_LEVELING_START_J) || defined(SAFE_BED_LEVELING_START_K) \
    || defined(SAFE_BED_LEVELING_START_U) || defined(SAFE_BED_LEVELING_START_V) || defined(SAFE_BED_LEVELING_START_W)
  #define HAS_SAFE_BED_LEVELING 1
#endif

//
// SD Card connection methods
// Defined here so pins and sanity checks can use them
//
#if HAS_MEDIA
  #define _SDCARD_LCD          1
  #define _SDCARD_ONBOARD      2
  #define _SDCARD_CUSTOM_CABLE 3
  #define _SDCARD_ID(V) _CAT(_SDCARD_, V)
  #define SD_CONNECTION_IS(V) (_SDCARD_ID(SDCARD_CONNECTION) == _SDCARD_ID(V))
#else
  #define SD_CONNECTION_IS(...) 0
  #undef SD_ABORT_ON_ENDSTOP_HIT
#endif

// Power Monitor sensors
#if ANY(POWER_MONITOR_CURRENT, POWER_MONITOR_VOLTAGE)
  #define HAS_POWER_MONITOR 1
  #if ENABLED(POWER_MONITOR_CURRENT) && (ENABLED(POWER_MONITOR_VOLTAGE) || defined(POWER_MONITOR_FIXED_VOLTAGE))
    #define HAS_POWER_MONITOR_WATTS 1
  #endif
#endif

// Flag if an EEPROM type is pre-selected
#if ENABLED(EEPROM_SETTINGS) && NONE(I2C_EEPROM, SPI_EEPROM, QSPI_EEPROM, FLASH_EEPROM_EMULATION, SRAM_EEPROM_EMULATION, SDCARD_EEPROM_EMULATION)
  #define NO_EEPROM_SELECTED 1
#endif

// Flag whether hex_print.cpp is used
#if ANY(AUTO_BED_LEVELING_UBL, M100_FREE_MEMORY_WATCHER, DEBUG_GCODE_PARSER, TMC_DEBUG, MARLIN_DEV_MODE, DEBUG_CARDREADER, M20_TIMESTAMP_SUPPORT)
  #define NEED_HEX_PRINT 1
#endif

// Flags for Case Light having a color property or a single pin
#if ENABLED(CASE_LIGHT_ENABLE)
  #if ANY(CASE_LIGHT_USE_NEOPIXEL, CASE_LIGHT_USE_RGB_LED)
    #define CASE_LIGHT_IS_COLOR_LED 1
  #else
    #define NEED_CASE_LIGHT_PIN 1
  #endif
#endif

// Flags for Case Light having a brightness property
#if ENABLED(CASE_LIGHT_ENABLE) && (NONE(CASE_LIGHT_NO_BRIGHTNESS, CASE_LIGHT_IS_COLOR_LED) || ENABLED(CASE_LIGHT_USE_NEOPIXEL))
  #define CASELIGHT_USES_BRIGHTNESS 1
#endif

// Flag whether least_squares_fit.cpp is used
#if ANY(AUTO_BED_LEVELING_UBL, AUTO_BED_LEVELING_LINEAR, HAS_Z_STEPPER_ALIGN_STEPPER_XY)
  #define NEED_LSF 1
#endif

#if ALL(HAS_TFT_LVGL_UI, CUSTOM_MENU_MAIN)
  #define _HAS_1(N) (defined(MAIN_MENU_ITEM_##N##_DESC) && defined(MAIN_MENU_ITEM_##N##_GCODE))
  #define HAS_USER_ITEM(V...) DO(HAS,||,V)
#else
  #define HAS_USER_ITEM(...) 0
#endif

/**
 * LCD_SERIAL_PORT must be defined ahead of HAL.h and
 * currently HAL.h must be included ahead of pins.h.
 */
#ifndef LCD_SERIAL_PORT
  #if HAS_DWIN_E3V2 || IS_DWIN_MARLINUI || HAS_DGUS_LCD
    #if MB(BTT_SKR_MINI_E3_V1_0, BTT_SKR_MINI_E3_V1_2, BTT_SKR_MINI_E3_V2_0, BTT_SKR_MINI_E3_V3_0, BTT_SKR_E3_TURBO, BTT_OCTOPUS_V1_1)
      #define LCD_SERIAL_PORT 1
    #elif MB(CREALITY_V24S1_301, CREALITY_V24S1_301F4, CREALITY_V423, MKS_ROBIN)
      #define LCD_SERIAL_PORT 2 // Creality Ender3S1, MKS Robin
    #else
      #define LCD_SERIAL_PORT 3 // Other boards
    #endif
  #endif
  #ifdef LCD_SERIAL_PORT
    #define AUTO_ASSIGNED_LCD_SERIAL 1
  #endif
#endif

/**
 * LCD_SERIAL_PORT must be defined ahead of HAL.h and
 * currently HAL.h must be included ahead of pins.h.
 */
#if LCD_IS_SERIAL_HOST && !defined(LCD_SERIAL_PORT)
  #if MB(BTT_SKR_MINI_E3_V1_0, BTT_SKR_MINI_E3_V1_2, BTT_SKR_MINI_E3_V2_0, BTT_SKR_MINI_E3_V3_0, BTT_SKR_E3_TURBO, BTT_OCTOPUS_V1_1)
    #define LCD_SERIAL_PORT 1
  #elif MB(CREALITY_V24S1_301, CREALITY_V24S1_301F4, CREALITY_V423, MKS_ROBIN, PANOWIN_CUTLASS, KODAMA_BARDO)
    #define LCD_SERIAL_PORT 2
  #else
    #define LCD_SERIAL_PORT 3
  #endif
  #ifdef LCD_SERIAL_PORT
    #define AUTO_ASSIGNED_LCD_SERIAL 1
  #endif
#endif

#if !HAS_MULTI_SERIAL
  #undef MEATPACK_ON_SERIAL_PORT_2
#endif
#if ANY(MEATPACK_ON_SERIAL_PORT_1, MEATPACK_ON_SERIAL_PORT_2)
  #define HAS_MEATPACK 1
#endif

// AVR are (usually) too limited in resources to store the configuration into the binary
#if ENABLED(CONFIGURATION_EMBEDDING) && !defined(FORCE_CONFIG_EMBED) && (defined(__AVR__) || !HAS_MEDIA || ANY(SDCARD_READONLY, DISABLE_M503))
  #undef CONFIGURATION_EMBEDDING
  #define CANNOT_EMBED_CONFIGURATION defined(__AVR__)
#endif

<<<<<<< HEAD
// Input shaping
#if ANY(INPUT_SHAPING_X, INPUT_SHAPING_Y)
  #define HAS_ZV_SHAPING 1
#endif

// Toolchange Event G-code
#if !HAS_MULTI_EXTRUDER || !(defined(EVENT_GCODE_TOOLCHANGE_T0) || defined(EVENT_GCODE_TOOLCHANGE_T1) || defined(EVENT_GCODE_TOOLCHANGE_T2) || defined(EVENT_GCODE_TOOLCHANGE_T3) || defined(EVENT_GCODE_TOOLCHANGE_T4) || defined(EVENT_GCODE_TOOLCHANGE_T5) || defined(EVENT_GCODE_TOOLCHANGE_T6) || defined(EVENT_GCODE_TOOLCHANGE_T7))
  #undef TC_GCODE_USE_GLOBAL_X
  #undef TC_GCODE_USE_GLOBAL_Y
  #undef TC_GCODE_USE_GLOBAL_Z
#endif

// Multi-Stepping Limit
#ifndef MULTISTEPPING_LIMIT
  #define MULTISTEPPING_LIMIT 128
  #define MULTISTEPPING_LIMIT_WARNING 1
#endif

// One redundant cooling fan by default
#if defined(REDUNDANT_PART_COOLING_FAN) && !defined(NUM_REDUNDANT_FANS)
  #define NUM_REDUNDANT_FANS 1
=======
// Fan Kickstart
#if FAN_KICKSTART_TIME && !defined(FAN_KICKSTART_POWER)
  #define FAN_KICKSTART_POWER 180
#endif

#if FAN_MIN_PWM == 0 && FAN_MAX_PWM == 255
  #define CALC_FAN_SPEED(f) (f ?: FAN_OFF_PWM)
#else
  #define CALC_FAN_SPEED(f) (f ? map(f, 1, 255, FAN_MIN_PWM, FAN_MAX_PWM) : FAN_OFF_PWM)
#endif

// Input shaping
#if ANY(INPUT_SHAPING_X, INPUT_SHAPING_Y)
  #define HAS_ZV_SHAPING 1
>>>>>>> b6911781
#endif<|MERGE_RESOLUTION|>--- conflicted
+++ resolved
@@ -30,11 +30,7 @@
   #define AXIS_RELATIVE_MODES {}
 #endif
 
-<<<<<<< HEAD
-#if defined(SWITCHING_NOZZLE_E1_SERVO_NR) && DISABLED(MECHANICAL_SWITCHING_NOZZLE)
-=======
 #ifdef SWITCHING_NOZZLE_E1_SERVO_NR
->>>>>>> b6911781
   #define SWITCHING_NOZZLE_TWO_SERVOS 1
 #endif
 
@@ -79,15 +75,36 @@
   #endif
 #endif // !defined(NUM_SERVOS)
 
-// Convenience override for a BLTouch alone
-#if ENABLED(BLTOUCH)
-  #ifdef BLTOUCH_HS_MODE
-    #define HAS_BLTOUCH_HS_MODE 1
-  #endif
-  #if NUM_SERVOS == 1
-    #undef SERVO_DELAY
-    #define SERVO_DELAY { 50 }
-  #endif
+/**
+ * Temperature Sensors; define what sensor(s) we have.
+ */
+
+// Temperature sensor IDs
+#define H_NONE    -128
+#define H_REDUNDANT -7
+#define H_SOC       -6
+#define H_BOARD     -5
+#define H_COOLER    -4
+#define H_PROBE     -3
+#define H_CHAMBER   -2
+#define H_BED       -1
+#define H_E0         0
+#define H_E1         1
+#define H_E2         2
+#define H_E3         3
+#define H_E4         4
+#define H_E5         5
+#define H_E6         6
+#define H_E7         7
+
+#define _SENSOR_IS(I,N) || (TEMP_SENSOR(N) == I)
+#define _E_SENSOR_IS(I,N) _SENSOR_IS(N,I)
+#define ANY_E_SENSOR_IS(N) (0 REPEAT2(HOTENDS, _E_SENSOR_IS, N))
+#define ANY_THERMISTOR_IS(N) ( ANY_E_SENSOR_IS(N) _SENSOR_IS(N,REDUNDANT) \
+  _SENSOR_IS(N,BED) _SENSOR_IS(N,PROBE) _SENSOR_IS(N,CHAMBER) _SENSOR_IS(N,COOLER) _SENSOR_IS(N,BOARD) )
+
+#if ANY_THERMISTOR_IS(1000)
+  #define HAS_USER_THERMISTORS 1
 #endif
 
 #if !HAS_BED_PROBE
@@ -101,20 +118,6 @@
 #if !HAS_X_AXIS
   //#define LCD_SHOW_E_TOTAL
   #define NO_WORKSPACE_OFFSETS
-<<<<<<< HEAD
-  #define NO_HOME_OFFSETS
-  #undef AUTOTEMP
-  #undef CALIBRATION_MEASURE_LEFT
-  #undef CALIBRATION_MEASURE_RIGHT
-  #undef CALIBRATION_MEASURE_XMAX
-  #undef CALIBRATION_MEASURE_XMIN
-  #undef DISABLE_IDLE_X
-  #undef INPUT_SHAPING_X
-  #undef SAFE_BED_LEVELING_START_X
-  #undef SHAPING_BUFFER_X
-  #undef SHAPING_FREQ_X
-  #undef STEALTHCHOP_X
-=======
   #undef AUTOTEMP
   #undef CALIBRATION_MEASURE_LEFT
   #undef CALIBRATION_MEASURE_RIGHT
@@ -124,41 +127,23 @@
   #undef SHAPING_FREQ_X
   #undef STEALTHCHOP_X
   #undef INVERT_X_STEP_PIN
->>>>>>> b6911781
 #endif
 
 #if !HAS_Y_AXIS
   #undef ARC_SUPPORT
   #undef CALIBRATION_MEASURE_BACK
   #undef CALIBRATION_MEASURE_FRONT
-<<<<<<< HEAD
-  #undef CALIBRATION_MEASURE_YMAX
-  #undef CALIBRATION_MEASURE_YMIN
-=======
->>>>>>> b6911781
   #undef DISABLE_IDLE_Y
   #undef HOME_Y_BEFORE_X
   #undef INPUT_SHAPING_Y
   #undef QUICK_HOME
   #undef SAFE_BED_LEVELING_START_Y
-<<<<<<< HEAD
-  #undef SHAPING_BUFFER_Y
-  #undef SHAPING_FREQ_Y
-  #undef STEALTHCHOP_Y
-  #undef STEP_STATE_Y
-#endif
-
-#if !HAS_Z_AXIS
-  #undef CALIBRATION_MEASURE_ZMAX
-  #undef CALIBRATION_MEASURE_ZMIN
-=======
   #undef SHAPING_FREQ_Y
   #undef STEALTHCHOP_Y
   #undef INVERT_Y_STEP_PIN
 #endif
 
 #if !HAS_Z_AXIS
->>>>>>> b6911781
   #undef CNC_WORKSPACE_PLANES
   #undef DISABLE_IDLE_Z
   #undef ENABLE_LEVELING_FADE_HEIGHT
@@ -167,11 +152,7 @@
   #undef NUM_Z_STEPPERS
   #undef SAFE_BED_LEVELING_START_Z
   #undef STEALTHCHOP_Z
-<<<<<<< HEAD
-  #undef STEP_STATE_Z
-=======
   #undef INVERT_Z_STEP_PIN
->>>>>>> b6911781
   #undef Z_IDLE_HEIGHT
   #undef Z_PROBE_SLED
   #undef Z_SAFE_HOMING
@@ -183,11 +164,7 @@
   #undef DISABLE_IDLE_I
   #undef SAFE_BED_LEVELING_START_I
   #undef STEALTHCHOP_I
-<<<<<<< HEAD
-  #undef STEP_STATE_I
-=======
   #undef INVERT_I_STEP_PIN
->>>>>>> b6911781
 #endif
 
 #if !HAS_J_AXIS
@@ -196,11 +173,7 @@
   #undef DISABLE_IDLE_J
   #undef SAFE_BED_LEVELING_START_J
   #undef STEALTHCHOP_J
-<<<<<<< HEAD
-  #undef STEP_STATE_J
-=======
   #undef INVERT_J_STEP_PIN
->>>>>>> b6911781
 #endif
 
 #if !HAS_K_AXIS
@@ -209,11 +182,7 @@
   #undef DISABLE_IDLE_K
   #undef SAFE_BED_LEVELING_START_K
   #undef STEALTHCHOP_K
-<<<<<<< HEAD
-  #undef STEP_STATE_K
-=======
   #undef INVERT_K_STEP_PIN
->>>>>>> b6911781
 #endif
 
 #if !HAS_U_AXIS
@@ -222,11 +191,7 @@
   #undef DISABLE_IDLE_U
   #undef SAFE_BED_LEVELING_START_U
   #undef STEALTHCHOP_U
-<<<<<<< HEAD
-  #undef STEP_STATE_U
-=======
   #undef INVERT_U_STEP_PIN
->>>>>>> b6911781
 #endif
 
 #if !HAS_V_AXIS
@@ -235,11 +200,7 @@
   #undef DISABLE_IDLE_V
   #undef SAFE_BED_LEVELING_START_V
   #undef STEALTHCHOP_V
-<<<<<<< HEAD
-  #undef STEP_STATE_V
-=======
   #undef INVERT_V_STEP_PIN
->>>>>>> b6911781
 #endif
 
 #if !HAS_W_AXIS
@@ -248,11 +209,7 @@
   #undef DISABLE_IDLE_W
   #undef SAFE_BED_LEVELING_START_W
   #undef STEALTHCHOP_W
-<<<<<<< HEAD
-  #undef STEP_STATE_W
-=======
   #undef INVERT_W_STEP_PIN
->>>>>>> b6911781
 #endif
 
 // Disallowed with no extruders
@@ -358,8 +315,6 @@
   #endif
 #endif
 
-<<<<<<< HEAD
-=======
 // This flag indicates some kind of jerk storage is needed
 #if ANY(CLASSIC_JERK, IS_KINEMATIC)
   #define HAS_CLASSIC_JERK 1
@@ -380,30 +335,11 @@
   #define HAS_LINEAR_E_JERK 1
 #endif
 
->>>>>>> b6911781
 /**
  * Temperature Sensors; define what sensor(s) we have.
  */
 
 // Temperature sensor IDs
-<<<<<<< HEAD
-#define H_NONE    -128
-#define H_REDUNDANT -7
-#define H_SOC       -6
-#define H_BOARD     -5
-#define H_COOLER    -4
-#define H_PROBE     -3
-#define H_CHAMBER   -2
-#define H_BED       -1
-#define H_E0         0
-#define H_E1         1
-#define H_E2         2
-#define H_E3         3
-#define H_E4         4
-#define H_E5         5
-#define H_E6         6
-#define H_E7         7
-=======
 #define HID_NONE    -128
 #define HID_REDUNDANT -6
 #define HID_BOARD     -5
@@ -419,7 +355,6 @@
 #define HID_E5         5
 #define HID_E6         6
 #define HID_E7         7
->>>>>>> b6911781
 
 #define _SENSOR_IS(I,N) || (TEMP_SENSOR(N) == I)
 #define _E_SENSOR_IS(I,N) _SENSOR_IS(N,I)
@@ -432,11 +367,7 @@
 #endif
 
 #if TEMP_SENSOR_REDUNDANT
-<<<<<<< HEAD
-  #define _HEATER_ID(M) H_##M
-=======
   #define _HEATER_ID(M) HID_##M
->>>>>>> b6911781
   #define HEATER_ID(M)  _HEATER_ID(M)
   #define REDUNDANT_TEMP_MATCH(M,N) (HEATER_ID(TEMP_SENSOR_REDUNDANT_##M) == _HEATER_ID(N))
 #else
@@ -605,37 +536,38 @@
   #elif TEMP_SENSOR_7 == 998 || TEMP_SENSOR_7 == 999
     #define TEMP_SENSOR_7_IS_DUMMY 1
   #endif
-<<<<<<< HEAD
 #endif
 
 #if TEMP_SENSOR_IS_MAX_TC(REDUNDANT)
+  #define _REDUNDANT_E (REDUNDANT_TEMP_MATCH(SOURCE, E0) || REDUNDANT_TEMP_MATCH(SOURCE, E1) || REDUNDANT_TEMP_MATCH(SOURCE, E2))
   #if TEMP_SENSOR_REDUNDANT == -5
-    #if !REDUNDANT_TEMP_MATCH(SOURCE, E0) && !REDUNDANT_TEMP_MATCH(SOURCE, E1) && !REDUNDANT_TEMP_MATCH(SOURCE, E2)
-      #error "MAX31865 Thermocouples (-5) not supported for TEMP_SENSOR_REDUNDANT_SOURCE other than TEMP_SENSOR_0/TEMP_SENSOR_1/TEMP_SENSOR_2 (0/1/2)."
+    #if !_REDUNDANT_E
+      #error "MAX31865 Thermocouples (-5) not supported for TEMP_SENSOR_REDUNDANT_SOURCE other than TEMP_SENSOR_[0-2]."
     #endif
 
     #define TEMP_SENSOR_REDUNDANT_IS_MAX31865    1
     #define TEMP_SENSOR_REDUNDANT_MAX_TC_TMIN    0
     #define TEMP_SENSOR_REDUNDANT_MAX_TC_TMAX 1024
   #elif TEMP_SENSOR_REDUNDANT == -3
-    #if !REDUNDANT_TEMP_MATCH(SOURCE, E0) && !REDUNDANT_TEMP_MATCH(SOURCE, E1) && !REDUNDANT_TEMP_MATCH(SOURCE, E2)
-      #error "MAX31855 Thermocouples (-3) not supported for TEMP_SENSOR_REDUNDANT_SOURCE other than TEMP_SENSOR_0/TEMP_SENSOR_1/TEMP_SENSOR_2 (0/1/2)."
+    #if !_REDUNDANT_E
+      #error "MAX31855 Thermocouples (-3) not supported for TEMP_SENSOR_REDUNDANT_SOURCE other than TEMP_SENSOR_[0-2]."
     #endif
 
     #define TEMP_SENSOR_REDUNDANT_IS_MAX31855    1
     #define TEMP_SENSOR_REDUNDANT_MAX_TC_TMIN -270
     #define TEMP_SENSOR_REDUNDANT_MAX_TC_TMAX 1800
   #elif TEMP_SENSOR_REDUNDANT == -2
-    #if !REDUNDANT_TEMP_MATCH(SOURCE, E0) && !REDUNDANT_TEMP_MATCH(SOURCE, E1) && !REDUNDANT_TEMP_MATCH(SOURCE, E2)
-      #error "MAX6675 Thermocouples (-2) not supported for TEMP_SENSOR_REDUNDANT_SOURCE other than TEMP_SENSOR_0/TEMP_SENSOR_1/TEMP_SENSOR_2 (0/1/2)."
+    #if !_REDUNDANT_E
+      #error "MAX6675 Thermocouples (-2) not supported for TEMP_SENSOR_REDUNDANT_SOURCE other than TEMP_SENSOR_[0-2]."
     #endif
 
     #define TEMP_SENSOR_REDUNDANT_IS_MAX6675     1
     #define TEMP_SENSOR_REDUNDANT_MAX_TC_TMIN    0
     #define TEMP_SENSOR_REDUNDANT_MAX_TC_TMAX 1024
   #endif
-
-  // mimic setting up the source TEMP_SENSOR
+  #undef _REDUNDANT_E
+
+  // Mimic setting up the source TEMP_SENSOR
   #if REDUNDANT_TEMP_MATCH(SOURCE, E0)
     #define TEMP_SENSOR_0_MAX_TC_TMIN TEMP_SENSOR_REDUNDANT_MAX_TC_TMIN
     #define TEMP_SENSOR_0_MAX_TC_TMAX TEMP_SENSOR_REDUNDANT_MAX_TC_TMAX
@@ -658,11 +590,11 @@
 
   #if (TEMP_SENSOR_IS_MAX_TC(0) && TEMP_SENSOR_REDUNDANT != TEMP_SENSOR_0) || (TEMP_SENSOR_IS_MAX_TC(1) && TEMP_SENSOR_REDUNDANT != TEMP_SENSOR_1) || (TEMP_SENSOR_IS_MAX_TC(2) && TEMP_SENSOR_REDUNDANT != TEMP_SENSOR_2)
     #if   TEMP_SENSOR_REDUNDANT == -5
-      #error "If MAX31865 Thermocouple (-5) is used for TEMP_SENSOR_0/TEMP_SENSOR_1/TEMP_SENSOR_2 then TEMP_SENSOR_REDUNDANT must match."
+      #error "If MAX31865 Thermocouple (-5) is used for TEMP_SENSOR_[0-2] then TEMP_SENSOR_REDUNDANT must match."
     #elif TEMP_SENSOR_REDUNDANT == -3
-      #error "If MAX31855 Thermocouple (-3) is used for TEMP_SENSOR_0/TEMP_SENSOR_1/TEMP_SENSOR_2 then TEMP_SENSOR_REDUNDANT must match."
+      #error "If MAX31855 Thermocouple (-3) is used for TEMP_SENSOR_[0-2] then TEMP_SENSOR_REDUNDANT must match."
     #elif TEMP_SENSOR_REDUNDANT == -2
-      #error "If MAX6675 Thermocouple (-2) is used for TEMP_SENSOR_0/TEMP_SENSOR_1/TEMP_SENSOR_2 then TEMP_SENSOR_REDUNDANT must match."
+      #error "If MAX6675 Thermocouple (-2) is used for TEMP_SENSOR_[0-2] then TEMP_SENSOR_REDUNDANT must match."
     #endif
   #endif
 #elif TEMP_SENSOR_REDUNDANT == -4
@@ -678,91 +610,6 @@
   #endif
 #endif
 
-#if TEMP_SENSOR_IS_MAX_TC(0) || TEMP_SENSOR_IS_MAX_TC(1) || TEMP_SENSOR_IS_MAX_TC(2) || TEMP_SENSOR_IS_MAX_TC(REDUNDANT)
-  #define HAS_MAX_TC 1
-#endif
-#if TEMP_SENSOR_0_IS_MAX6675 || TEMP_SENSOR_1_IS_MAX6675 || TEMP_SENSOR_2_IS_MAX6675 || TEMP_SENSOR_REDUNDANT_IS_MAX6675
-  #define HAS_MAX6675 1
-#endif
-#if TEMP_SENSOR_0_IS_MAX31855 || TEMP_SENSOR_1_IS_MAX31855 || TEMP_SENSOR_2_IS_MAX31855 || TEMP_SENSOR_REDUNDANT_IS_MAX31855
-  #define HAS_MAX31855 1
-#endif
-#if TEMP_SENSOR_0_IS_MAX31865 || TEMP_SENSOR_1_IS_MAX31865 || TEMP_SENSOR_2_IS_MAX31865 || TEMP_SENSOR_REDUNDANT_IS_MAX31865
-=======
-#endif
-
-#if TEMP_SENSOR_IS_MAX_TC(REDUNDANT)
-  #define _REDUNDANT_E (REDUNDANT_TEMP_MATCH(SOURCE, E0) || REDUNDANT_TEMP_MATCH(SOURCE, E1) || REDUNDANT_TEMP_MATCH(SOURCE, E2))
-  #if TEMP_SENSOR_REDUNDANT == -5
-    #if !_REDUNDANT_E
-      #error "MAX31865 Thermocouples (-5) not supported for TEMP_SENSOR_REDUNDANT_SOURCE other than TEMP_SENSOR_[0-2]."
-    #endif
-
-    #define TEMP_SENSOR_REDUNDANT_IS_MAX31865    1
-    #define TEMP_SENSOR_REDUNDANT_MAX_TC_TMIN    0
-    #define TEMP_SENSOR_REDUNDANT_MAX_TC_TMAX 1024
-  #elif TEMP_SENSOR_REDUNDANT == -3
-    #if !_REDUNDANT_E
-      #error "MAX31855 Thermocouples (-3) not supported for TEMP_SENSOR_REDUNDANT_SOURCE other than TEMP_SENSOR_[0-2]."
-    #endif
-
-    #define TEMP_SENSOR_REDUNDANT_IS_MAX31855    1
-    #define TEMP_SENSOR_REDUNDANT_MAX_TC_TMIN -270
-    #define TEMP_SENSOR_REDUNDANT_MAX_TC_TMAX 1800
-  #elif TEMP_SENSOR_REDUNDANT == -2
-    #if !_REDUNDANT_E
-      #error "MAX6675 Thermocouples (-2) not supported for TEMP_SENSOR_REDUNDANT_SOURCE other than TEMP_SENSOR_[0-2]."
-    #endif
-
-    #define TEMP_SENSOR_REDUNDANT_IS_MAX6675     1
-    #define TEMP_SENSOR_REDUNDANT_MAX_TC_TMIN    0
-    #define TEMP_SENSOR_REDUNDANT_MAX_TC_TMAX 1024
-  #endif
-  #undef _REDUNDANT_E
-
-  // Mimic setting up the source TEMP_SENSOR
-  #if REDUNDANT_TEMP_MATCH(SOURCE, E0)
-    #define TEMP_SENSOR_0_MAX_TC_TMIN TEMP_SENSOR_REDUNDANT_MAX_TC_TMIN
-    #define TEMP_SENSOR_0_MAX_TC_TMAX TEMP_SENSOR_REDUNDANT_MAX_TC_TMAX
-    #ifndef MAX31865_SENSOR_WIRES_0
-      #define MAX31865_SENSOR_WIRES_0 2
-    #endif
-  #elif REDUNDANT_TEMP_MATCH(SOURCE, E1)
-    #define TEMP_SENSOR_1_MAX_TC_TMIN TEMP_SENSOR_REDUNDANT_MAX_TC_TMIN
-    #define TEMP_SENSOR_1_MAX_TC_TMAX TEMP_SENSOR_REDUNDANT_MAX_TC_TMAX
-    #ifndef MAX31865_SENSOR_WIRES_1
-      #define MAX31865_SENSOR_WIRES_1 2
-    #endif
-  #elif REDUNDANT_TEMP_MATCH(SOURCE, E2)
-    #define TEMP_SENSOR_2_MAX_TC_TMIN TEMP_SENSOR_REDUNDANT_MAX_TC_TMIN
-    #define TEMP_SENSOR_2_MAX_TC_TMAX TEMP_SENSOR_REDUNDANT_MAX_TC_TMAX
-    #ifndef MAX31865_SENSOR_WIRES_2
-      #define MAX31865_SENSOR_WIRES_2 2
-    #endif
-  #endif
-
-  #if (TEMP_SENSOR_IS_MAX_TC(0) && TEMP_SENSOR_REDUNDANT != TEMP_SENSOR_0) || (TEMP_SENSOR_IS_MAX_TC(1) && TEMP_SENSOR_REDUNDANT != TEMP_SENSOR_1) || (TEMP_SENSOR_IS_MAX_TC(2) && TEMP_SENSOR_REDUNDANT != TEMP_SENSOR_2)
-    #if   TEMP_SENSOR_REDUNDANT == -5
-      #error "If MAX31865 Thermocouple (-5) is used for TEMP_SENSOR_[0-2] then TEMP_SENSOR_REDUNDANT must match."
-    #elif TEMP_SENSOR_REDUNDANT == -3
-      #error "If MAX31855 Thermocouple (-3) is used for TEMP_SENSOR_[0-2] then TEMP_SENSOR_REDUNDANT must match."
-    #elif TEMP_SENSOR_REDUNDANT == -2
-      #error "If MAX6675 Thermocouple (-2) is used for TEMP_SENSOR_[0-2] then TEMP_SENSOR_REDUNDANT must match."
-    #endif
-  #endif
-#elif TEMP_SENSOR_REDUNDANT == -4
-  #define TEMP_SENSOR_REDUNDANT_IS_AD8495 1
-#elif TEMP_SENSOR_REDUNDANT == -1
-  #define TEMP_SENSOR_REDUNDANT_IS_AD595 1
-#elif TEMP_SENSOR_REDUNDANT == 998 || TEMP_SENSOR_REDUNDANT == 999
-  #error "Dummy sensors are not supported for TEMP_SENSOR_REDUNDANT."
-#elif TEMP_SENSOR_REDUNDANT > 0
-  #define TEMP_SENSOR_REDUNDANT_IS_THERMISTOR 1
-  #if TEMP_SENSOR_REDUNDANT == 1000
-    #define TEMP_SENSOR_REDUNDANT_IS_CUSTOM 1
-  #endif
-#endif
-
 #if TEMP_SENSOR_IS_MAX_TC(0) || TEMP_SENSOR_IS_MAX_TC(1) || TEMP_SENSOR_IS_MAX_TC(2) || TEMP_SENSOR_IS_MAX_TC(BED) || TEMP_SENSOR_IS_MAX_TC(REDUNDANT)
   #define HAS_MAX_TC 1
 #endif
@@ -773,7 +620,6 @@
   #define HAS_MAX31855 1
 #endif
 #if TEMP_SENSOR_0_IS_MAX31865 || TEMP_SENSOR_1_IS_MAX31865 || TEMP_SENSOR_2_IS_MAX31865 || TEMP_SENSOR_BED_IS_MAX31865 || TEMP_SENSOR_REDUNDANT_IS_MAX31865
->>>>>>> b6911781
   #define HAS_MAX31865 1
 #endif
 
@@ -809,7 +655,6 @@
   #if TEMP_SENSOR_4 == 1000
     #define TEMP_SENSOR_4_IS_CUSTOM 1
   #endif
-<<<<<<< HEAD
 #endif
 
 #if TEMP_SENSOR_5 == -4
@@ -863,80 +708,6 @@
   #endif
 #endif
 
-#if TEMP_SENSOR_BED == -4
-  #define TEMP_SENSOR_BED_IS_AD8495 1
-#elif TEMP_SENSOR_BED == -3
-  #error "MAX31855 Thermocouples (-3) not supported for TEMP_SENSOR_BED."
-#elif TEMP_SENSOR_BED == -2
-  #error "MAX6675 Thermocouples (-2) not supported for TEMP_SENSOR_BED."
-#elif TEMP_SENSOR_BED == -1
-  #define TEMP_SENSOR_BED_IS_AD595 1
-#elif TEMP_SENSOR_BED > 0
-  #define TEMP_SENSOR_BED_IS_THERMISTOR 1
-  #if TEMP_SENSOR_BED == 1000
-    #define TEMP_SENSOR_BED_IS_CUSTOM 1
-  #elif TEMP_SENSOR_BED == 998 || TEMP_SENSOR_BED == 999
-    #define TEMP_SENSOR_BED_IS_DUMMY 1
-  #endif
-#else
-  #undef BED_MINTEMP
-  #undef BED_MAXTEMP
-#endif
-
-=======
-#endif
-
-#if TEMP_SENSOR_5 == -4
-  #define TEMP_SENSOR_5_IS_AD8495 1
-#elif TEMP_SENSOR_5 == -3
-  #error "MAX31855 Thermocouples (-3) not supported for TEMP_SENSOR_5."
-#elif TEMP_SENSOR_5 == -2
-  #error "MAX6675 Thermocouples (-2) not supported for TEMP_SENSOR_5."
-#elif TEMP_SENSOR_5 == -1
-  #define TEMP_SENSOR_5_IS_AD595 1
-#elif TEMP_SENSOR_5 == 998 || TEMP_SENSOR_5 == 999
-  #define TEMP_SENSOR_5_IS_DUMMY 1
-#elif TEMP_SENSOR_5 > 0
-  #define TEMP_SENSOR_5_IS_THERMISTOR 1
-  #if TEMP_SENSOR_5 == 1000
-    #define TEMP_SENSOR_5_IS_CUSTOM 1
-  #endif
-#endif
-
-#if TEMP_SENSOR_6 == -4
-  #define TEMP_SENSOR_6_IS_AD8495 1
-#elif TEMP_SENSOR_6 == -3
-  #error "MAX31855 Thermocouples (-3) not supported for TEMP_SENSOR_6."
-#elif TEMP_SENSOR_6 == -2
-  #error "MAX6675 Thermocouples (-2) not supported for TEMP_SENSOR_6."
-#elif TEMP_SENSOR_6 == -1
-  #define TEMP_SENSOR_6_IS_AD595 1
-#elif TEMP_SENSOR_6 == 998 || TEMP_SENSOR_6 == 999
-  #define TEMP_SENSOR_6_IS_DUMMY 1
-#elif TEMP_SENSOR_6 > 0
-  #define TEMP_SENSOR_6_IS_THERMISTOR 1
-  #if TEMP_SENSOR_6 == 1000
-    #define TEMP_SENSOR_6_IS_CUSTOM 1
-  #endif
-#endif
-
-#if TEMP_SENSOR_7 == -4
-  #define TEMP_SENSOR_7_IS_AD8495 1
-#elif TEMP_SENSOR_7 == -3
-  #error "MAX31855 Thermocouples (-3) not supported for TEMP_SENSOR_7."
-#elif TEMP_SENSOR_7 == -2
-  #error "MAX7775 Thermocouples (-2) not supported for TEMP_SENSOR_7."
-#elif TEMP_SENSOR_7 == -1
-  #define TEMP_SENSOR_7_IS_AD595 1
-#elif TEMP_SENSOR_7 == 998 || TEMP_SENSOR_7 == 999
-  #define TEMP_SENSOR_7_IS_DUMMY 1
-#elif TEMP_SENSOR_7 > 0
-  #define TEMP_SENSOR_7_IS_THERMISTOR 1
-  #if TEMP_SENSOR_7 == 1000
-    #define TEMP_SENSOR_7_IS_CUSTOM 1
-  #endif
-#endif
-
 #if TEMP_SENSOR_IS_MAX_TC(BED)
   #if TEMP_SENSOR_BED == -5
     #define TEMP_SENSOR_BED_IS_MAX31865 1
@@ -973,7 +744,6 @@
   #undef BED_MAXTEMP
 #endif
 
->>>>>>> b6911781
 #if TEMP_SENSOR_CHAMBER == -4
   #define TEMP_SENSOR_CHAMBER_IS_AD8495 1
 #elif TEMP_SENSOR_CHAMBER == -3
@@ -1114,13 +884,6 @@
   #define HAS_MEDIA_SUBCALLS 1
 #endif
 
-<<<<<<< HEAD
-#if ANY(SHOW_PROGRESS_PERCENT, SHOW_ELAPSED_TIME, SHOW_REMAINING_TIME, SHOW_INTERACTION_TIME) && !HAS_GRAPHICAL_TFT
-  #define HAS_EXTRA_PROGRESS 1
-#endif
-
-=======
->>>>>>> b6911781
 #if HAS_PRINT_PROGRESS && ANY(PRINT_PROGRESS_SHOW_DECIMALS, SHOW_REMAINING_TIME)
   #define HAS_PRINT_PROGRESS_PERMYRIAD 1
 #endif
@@ -1165,7 +928,6 @@
   #define HAS_MOTOR_CURRENT_I2C 1
 #endif
 
-<<<<<<< HEAD
 // X2 but not IDEX => Dual Synchronized X Steppers
 #if defined(X2_DRIVER_TYPE) && DISABLED(DUAL_X_CARRIAGE)
   #define HAS_SYNCED_X_STEPPERS 1
@@ -1176,18 +938,6 @@
   #define HAS_SYNCED_Y_STEPPERS 1
 #endif
 
-=======
-#if ENABLED(Z_STEPPER_AUTO_ALIGN)
-  #ifdef Z_STEPPER_ALIGN_STEPPER_XY
-    #define HAS_Z_STEPPER_ALIGN_STEPPER_XY 1
-    #undef Z_STEPPER_ALIGN_AMP
-  #endif
-  #ifndef Z_STEPPER_ALIGN_AMP
-    #define Z_STEPPER_ALIGN_AMP 1.0
-  #endif
-#endif
-
->>>>>>> b6911781
 // Multiple Z steppers
 #ifdef INVERT_Z_DIR
   #if NUM_Z_STEPPERS >= 2 && !defined(INVERT_Z2_DIR)
@@ -1210,7 +960,6 @@
   #endif
 #endif
 
-<<<<<<< HEAD
 // Z Stepper Auto-align
 #if ENABLED(Z_STEPPER_AUTO_ALIGN)
   #ifdef Z_STEPPER_ALIGN_STEPPER_XY
@@ -1220,10 +969,32 @@
   #ifndef Z_STEPPER_ALIGN_AMP
     #define Z_STEPPER_ALIGN_AMP 1.0
   #endif
-=======
+#endif
+
+// Multiple Z steppers
+#ifdef INVERT_Z_DIR
+  #if NUM_Z_STEPPERS >= 2 && !defined(INVERT_Z2_DIR)
+    #define INVERT_Z2_DIR INVERT_Z_DIR
+    #if NUM_Z_STEPPERS >= 3 && !defined(INVERT_Z3_DIR)
+      #define INVERT_Z3_DIR INVERT_Z_DIR
+      #if NUM_Z_STEPPERS >= 4 && !defined(INVERT_Z4_DIR)
+        #define INVERT_Z4_DIR INVERT_Z_DIR
+      #endif
+    #endif
+  #endif
+#endif
+#if NUM_Z_STEPPERS < 4
+  #undef INVERT_Z4_VS_Z_DIR
+  #if NUM_Z_STEPPERS < 3
+    #undef INVERT_Z3_VS_Z_DIR
+    #if NUM_Z_STEPPERS < 2
+      #undef INVERT_Z2_VS_Z_DIR
+    #endif
+  #endif
+#endif
+
 #if defined(X2_DRIVER_TYPE) && DISABLED(DUAL_X_CARRIAGE)
   #define HAS_DUAL_X_STEPPERS 1
->>>>>>> b6911781
 #endif
 
 //
@@ -1587,29 +1358,6 @@
   #define CANNOT_EMBED_CONFIGURATION defined(__AVR__)
 #endif
 
-<<<<<<< HEAD
-// Input shaping
-#if ANY(INPUT_SHAPING_X, INPUT_SHAPING_Y)
-  #define HAS_ZV_SHAPING 1
-#endif
-
-// Toolchange Event G-code
-#if !HAS_MULTI_EXTRUDER || !(defined(EVENT_GCODE_TOOLCHANGE_T0) || defined(EVENT_GCODE_TOOLCHANGE_T1) || defined(EVENT_GCODE_TOOLCHANGE_T2) || defined(EVENT_GCODE_TOOLCHANGE_T3) || defined(EVENT_GCODE_TOOLCHANGE_T4) || defined(EVENT_GCODE_TOOLCHANGE_T5) || defined(EVENT_GCODE_TOOLCHANGE_T6) || defined(EVENT_GCODE_TOOLCHANGE_T7))
-  #undef TC_GCODE_USE_GLOBAL_X
-  #undef TC_GCODE_USE_GLOBAL_Y
-  #undef TC_GCODE_USE_GLOBAL_Z
-#endif
-
-// Multi-Stepping Limit
-#ifndef MULTISTEPPING_LIMIT
-  #define MULTISTEPPING_LIMIT 128
-  #define MULTISTEPPING_LIMIT_WARNING 1
-#endif
-
-// One redundant cooling fan by default
-#if defined(REDUNDANT_PART_COOLING_FAN) && !defined(NUM_REDUNDANT_FANS)
-  #define NUM_REDUNDANT_FANS 1
-=======
 // Fan Kickstart
 #if FAN_KICKSTART_TIME && !defined(FAN_KICKSTART_POWER)
   #define FAN_KICKSTART_POWER 180
@@ -1624,5 +1372,4 @@
 // Input shaping
 #if ANY(INPUT_SHAPING_X, INPUT_SHAPING_Y)
   #define HAS_ZV_SHAPING 1
->>>>>>> b6911781
 #endif