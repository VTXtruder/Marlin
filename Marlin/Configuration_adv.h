#ifndef CONFIGURATION_ADV_H
#define CONFIGURATION_ADV_H

//===========================================================================
//=============================Thermal Settings  ============================
//===========================================================================

#ifdef BED_LIMIT_SWITCHING
  #define BED_HYSTERESIS 2 //only disable heating if T>target+BED_HYSTERESIS and enable heating if T>target-BED_HYSTERESIS
#endif
#define BED_CHECK_INTERVAL 5000 //ms between checks in bang-bang control

//// Heating sanity check:
// This waits for the watchperiod in milliseconds whenever an M104 or M109 increases the target temperature
// If the temperature has not increased at the end of that period, the target temperature is set to zero. 
// It can be reset with another M104/M109. This check is also only triggered if the target temperature and the current temperature
//  differ by at least 2x WATCH_TEMP_INCREASE
//#define WATCH_TEMP_PERIOD 40000 //40 seconds
//#define WATCH_TEMP_INCREASE 10  //Heat up at least 10 degree in 20 seconds

#ifdef PIDTEMP
  // this adds an experimental additional term to the heatingpower, proportional to the extrusion speed.
  // if Kc is choosen well, the additional required power due to increased melting should be compensated.
  #define PID_ADD_EXTRUSION_RATE  
  #ifdef PID_ADD_EXTRUSION_RATE
    #define  DEFAULT_Kc (1) //heatingpower=Kc*(e_speed)
  #endif
#endif


//automatic temperature: The hot end target temperature is calculated by all the buffered lines of gcode.
//The maximum buffered steps/sec of the extruder motor are called "se".
//You enter the autotemp mode by a M109 S<mintemp> T<maxtemp> F<factor>
// the target temperature is set to mintemp+factor*se[steps/sec] and limited by mintemp and maxtemp
// you exit the value by any M109 without F*
// Also, if the temperature is set to a value <mintemp, it is not changed by autotemp.
// on an ultimaker, some initial testing worked with M109 S215 B260 F1 in the start.gcode
#define AUTOTEMP
#ifdef AUTOTEMP
  #define AUTOTEMP_OLDWEIGHT 0.98
#endif

//Show Temperature ADC value
//The M105 command return, besides traditional information, the ADC value read from temperature sensors.
//#define SHOW_TEMP_ADC_VALUES

//  extruder run-out prevention. 
//if the machine is idle, and the temperature over MINTEMP, every couple of SECONDS some filament is extruded
//#define EXTRUDER_RUNOUT_PREVENT  
#define EXTRUDER_RUNOUT_MINTEMP 190  
#define EXTRUDER_RUNOUT_SECONDS 30.
#define EXTRUDER_RUNOUT_ESTEPS 14. //mm filament
#define EXTRUDER_RUNOUT_SPEED 1500.  //extrusion speed
#define EXTRUDER_RUNOUT_EXTRUDE 100

//These defines help to calibrate the AD595 sensor in case you get wrong temperature measurements.
//The measured temperature is defined as "actualTemp = (measuredTemp * TEMP_SENSOR_AD595_GAIN) + TEMP_SENSOR_AD595_OFFSET"
#define TEMP_SENSOR_AD595_OFFSET 0.0
#define TEMP_SENSOR_AD595_GAIN   1.0

//This is for controlling a fan to cool down the stepper drivers
//it will turn on when any driver is enabled
//and turn off after the set amount of seconds from last driver being disabled again
#define CONTROLLERFAN_PIN -1 //Pin used for the fan to cool controller (-1 to disable)
#define CONTROLLERFAN_SECS 60 //How many seconds, after all motors were disabled, the fan should run
#define CONTROLLERFAN_SPEED 255  // == full speed

// When first starting the main fan, run it at full speed for the
// given number of milliseconds.  This gets the fan spinning reliably
// before setting a PWM value. (Does not work with software PWM for fan on Sanguinololu)
//#define FAN_KICKSTART_TIME 100

// Extruder cooling fans
// Configure fan pin outputs to automatically turn on/off when the associated
// extruder temperature is above/below EXTRUDER_AUTO_FAN_TEMPERATURE.
// Multiple extruders can be assigned to the same pin in which case 
// the fan will turn on when any selected extruder is above the threshold.
#define EXTRUDER_0_AUTO_FAN_PIN   -1
#define EXTRUDER_1_AUTO_FAN_PIN   -1
#define EXTRUDER_2_AUTO_FAN_PIN   -1
#define EXTRUDER_AUTO_FAN_TEMPERATURE 50
#define EXTRUDER_AUTO_FAN_SPEED   255  // == full speed


//===========================================================================
//=============================Mechanical Settings===========================
//===========================================================================

#define ENDSTOPS_ONLY_FOR_HOMING // If defined the endstops will only be used for homing


//// AUTOSET LOCATIONS OF LIMIT SWITCHES
//// Added by ZetaPhoenix 09-15-2012
#ifdef MANUAL_HOME_POSITIONS  // Use manual limit switch locations
  #define X_HOME_POS MANUAL_X_HOME_POS
  #define Y_HOME_POS MANUAL_Y_HOME_POS
  #define Z_HOME_POS MANUAL_Z_HOME_POS
#else //Set min/max homing switch positions based upon homing direction and min/max travel limits
  //X axis
  #if X_HOME_DIR == -1
    #ifdef BED_CENTER_AT_0_0
      #define X_HOME_POS X_MAX_LENGTH * -0.5
    #else
      #define X_HOME_POS X_MIN_POS
    #endif //BED_CENTER_AT_0_0
  #else    
    #ifdef BED_CENTER_AT_0_0
      #define X_HOME_POS X_MAX_LENGTH * 0.5
    #else
      #define X_HOME_POS X_MAX_POS
    #endif //BED_CENTER_AT_0_0
  #endif //X_HOME_DIR == -1
  
  //Y axis
  #if Y_HOME_DIR == -1
    #ifdef BED_CENTER_AT_0_0
      #define Y_HOME_POS Y_MAX_LENGTH * -0.5
    #else
      #define Y_HOME_POS Y_MIN_POS
    #endif //BED_CENTER_AT_0_0
  #else    
    #ifdef BED_CENTER_AT_0_0
      #define Y_HOME_POS Y_MAX_LENGTH * 0.5
    #else
      #define Y_HOME_POS Y_MAX_POS
    #endif //BED_CENTER_AT_0_0
  #endif //Y_HOME_DIR == -1
  
  // Z axis
  #if Z_HOME_DIR == -1 //BED_CENTER_AT_0_0 not used
    #define Z_HOME_POS Z_MIN_POS
  #else    
    #define Z_HOME_POS Z_MAX_POS
  #endif //Z_HOME_DIR == -1
#endif //End auto min/max positions
//END AUTOSET LOCATIONS OF LIMIT SWITCHES -ZP


//#define Z_LATE_ENABLE // Enable Z the last moment. Needed if your Z driver overheats.

// A single Z stepper driver is usually used to drive 2 stepper motors.
// Uncomment this define to utilize a separate stepper driver for each Z axis motor.
// Only a few motherboards support this, like RAMPS, which have dual extruder support (the 2nd, often unused, extruder driver is used
// to control the 2nd Z axis stepper motor). The pins are currently only defined for a RAMPS motherboards.
// On a RAMPS (or other 5 driver) motherboard, using this feature will limit you to using 1 extruder.
//#define Z_DUAL_STEPPER_DRIVERS

#ifdef Z_DUAL_STEPPER_DRIVERS
  #undef EXTRUDERS
  #define EXTRUDERS 1
#endif

<<<<<<< HEAD
// Enable this for dual x-carriage printers. 
// A dual x-carriage design has the advantage that the inactive extruder can be parked which
// prevents hot-end ooze contaminating the print. It also reduces the weight of each x-carriage
// allowing faster printing speeds.
//#define DUAL_X_CARRIAGE
#ifdef DUAL_X_CARRIAGE
// Configuration for second X-carriage
// Note: the first x-carriage is defined as the x-carriage which homes to the minimum endstop;
// the second x-carriage always homes to the maximum endstop.
#define X2_MIN_POS 80     // set minimum to ensure second x-carriage doesn't hit the parked first X-carriage
#define X2_MAX_POS 353    // set maximum to the distance between toolheads when both heads are homed 
#define X2_HOME_DIR 1     // the second X-carriage always homes to the maximum endstop position
#define X2_HOME_POS X2_MAX_POS // default home position is the maximum carriage position 
    // However: In this mode the EXTRUDER_OFFSET_X value for the second extruder provides a software 
    // override for X2_HOME_POS. This also allow recalibration of the distance between the two endstops
    // without modifying the firmware (through the "M218 T1 X???" command).
    // Remember: you should set the second extruder x-offset to 0 in your slicer.

// Pins for second x-carriage stepper driver (defined here to avoid further complicating pins.h)
#define X2_ENABLE_PIN 29
#define X2_STEP_PIN 25
#define X2_DIR_PIN 23

// There are a few selectable movement modes for dual x-carriages using M605 S<mode>
//    Mode 0: Full control. The slicer has full control over both x-carriages and can achieve optimal travel results
//                           as long as it supports dual x-carriages. (M605 S0)
//    Mode 1: Auto-park mode. The firmware will automatically park and unpark the x-carriages on tool changes so
//                           that additional slicer support is not required. (M605 S1)
//    Mode 2: Duplication mode. The firmware will transparently make the second x-carriage and extruder copy all  
//                           actions of the first x-carriage. This allows the printer to print 2 arbitrary items at
//                           once. (2nd extruder x offset and temp offset are set using: M605 S2 [Xnnn] [Rmmm])

// This is the default power-up mode which can be later using M605. 
#define DEFAULT_DUAL_X_CARRIAGE_MODE 0 

// As the x-carriages are independent we can now account for any relative Z offset
#define EXTRUDER1_Z_OFFSET 0.0           // z offset relative to extruder 0

// Default settings in "Auto-park Mode" 
#define TOOLCHANGE_PARK_ZLIFT   0.2      // the distance to raise Z axis when parking an extruder
#define TOOLCHANGE_UNPARK_ZLIFT 1        // the distance to raise Z axis when unparking an extruder

// Default x offset in duplication mode (typically set to half print bed width)
#define DEFAULT_DUPLICATION_X_OFFSET 100

#endif //DUAL_X_CARRIAGE
    
=======
// Same again but for Y Axis.
//#define Y_DUAL_STEPPER_DRIVERS

// Define if the two Y drives need to rotate in opposite directions
#define INVERT_Y2_VS_Y_DIR true

#ifdef Y_DUAL_STEPPER_DRIVERS
  #undef EXTRUDERS
  #define EXTRUDERS 1
#endif

#ifdef Z_DUAL_STEPPER_DRIVERS && Y_DUAL_STEPPER_DRIVERS
  #error "You cannot have dual drivers for both Y and Z"
#endif 

>>>>>>> 77df2ab0
//homing hits the endstop, then retracts by this distance, before it tries to slowly bump again:
#define X_HOME_RETRACT_MM 5 
#define Y_HOME_RETRACT_MM 5 
#define Z_HOME_RETRACT_MM 1 
//#define QUICK_HOME  //if this is defined, if both x and y are to be homed, a diagonal move will be performed initially.

#define AXIS_RELATIVE_MODES {false, false, false, false}

#define MAX_STEP_FREQUENCY 40000 // Max step frequency for Ultimaker (5000 pps / half step)

//By default pololu step drivers require an active high signal. However, some high power drivers require an active low signal as step.
#define INVERT_X_STEP_PIN false
#define INVERT_Y_STEP_PIN false
#define INVERT_Z_STEP_PIN false
#define INVERT_E_STEP_PIN false

//default stepper release if idle
#define DEFAULT_STEPPER_DEACTIVE_TIME 60

#define DEFAULT_MINIMUMFEEDRATE       0.0     // minimum feedrate
#define DEFAULT_MINTRAVELFEEDRATE     0.0

// Feedrates for manual moves along X, Y, Z, E from panel
#ifdef ULTIPANEL
#define MANUAL_FEEDRATE {50*60, 50*60, 4*60, 60}  // set the speeds for manual moves (mm/min)
#endif

// minimum time in microseconds that a movement needs to take if the buffer is emptied.
#define DEFAULT_MINSEGMENTTIME        20000

// If defined the movements slow down when the look ahead buffer is only half full
#define SLOWDOWN

// Frequency limit
// See nophead's blog for more info
// Not working O
//#define XY_FREQUENCY_LIMIT  15

// Minimum planner junction speed. Sets the default minimum speed the planner plans for at the end
// of the buffer and all stops. This should not be much greater than zero and should only be changed
// if unwanted behavior is observed on a user's machine when running at very slow speeds.
#define MINIMUM_PLANNER_SPEED 0.05// (mm/sec)

// MS1 MS2 Stepper Driver Microstepping mode table
#define MICROSTEP1 LOW,LOW
#define MICROSTEP2 HIGH,LOW
#define MICROSTEP4 LOW,HIGH
#define MICROSTEP8 HIGH,HIGH
#define MICROSTEP16 HIGH,HIGH

// Microstep setting (Only functional when stepper driver microstep pins are connected to MCU.
#define MICROSTEP_MODES {16,16,16,16,16} // [1,2,4,8,16]

// Motor Current setting (Only functional when motor driver current ref pins are connected to a digital trimpot on supported boards)
#define DIGIPOT_MOTOR_CURRENT {135,135,135,135,135} // Values 0-255 (RAMBO 135 = ~0.75A, 185 = ~1A)


//===========================================================================
//=============================Additional Features===========================
//===========================================================================

#define SD_FINISHED_STEPPERRELEASE true  //if sd support and the file is finished: disable steppers?
#define SD_FINISHED_RELEASECOMMAND "M84 X Y Z E" // You might want to keep the z enabled so your bed stays in place.

#define SDCARD_RATHERRECENTFIRST  //reverse file order of sd card menu display. Its sorted practically after the filesystem block order. 
// if a file is deleted, it frees a block. hence, the order is not purely cronological. To still have auto0.g accessible, there is again the option to do that.
// using:
//#define MENU_ADDAUTOSTART

// The hardware watchdog should reset the Microcontroller disabling all outputs, in case the firmware gets stuck and doesn't do temperature regulation.
//#define USE_WATCHDOG

#ifdef USE_WATCHDOG
// If you have a watchdog reboot in an ArduinoMega2560 then the device will hang forever, as a watchdog reset will leave the watchdog on.
// The "WATCHDOG_RESET_MANUAL" goes around this by not using the hardware reset.
//  However, THIS FEATURE IS UNSAFE!, as it will only work if interrupts are disabled. And the code could hang in an interrupt routine with interrupts disabled.
//#define WATCHDOG_RESET_MANUAL
#endif

// Enable the option to stop SD printing when hitting and endstops, needs to be enabled from the LCD menu when this option is enabled.
//#define ABORT_ON_ENDSTOP_HIT_FEATURE_ENABLED

// Babystepping enables the user to control the axis in tiny amounts, independently from the normal printing process
// it can e.g. be used to change z-positions in the print startup phase in realtime
// does not respect endstops!
//#define BABYSTEPPING
#ifdef BABYSTEPPING
  #define BABYSTEP_XY  //not only z, but also XY in the menu. more clutter, more functions
  #define BABYSTEP_INVERT_Z false  //true for inverse movements in Z
  #define BABYSTEP_Z_MULTIPLICATOR 2 //faster z movements
  
  #ifdef COREXY
    #error BABYSTEPPING not implemented for COREXY yet.
  #endif

  #ifdef DELTA
    #ifdef BABYSTEP_XY
      #error BABYSTEPPING only implemented for Z axis on deltabots.
    #endif
  #endif
#endif

// extruder advance constant (s2/mm3)
//
// advance (steps) = STEPS_PER_CUBIC_MM_E * EXTUDER_ADVANCE_K * cubic mm per second ^ 2
//
// hooke's law says:		force = k * distance
// bernoulli's priniciple says:	v ^ 2 / 2 + g . h + pressure / density = constant
// so: v ^ 2 is proportional to number of steps we advance the extruder
//#define ADVANCE

#ifdef ADVANCE
  #define EXTRUDER_ADVANCE_K .0

  #define D_FILAMENT 2.85
  #define STEPS_MM_E 836
  #define EXTRUTION_AREA (0.25 * D_FILAMENT * D_FILAMENT * 3.14159)
  #define STEPS_PER_CUBIC_MM_E (axis_steps_per_unit[E_AXIS]/ EXTRUTION_AREA)

#endif // ADVANCE

// Arc interpretation settings:
#define MM_PER_ARC_SEGMENT 1
#define N_ARC_CORRECTION 25

const unsigned int dropsegments=5; //everything with less than this number of steps will be ignored as move and joined with the next movement

// If you are using a RAMPS board or cheap E-bay purchased boards that do not detect when an SD card is inserted
// You can get round this by connecting a push button or single throw switch to the pin defined as SDCARDCARDDETECT 
// in the pins.h file.  When using a push button pulling the pin to ground this will need inverted.  This setting should
// be commented out otherwise
#define SDCARDDETECTINVERTED 

#ifdef ULTIPANEL
 #undef SDCARDDETECTINVERTED
#endif

// Power Signal Control Definitions
// By default use ATX definition
#ifndef POWER_SUPPLY
  #define POWER_SUPPLY 1
#endif
// 1 = ATX
#if (POWER_SUPPLY == 1) 
  #define PS_ON_AWAKE  LOW
  #define PS_ON_ASLEEP HIGH
#endif
// 2 = X-Box 360 203W
#if (POWER_SUPPLY == 2) 
  #define PS_ON_AWAKE  HIGH
  #define PS_ON_ASLEEP LOW
#endif

//===========================================================================
//=============================Buffers           ============================
//===========================================================================

// The number of linear motions that can be in the plan at any give time.  
// THE BLOCK_BUFFER_SIZE NEEDS TO BE A POWER OF 2, i.g. 8,16,32 because shifts and ors are used to do the ringbuffering.
#if defined SDSUPPORT
  #define BLOCK_BUFFER_SIZE 16   // SD,LCD,Buttons take more memory, block buffer needs to be smaller
#else
  #define BLOCK_BUFFER_SIZE 16 // maximize block buffer
#endif


//The ASCII buffer for recieving from the serial:
#define MAX_CMD_SIZE 96
#define BUFSIZE 4


// Firmware based and LCD controled retract
// M207 and M208 can be used to define parameters for the retraction. 
// The retraction can be called by the slicer using G10 and G11
// until then, intended retractions can be detected by moves that only extrude and the direction. 
// the moves are than replaced by the firmware controlled ones.

// #define FWRETRACT  //ONLY PARTIALLY TESTED
#define MIN_RETRACT 0.1 //minimum extruded mm to accept a automatic gcode retraction attempt


//adds support for experimental filament exchange support M600; requires display
#ifdef ULTIPANEL
  #define FILAMENTCHANGEENABLE
  #ifdef FILAMENTCHANGEENABLE
    #define FILAMENTCHANGE_XPOS 3
    #define FILAMENTCHANGE_YPOS 3
    #define FILAMENTCHANGE_ZADD 10
    #define FILAMENTCHANGE_FIRSTRETRACT -2
    #define FILAMENTCHANGE_FINALRETRACT -100
  #endif
#endif

#ifdef FILAMENTCHANGEENABLE
  #ifdef EXTRUDER_RUNOUT_PREVENT
    #error EXTRUDER_RUNOUT_PREVENT currently incompatible with FILAMENTCHANGE
  #endif 
#endif
 
//===========================================================================
//=============================  Define Defines  ============================
//===========================================================================
#if EXTRUDERS > 1 && defined TEMP_SENSOR_1_AS_REDUNDANT
  #error "You cannot use TEMP_SENSOR_1_AS_REDUNDANT if EXTRUDERS > 1"
#endif

#if TEMP_SENSOR_0 > 0
  #define THERMISTORHEATER_0 TEMP_SENSOR_0
  #define HEATER_0_USES_THERMISTOR
#endif
#if TEMP_SENSOR_1 > 0
  #define THERMISTORHEATER_1 TEMP_SENSOR_1
  #define HEATER_1_USES_THERMISTOR
#endif
#if TEMP_SENSOR_2 > 0
  #define THERMISTORHEATER_2 TEMP_SENSOR_2
  #define HEATER_2_USES_THERMISTOR
#endif
#if TEMP_SENSOR_BED > 0
  #define THERMISTORBED TEMP_SENSOR_BED
  #define BED_USES_THERMISTOR
#endif
#if TEMP_SENSOR_0 == -1
  #define HEATER_0_USES_AD595
#endif
#if TEMP_SENSOR_1 == -1
  #define HEATER_1_USES_AD595
#endif
#if TEMP_SENSOR_2 == -1
  #define HEATER_2_USES_AD595
#endif
#if TEMP_SENSOR_BED == -1
  #define BED_USES_AD595
#endif
#if TEMP_SENSOR_0 == -2
  #define HEATER_0_USES_MAX6675
#endif
#if TEMP_SENSOR_0 == 0
  #undef HEATER_0_MINTEMP
  #undef HEATER_0_MAXTEMP
#endif
#if TEMP_SENSOR_1 == 0
  #undef HEATER_1_MINTEMP
  #undef HEATER_1_MAXTEMP
#endif
#if TEMP_SENSOR_2 == 0
  #undef HEATER_2_MINTEMP
  #undef HEATER_2_MAXTEMP
#endif
#if TEMP_SENSOR_BED == 0
  #undef BED_MINTEMP
  #undef BED_MAXTEMP
#endif


#endif //__CONFIGURATION_ADV_H<|MERGE_RESOLUTION|>--- conflicted
+++ resolved
@@ -150,7 +150,21 @@
   #define EXTRUDERS 1
 #endif
 
-<<<<<<< HEAD
+// Same again but for Y Axis.
+//#define Y_DUAL_STEPPER_DRIVERS
+
+// Define if the two Y drives need to rotate in opposite directions
+#define INVERT_Y2_VS_Y_DIR true
+
+#ifdef Y_DUAL_STEPPER_DRIVERS
+  #undef EXTRUDERS
+  #define EXTRUDERS 1
+#endif
+
+#ifdef Z_DUAL_STEPPER_DRIVERS && Y_DUAL_STEPPER_DRIVERS
+  #error "You cannot have dual drivers for both Y and Z"
+#endif 
+
 // Enable this for dual x-carriage printers. 
 // A dual x-carriage design has the advantage that the inactive extruder can be parked which
 // prevents hot-end ooze contaminating the print. It also reduces the weight of each x-carriage
@@ -198,23 +212,6 @@
 
 #endif //DUAL_X_CARRIAGE
     
-=======
-// Same again but for Y Axis.
-//#define Y_DUAL_STEPPER_DRIVERS
-
-// Define if the two Y drives need to rotate in opposite directions
-#define INVERT_Y2_VS_Y_DIR true
-
-#ifdef Y_DUAL_STEPPER_DRIVERS
-  #undef EXTRUDERS
-  #define EXTRUDERS 1
-#endif
-
-#ifdef Z_DUAL_STEPPER_DRIVERS && Y_DUAL_STEPPER_DRIVERS
-  #error "You cannot have dual drivers for both Y and Z"
-#endif 
-
->>>>>>> 77df2ab0
 //homing hits the endstop, then retracts by this distance, before it tries to slowly bump again:
 #define X_HOME_RETRACT_MM 5 
 #define Y_HOME_RETRACT_MM 5 
