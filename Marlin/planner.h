/*
  planner.h - buffers movement commands and manages the acceleration profile plan
  Part of Grbl

  Copyright (c) 2009-2011 Simen Svale Skogsrud

  Grbl is free software: you can redistribute it and/or modify
  it under the terms of the GNU General Public License as published by
  the Free Software Foundation, either version 3 of the License, or
  (at your option) any later version.

  Grbl is distributed in the hope that it will be useful,
  but WITHOUT ANY WARRANTY; without even the implied warranty of
  MERCHANTABILITY or FITNESS FOR A PARTICULAR PURPOSE.  See the
  GNU General Public License for more details.

  You should have received a copy of the GNU General Public License
  along with Grbl.  If not, see <http://www.gnu.org/licenses/>.
*/

// This module is to be considered a sub-module of stepper.c. Please don't include 
// this file from any other module.

#ifndef planner_h
#define planner_h

#include "Marlin.h"

#ifdef ENABLE_AUTO_BED_LEVELING
#include "vector_3.h"
#endif // ENABLE_AUTO_BED_LEVELING

// This struct is used when buffering the setup for each linear movement "nominal" values are as specified in 
// the source g-code and may never actually be reached if acceleration management is active.
typedef struct {
  // Fields used by the bresenham algorithm for tracing the line
  long steps_x, steps_y, steps_z, steps_e;  // Step count along each axis
  unsigned long step_event_count;           // The number of step events required to complete this block
  long accelerate_until;                    // The index of the step event on which to stop acceleration
  long decelerate_after;                    // The index of the step event on which to start decelerating
  long acceleration_rate;                   // The acceleration rate used for acceleration calculation
  unsigned char direction_bits;             // The direction bit set for this block (refers to *_DIRECTION_BIT in config.h)
  unsigned char active_extruder;            // Selects the active extruder
  #ifdef ADVANCE
    long advance_rate;
    volatile long initial_advance;
    volatile long final_advance;
    float advance;
  #endif

  // Fields used by the motion planner to manage acceleration
//  float speed_x, speed_y, speed_z, speed_e;        // Nominal mm/sec for each axis
  float nominal_speed;                               // The nominal speed for this block in mm/sec 
  float entry_speed;                                 // Entry speed at previous-current junction in mm/sec
  float max_entry_speed;                             // Maximum allowable junction entry speed in mm/sec
  float millimeters;                                 // The total travel of this block in mm
  float acceleration;                                // acceleration mm/sec^2
  unsigned char recalculate_flag;                    // Planner flag to recalculate trapezoids on entry junction
  unsigned char nominal_length_flag;                 // Planner flag for nominal speed always reached

  // Settings for the trapezoid generator
  unsigned long nominal_rate;                        // The nominal step rate for this block in step_events/sec 
  unsigned long initial_rate;                        // The jerk-adjusted step rate at start of block  
  unsigned long final_rate;                          // The minimal rate at exit
  unsigned long acceleration_st;                     // acceleration steps/sec^2
  unsigned long fan_speed;
  #ifdef BARICUDA
  unsigned long valve_pressure;
  unsigned long e_to_p_pressure;
  #endif
  volatile char busy;
} block_t;

#ifdef ENABLE_AUTO_BED_LEVELING
// this holds the required transform to compensate for bed level
extern matrix_3x3 plan_bed_level_matrix;
#endif // #ifdef ENABLE_AUTO_BED_LEVELING

// Initialize the motion plan subsystem      
void plan_init();

// Add a new linear movement to the buffer. x, y and z is the signed, absolute target position in 
// millimaters. Feed rate specifies the speed of the motion.

#if defined(ENABLE_AUTO_BED_LEVELING) || defined(MESH_BED_LEVELING)
void plan_buffer_line(float x, float y, float z, const float &e, float feed_rate, const uint8_t &extruder);
<<<<<<< HEAD
// Get the position applying the bed level matrix if enabled
#if defined(ENABLE_AUTO_BED_LEVELING)
vector_3 plan_get_position();
#endif  // ENABLE_AUTO_BED_LEVELING
=======

  #ifndef DELTA
  // Get the position applying the bed level matrix if enabled
  vector_3 plan_get_position();
  #endif
>>>>>>> f5f99c48
#else
void plan_buffer_line(const float &x, const float &y, const float &z, const float &e, float feed_rate, const uint8_t &extruder);
#endif  // ENABLE_AUTO_BED_LEVELING || MESH_BED_LEVELING

// Set position. Used for G92 instructions.
#if defined(ENABLE_AUTO_BED_LEVELING) || defined(MESH_BED_LEVELING)
void plan_set_position(float x, float y, float z, const float &e);
#else
void plan_set_position(const float &x, const float &y, const float &z, const float &e);
#endif // ENABLE_AUTO_BED_LEVELING || MESH_BED_LEVELING

void plan_set_e_position(const float &e);



void check_axes_activity();
uint8_t movesplanned(); //return the nr of buffered moves

extern unsigned long minsegmenttime;
extern float max_feedrate[NUM_AXIS]; // set the max speeds
extern float axis_steps_per_unit[NUM_AXIS];
extern unsigned long max_acceleration_units_per_sq_second[NUM_AXIS]; // Use M201 to override by software
extern float minimumfeedrate;
extern float acceleration;         // Normal acceleration mm/s^2  THIS IS THE DEFAULT ACCELERATION for all moves. M204 SXXXX
extern float retract_acceleration; //  mm/s^2   filament pull-pack and push-forward  while standing still in the other axis M204 TXXXX
extern float travel_acceleration;  // Travel acceleration mm/s^2  THIS IS THE DEFAULT ACCELERATION for all NON printing moves. M204 MXXXX
extern float max_xy_jerk; //speed than can be stopped at once, if i understand correctly.
extern float max_z_jerk;
extern float max_e_jerk;
extern float mintravelfeedrate;
extern unsigned long axis_steps_per_sqr_second[NUM_AXIS];

#ifdef AUTOTEMP
    extern bool autotemp_enabled;
    extern float autotemp_max;
    extern float autotemp_min;
    extern float autotemp_factor;
#endif

    


extern block_t block_buffer[BLOCK_BUFFER_SIZE];            // A ring buffer for motion instfructions
extern volatile unsigned char block_buffer_head;           // Index of the next block to be pushed
extern volatile unsigned char block_buffer_tail; 
// Called when the current block is no longer needed. Discards the block and makes the memory
// availible for new blocks.    
FORCE_INLINE void plan_discard_current_block()  
{
  if (block_buffer_head != block_buffer_tail) {
    block_buffer_tail = (block_buffer_tail + 1) & (BLOCK_BUFFER_SIZE - 1);  
  }
}

// Gets the current block. Returns NULL if buffer empty
FORCE_INLINE block_t *plan_get_current_block() 
{
  if (block_buffer_head == block_buffer_tail) { 
    return(NULL); 
  }
  block_t *block = &block_buffer[block_buffer_tail];
  block->busy = true;
  return(block);
}

// Returns true if the buffer has a queued block, false otherwise
FORCE_INLINE bool blocks_queued() { return (block_buffer_head != block_buffer_tail); }

#ifdef PREVENT_DANGEROUS_EXTRUDE
void set_extrude_min_temp(float temp);
#endif

void reset_acceleration_rates();
#endif<|MERGE_RESOLUTION|>--- conflicted
+++ resolved
@@ -84,18 +84,12 @@
 
 #if defined(ENABLE_AUTO_BED_LEVELING) || defined(MESH_BED_LEVELING)
 void plan_buffer_line(float x, float y, float z, const float &e, float feed_rate, const uint8_t &extruder);
-<<<<<<< HEAD
-// Get the position applying the bed level matrix if enabled
 #if defined(ENABLE_AUTO_BED_LEVELING)
-vector_3 plan_get_position();
-#endif  // ENABLE_AUTO_BED_LEVELING
-=======
-
   #ifndef DELTA
   // Get the position applying the bed level matrix if enabled
   vector_3 plan_get_position();
   #endif
->>>>>>> f5f99c48
+#endif  // ENABLE_AUTO_BED_LEVELING
 #else
 void plan_buffer_line(const float &x, const float &y, const float &z, const float &e, float feed_rate, const uint8_t &extruder);
 #endif  // ENABLE_AUTO_BED_LEVELING || MESH_BED_LEVELING
