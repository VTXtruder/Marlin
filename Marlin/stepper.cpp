--- conflicted
+++ resolved
@@ -592,18 +592,13 @@
         counter_y += current_block->steps_y;
         if (counter_y > 0) {
           WRITE(Y_STEP_PIN, !INVERT_Y_STEP_PIN);
-<<<<<<< HEAD
-          counter_y -= current_block->step_event_count;
-          count_position[Y_AXIS]+=count_direction[Y_AXIS];
-=======
 		  
 		  #ifdef Y_DUAL_STEPPER_DRIVERS
 			WRITE(Y2_STEP_PIN, !INVERT_Y_STEP_PIN);
 		  #endif
 		  
-          counter_y -= current_block->step_event_count; 
-          count_position[Y_AXIS]+=count_direction[Y_AXIS]; 
->>>>>>> 77df2ab0
+          counter_y -= current_block->step_event_count;
+          count_position[Y_AXIS]+=count_direction[Y_AXIS];
           WRITE(Y_STEP_PIN, INVERT_Y_STEP_PIN);
 		  
 		  #ifdef Y_DUAL_STEPPER_DRIVERS
