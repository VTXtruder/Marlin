<<<<<<< HEAD
#ifndef __MARLINH
#define __MARLINH

// Tonokip RepRap firmware rewrite based off of Hydra-mmm firmware.
// Licence: GPL
#include <WProgram.h>
#include "fastio.h"


#define ECHO(x) Serial << "echo: " << x;
#define ECHOLN(x) Serial << "echo: "<<x<<endl;

void get_command();
void process_commands();

void manage_inactivity(byte debug);

#if X_ENABLE_PIN > -1
#define  enable_x() WRITE(X_ENABLE_PIN, X_ENABLE_ON)
#define disable_x() WRITE(X_ENABLE_PIN,!X_ENABLE_ON)
#else
#define enable_x() ;
#define disable_x() ;
#endif
#if Y_ENABLE_PIN > -1
#define  enable_y() WRITE(Y_ENABLE_PIN, Y_ENABLE_ON)
#define disable_y() WRITE(Y_ENABLE_PIN,!Y_ENABLE_ON)
#else
#define enable_y() ;
#define disable_y() ;
#endif
#if Z_ENABLE_PIN > -1
#define  enable_z() WRITE(Z_ENABLE_PIN, Z_ENABLE_ON)
#define disable_z() WRITE(Z_ENABLE_PIN,!Z_ENABLE_ON)
#else
#define enable_z() ;
#define disable_z() ;
#endif

#if E_ENABLE_PIN > -1

	#define  enable_e() WRITE(E_ENABLE_PIN, E_ENABLE_ON)
	#define disable_e() WRITE(E_ENABLE_PIN,!E_ENABLE_ON)

#else
#define enable_e() ;
#define disable_e() ;
#endif

#define X_AXIS 0
#define Y_AXIS 1
#define Z_AXIS 2
#define E_AXIS 3

void FlushSerialRequestResend();
void ClearToSend();

void get_coordinates();
void prepare_move();
void kill();

//void check_axes_activity();
//void plan_init();
//void st_init();
//void tp_init();
//void plan_buffer_line(float x, float y, float z, float e, float feed_rate);
//void plan_set_position(float x, float y, float z, float e);
//void st_wake_up();
//void st_synchronize();
void enquecommand(const char *cmd);
void wd_reset();

#ifndef CRITICAL_SECTION_START
#define CRITICAL_SECTION_START  unsigned char _sreg = SREG; cli();
#define CRITICAL_SECTION_END    SREG = _sreg;
#endif //CRITICAL_SECTION_START

extern float homing_feedrate[];
extern bool axis_relative_modes[];

void manage_inactivity(byte debug);

#endif
=======
#ifndef __MARLINH
#define __MARLINH

// Tonokip RepRap firmware rewrite based off of Hydra-mmm firmware.
// Licence: GPL
#include <WProgram.h>
#include "fastio.h"


#define ECHO(x) Serial << "echo: " << x;
#define ECHOLN(x) Serial << "echo: "<<x<<endl;

void get_command();
void process_commands();

void manage_inactivity(byte debug);

#if X_ENABLE_PIN > -1
#define  enable_x() WRITE(X_ENABLE_PIN, X_ENABLE_ON)
#define disable_x() WRITE(X_ENABLE_PIN,!X_ENABLE_ON)
#else
#define enable_x() ;
#define disable_x() ;
#endif
#if Y_ENABLE_PIN > -1
#define  enable_y() WRITE(Y_ENABLE_PIN, Y_ENABLE_ON)
#define disable_y() WRITE(Y_ENABLE_PIN,!Y_ENABLE_ON)
#else
#define enable_y() ;
#define disable_y() ;
#endif
#if Z_ENABLE_PIN > -1
#define  enable_z() WRITE(Z_ENABLE_PIN, Z_ENABLE_ON)
#define disable_z() WRITE(Z_ENABLE_PIN,!Z_ENABLE_ON)
#else
#define enable_z() ;
#define disable_z() ;
#endif

#if E_ENABLE_PIN > -1

	#define  enable_e() WRITE(E_ENABLE_PIN, E_ENABLE_ON)
	#define disable_e() WRITE(E_ENABLE_PIN,!E_ENABLE_ON)

#else
#define enable_e() ;
#define disable_e() ;
#endif

#define X_AXIS 0
#define Y_AXIS 1
#define Z_AXIS 2
#define E_AXIS 3

void FlushSerialRequestResend();
void ClearToSend();

void get_coordinates();
void prepare_move();
void kill();

//void check_axes_activity();
//void plan_init();
//void st_init();
//void tp_init();
//void plan_buffer_line(float x, float y, float z, float e, float feed_rate);
//void plan_set_position(float x, float y, float z, float e);
//void st_wake_up();
//void st_synchronize();
void enquecommand(const char *cmd);


#ifndef CRITICAL_SECTION_START
#define CRITICAL_SECTION_START  unsigned char _sreg = SREG; cli();
#define CRITICAL_SECTION_END    SREG = _sreg;
#endif //CRITICAL_SECTION_START

extern float homing_feedrate[];
extern bool axis_relative_modes[];

void wd_reset() ;
#endif
>>>>>>> ea86a5e1
<|MERGE_RESOLUTION|>--- conflicted
+++ resolved
@@ -1,88 +1,3 @@
-<<<<<<< HEAD
-#ifndef __MARLINH
-#define __MARLINH
-
-// Tonokip RepRap firmware rewrite based off of Hydra-mmm firmware.
-// Licence: GPL
-#include <WProgram.h>
-#include "fastio.h"
-
-
-#define ECHO(x) Serial << "echo: " << x;
-#define ECHOLN(x) Serial << "echo: "<<x<<endl;
-
-void get_command();
-void process_commands();
-
-void manage_inactivity(byte debug);
-
-#if X_ENABLE_PIN > -1
-#define  enable_x() WRITE(X_ENABLE_PIN, X_ENABLE_ON)
-#define disable_x() WRITE(X_ENABLE_PIN,!X_ENABLE_ON)
-#else
-#define enable_x() ;
-#define disable_x() ;
-#endif
-#if Y_ENABLE_PIN > -1
-#define  enable_y() WRITE(Y_ENABLE_PIN, Y_ENABLE_ON)
-#define disable_y() WRITE(Y_ENABLE_PIN,!Y_ENABLE_ON)
-#else
-#define enable_y() ;
-#define disable_y() ;
-#endif
-#if Z_ENABLE_PIN > -1
-#define  enable_z() WRITE(Z_ENABLE_PIN, Z_ENABLE_ON)
-#define disable_z() WRITE(Z_ENABLE_PIN,!Z_ENABLE_ON)
-#else
-#define enable_z() ;
-#define disable_z() ;
-#endif
-
-#if E_ENABLE_PIN > -1
-
-	#define  enable_e() WRITE(E_ENABLE_PIN, E_ENABLE_ON)
-	#define disable_e() WRITE(E_ENABLE_PIN,!E_ENABLE_ON)
-
-#else
-#define enable_e() ;
-#define disable_e() ;
-#endif
-
-#define X_AXIS 0
-#define Y_AXIS 1
-#define Z_AXIS 2
-#define E_AXIS 3
-
-void FlushSerialRequestResend();
-void ClearToSend();
-
-void get_coordinates();
-void prepare_move();
-void kill();
-
-//void check_axes_activity();
-//void plan_init();
-//void st_init();
-//void tp_init();
-//void plan_buffer_line(float x, float y, float z, float e, float feed_rate);
-//void plan_set_position(float x, float y, float z, float e);
-//void st_wake_up();
-//void st_synchronize();
-void enquecommand(const char *cmd);
-void wd_reset();
-
-#ifndef CRITICAL_SECTION_START
-#define CRITICAL_SECTION_START  unsigned char _sreg = SREG; cli();
-#define CRITICAL_SECTION_END    SREG = _sreg;
-#endif //CRITICAL_SECTION_START
-
-extern float homing_feedrate[];
-extern bool axis_relative_modes[];
-
-void manage_inactivity(byte debug);
-
-#endif
-=======
 #ifndef __MARLINH
 #define __MARLINH
 
@@ -164,5 +79,4 @@
 extern bool axis_relative_modes[];
 
 void wd_reset() ;
-#endif
->>>>>>> ea86a5e1
+#endif