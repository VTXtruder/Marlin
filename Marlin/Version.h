/**
 * Marlin 3D Printer Firmware
 * Copyright (c) 2020 MarlinFirmware [https://github.com/MarlinFirmware/Marlin]
 *
 * Based on Sprinter and grbl.
 * Copyright (c) 2011 Camiel Gubbels / Erik van der Zalm
 *
 * This program is free software: you can redistribute it and/or modify
 * it under the terms of the GNU General Public License as published by
 * the Free Software Foundation, either version 3 of the License, or
 * (at your option) any later version.
 *
 * This program is distributed in the hope that it will be useful,
 * but WITHOUT ANY WARRANTY; without even the implied warranty of
 * MERCHANTABILITY or FITNESS FOR A PARTICULAR PURPOSE.  See the
 * GNU General Public License for more details.
 *
 * You should have received a copy of the GNU General Public License
 * along with this program.  If not, see <https://www.gnu.org/licenses/>.
 *
 */
#pragma once

////////////////////////////
// VENDOR VERSION EXAMPLE //
////////////////////////////

/**
 * Marlin release version identifier
 */
<<<<<<< HEAD
//#define SHORT_BUILD_VERSION "bugfix-2.1.x"
=======
//#define SHORT_BUILD_VERSION "2.1.2.2"
>>>>>>> b6911781

/**
 * Verbose version identifier which should contain a reference to the location
 * from where the binary was downloaded or the source code was compiled.
 */
//#define DETAILED_BUILD_VERSION SHORT_BUILD_VERSION

/**
 * The STRING_DISTRIBUTION_DATE represents when the binary file was built,
 * here we define this default string as the date where the latest release
 * version was tagged.
 */
<<<<<<< HEAD
//#define STRING_DISTRIBUTION_DATE "2023-08-26"
=======
//#define STRING_DISTRIBUTION_DATE "2024-02-08"
>>>>>>> b6911781

/**
 * Defines a generic printer name to be output to the LCD after booting Marlin.
 */
//#define MACHINE_NAME "3D Printer"

/**
 * The SOURCE_CODE_URL is the location where users will find the Marlin Source
 * Code which is installed on the device. In most cases —unless the manufacturer
 * has a distinct Github fork— the Source Code URL should just be the main
 * Marlin repository.
 */
//#define SOURCE_CODE_URL "github.com/MarlinFirmware/Marlin"

/**
 * Default generic printer UUID.
 */
//#define DEFAULT_MACHINE_UUID "cede2a2f-41a2-4748-9b12-c55c62f367ff"

/**
 * The WEBSITE_URL is the location where users can get more information such as
 * documentation about a specific Marlin release.
 */
//#define WEBSITE_URL "marlinfw.org"

/**
 * Set the vendor info the serial USB interface, if changable
 * Currently only supported by DUE platform
 */
//#define USB_DEVICE_VENDOR_ID           0x0000
//#define USB_DEVICE_PRODUCT_ID          0x0000
//#define USB_DEVICE_MANUFACTURE_NAME    WEBSITE_URL<|MERGE_RESOLUTION|>--- conflicted
+++ resolved
@@ -28,11 +28,7 @@
 /**
  * Marlin release version identifier
  */
-<<<<<<< HEAD
-//#define SHORT_BUILD_VERSION "bugfix-2.1.x"
-=======
 //#define SHORT_BUILD_VERSION "2.1.2.2"
->>>>>>> b6911781
 
 /**
  * Verbose version identifier which should contain a reference to the location
@@ -45,11 +41,7 @@
  * here we define this default string as the date where the latest release
  * version was tagged.
  */
-<<<<<<< HEAD
-//#define STRING_DISTRIBUTION_DATE "2023-08-26"
-=======
 //#define STRING_DISTRIBUTION_DATE "2024-02-08"
->>>>>>> b6911781
 
 /**
  * Defines a generic printer name to be output to the LCD after booting Marlin.
