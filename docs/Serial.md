# Serial port architecture in Marlin

Marlin is targeting a plethora of different CPU architectures and platforms. Each of these platforms has its own serial interface.
While many provide a Arduino-like Serial class, it's not all of them, and the differences in the existing API create a very complex brain teaser for writing code that works more or less on each platform.

Moreover, many platform have intrinsic needs about serial port (like forwarding the output on multiple serial port, providing a *serial-like* telnet server, mixing USB-based serial port with SD card emulation) that are difficult to handle cleanly in the other platform serial logic.

Starting with version 2.0.8, Marlin provides a common interface for its serial needs.

## Common interface

This interface is declared in `Marlin/src/core/serial_base.h`
Any implementation will need to follow this interface for being used transparently in Marlin's codebase.

The implementation was written to prioritize performance over abstraction, so the base interface is not using virtual inheritance to avoid the cost of virtual dispatching while calling methods.
Instead, the Curiously Recurring Template Pattern (**CRTP**) is used so that, upon compilation, the interface abstraction does not incur a performance cost.

Because some platform do not follow the same interface, the missing method in the actual low-level implementation are detected via SFINAE and a wrapper is generated when such method are missing. See the `CALL_IF_EXISTS` macro in `Marlin/src/core/macros.h` for documentation of this technique.

## Composing the desired feature
The different specificities for each architecture are provided by composing the serial type based on desired functionality.
In the `Marlin/src/core/serial_hook.h` file, the different serial feature are declared and defined in each templated type:
1. `BaseSerial` is a simple 1:1 wrapper to the underlying, Arduino compatible, `Serial`'s class. It derives from it. You'll use this if the platform does not do anything specific for the `Serial` object (for example, if an interrupt callback calls directly the serial **instance** in the platform's framework code, this is not the right class to use). This wrapper is completely inlined so that it does not generate any code upon compilation. `BaseSerial` constructor forwards any parameter to the platform's `Serial`'s constructor.
2. `ForwardSerial` is a composing wrapper. It references an actual Arduino compatible `Serial` instance. You'll use this if the instance is declared in the platform's framework and is being referred directly in the framework. This is not as efficient as the `BaseSerial` implementation since static dereferencing is done for each method call (it'll still be faster than virtual dispatching)
3. `ConditionalSerial` is working a bit like the `ForwardSerial` interface, but it checks a boolean condition before calling the referenced instance. You'll use it when the serial output can be switch off at runtime, for example in a *telnet* like serial output that should not emit any packet if no client is connected.
4. `RuntimeSerial` is providing a runtime-modifiable hooking method for its `write` and `msgDone` method. You'll use it if you need to capture the serial output of Marlin, for example to display the G-Code parser's output on a GUI interface. The hooking interface is setup via the `setHook` method.
5. `MultiSerial` is a runtime modifiable serial output multiplexer. It can output (*respectively input*) to 2 different interface based on a port *mask*. You'll use this if you need to output the same serial stream to multiple port. You can plug a `MultiSerial` to itself to duplicate to more than 2 ports.

## Plumbing
Since all the types above are using CRTP, it's possible to combine them to get the appropriate functionality.
This is easily done via type definition of the feature.

For example, to create a single serial interface with 2 serial outputs (one enabled at runtime and the other switchable):
```cpp
typedef MultiSerial< RuntimeSerial<Serial>, ConditionalSerial<TelnetClient> > Serial1Class;
```

To send the same output to 4 serial ports you could nest `MultiSerial` like this:
```cpp
typedef MultiSerial< MultiSerial< BaseSerial<Serial>, BaseSerial<Serial1> >, MultiSerial< BaseSerial<Serial2>, BaseSerial<Serial3>, 2, 1>, 0, 2> Serial1Class;
```
The magical numbers here are the step and offset for computing the serial port. Simplifying the above monster a bit:
```cpp
MS< A = MS<a, b, offset=0, step=1>, B=MS<c, d, offset=2, step=1>, offset=0, step=2>
```
This means that the underlying multiserial A (with output to `a,b`) is available from offset = 0 to offset + step = 1 (default value).
The multiserial B (with output to `c,d`) is available from offset = 2 (the next step from the root multiserial) to offset + step = 3.
In practice, the root multiserial will redirect any index/mask `offset` to `offset + step - 1` to its first leaf, and any index/mask `offset + step` to `offset + 2*step - 1` to its second leaf.

## Emergency parser
By default, the serial base interface provide an emergency parser that's only enable for serial classes that support it. Because of this condition, all underlying types take a first `bool emergencyParserEnabled` argument to their constructor. You must take into account this parameter when defining the actual type used.

## SERIAL macros
The following macros are defined (in `serial.h`) to output data to the serial ports:

| MACRO | Parameters | Usage | Example | Expected output |
|-------|------------|-------|---------|-----------------|
| `SERIAL_ECHO` | Any basic type is supported (`char`, `uint8_t`, `int16_t`, `int32_t`, `float`, `long`, `const char*`, ...). | For a numeric type it prints the number in decimal. A string is output as a string. | `uint8_t a = 123; SERIAL_ECHO(a); SERIAL_CHAR(' '); SERIAL_ECHO(' '); ` | `123 32` |
| `SERIAL_ECHOLN` | Same as `SERIAL_ECHO` | Do `SERIAL_ECHO`, adding a newline | `int a = 456; SERIAL_ECHOLN(a);` | `456\n` |
<<<<<<< HEAD
=======
| `SERIAL_ECHO_F` | `float` or `double` | Print a decimal value with a given precision (default 2) | `float a = 3.1415; SERIAL_ECHO_F(a); SERIAL_CHAR(' '); SERIAL_ECHO_F(a, 4);` | `3.14 3.1415`|
>>>>>>> b6911781
| `SERIAL_ECHOPGM` | String / Value pairs | Print a series of string literals and values alternately | `SERIAL_ECHOPGM("Bob", 34);` | `Bob34` |
| `SERIAL_ECHOLNPGM` | Same as `SERIAL_ECHOPGM` | Do `SERIAL_ECHOPGM`, adding a newline | `SERIAL_ECHOPGM("Alice", 56);` | `alice56` |
| `SERIAL_ECHOPGM_P` | Like `SERIAL_ECHOPGM` but takes PGM strings | Print a series of PGM strings and values alternately | `SERIAL_ECHOPGM_P(GET_TEXT(MSG_HELLO), 123);` | `Hello123` |
| `SERIAL_ECHOLNPGM_P` | Same as `SERIAL_ECHOPGM_P` | Do `SERIAL_ECHOPGM_P`, adding a newline | `SERIAL_ECHOLNPGM_P(PSTR("Alice"), 78);` | `alice78\n` |
<<<<<<< HEAD
=======
| `SERIAL_ECHOLIST` | String literal, values | Print a string literal and a list of values | `SERIAL_ECHOLIST(F("Key "), 1, 2, 3);` | `Key 1, 2, 3` |
>>>>>>> b6911781
| `SERIAL_ECHO_START` | None | Prefix an echo line | `SERIAL_ECHO_START();` | `echo:` |
| `SERIAL_ECHO_MSG` | Same as `SERIAL_ECHOLNPGM` | Print a full echo line | `SERIAL_ECHO_MSG("Count is ", count);` | `echo:Count is 3` |
| `SERIAL_ERROR_START`| None | Prefix an error line | `SERIAL_ERROR_START();` | `Error:` |
| `SERIAL_ERROR_MSG` | Same as `SERIAL_ECHOLNPGM` | Print a full error line | `SERIAL_ERROR_MSG("Not found");` | `Error:Not found` |
| `SERIAL_ECHO_SP` | Number of spaces | Print one or more spaces | `SERIAL_ECHO_SP(3)` | `   ` |
| `SERIAL_EOL` | None | Print an end of line | `SERIAL_EOL();` | `\n` |

*This document was written by [X-Ryl669](https://blog.cyril.by) and is under [CC-SA license](https://creativecommons.org/licenses/by-sa)*<|MERGE_RESOLUTION|>--- conflicted
+++ resolved
@@ -57,18 +57,12 @@
 |-------|------------|-------|---------|-----------------|
 | `SERIAL_ECHO` | Any basic type is supported (`char`, `uint8_t`, `int16_t`, `int32_t`, `float`, `long`, `const char*`, ...). | For a numeric type it prints the number in decimal. A string is output as a string. | `uint8_t a = 123; SERIAL_ECHO(a); SERIAL_CHAR(' '); SERIAL_ECHO(' '); ` | `123 32` |
 | `SERIAL_ECHOLN` | Same as `SERIAL_ECHO` | Do `SERIAL_ECHO`, adding a newline | `int a = 456; SERIAL_ECHOLN(a);` | `456\n` |
-<<<<<<< HEAD
-=======
 | `SERIAL_ECHO_F` | `float` or `double` | Print a decimal value with a given precision (default 2) | `float a = 3.1415; SERIAL_ECHO_F(a); SERIAL_CHAR(' '); SERIAL_ECHO_F(a, 4);` | `3.14 3.1415`|
->>>>>>> b6911781
 | `SERIAL_ECHOPGM` | String / Value pairs | Print a series of string literals and values alternately | `SERIAL_ECHOPGM("Bob", 34);` | `Bob34` |
 | `SERIAL_ECHOLNPGM` | Same as `SERIAL_ECHOPGM` | Do `SERIAL_ECHOPGM`, adding a newline | `SERIAL_ECHOPGM("Alice", 56);` | `alice56` |
 | `SERIAL_ECHOPGM_P` | Like `SERIAL_ECHOPGM` but takes PGM strings | Print a series of PGM strings and values alternately | `SERIAL_ECHOPGM_P(GET_TEXT(MSG_HELLO), 123);` | `Hello123` |
 | `SERIAL_ECHOLNPGM_P` | Same as `SERIAL_ECHOPGM_P` | Do `SERIAL_ECHOPGM_P`, adding a newline | `SERIAL_ECHOLNPGM_P(PSTR("Alice"), 78);` | `alice78\n` |
-<<<<<<< HEAD
-=======
 | `SERIAL_ECHOLIST` | String literal, values | Print a string literal and a list of values | `SERIAL_ECHOLIST(F("Key "), 1, 2, 3);` | `Key 1, 2, 3` |
->>>>>>> b6911781
 | `SERIAL_ECHO_START` | None | Prefix an echo line | `SERIAL_ECHO_START();` | `echo:` |
 | `SERIAL_ECHO_MSG` | Same as `SERIAL_ECHOLNPGM` | Print a full echo line | `SERIAL_ECHO_MSG("Count is ", count);` | `echo:Count is 3` |
 | `SERIAL_ERROR_START`| None | Prefix an error line | `SERIAL_ERROR_START();` | `Error:` |
